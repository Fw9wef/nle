--- conflicted
+++ resolved
@@ -1,9 +1,4 @@
-<<<<<<< HEAD
-/* NetHack 3.5	gnstatus.c	$NHDT-Date: 1425083083 2015/02/28 00:24:43 $  $NHDT-Branch: (no branch, rebasing scshunt-unconditionals) $:$NHDT-Revision: 1.6 $ */
-=======
 /* NetHack 3.5	gnstatus.c	$NHDT-Date: 1425083083 2015/02/28 00:24:43 $  $NHDT-Branch: master $:$NHDT-Revision: 1.6 $ */
->>>>>>> b7ad4a8a
-/* NetHack 3.5	gnstatus.c	$Date: 2009/05/06 10:57:54 $  $Revision: 1.5 $ */
 /*	SCCS Id: @(#)gnstatus.c	3.5	2000/07/16	*/
 /* Copyright (C) 1998 by Erik Andersen <andersee@debian.org> */
 /* NetHack may be freely redistributed.  See license for details. */
