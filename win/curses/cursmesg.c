/* vim:set cin ft=c sw=4 sts=4 ts=8 et ai cino=Ls\:0t0(0 : -*- mode:c;fill-column:80;tab-width:8;c-basic-offset:4;indent-tabs-mode:nil;c-file-style:"k&r" -*-*/
/* NetHack 3.6 cursmesg.c */
/* Copyright (c) Karl Garrison, 2010. */
/* NetHack may be freely redistributed.  See license for details. */

#include "curses.h"
#include "hack.h"
#include "wincurs.h"
#include "cursmesg.h"
#include <ctype.h>


/* Message window routines for curses interface */

/* Private declatations */

typedef struct nhpm {
    char *str;                  /* Message text */
    long turn;                  /* Turn number for message */
    struct nhpm *prev_mesg;     /* Pointer to previous message */
    struct nhpm *next_mesg;     /* Pointer to next message */
} nhprev_mesg;

static void scroll_window(winid wid);
static void unscroll_window(winid wid);
static void directional_scroll(winid wid, int nlines);
static void mesg_add_line(const char *mline);
static nhprev_mesg *get_msg_line(boolean reverse, int mindex);

static int turn_lines = 1;
static int mx = 0;
static int my = 0;              /* message window text location */
static nhprev_mesg *first_mesg = NULL;
static nhprev_mesg *last_mesg = NULL;
static int max_messages;
static int num_messages = 0;

/* Write string to the message window.  Attributes set by calling function. */

void
curses_message_win_puts(const char *message, boolean recursed)
{
    int height, width, linespace;
    char *tmpstr;
    WINDOW *win = curses_get_nhwin(MESSAGE_WIN);
    boolean border = curses_window_has_border(MESSAGE_WIN);
    int message_length = strlen(message);
    int border_space = 0;
    static long suppress_turn = -1;

#if 1
    /*
     * Handled by core's use of putstr(WIN_MESSAGE,ATR_NOHISTORY,message)
     * for intermediate counts, but get_count() also uses putmsghistory()
     * for the final count, to remember that without showing it.  But
     * curses is using genl_putmsghistory() which just delivers the text
     * via a normal pline().  This hides that at cost of not having it
     * in ^P recall and being out of sync with DUMPLOG's message history.
     */
    if (strncmp("Count:", message, 6) == 0) {
        curses_count_window(message);
        return;
    }
#endif

    if (suppress_turn == g.moves) {
        return;
    }

    curses_get_window_size(MESSAGE_WIN, &height, &width);
    if (border) {
        border_space = 1;
        if (mx < 1) {
            mx = 1;
        }
        if (my < 1) {
            my = 1;
        }
    }

    linespace = ((width + border_space) - 3) - mx;

    if (strcmp(message, "#") == 0) {    /* Extended command or Count: */
        if ((strcmp(g.toplines, "#") != 0)
            /* Bottom of message window */
            && (my >= (height - 1 + border_space)) && (height != 1)) {
            scroll_window(MESSAGE_WIN);
            mx = width;
            my--;
            strcpy(g.toplines, message);
        }

        return;
    }

    if (!recursed) {
<<<<<<< HEAD
        strcpy(g.toplines, message);
        mesg_add_line((char *) message);
=======
        strcpy(toplines, message);
        mesg_add_line(message);
>>>>>>> cb438524
    }

    if (linespace < message_length) {
        if (my >= (height - 1 + border_space)) {
            /* bottom of message win */
            if ((turn_lines > height) || (height == 1)) {
                /* Pause until key is hit - Esc suppresses any further
                   messages that turn */
                if (curses_more() == '\033') {
                    suppress_turn = g.moves;
                    return;
                }
            } else {
                scroll_window(MESSAGE_WIN);
                turn_lines++;
            }
        } else {
            if (mx != border_space) {
                my++;
                mx = border_space;
            }
        }
    }

    if (height > 1) {
        curses_toggle_color_attr(win, NONE, A_BOLD, ON);
    }

    if ((mx == border_space) && ((message_length + 2) > width)) {
        tmpstr = curses_break_str(message, (width - 2), 1);
        mvwprintw(win, my, mx, "%s", tmpstr);
        mx += strlen(tmpstr);
        if (strlen(tmpstr) < (size_t) (width - 2)) {
            mx++;
        }
        free(tmpstr);
        if (height > 1) {
            curses_toggle_color_attr(win, NONE, A_BOLD, OFF);
        }
        tmpstr = curses_str_remainder(message, (width - 2), 1);
        curses_message_win_puts(tmpstr, TRUE);
        free(tmpstr);
    } else {
        mvwprintw(win, my, mx, "%s", message);
        curses_toggle_color_attr(win, NONE, A_BOLD, OFF);
        mx += message_length + 1;
    }
    wrefresh(win);
}


int
curses_block(boolean noscroll) /* noscroll - blocking because of msgtype
                                * = stop/alert else blocking because
                                * window is full, so need to scroll after */
{
    int height, width, ret = 0;
    WINDOW *win = curses_get_nhwin(MESSAGE_WIN);
    const char *resp = " \r\n\033"; /* space, enter, esc */

    curses_get_window_size(MESSAGE_WIN, &height, &width);
    curses_toggle_color_attr(win, MORECOLOR, NONE, ON);
    mvwprintw(win, my, mx, ">>");
    curses_toggle_color_attr(win, MORECOLOR, NONE, OFF);
    wrefresh(win);
    /* msgtype=stop should require space/enter rather than
     * just any key, as we want to prevent YASD from
     * riding direction keys. */
    while ((ret = wgetch(win)) != 0 && !index(resp, (char) ret))
        continue;
    if (height == 1) {
        curses_clear_unhighlight_message_window();
    } else {
        mvwprintw(win, my, mx, "      ");
        if (!noscroll) {
            scroll_window(MESSAGE_WIN);
            turn_lines = 1;
        }
        wrefresh(win);
    }

    return ret;
}

int
curses_more()
{
    return curses_block(FALSE);
}


/* Clear the message window if one line; otherwise unhighlight old messages */

void
curses_clear_unhighlight_message_window()
{
    int mh, mw, count;
    boolean border = curses_window_has_border(MESSAGE_WIN);
    WINDOW *win = curses_get_nhwin(MESSAGE_WIN);

    turn_lines = 1;
    curses_get_window_size(MESSAGE_WIN, &mh, &mw);

    mx = 0;
    if (border) {
        mx++;
    }

    if (mh == 1) {
        curses_clear_nhwin(MESSAGE_WIN);
    } else {
        mx += mw;               /* Force new line on new turn */

        if (border) {
            for (count = 0; count < mh; count++) {
                mvwchgat(win, count + 1, 1, mw, COLOR_PAIR(8), A_NORMAL, NULL);
            }
        } else {
            for (count = 0; count < mh; count++) {
                mvwchgat(win, count, 0, mw, COLOR_PAIR(8), A_NORMAL, NULL);
            }
        }
        wnoutrefresh(win);
    }
}


/* Reset message window cursor to starting position, and display most
   recent messages. */

void
curses_last_messages()
{
    boolean border = curses_window_has_border(MESSAGE_WIN);
    nhprev_mesg *mesg;
    int i;

    if (border)
        mx = my = 1;
    else
        mx = my = 0;

    for (i = (num_messages - 1); i > 0; i--) {
        mesg = get_msg_line(TRUE, i);
        if (mesg && mesg->str && *mesg->str)
            curses_message_win_puts(mesg->str, TRUE);
    }
    curses_message_win_puts(g.toplines, TRUE);
}


/* Initialize list for message history */

void
curses_init_mesg_history()
{
    max_messages = iflags.msg_history;

    if (max_messages < 1) {
        max_messages = 1;
    }

    if (max_messages > MESG_HISTORY_MAX) {
        max_messages = MESG_HISTORY_MAX;
    }
}

/* Delete message history at game end. */

void
curses_teardown_messages(void)
{
    nhprev_mesg *current_mesg;

    while ((current_mesg = first_mesg) != 0) {
        first_mesg = current_mesg->next_mesg;
        free(current_mesg->str);
        free(current_mesg);
    }
    last_mesg = (nhprev_mesg *) 0;
    num_messages = 0;
}

/* Display previous message window messages in reverse chron order */

void
curses_prev_mesg()
{
    int count;
    winid wid;
    long turn = 0;
    anything Id;
    nhprev_mesg *mesg;
    menu_item *selected = NULL;
    boolean do_lifo = (iflags.prevmsg_window != 'f');

    wid = curses_get_wid(NHW_MENU);
    curses_create_nhmenu(wid);
    Id = cg.zeroany;

    for (count = 0; count < num_messages; ++count) {
        mesg = get_msg_line(do_lifo, count);
        if (turn != mesg->turn && count != 0) {
            curses_add_menu(wid, NO_GLYPH, &Id, 0, 0, A_NORMAL, "---", FALSE);
        }
        curses_add_menu(wid, NO_GLYPH, &Id, 0, 0, A_NORMAL, mesg->str, FALSE);
        turn = mesg->turn;
    }
    if (!count)
        curses_add_menu(wid, NO_GLYPH, &Id, 0, 0, A_NORMAL,
                        "[No past messages available.]", FALSE);

    curses_end_menu(wid, "");
    curses_select_menu(wid, PICK_NONE, &selected);
    curses_del_wid(wid);
}


/* Display at the bottom of the message window without remembering the
   line for ^P recall.  Used for putstr(WIN_MESSAGE,ATR_NOHISTORY,text)
   which core currently uses for 'Count: 123' and dolook's autodescribe.
   popup_dialog is not currently implemented for this function. */

void
curses_count_window(const char *count_text)
{
    static WINDOW *countwin = NULL;
    int startx, starty, winx, winy;
    int messageh, messagew;

    if (!count_text) {
        if (countwin)
            delwin(countwin), countwin = NULL;
        counting = FALSE;
        return;
    }
    counting = TRUE;

    curses_get_window_xy(MESSAGE_WIN, &winx, &winy);
    curses_get_window_size(MESSAGE_WIN, &messageh, &messagew);

    if (curses_window_has_border(MESSAGE_WIN)) {
        winx++;
        winy++;
    }

    winy += messageh - 1;

#ifdef PDCURSES
    if (countwin)
        curses_destroy_win(countwin), countwin = NULL;
#endif /* PDCURSES */
    /* this used to specify a width of 25; that was adequate for 'Count: 123'
       but not for dolook's autodescribe when it refers to a named monster */
    if (!countwin)
        countwin = newwin(1, messagew, winy, winx);
    startx = 0;
    starty = 0;

    mvwprintw(countwin, starty, startx, "%s", count_text);
    wrefresh(countwin);
}

/* Gets a "line" (buffer) of input. */
void
curses_message_win_getline(const char *prompt, char *answer, int buffer)
{
    int height, width; /* of window */
    char *tmpbuf, *p_answer; /* combined prompt + answer */
    int nlines, maxlines, i; /* prompt + answer */
    int promptline;
    int promptx;
    char **linestarts; /* pointers to start of each line */
    char *tmpstr; /* for free() */
    int maxy, maxx; /* linewrap / scroll */
    int ch;
    WINDOW *win = curses_get_nhwin(MESSAGE_WIN);
    int border_space = 0;
    int len = 0; /* of answer string */
    boolean border = curses_window_has_border(MESSAGE_WIN);

    *answer = '\0';
    orig_cursor = curs_set(0);

    curses_get_window_size(MESSAGE_WIN, &height, &width);
    if (border) {
        height -= 2, width -= 2;
        border_space = 1;
        if (mx < 1)
            mx = 1;
        if (my < 1)
            my = 1;
    }
    maxy = height - 1 + border_space;
    maxx = width - 1 + border_space;

    tmpbuf = (char *) alloc((unsigned) ((int) strlen(prompt) + buffer + 2));
    maxlines = buffer / width * 2;
    Strcpy(tmpbuf, prompt);
    Strcat(tmpbuf, " ");
    nlines = curses_num_lines(tmpbuf,width);
    maxlines += nlines * 2;
    linestarts = (char **) alloc((unsigned) (maxlines * sizeof (char *)));
    p_answer = tmpbuf + strlen(tmpbuf);
    linestarts[0] = tmpbuf;

    if (mx > border_space) { /* newline */
        if (my >= maxy)
            scroll_window(MESSAGE_WIN);
        else
            my++;
        mx = border_space;
    }

    curses_toggle_color_attr(win, NONE, A_BOLD, ON);

    for (i = 0; i < nlines - 1; i++) {
        tmpstr = curses_break_str(linestarts[i], width - 1, 1);
        linestarts[i + 1] = linestarts[i] + (int) strlen(tmpstr);
        if (*linestarts[i + 1] == ' ')
            linestarts[i + 1]++;
        mvwaddstr(win, my, mx, tmpstr);
        free(tmpstr);
        if (++my >= maxy) {
            scroll_window(MESSAGE_WIN);
            my--;
        }
    }
    mvwaddstr(win, my, mx, linestarts[nlines - 1]);
    mx = promptx = (int) strlen(linestarts[nlines - 1]) + border_space;
    promptline = nlines - 1;

    while (1) {
        mx = (int) strlen(linestarts[nlines - 1]) + border_space;
        if (mx > maxx) {
            if (nlines < maxlines) {
                tmpstr = curses_break_str(linestarts[nlines - 1],
                                          width - 1, 1);
                mx = (int) strlen(tmpstr) + border_space;
                mvwprintw(win, my, mx, "%*c", maxx - mx + 1, ' ');
                if (++my > maxy) {
                    scroll_window(MESSAGE_WIN);
                    my--;
                }
                mx = border_space;
                linestarts[nlines] = linestarts[nlines - 1]
                                    + (int) strlen(tmpstr);
                if (*linestarts[nlines] == ' ')
                    linestarts[nlines]++;
                mvwaddstr(win, my, mx, linestarts[nlines]);
                mx = (int) strlen(linestarts[nlines]) + border_space;
                nlines++;
                free(tmpstr);
            } else {
                p_answer[--len] = '\0';
                mvwaddch(win, my, --mx, ' ');
            }
        }
        wmove(win, my, mx);
        curs_set(1);
        wrefresh(win);
#ifdef PDCURSES
        ch = wgetch(win);
#else
        ch = getch();
#endif
#if 0   /* [erase_char (delete one character) and kill_char (delete all
         * characters) are from tty and not currently set up for curses] */
        if (ch == erase_char) {
            ch = '\177'; /* match switch-case below */

        /* honor kill_char if it's ^U or similar, but not if it's '@' */
        } else if (ch == kill_char && (ch < ' ' || ch >= '\177')) { /*ASCII*/
            if (len == 0) /* nothing to kill; just start over */
                continue;
            ch = '\033'; /* get rid of all current input, then start over */
        }
#endif
        curs_set(0);
        switch (ch) {
        case '\033': /* DOESCAPE */
            /* if there isn't any input yet, return ESC */
            if (len == 0) {
                Strcpy(answer, "\033");
                return;
            }
            /* otherwise, discard current input and start over;
               first need to blank it from the screen */
            while (nlines - 1 > promptline) {
                if (nlines-- > height) {
                    unscroll_window(MESSAGE_WIN);
                    tmpstr = curses_break_str(linestarts[nlines - height],
                                              width - 1, 1);
                    mvwaddstr(win, border_space, border_space, tmpstr);
                    free(tmpstr);
                } else {
                    mx = border_space;
                    mvwprintw(win, my, mx, "%*c", maxx - mx, ' ');
                    my--;
                }
            }
            mx = promptx;
            mvwprintw(win, my, mx, "%*c", maxx - mx, ' ');
            *p_answer = '\0';
            len = 0;
            break;
        case ERR: /* should not happen */
            *answer = '\0';
            free(tmpbuf);
            free(linestarts);
            curs_set(orig_cursor);
            curses_toggle_color_attr(win, NONE, A_BOLD, OFF);
            return;
        case '\r':
        case '\n':
            free(linestarts);
            (void) strncpy(answer, p_answer, buffer);
            answer[buffer - 1] = '\0';
<<<<<<< HEAD
            Strcpy(g.toplines, tmpbuf);
            mesg_add_line((char *) tmpbuf);
=======
            Strcpy(toplines, tmpbuf);
            mesg_add_line(tmpbuf);
>>>>>>> cb438524
            free(tmpbuf);
            curs_set(orig_cursor);
            curses_toggle_color_attr(win, NONE, A_BOLD, OFF);
            if (++my > maxy) {
                scroll_window(MESSAGE_WIN);
                my--;
            }
            mx = border_space;
            return;
        case '\177': /* DEL/Rubout */
        case KEY_DC: /* delete-character */
        case '\b': /* ^H (Backspace: '\011') */
        case KEY_BACKSPACE:
            if (len < 1) {
                len = 1;
                mx = promptx;
            }
            p_answer[--len] = '\0';
            mvwaddch(win, my, --mx, ' ');
            /* try to unwrap back to the previous line if there is one */
            if (nlines > 1 && (int) strlen(linestarts[nlines - 2]) < width) {
                mvwaddstr(win, my - 1, border_space, linestarts[nlines - 2]);
                if (nlines-- > height) {
                    unscroll_window(MESSAGE_WIN);
                    tmpstr = curses_break_str(linestarts[nlines - height],
                                              width - 1, 1);
                    mvwaddstr(win, border_space, border_space, tmpstr);
                    free(tmpstr);
                } else {
                    /* clean up the leftovers on the next line,
                       if we didn't scroll it away */
                    mvwprintw(win, my--, border_space, "%*c",
                              (int) strlen(linestarts[nlines]), ' ');
                }
            }
            break;
        default:
            p_answer[len++] = ch;
            if (len >= buffer)
                len = buffer - 1;
            else
                mvwaddch(win, my, mx, ch);
            p_answer[len] = '\0';
        }
    }
}

/* Scroll lines upward in given window, or clear window if only one line. */
static void
scroll_window(winid wid)
{
    directional_scroll(wid, 1);
}

static void
unscroll_window(winid wid)
{
    directional_scroll(wid, -1);
}

static void
directional_scroll(winid wid, int nlines)
{
    int wh, ww, s_top, s_bottom;
    boolean border = curses_window_has_border(wid);
    WINDOW *win = curses_get_nhwin(wid);

    curses_get_window_size(wid, &wh, &ww);
    if (wh == 1) {
        curses_clear_nhwin(wid);
        return;
    }
    if (border) {
        s_top = 1;
        s_bottom = wh;
    } else {
        s_top = 0;
        s_bottom = wh - 1;
    }
    scrollok(win, TRUE);
    wsetscrreg(win, s_top, s_bottom);
    wscrl(win, nlines);
    scrollok(win, FALSE);
    if (wid == MESSAGE_WIN) {
        if (border)
            mx = 1;
        else
            mx = 0;
    }
    if (border) {
        box(win, 0, 0);
    }
    wrefresh(win);
}


/* Add given line to message history */

static void
mesg_add_line(const char *mline)
{
    nhprev_mesg *current_mesg;

<<<<<<< HEAD
    current_mesg->str = curses_copy_of(mline);
    current_mesg->turn = g.moves;
    current_mesg->next_mesg = NULL;
=======
    /*
     * Messages are kept in a doubly linked list, with head 'first_mesg',
     * tail 'last_mesg', and a maximum capacity of 'max_messages'.
     */
    if (num_messages < max_messages) {
        /* create a new list element */
        current_mesg = (nhprev_mesg *) alloc((unsigned) sizeof (nhprev_mesg));
        current_mesg->str = dupstr(mline);
    } else {
        /* instead of discarding list element being forced out, reuse it */
        current_mesg = first_mesg;
        /* whenever new 'mline' is shorter, extra allocation size of the
           original element will be frittered away, until eventually we'll
           discard this 'str' and dupstr() a replacement; we could easily
           track the allocation size but don't really need to do so */
        if (strlen(mline) <= strlen(current_mesg->str)) {
            Strcpy(current_mesg->str, mline);
        } else {
            free((genericptr_t) current_mesg->str);
            current_mesg->str = dupstr(mline);
        }
    }
    current_mesg->turn = moves;
>>>>>>> cb438524

    if (num_messages == 0) {
        /* very first message; set up head */
        first_mesg = current_mesg;
    } else {
        /* not first message; tail exists */
        last_mesg->next_mesg = current_mesg;
    }
    current_mesg->prev_mesg = last_mesg;
    last_mesg = current_mesg; /* new tail */

    if (num_messages < max_messages) {
        /* wasn't at capacity yet */
        ++num_messages;
    } else {
        /* at capacity; old head is being removed */
        first_mesg = first_mesg->next_mesg; /* new head */
        first_mesg->prev_mesg = NULL; /* head has no prev_mesg */
    }
    /* since 'current_mesg' might be reusing 'first_mesg' and has now
       become 'last_mesg', this update must be after head replacement */
    last_mesg->next_mesg = NULL; /* tail has no next_mesg */
}


/* Returns specified line from message history, or NULL if out of bounds */

static nhprev_mesg *
get_msg_line(boolean reverse, int mindex)
{
    int count;
    nhprev_mesg *current_mesg;

    if (reverse) {
        current_mesg = last_mesg;
        for (count = 0; count < mindex; count++) {
            if (!current_mesg)
                break;
            current_mesg = current_mesg->prev_mesg;
        }
    } else {
        current_mesg = first_mesg;
        for (count = 0; count < mindex; count++) {
            if (!current_mesg)
                break;
            current_mesg = current_mesg->next_mesg;
        }
    }
    return current_mesg;
}

/*cursmesg.c*/<|MERGE_RESOLUTION|>--- conflicted
+++ resolved
@@ -94,13 +94,8 @@
     }
 
     if (!recursed) {
-<<<<<<< HEAD
         strcpy(g.toplines, message);
-        mesg_add_line((char *) message);
-=======
-        strcpy(toplines, message);
         mesg_add_line(message);
->>>>>>> cb438524
     }
 
     if (linespace < message_length) {
@@ -519,13 +514,8 @@
             free(linestarts);
             (void) strncpy(answer, p_answer, buffer);
             answer[buffer - 1] = '\0';
-<<<<<<< HEAD
             Strcpy(g.toplines, tmpbuf);
-            mesg_add_line((char *) tmpbuf);
-=======
-            Strcpy(toplines, tmpbuf);
             mesg_add_line(tmpbuf);
->>>>>>> cb438524
             free(tmpbuf);
             curs_set(orig_cursor);
             curses_toggle_color_attr(win, NONE, A_BOLD, OFF);
@@ -629,11 +619,6 @@
 {
     nhprev_mesg *current_mesg;
 
-<<<<<<< HEAD
-    current_mesg->str = curses_copy_of(mline);
-    current_mesg->turn = g.moves;
-    current_mesg->next_mesg = NULL;
-=======
     /*
      * Messages are kept in a doubly linked list, with head 'first_mesg',
      * tail 'last_mesg', and a maximum capacity of 'max_messages'.
@@ -656,8 +641,6 @@
             current_mesg->str = dupstr(mline);
         }
     }
-    current_mesg->turn = moves;
->>>>>>> cb438524
 
     if (num_messages == 0) {
         /* very first message; set up head */
