/* vim:set cin ft=c sw=4 sts=4 ts=8 et ai cino=Ls\:0t0(0 : -*- mode:c;fill-column:80;tab-width:8;c-basic-offset:4;indent-tabs-mode:nil;c-file-style:"k&r" -*-*/
/* NetHack 3.6 cursmesg.c */
/* Copyright (c) Karl Garrison, 2010. */
/* NetHack may be freely redistributed.  See license for details. */

#include "curses.h"
#include "hack.h"
#include "wincurs.h"
#include "cursmesg.h"
#include <ctype.h>

/*
 * Note: references to "More>>" mean ">>", the curses rendition of "--More--".
 */

/* player can type ESC at More>> prompt to avoid seeing more messages
   for the current move; but hero might get more than one move per turn,
   so the input routines need to be able to cancel this */
long curs_mesg_suppress_turn = -1;

/* Message window routines for curses interface */

/* Private declatations */

typedef struct nhpm {
    char *str;                  /* Message text */
    long turn;                  /* Turn number for message */
    struct nhpm *prev_mesg;     /* Pointer to previous message */
    struct nhpm *next_mesg;     /* Pointer to next message */
} nhprev_mesg;

static void scroll_window(winid wid);
static void unscroll_window(winid wid);
static void directional_scroll(winid wid, int nlines);
static void mesg_add_line(const char *mline);
static nhprev_mesg *get_msg_line(boolean reverse, int mindex);

static int turn_lines = 0;
static int mx = 0;
static int my = 0;              /* message window text location */
static nhprev_mesg *first_mesg = NULL;
static nhprev_mesg *last_mesg = NULL;
static int max_messages;
static int num_messages = 0;
static int last_messages = 0;

/* Write string to the message window.  Attributes set by calling function. */

void
curses_message_win_puts(const char *message, boolean recursed)
{
    int height, width, border_space, linespace;
    char *tmpstr;
    WINDOW *win = curses_get_nhwin(MESSAGE_WIN);
    boolean bold, border = curses_window_has_border(MESSAGE_WIN);
    int message_length = (int) strlen(message);

#if 0
    /*
     * This was useful when curses used genl_putmsghistory() but is not
     * needed now that it has its own curses_putmsghistory() which is
     * capable of putting something into the ^P recall history without
     * displaying it at the same time.
     */
    if (strncmp("Count:", message, 6) == 0) {
        curses_count_window(message);
        return;
    }
#endif

    if (curs_mesg_suppress_turn == g.moves) {
        return; /* user has typed ESC to avoid seeing remaining messages. */
    }

    curses_get_window_size(MESSAGE_WIN, &height, &width);
    border_space = (border ? 1 : 0);
    if (mx < border_space)
        mx = border_space;
    if (my < border_space)
        my = border_space;

    if (strcmp(message, "#") == 0) {    /* Extended command or Count: */
        if ((strcmp(g.toplines, "#") != 0)
            /* Bottom of message window */
            && (my >= (height - 1 + border_space)) && (height != 1)) {
            scroll_window(MESSAGE_WIN);
            mx = width;
            my--;
<<<<<<< HEAD
            strcpy(g.toplines, message);
=======
            Strcpy(toplines, message);
>>>>>>> d06b99d3
        }
        return;
    }

    if (!recursed) {
        strcpy(g.toplines, message);
        mesg_add_line(message);
    }

    linespace = width - 3 - (mx - border_space);

    if (linespace < message_length) {
        if (my - border_space >= height - 1) {
            /* bottom of message win */
            if (++turn_lines >= height) { /* || height == 1) */
                /* Pause until key is hit - Esc suppresses any further
                   messages that turn */
                if (curses_more() == '\033') {
                    curs_mesg_suppress_turn = g.moves;
                    return;
                }
                /* turn_lines reset to 0 by more()->block()->got_input() */
            } else {
                scroll_window(MESSAGE_WIN);
            }
        } else {
            if (mx != border_space) {
                my++;
                mx = border_space;
                ++turn_lines;
            }
        }
    }

    bold = (height > 1 && !last_messages);
    if (bold)
        curses_toggle_color_attr(win, NONE, A_BOLD, ON);

    /* will this message fit as-is or do we need to split it? */
    if (mx == border_space && message_length > width - 2) {
        /* split needed */
        tmpstr = curses_break_str(message, (width - 2), 1);
        mvwprintw(win, my, mx, "%s", tmpstr), mx += (int) strlen(tmpstr);
        /* one space to separate first part of message from rest [is this
           actually useful?] */
        if (mx < width - 2)
            ++mx;
        free(tmpstr);
        if (bold)
            curses_toggle_color_attr(win, NONE, A_BOLD, OFF);
        tmpstr = curses_str_remainder(message, (width - 2), 1);
        curses_message_win_puts(tmpstr, TRUE);
        free(tmpstr);
    } else {
        mvwprintw(win, my, mx, "%s", message), mx += message_length;
        /* two spaces to separate this message from next one if they happen
           to fit on the same line; (FIXME:  it would be better if this was
           done at start of next message rather than end of this one since
           it impacts placement of "More>>") */
        if (mx < width - 2) {
            if (++mx < width - 2)
                ++mx;
        }
        if (bold)
            curses_toggle_color_attr(win, NONE, A_BOLD, OFF);
    }
    wrefresh(win);
}

void
curses_got_input(void)
{
    /* if messages are being suppressed, reenable them */
    curs_mesg_suppress_turn = -1;

    /* misleadingly named; represents number of lines delivered since
       player was sure to have had a chance to read them; if player
       has just given input then there aren't any such lines right now;
       that includes responding to More>> even though it stays same turn */
    turn_lines = 0;
}

int
curses_block(boolean noscroll) /* noscroll - blocking because of msgtype
                                * = stop/alert else blocking because
                                * window is full, so need to scroll after */
{
    static const char resp[] = " \r\n\033"; /* space, enter, esc */
    static int prev_x = -1, prev_y = -1, blink = 0;
    int height, width, moreattr, oldcrsr, ret = 0,
        brdroffset = curses_window_has_border(MESSAGE_WIN) ? 1 : 0;
    WINDOW *win = curses_get_nhwin(MESSAGE_WIN);

    curses_get_window_size(MESSAGE_WIN, &height, &width);
    if (mx - brdroffset > width - 3) { /* -3: room for ">>_" */
        if (my - brdroffset < height - 1)
            ++my, mx = brdroffset;
        else
            mx = width - 3 + brdroffset;
    }
    /* if ">>" (--More--) is being rendered at the same spot as before,
       toggle attributes so that the first '>' starts blinking if it wasn't
       or stops blinking if it was */
    if (mx == prev_x && my == prev_y) {
        blink = 1 - blink;
    } else {
        prev_x = mx, prev_y = my;
        blink = 0;
    }
    moreattr = !iflags.wc2_guicolor ? A_REVERSE : NONE;
    curses_toggle_color_attr(win, MORECOLOR, moreattr, ON);
    if (blink) {
        wattron(win, A_BLINK);
        mvwprintw(win, my, mx, ">"), mx += 1;
        wattroff(win, A_BLINK);
        waddstr(win, ">"), mx += 1;
    } else {
        mvwprintw(win, my, mx, ">>"), mx += 2;
    }
    curses_toggle_color_attr(win, MORECOLOR, moreattr, OFF);
    wrefresh(win);

    /* cancel mesg suppression; all messages will have had chance to be read */
    curses_got_input();

    oldcrsr = curs_set(1);
    do {
        ret = wgetch(win);
        if (ret == ERR || ret == '\0')
            ret = '\n';
        /* msgtype=stop should require space/enter rather than any key,
           as we want to prevent YASD from direction keys. */
    } while (!index(resp, (char) ret));
    if (oldcrsr >= 0)
        (void) curs_set(oldcrsr);

    if (height == 1) {
        curses_clear_unhighlight_message_window();
    } else {
        mx -= 2, mvwprintw(win, my, mx, "  "); /* back up and blank out ">>" */
        if (!noscroll) {
            scroll_window(MESSAGE_WIN);
        }
        wrefresh(win);
    }
    return ret;
}

int
curses_more()
{
    return curses_block(FALSE);
}


/* Clear the message window if one line; otherwise unhighlight old messages */

void
curses_clear_unhighlight_message_window()
{
    int mh, mw, count,
        brdroffset = curses_window_has_border(MESSAGE_WIN) ? 1 : 0;
    WINDOW *win = curses_get_nhwin(MESSAGE_WIN);

    turn_lines = 0;
    curses_get_window_size(MESSAGE_WIN, &mh, &mw);

    if (mh == 1) {
        curses_clear_nhwin(MESSAGE_WIN);
        mx = my = brdroffset;
    } else {
        mx = mw + brdroffset; /* Force new line on new turn */

        for (count = 0; count < mh; count++)
            mvwchgat(win, count + brdroffset, brdroffset,
                     mw, COLOR_PAIR(8), A_NORMAL, NULL);
        wnoutrefresh(win);
    }
    wmove(win, my, mx);
}


/* Reset message window cursor to starting position, and display most
   recent messages. */

void
curses_last_messages()
{
    nhprev_mesg *mesg;
    int i, height, width;
    int border = curses_window_has_border(MESSAGE_WIN) ? 1 : 0;
    WINDOW *win = curses_get_nhwin(MESSAGE_WIN);

    curses_get_window_size(MESSAGE_WIN, &height, &width);
    werase(win);
    mx = my = border;

    /*
     * FIXME!
     *  This shouldn't be relying on a naive line count to decide where
     *  to start and stop because curses_message_win_puts() combines short
     *  lines.  So we can end up with blank lines at bottom of the message
     *  window, missing out on one or more older messages which could have
     *  been included at the top.  Also long messages might wrap and take
     *  more than one line apiece.
     *
     *  3.6.2 showed oldest available N-1 lines (by starting at
     *  num_mesages - 1 and working back toward 0 until window height was
     *  reached [via index 'j' which is gone now]) plus the latest line
     *  (via toplines[]), rather than most recent N (start at height - 1
     *  and work way up through 0).  So it showed wrong subset of lines
     *  even if 'N lines' had been the right way to handle this.
     */
    ++last_messages;
    for (i = min(height, num_messages) - 1; i > 0; --i) {
        mesg = get_msg_line(TRUE, i);
        if (mesg && mesg->str && *mesg->str)
            curses_message_win_puts(mesg->str, TRUE);
    }
    curses_message_win_puts(g.toplines, TRUE);
    --last_messages;

    if (border)
        box(win, 0, 0);
    wrefresh(win);
}


/* Initialize list for message history */

void
curses_init_mesg_history()
{
    max_messages = iflags.msg_history;

    if (max_messages < 1) {
        max_messages = 1;
    }

    if (max_messages > MESG_HISTORY_MAX) {
        max_messages = MESG_HISTORY_MAX;
    }
}

/* Delete message history at game end. */

void
curses_teardown_messages(void)
{
    nhprev_mesg *current_mesg;

    while ((current_mesg = first_mesg) != 0) {
        first_mesg = current_mesg->next_mesg;
        free(current_mesg->str);
        free(current_mesg);
    }
    last_mesg = (nhprev_mesg *) 0;
    num_messages = 0;
}

/* Display previous messages in a popup (via menu so can scroll backwards) */

void
curses_prev_mesg()
{
    int count;
    winid wid;
    long turn = 0;
    anything Id;
    nhprev_mesg *mesg;
    menu_item *selected = NULL;
    boolean do_lifo = (iflags.prevmsg_window != 'f');

    wid = curses_get_wid(NHW_MENU);
    curses_create_nhmenu(wid);
    Id = cg.zeroany;

    for (count = 0; count < num_messages; ++count) {
        mesg = get_msg_line(do_lifo, count);
        if (turn != mesg->turn && count != 0) {
            curses_add_menu(wid, NO_GLYPH, &Id, 0, 0, A_NORMAL, "---", FALSE);
        }
        curses_add_menu(wid, NO_GLYPH, &Id, 0, 0, A_NORMAL, mesg->str, FALSE);
        turn = mesg->turn;
    }
    if (!count)
        curses_add_menu(wid, NO_GLYPH, &Id, 0, 0, A_NORMAL,
                        "[No past messages available.]", FALSE);

    curses_end_menu(wid, "");
    if (!do_lifo)
        curs_menu_set_bottom_heavy(wid);
    curses_select_menu(wid, PICK_NONE, &selected);
    if (selected) /* should always be null for PICK_NONE but be paranoid */
        free((genericptr_t) selected);
    curses_del_wid(wid);
}


/* Display at the bottom of the message window without remembering the
   line for ^P recall.  Used for putstr(WIN_MESSAGE,ATR_NOHISTORY,text)
   which core currently uses for 'Count: 123' and dolook's autodescribe.
   popup_dialog is not currently implemented for this function. */

void
curses_count_window(const char *count_text)
{
    static WINDOW *countwin = NULL;
    int winx, winy;
    int messageh, messagew, border;

    if (!count_text) {
        if (countwin)
            delwin(countwin), countwin = NULL;
        counting = FALSE;
        return;
    }

    /* position of message window, not current position within message window
       (so <0,0> for align_message:Top but will vary for other alignings) */
    curses_get_window_xy(MESSAGE_WIN, &winx, &winy);
    /* size of message window, with space for borders already subtracted */
    curses_get_window_size(MESSAGE_WIN, &messageh, &messagew);

    /* decide where to put the one-line counting window */
    border = curses_window_has_border(MESSAGE_WIN) ? 1 : 0;
    winx += border; /* first writeable message column */
    winy += border + (messageh - 1); /* last writable message line */

    /* if most recent message (probably prompt leading to this instance of
       counting window) is going to be covered up, scroll mesgs up a line */
    if (!counting && my == border + (messageh - 1) && mx > border) {
        scroll_window(MESSAGE_WIN);
        if (messageh > 1) {
            /* handling for next message will behave as if we're currently
               positioned at the end of next to last line of message window */
            my = border + (messageh - 1) - 1;
            mx = border + (messagew - 1); /* (0 + 80 - 1) or (1 + 78 - 1) */
        } else {
            /* for a one-line window, use beginning of only line instead */
            my = mx = border; /* 0 or 1 */
        }
        /* wmove(curses_get_nhwin(MESSAGE_WIN), my, mx); -- not needed */
    }
    /* in case we're being called from clear_nhwindow(MESSAGE_WIN)
       which gets called for every command keystroke; it sends an
       empty string to get the scroll-up-one-line effect above and
       we want to avoid the curses overhead for the operations below... */
    if (!*count_text)
        return;

    counting = TRUE;
#ifdef PDCURSES
    if (countwin)
        curses_destroy_win(countwin), countwin = NULL;
#endif /* PDCURSES */
    /* this used to specify a width of 25; that was adequate for 'Count: 123'
       but not for dolook's autodescribe when it refers to a named monster */
    if (!countwin)
        countwin = newwin(1, messagew, winy, winx);
    werase(countwin);

    mvwprintw(countwin, 0, 0, "%s", count_text);
    wrefresh(countwin);
}

/* Gets a "line" (buffer) of input. */
void
curses_message_win_getline(const char *prompt, char *answer, int buffer)
{
    int height, width; /* of window */
    char *tmpbuf, *p_answer; /* combined prompt + answer */
    int nlines, maxlines, i; /* prompt + answer */
    int promptline;
    int promptx;
    char **linestarts; /* pointers to start of each line */
    char *tmpstr; /* for free() */
    int maxy, maxx; /* linewrap / scroll */
    int ch;
    int border_space = 0;
    int len; /* of answer string */
    boolean border = curses_window_has_border(MESSAGE_WIN);
    WINDOW *win = curses_get_nhwin(MESSAGE_WIN);

    orig_cursor = curs_set(0);

    curses_get_window_size(MESSAGE_WIN, &height, &width);
    if (border) {
        /* height -= 2, width -= 2; -- sizes already account for border */
        border_space = 1;
        if (mx < 1)
            mx = 1;
        if (my < 1)
            my = 1;
    }
    maxy = height - 1 + border_space;
    maxx = width - 1 + border_space;

    /* +2? buffer already includes room for terminator; +1: "prompt answer" */
    tmpbuf = (char *) alloc((unsigned) ((int) strlen(prompt) + buffer + 2));
    maxlines = buffer / width * 2;
    Strcpy(tmpbuf, prompt);
    Strcat(tmpbuf, " ");
    p_answer = tmpbuf + strlen(tmpbuf);
#ifdef EDIT_GETLIN
    len = (int) strlen(answer);
    if (len >= buffer) {
        len = buffer - 1;
        answer[len] = '\0';
    }
    Strcpy(p_answer, answer);
#else
    len = 0;
    *answer = '\0';
#endif
    nlines = curses_num_lines(tmpbuf, width);
    maxlines += nlines * 2;
    linestarts = (char **) alloc((unsigned) (maxlines * sizeof (char *)));
    linestarts[0] = tmpbuf;

    if (mx > border_space) { /* newline */
        if (my >= maxy)
            scroll_window(MESSAGE_WIN);
        else
            my++;
        mx = border_space;
    }

    curses_toggle_color_attr(win, NONE, A_BOLD, ON);

    for (i = 0; i < nlines - 1; i++) {
        tmpstr = curses_break_str(linestarts[i], width - 1, 1);
        linestarts[i + 1] = linestarts[i] + (int) strlen(tmpstr);
        if (*linestarts[i + 1] == ' ')
            linestarts[i + 1]++;
        mvwaddstr(win, my, mx, tmpstr);
        free(tmpstr);
        if (++my >= maxy) {
            scroll_window(MESSAGE_WIN);
            my--;
        }
    }
    mvwaddstr(win, my, mx, linestarts[nlines - 1]);
    mx = promptx = (int) strlen(linestarts[nlines - 1]) + border_space;
    promptline = nlines - 1;

    while (1) {
        mx = (int) strlen(linestarts[nlines - 1]) + border_space;
        if (mx > maxx) {
            if (nlines < maxlines) {
                tmpstr = curses_break_str(linestarts[nlines - 1],
                                          width - 1, 1);
                mx = (int) strlen(tmpstr) + border_space;
                mvwprintw(win, my, mx, "%*c", maxx - mx + 1, ' ');
                if (++my > maxy) {
                    scroll_window(MESSAGE_WIN);
                    my--;
                }
                mx = border_space;
                linestarts[nlines] = linestarts[nlines - 1]
                                    + (int) strlen(tmpstr);
                if (*linestarts[nlines] == ' ')
                    linestarts[nlines]++;
                mvwaddstr(win, my, mx, linestarts[nlines]);
                mx = (int) strlen(linestarts[nlines]) + border_space;
                nlines++;
                free(tmpstr);
            } else {
                p_answer[--len] = '\0';
                mvwaddch(win, my, --mx, ' ');
            }
        }
        wmove(win, my, mx);
        curs_set(1);
        wrefresh(win);
        curses_got_input(); /* despite its name, before rather than after... */
#ifdef PDCURSES
        ch = wgetch(win);
#else
        ch = getch();
#endif
#if 0   /* [erase_char (delete one character) and kill_char (delete all
         * characters) are from tty and not currently set up for curses] */
        if (ch == erase_char) {
            ch = '\177'; /* match switch-case below */

        /* honor kill_char if it's ^U or similar, but not if it's '@' */
        } else if (ch == kill_char && (ch < ' ' || ch >= '\177')) { /*ASCII*/
            if (len == 0) /* nothing to kill; just start over */
                continue;
            ch = '\033'; /* get rid of all current input, then start over */
        }
#endif
        curs_set(0);
        switch (ch) {
        case '\033': /* DOESCAPE */
            /* if there isn't any input yet, return ESC */
            if (len == 0) {
                Strcpy(answer, "\033");
                goto alldone;
            }
            /* otherwise, discard current input and start over;
               first need to blank it from the screen */
            while (nlines - 1 > promptline) {
                if (nlines-- > height) {
                    unscroll_window(MESSAGE_WIN);
                    tmpstr = curses_break_str(linestarts[nlines - height],
                                              width - 1, 1);
                    mvwaddstr(win, border_space, border_space, tmpstr);
                    free(tmpstr);
                } else {
                    mx = border_space;
                    mvwprintw(win, my, mx, "%*c", maxx - mx, ' ');
                    my--;
                }
            }
            mx = promptx;
            mvwprintw(win, my, mx, "%*c", maxx - mx, ' ');
            *p_answer = '\0';
            len = 0;
            break;
        case ERR: /* should not happen */
            *answer = '\0';
            goto alldone;
        case '\r':
        case '\n':
            (void) strncpy(answer, p_answer, buffer);
            answer[buffer - 1] = '\0';
            Strcpy(g.toplines, tmpbuf);
            mesg_add_line(tmpbuf);
            if (++my > maxy) {
                scroll_window(MESSAGE_WIN);
                my--;
            }
            mx = border_space;
            goto alldone;
        case '\177': /* DEL/Rubout */
        case KEY_DC: /* delete-character */
        case '\b': /* ^H (Backspace: '\011') */
        case KEY_BACKSPACE:
            if (len < 1) {
                len = 1;
                mx = promptx;
            }
            p_answer[--len] = '\0';
            mvwaddch(win, my, --mx, ' ');
            /* try to unwrap back to the previous line if there is one */
            if (nlines > 1 && (int) strlen(linestarts[nlines - 2]) < width) {
                mvwaddstr(win, my - 1, border_space, linestarts[nlines - 2]);
                if (nlines-- > height) {
                    unscroll_window(MESSAGE_WIN);
                    tmpstr = curses_break_str(linestarts[nlines - height],
                                              width - 1, 1);
                    mvwaddstr(win, border_space, border_space, tmpstr);
                    free(tmpstr);
                } else {
                    /* clean up the leftovers on the next line,
                       if we didn't scroll it away */
                    mvwprintw(win, my--, border_space, "%*c",
                              (int) strlen(linestarts[nlines]), ' ');
                }
            }
            break;
        default:
            p_answer[len++] = ch;
            if (len >= buffer)
                len = buffer - 1;
            else
                mvwaddch(win, my, mx, ch);
            p_answer[len] = '\0';
        }
    }

 alldone:
    free(linestarts);
    free(tmpbuf);
    curses_toggle_color_attr(win, NONE, A_BOLD, OFF);
    curs_set(orig_cursor);
    return;
}

/* Scroll lines upward in given window, or clear window if only one line. */
static void
scroll_window(winid wid)
{
    directional_scroll(wid, 1);
}

static void
unscroll_window(winid wid)
{
    directional_scroll(wid, -1);
}

static void
directional_scroll(winid wid, int nlines)
{
    int wh, ww, s_top, s_bottom;
    boolean border = curses_window_has_border(wid);
    WINDOW *win = curses_get_nhwin(wid);

    curses_get_window_size(wid, &wh, &ww);
    if (wh == 1) {
        curses_clear_nhwin(wid);
        return;
    }
    if (border) {
        s_top = 1;
        s_bottom = wh;
    } else {
        s_top = 0;
        s_bottom = wh - 1;
    }
    scrollok(win, TRUE);
    wsetscrreg(win, s_top, s_bottom);
    wscrl(win, nlines);
    scrollok(win, FALSE);
    if (wid == MESSAGE_WIN) {
        if (border)
            mx = 1;
        else
            mx = 0;
    }
    if (border) {
        box(win, 0, 0);
    }
    wrefresh(win);
}


/* Add given line to message history */

static void
mesg_add_line(const char *mline)
{
    nhprev_mesg *current_mesg;

    /*
     * Messages are kept in a doubly linked list, with head 'first_mesg',
     * tail 'last_mesg', and a maximum capacity of 'max_messages'.
     */
    if (num_messages < max_messages) {
        /* create a new list element */
        current_mesg = (nhprev_mesg *) alloc((unsigned) sizeof (nhprev_mesg));
        current_mesg->str = dupstr(mline);
        current_mesg->next_mesg = current_mesg->prev_mesg = (nhprev_mesg *) 0;
    } else {
        /* instead of discarding list element being forced out, reuse it */
        current_mesg = first_mesg;
        /* whenever new 'mline' is shorter, extra allocation size of the
           original element will be frittered away, until eventually we'll
           discard this 'str' and dupstr() a replacement; we could easily
           track the allocation size but don't really need to do so */
        if (strlen(mline) <= strlen(current_mesg->str)) {
            Strcpy(current_mesg->str, mline);
        } else {
            free((genericptr_t) current_mesg->str);
            current_mesg->str = dupstr(mline);
        }
    }

    if (num_messages == 0) {
        /* very first message; set up head */
        first_mesg = current_mesg;
    } else {
        /* not first message; tail exists */
        last_mesg->next_mesg = current_mesg;
    }
    current_mesg->prev_mesg = last_mesg;
    last_mesg = current_mesg; /* new tail */

    if (num_messages < max_messages) {
        /* wasn't at capacity yet */
        ++num_messages;
    } else {
        /* at capacity; old head is being removed */
        first_mesg = first_mesg->next_mesg; /* new head */
        first_mesg->prev_mesg = NULL; /* head has no prev_mesg */
    }
    /* since 'current_mesg' might be reusing 'first_mesg' and has now
       become 'last_mesg', this update must be after head replacement */
    last_mesg->next_mesg = NULL; /* tail has no next_mesg */
}


/* Returns specified line from message history, or NULL if out of bounds */

static nhprev_mesg *
get_msg_line(boolean reverse, int mindex)
{
    int count;
    nhprev_mesg *current_mesg;

    if (reverse) {
        current_mesg = last_mesg;
        for (count = 0; count < mindex; count++) {
            if (!current_mesg)
                break;
            current_mesg = current_mesg->prev_mesg;
        }
    } else {
        current_mesg = first_mesg;
        for (count = 0; count < mindex; count++) {
            if (!current_mesg)
                break;
            current_mesg = current_mesg->next_mesg;
        }
    }
    return current_mesg;
}

/* save/restore code retrieves one ^P message at a time during save and
   puts it into save file; if any new messages are added to the list while
   that is taking place, the results are likely to be scrambled */
char *
curses_getmsghistory(init)
boolean init;
{
    static int nxtidx;
    nhprev_mesg *mesg;

    if (init)
        nxtidx = 0;
    else
        ++nxtidx;

    if (nxtidx < num_messages) {
        /* we could encode mesg->turn with the text of the message,
           but then that text might need to be truncated, and more
           significantly, restoring the save file with another
           interface wouldn't know how find and decode or remove it;
           likewise, restoring another interface's save file with
           curses wouldn't find the expected turn info;
           so, we live without that */
        mesg = get_msg_line(FALSE, nxtidx);
    } else
        mesg = (nhprev_mesg *) 0;

    return mesg ? mesg->str : (char *) 0;
}

/*
 * This is called by the core savefile restore routines.
 * Each time we are called, we stuff the string into our message
 * history recall buffer. The core will send the oldest message
 * first (actually it sends them in the order they exist in the
 * save file, but that is supposed to be the oldest first).
 * These messages get pushed behind any which have been issued
 * during this session since they come from a previous session
 * and logically precede anything (like "Restoring save file...")
 * that's happened now.
 *
 * Called with a null pointer to finish up restoration.
 *
 * It's also called by the quest pager code when a block message
 * has a one-line summary specified.  We put that line directly
 * into message history for ^P recall without having displayed it.
 */
void
curses_putmsghistory(msg, restoring_msghist)
const char *msg;
boolean restoring_msghist;
{
    static boolean initd = FALSE;
    static int stash_count;
    static nhprev_mesg *stash_head = 0;

    if (restoring_msghist && !initd) {
        /* hide any messages we've gathered since starting current session
           so that the ^P data will start out empty as we add ones being
           restored from save file; we'll put these back after that's done */
        stash_count = num_messages, num_messages = 0;
        stash_head = first_mesg, first_mesg = (nhprev_mesg *) 0;
        last_mesg = (nhprev_mesg *) 0; /* no need to remember the tail */
        initd = TRUE;
    }

    if (msg) {
        mesg_add_line(msg);
        /* treat all saved and restored messages as turn #1 */
        last_mesg->turn = 1L;
    } else if (stash_count) {
        nhprev_mesg *mesg;
        long mesg_turn;

        /* put any messages generated during the beginning of the current
           session back; they logically follow any from the previous
           session's save file */
        while (stash_count > 0) {
            /* we could manipulate the linked list directly but treating
               stashed messages as newly occurring ones is much simpler;
               we ignore the backlinks because the list is destroyed as it
               gets processed hence there can't be any other traversals */
            mesg = stash_head;
            stash_head = mesg->next_mesg;
            --stash_count;
            mesg_turn = mesg->turn;
            mesg_add_line(mesg->str);
            /* added line became new tail */
            last_mesg->turn = mesg_turn;
            free((genericptr_t) mesg->str);
            free((genericptr_t) mesg);
        }
        initd = FALSE; /* reset */
    }
}

/*cursmesg.c*/<|MERGE_RESOLUTION|>--- conflicted
+++ resolved
@@ -86,11 +86,7 @@
             scroll_window(MESSAGE_WIN);
             mx = width;
             my--;
-<<<<<<< HEAD
-            strcpy(g.toplines, message);
-=======
-            Strcpy(toplines, message);
->>>>>>> d06b99d3
+            Strcpy(g.toplines, message);
         }
         return;
     }
