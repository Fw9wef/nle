/* vim:set cin ft=c sw=4 sts=4 ts=8 et ai cino=Ls\:0t0(0 : -*- mode:c;fill-column:80;tab-width:8;c-basic-offset:4;indent-tabs-mode:nil;c-file-style:"k&r" -*-*/
/* NetHack 3.6 cursmain.c */
/* Copyright (c) Karl Garrison, 2010. */
/* NetHack may be freely redistributed.  See license for details. */

#include "curses.h"
#include "hack.h"
#ifdef SHORT_FILENAMES
#include "patchlev.h"
#else
#include "patchlevel.h"
#endif
#include "color.h"
#include "wincurs.h"

/* define this if not linking with <foo>tty.o|.obj for some reason */
#ifdef CURSES_DEFINE_ERASE_CHAR
char erase_char, kill_char;
#else
/* defined in sys/<foo>/<foo>tty.o|.obj which gets linked into
   tty-only, tty+curses, and curses-only binaries */
extern char erase_char, kill_char;
#endif

extern long curs_mesg_suppress_turn; /* from cursmesg.c */

/* Public functions for curses NetHack interface */

/* Interface definition, for windows.c */
struct window_procs curses_procs = {
    "curses",
    (WC_ALIGN_MESSAGE | WC_ALIGN_STATUS | WC_COLOR | WC_INVERSE
     | WC_HILITE_PET
#ifdef NCURSES_MOUSE_VERSION /* (this macro name works for PDCURSES too) */
     | WC_MOUSE_SUPPORT
#endif
     | WC_PERM_INVENT | WC_POPUP_DIALOG | WC_SPLASH_SCREEN),
    (WC2_DARKGRAY | WC2_HITPOINTBAR
#if defined(STATUS_HILITES)
     | WC2_HILITE_STATUS
#endif
     | WC2_FLUSH_STATUS | WC2_TERM_SIZE
     | WC2_STATUSLINES | WC2_WINDOWBORDERS | WC2_PETATTR | WC2_GUICOLOR
     | WC2_SUPPRESS_HIST),
    curses_init_nhwindows,
    curses_player_selection,
    curses_askname,
    curses_get_nh_event,
    curses_exit_nhwindows,
    curses_suspend_nhwindows,
    curses_resume_nhwindows,
    curses_create_nhwindow,
    curses_clear_nhwindow,
    curses_display_nhwindow,
    curses_destroy_nhwindow,
    curses_curs,
    curses_putstr,
    genl_putmixed,
    curses_display_file,
    curses_start_menu,
    curses_add_menu,
    curses_end_menu,
    curses_select_menu,
    genl_message_menu,
    curses_update_inventory,
    curses_mark_synch,
    curses_wait_synch,
#ifdef CLIPPING
    curses_cliparound,
#endif
#ifdef POSITIONBAR
    donull,
#endif
    curses_print_glyph,
    curses_raw_print,
    curses_raw_print_bold,
    curses_nhgetch,
    curses_nh_poskey,
    curses_nhbell,
    curses_doprev_message,
    curses_yn_function,
    curses_getlin,
    curses_get_ext_cmd,
    curses_number_pad,
    curses_delay_output,
#ifdef CHANGE_COLOR             /* only a Mac option currently */
    donull,
    donull,
#endif
    curses_start_screen,
    curses_end_screen,
    genl_outrip,
    curses_preference_update,
    curses_getmsghistory,
    curses_putmsghistory,
    curses_status_init,
    curses_status_finish,
    genl_status_enablefield,
    curses_status_update,
    genl_can_suspend_yes,
};

/*
 * Global variables for curses interface
 */

int term_rows, term_cols;   /* size of underlying terminal */
int orig_cursor;            /* Preserve initial cursor state */
WINDOW *base_term;          /* underlying terminal window */
boolean counting;           /* Count window is active */
WINDOW *mapwin, *statuswin, *messagewin;    /* Main windows */

/* Track if we're performing an update to the permanent window.
   Needed since we aren't using the normal menu functions to handle
   the inventory window. */
static int inv_update = 0;

/*
init_nhwindows(int* argcp, char** argv)
                -- Initialize the windows used by NetHack.  This can also
                   create the standard windows listed at the top, but does
                   not display them.
                -- Any commandline arguments relevant to the windowport
                   should be interpreted, and *argcp and *argv should
                   be changed to remove those arguments.
                -- When the message window is created, the variable
                   iflags.window_inited needs to be set to TRUE.  Otherwise
                   all plines() will be done via raw_print().
                ** Why not have init_nhwindows() create all of the "standard"
                ** windows?  Or at least all but WIN_INFO?      -dean
*/
void
curses_init_nhwindows(int *argcp UNUSED,
                      char **argv UNUSED)
{
#ifdef PDCURSES
    char window_title[BUFSZ];
#endif

#ifdef XCURSES
    base_term = Xinitscr(*argcp, argv);
#else
    base_term = initscr();
#endif
#ifdef TEXTCOLOR
    if (has_colors()) {
        start_color();
        curses_init_nhcolors();
    } else {
        iflags.use_color = FALSE;
        set_option_mod_status("color", SET_IN_FILE);
        iflags.wc2_guicolor = FALSE;
        set_wc2_option_mod_status(WC2_GUICOLOR, SET_IN_FILE);
    }
#else
    iflags.use_color = FALSE;
    set_option_mod_status("color", SET_IN_FILE);
    iflags.wc2_guicolor = FALSE;
    set_wc2_option_mod_status(WC2_GUICOLOR, SET_IN_FILE);
#endif
    noecho();
    raw();
    nonl(); /* don't force ^M into newline (^J); input accepts them both
             * but as a command, accidental <enter> won't run South */
    meta(stdscr, TRUE);
    orig_cursor = curs_set(0);
    keypad(stdscr, TRUE);
#ifdef NCURSES_VERSION
# ifdef __APPLE__
    ESCDELAY = 25;
# else
    set_escdelay(25);
# endif/* __APPLE__ */
#endif /* NCURSES_VERSION */
#ifdef PDCURSES
# ifdef DEF_GAME_NAME
#  ifdef VERSION_STRING
    sprintf(window_title, "%s %s", DEF_GAME_NAME, VERSION_STRING);
#  else
    sprintf(window_title, "%s", DEF_GAME_NAME);
#  endif
       /* VERSION_STRING */
# else
#  ifdef VERSION_STRING
    sprintf(window_title, "%s %s", "NetHack", VERSION_STRING);
#  else
    sprintf(window_title, "%s", "NetHack");
#  endif
       /* VERSION_STRING */
# endif/* DEF_GAME_NAME */
    PDC_set_title(window_title);
    PDC_set_blink(TRUE);        /* Only if the user asks for it! */
    timeout(1);
    (void) getch();
    timeout(-1);
#endif /* PDCURSES */
    getmaxyx(base_term, term_rows, term_cols);
    counting = FALSE;
    curses_init_options();
    if ((term_rows < 15) || (term_cols < 40)) {
        panic("Terminal too small.  Must be minumum 40 width and 15 height");
    }
    /* during line input, deletes the most recently typed character */
    erase_char = erasechar(); /* <delete>/<rubout> or possibly <backspace> */
    /* during line input, deletes all typed characters */
    kill_char = killchar(); /* ^U (back in prehistoric times, '@') */

    curses_create_main_windows();
    curses_init_mesg_history();
    curses_display_splash_window();
}

/* Do a window-port specific player type selection. If player_selection()
   offers a Quit option, it is its responsibility to clean up and terminate
   the process. You need to fill in pl_character[0].
*/
void
curses_player_selection()
{
    curses_choose_character();
}


/* Ask the user for a player name. */
void
curses_askname()
{
    g.plname[0] = '\0';
    curses_line_input_dialog("Who are you?", g.plname, PL_NSIZ);
}


/* Does window event processing (e.g. exposure events).
   A noop for the tty and X window-ports.
*/
void
curses_get_nh_event()
{
    boolean do_reset = FALSE;

#ifdef PDCURSES
    if (is_termresized()) {
        resize_term(0, 0);
        do_reset = TRUE;
    }
#endif
#ifdef NCURSES_VERSION          /* Is there a better way to detect ncurses? */
    if (is_term_resized(term_rows, term_cols)) {
        if (!isendwin()) {
            endwin();
        }
        refresh();
        do_reset = TRUE;
    }
#endif

    if (do_reset) {
        getmaxyx(base_term, term_rows, term_cols);
        curses_got_input(); /* reset More>> */
        /* status_initialize, create_main_windows, last_messages, doredraw */
        curs_reset_windows(TRUE, TRUE);
    }
}

/* Exits the window system.  This should dismiss all windows,
   except the "window" used for raw_print().  str is printed if possible.
*/
void
curses_exit_nhwindows(const char *str)
{
    curses_destroy_nhwindow(INV_WIN);
    curses_destroy_nhwindow(MAP_WIN);
    curses_destroy_nhwindow(STATUS_WIN);
    curses_destroy_nhwindow(MESSAGE_WIN);
    curs_destroy_all_wins();

    curses_cleanup();
    curs_set(orig_cursor);
    endwin();
    iflags.window_inited = 0;
    if (str != NULL) {
        raw_print(str);
    }
}

/* Prepare the window to be suspended. */
void
curses_suspend_nhwindows(const char *str UNUSED)
{
    endwin();
}


/* Restore the windows after being suspended. */
void
curses_resume_nhwindows()
{
    curses_refresh_nethack_windows();
}

/*  Create a window of type "type" which can be
        NHW_MESSAGE     (top line)
        NHW_STATUS      (bottom lines)
        NHW_MAP         (main dungeon)
        NHW_MENU        (inventory or other "corner" windows)
        NHW_TEXT        (help/text, full screen paged window)
*/
winid
curses_create_nhwindow(int type)
{
    winid wid = curses_get_wid(type);

    if (curses_is_menu(wid) || curses_is_text(wid)) {
        curses_start_menu(wid);
        curses_add_wid(wid);
    }

    return wid;
}


/* Clear the given window, when asked to. */
void
curses_clear_nhwindow(winid wid)
{
    if (wid != NHW_MESSAGE) {
        curses_clear_nhwin(wid);
    } else {
        /* scroll the message window one line if it's full */
        curses_count_window("");
        /* remove 'countwin', leaving last message line blank */
        curses_count_window((char *) 0);
    }
}

/* -- Display the window on the screen.  If there is data
                   pending for output in that window, it should be sent.
                   If blocking is TRUE, display_nhwindow() will not
                   return until the data has been displayed on the screen,
                   and acknowledged by the user where appropriate.
                -- All calls are blocking in the tty window-port.
                -- Calling display_nhwindow(WIN_MESSAGE,???) will do a
                   --more--, if necessary, in the tty window-port.
*/
void
curses_display_nhwindow(winid wid, BOOLEAN_P block)
{
    menu_item *selected = NULL;

    if (curses_is_menu(wid) || curses_is_text(wid)) {
        curses_end_menu(wid, "");
        curses_select_menu(wid, PICK_NONE, &selected);
        return;
    }

    /* don't overwrite the splash screen first time through */
    if (!iflags.window_inited && wid == MAP_WIN) {
        iflags.window_inited = TRUE;
    } else {
        /* actually display the window */
        wnoutrefresh(curses_get_nhwin(wid));
        /* flush pending writes from other windows too */
        doupdate();
    }
    if ((wid == MAP_WIN) && block) {
        (void) curses_more();
    }

    if ((wid == MESSAGE_WIN) && block) {
        (void) curses_block(TRUE);
    }
}


/* Destroy will dismiss the window if the window has not
 * already been dismissed.
*/
void
curses_destroy_nhwindow(winid wid)
{
    switch (wid) {
    case MESSAGE_WIN:
        curses_teardown_messages(); /* discard ^P message history data */
        break;
    case STATUS_WIN:
        if (VIA_WINDOWPORT())
            curses_status_finish(); /* discard cached status data */
        break;
    case INV_WIN:
        iflags.perm_invent = 0; /* avoid unexpected update_inventory() */
        break;
    case MAP_WIN:
        break;
    default:
        break;
    }
    curses_del_nhwin(wid);
}

/* Next output to window will start at (x,y), also moves
 displayable cursor to (x,y).  For backward compatibility,
 1 <= x < cols, 0 <= y < rows, where cols and rows are
 the size of window.
*/
void
curses_curs(winid wid, int x, int y)
{
    curses_move_cursor(wid, x, y);
}

/*
putstr(window, attr, str)
                -- Print str on the window with the given attribute.  Only
                   printable ASCII characters (040-0126) must be supported.
                   Multiple putstr()s are output on separate lines.
                   Attributes can be one of
                        ATR_NONE (or 0)
                        ATR_ULINE
                        ATR_BOLD
                        ATR_BLINK
                        ATR_INVERSE
                   If a window-port does not support all of these, it may map
                   unsupported attributes to a supported one (e.g. map them
                   all to ATR_INVERSE).  putstr() may compress spaces out of
                   str, break str, or truncate str, if necessary for the
                   display.  Where putstr() breaks a line, it has to clear
                   to end-of-line.
                -- putstr should be implemented such that if two putstr()s
                   are done consecutively the user will see the first and
                   then the second.  In the tty port, pline() achieves this
                   by calling more() or displaying both on the same line.
*/
void
curses_putstr(winid wid, int attr, const char *text)
{
    int mesgflags, curses_attr;

    mesgflags = attr & (ATR_URGENT | ATR_NOHISTORY);
    attr &= ~mesgflags;

    if (wid == WIN_MESSAGE && (mesgflags & ATR_NOHISTORY) != 0) {
        /* display message without saving it in recall history */
        curses_count_window(text);
    } else {
        /* We need to convert NetHack attributes to curses attributes */
        curses_attr = curses_convert_attr(attr);
        curses_puts(wid, curses_attr, text);
    }
}

/* Display the file named str.  Complain about missing files
                   iff complain is TRUE.
*/
void
curses_display_file(const char *filename, BOOLEAN_P must_exist)
{
    curses_view_file(filename, must_exist);
}

/* Start using window as a menu.  You must call start_menu()
   before add_menu().  After calling start_menu() you may not
   putstr() to the window.  Only windows of type NHW_MENU may
   be used for menus.
*/
void
curses_start_menu(winid wid)
{
    if (inv_update)
        return;

    curses_create_nhmenu(wid);
}

/*
add_menu(winid wid, int glyph, const anything identifier,
                                char accelerator, char groupacc,
                                int attr, char *str, boolean preselected)
                -- Add a text line str to the given menu window.  If identifier
                   is 0, then the line cannot be selected (e.g. a title).
                   Otherwise, identifier is the value returned if the line is
                   selected.  Accelerator is a keyboard key that can be used
                   to select the line.  If the accelerator of a selectable
                   item is 0, the window system is free to select its own
                   accelerator.  It is up to the window-port to make the
                   accelerator visible to the user (e.g. put "a - " in front
                   of str).  The value attr is the same as in putstr().
                   Glyph is an optional glyph to accompany the line.  If
                   window port cannot or does not want to display it, this
                   is OK.  If there is no glyph applicable, then this
                   value will be NO_GLYPH.
                -- All accelerators should be in the range [A-Za-z].
                -- It is expected that callers do not mix accelerator
                   choices.  Either all selectable items have an accelerator
                   or let the window system pick them.  Don't do both.
                -- Groupacc is a group accelerator.  It may be any character
                   outside of the standard accelerator (see above) or a
                   number.  If 0, the item is unaffected by any group
                   accelerator.  If this accelerator conflicts with
                   the menu command (or their user defined alises), it loses.
                   The menu commands and aliases take care not to interfere
                   with the default object class symbols.
                -- If you want this choice to be preselected when the
                   menu is displayed, set preselected to TRUE.
*/
void
curses_add_menu(winid wid, int glyph, const ANY_P * identifier,
                CHAR_P accelerator, CHAR_P group_accel, int attr,
                const char *str, BOOLEAN_P presel)
{
    int curses_attr;

    attr &= ~(ATR_URGENT | ATR_NOHISTORY);
    curses_attr = curses_convert_attr(attr);

    if (inv_update) {
        curses_add_inv(inv_update, glyph, accelerator, curses_attr, str);
        inv_update++;
        return;
    }

    curses_add_nhmenu_item(wid, glyph, identifier, accelerator, group_accel,
                           curses_attr, str, presel);
}

/*
end_menu(window, prompt)
                -- Stop adding entries to the menu and flushes the window
                   to the screen (brings to front?).  Prompt is a prompt
                   to give the user.  If prompt is NULL, no prompt will
                   be printed.
                ** This probably shouldn't flush the window any more (if
                ** it ever did).  That should be select_menu's job.  -dean
*/
void
curses_end_menu(winid wid, const char *prompt)
{
    if (inv_update)
        return;

    curses_finalize_nhmenu(wid, prompt);
}

/*
int select_menu(winid window, int how, menu_item **selected)
                -- Return the number of items selected; 0 if none were chosen,
                   -1 when explicitly cancelled.  If items were selected, then
                   selected is filled in with an allocated array of menu_item
                   structures, one for each selected line.  The caller must
                   free this array when done with it.  The "count" field
                   of selected is a user supplied count.  If the user did
                   not supply a count, then the count field is filled with
                   -1 (meaning all).  A count of zero is equivalent to not
                   being selected and should not be in the list.  If no items
                   were selected, then selected is NULL'ed out.  How is the
                   mode of the menu.  Three valid values are PICK_NONE,
                   PICK_ONE, and PICK_N, meaning: nothing is selectable,
                   only one thing is selectable, and any number valid items
                   may selected.  If how is PICK_NONE, this function should
                   never return anything but 0 or -1.
                -- You may call select_menu() on a window multiple times --
                   the menu is saved until start_menu() or destroy_nhwindow()
                   is called on the window.
                -- Note that NHW_MENU windows need not have select_menu()
                   called for them. There is no way of knowing whether
                   select_menu() will be called for the window at
                   create_nhwindow() time.
*/
int
curses_select_menu(winid wid, int how, MENU_ITEM_P ** selected)
{
    if (inv_update)
        return 0;

    return curses_display_nhmenu(wid, how, selected);
}

void
curses_update_inventory(void)
{
    /* Don't do anything if perm_invent is off unless we
       changed the option. */
    if (!iflags.perm_invent) {
        if (curses_get_nhwin(INV_WIN)) {
            curs_reset_windows(TRUE, FALSE);
        }
        return;
    }

    /* Update inventory sidebar. NetHack uses normal menu functions
       when drawing the inventory, and we don't want to change the
       underlying code. So instead, track if an inventory update is
       being performed with a static variable. */
    inv_update = 1;
    curses_update_inv();
    inv_update = 0;
}

/*
mark_synch()    -- Don't go beyond this point in I/O on any channel until
                   all channels are caught up to here.  Can be an empty call
                   for the moment
*/
void
curses_mark_synch()
{
}

/*
wait_synch()    -- Wait until all pending output is complete (*flush*() for
                   streams goes here).
                -- May also deal with exposure events etc. so that the
                   display is OK when return from wait_synch().
*/
void
curses_wait_synch()
{
    /* [do we need 'if (counting) curses_count_window((char *)0);' here?] */
}

/*
cliparound(x, y)-- Make sure that the user is more-or-less centered on the
                   screen if the playing area is larger than the screen.
                -- This function is only defined if CLIPPING is defined.
*/
void
curses_cliparound(int x, int y)
{
    int sx, sy, ex, ey;
    boolean redraw = curses_map_borders(&sx, &sy, &ex, &ey, x, y);

    if (redraw) {
        curses_draw_map(sx, sy, ex, ey);
    }
}

/*
print_glyph(window, x, y, glyph, bkglyph)
                -- Print the glyph at (x,y) on the given window.  Glyphs are
                   integers at the interface, mapped to whatever the window-
                   port wants (symbol, font, color, attributes, ...there's
                   a 1-1 map between glyphs and distinct things on the map).
                   bkglyph is to render the background behind the glyph.
                   It's not used here.
*/
void
curses_print_glyph(winid wid, XCHAR_P x, XCHAR_P y, int glyph,
                   int bkglyph UNUSED)
{
    int ch;
    int color;
    unsigned int special;
    int attr = -1;

    /* map glyph to character and color */
    mapglyph(glyph, &ch, &color, &special, x, y);
    if ((special & MG_PET) && iflags.hilite_pet) {
        attr = iflags.wc2_petattr;
    }
    if ((special & MG_DETECT) && iflags.use_inverse) {
        attr = A_REVERSE;
    }
<<<<<<< HEAD
    if (!g.symset[PRIMARY].name || !strcmpi(g.symset[PRIMARY].name, "curses")) {
=======
    if (SYMHANDLING(H_DEC))
>>>>>>> 389c4960
        ch = curses_convert_glyph(ch, glyph);

    if (wid == NHW_MAP) {
/* hilite stairs not in 3.6, yet
        if ((special & MG_STAIRS) && iflags.hilite_hidden_stairs) {
            color = 16 + (color * 2);
        } else
*/
        if ((special & MG_OBJPILE) && iflags.hilite_pile) {
            if (iflags.wc_color)
                color = 16 + (color * 2) + 1;
            else
                attr = A_REVERSE;
        }
        /* water and lava look the same except for color; when color is off,
           render lava in inverse video so that they look different */
        if ((special & MG_BW_LAVA) && iflags.use_inverse) {
            attr = A_REVERSE; /* mapglyph() only sets this if color is off */
        }
    }

    curses_putch(wid, x, y, ch, color, attr);
}

/*
raw_print(str)  -- Print directly to a screen, or otherwise guarantee that
                   the user sees str.  raw_print() appends a newline to str.
                   It need not recognize ASCII control characters.  This is
                   used during startup (before windowing system initialization
                   -- maybe this means only error startup messages are raw),
                   for error messages, and maybe other "msg" uses.  E.g.
                   updating status for micros (i.e, "saving").
*/
void
curses_raw_print(const char *str)
{
#ifdef PDCURSES
    WINDOW *win = curses_get_nhwin(MESSAGE_WIN);

    curses_message_win_puts(str, FALSE);
#else
    puts(str);
#endif
}

/*
raw_print_bold(str)
            -- Like raw_print(), but prints in bold/standout (if possible).
*/
void
curses_raw_print_bold(const char *str)
{
    curses_raw_print(str);
}

/*
int nhgetch()   -- Returns a single character input from the user.
                -- In the tty window-port, nhgetch() assumes that tgetch()
                   will be the routine the OS provides to read a character.
                   Returned character _must_ be non-zero.
*/
int
curses_nhgetch()
{
    int ch;

    curses_prehousekeeping();
    ch = curses_read_char();
    curses_posthousekeeping();

    return ch;
}

/*
int nh_poskey(int *x, int *y, int *mod)
                -- Returns a single character input from the user or a
                   a positioning event (perhaps from a mouse).  If the
                   return value is non-zero, a character was typed, else,
                   a position in the MAP window is returned in x, y and mod.
                   mod may be one of

                        CLICK_1         -- mouse click type 1
                        CLICK_2         -- mouse click type 2

                   The different click types can map to whatever the
                   hardware supports.  If no mouse is supported, this
                   routine always returns a non-zero character.
*/
int
curses_nh_poskey(int *x, int *y, int *mod)
{
    int key = curses_nhgetch();

#ifdef NCURSES_MOUSE_VERSION
    /* Mouse event if mouse_support is true */
    if (key == KEY_MOUSE) {
        key = curses_get_mouse(x, y, mod);
    }
#endif

    return key;
}

/*
nhbell()        -- Beep at user.  [This will exist at least until sounds are
                   redone, since sounds aren't attributable to windows anyway.]
*/
void
curses_nhbell()
{
    beep();
}

/*
doprev_message()
                -- Display previous messages.  Used by the ^P command.
                -- On the tty-port this scrolls WIN_MESSAGE back one line.
*/
int
curses_doprev_message()
{
    curses_prev_mesg();
    return 0;
}

/*
char yn_function(const char *ques, const char *choices, char default)
                -- Print a prompt made up of ques, choices and default.
                   Read a single character response that is contained in
                   choices or default.  If choices is NULL, all possible
                   inputs are accepted and returned.  This overrides
                   everything else.  The choices are expected to be in
                   lower case.  Entering ESC always maps to 'q', or 'n',
                   in that order, if present in choices, otherwise it maps
                   to default.  Entering any other quit character (SPACE,
                   RETURN, NEWLINE) maps to default.
                -- If the choices string contains ESC, then anything after
                   it is an acceptable response, but the ESC and whatever
                   follows is not included in the prompt.
                -- If the choices string contains a '#' then accept a count.
                   Place this value in the global "yn_number" and return '#'.
                -- This uses the top line in the tty window-port, other
                   ports might use a popup.
*/
char
curses_yn_function(const char *question, const char *choices, CHAR_P def)
{
    return (char) curses_character_input_dialog(question, choices, def);
}

/*
getlin(const char *ques, char *input)
            -- Prints ques as a prompt and reads a single line of text,
               up to a newline.  The string entered is returned without the
               newline.  ESC is used to cancel, in which case the string
               "\033\000" is returned.
            -- getlin() must call flush_screen(1) before doing anything.
            -- This uses the top line in the tty window-port, other
               ports might use a popup.
*/
void
curses_getlin(const char *question, char *input)
{
    curses_line_input_dialog(question, input, BUFSZ);
}

/*
int get_ext_cmd(void)
            -- Get an extended command in a window-port specific way.
               An index into extcmdlist[] is returned on a successful
               selection, -1 otherwise.
*/
int
curses_get_ext_cmd()
{
    return curses_ext_cmd();
}


/*
number_pad(state)
            -- Initialize the number pad to the given state.
*/
void
curses_number_pad(int state UNUSED)
{
    return;
}

/*
delay_output()  -- Causes a visible delay of 50ms in the output.
               Conceptually, this is similar to wait_synch() followed
               by a nap(50ms), but allows asynchronous operation.
*/
void
curses_delay_output()
{
    /* refreshing the whole display is a waste of time,
     * but that's why we're here */
    refresh();
    napms(50);
}

/*
start_screen()  -- Only used on Unix tty ports, but must be declared for
               completeness.  Sets up the tty to work in full-screen
               graphics mode.  Look at win/tty/termcap.c for an
               example.  If your window-port does not need this function
               just declare an empty function.
*/
void
curses_start_screen()
{
}

/*
end_screen()    -- Only used on Unix tty ports, but must be declared for
               completeness.  The complement of start_screen().
*/
void
curses_end_screen()
{
}

/*
outrip(winid, int)
            -- The tombstone code.  If you want the traditional code use
               genl_outrip for the value and check the #if in rip.c.
*/
void
curses_outrip(winid wid UNUSED,
              int how UNUSED)
{
     return;
}

/*
preference_update(preference)
                -- The player has just changed one of the wincap preference
                   settings, and the NetHack core is notifying your window
                   port of that change.  If your window-port is capable of
                   dynamically adjusting to the change then it should do so.
                   Your window-port will only be notified of a particular
                   change if it indicated that it wants to be by setting the
                   corresponding bit in the wincap mask.
*/
void
curses_preference_update(const char *pref)
{
    boolean redo_main = FALSE, redo_status = FALSE;

    if (!strcmp(pref, "align_status")
        || !strcmp(pref, "statuslines")
        || !strcmp(pref, "windowborders"))
        redo_main = redo_status = TRUE;
    else if (!strcmp(pref, "hilite_status"))
        redo_status = TRUE;
    else if (!strcmp(pref, "align_message"))
        redo_main = TRUE;
    else if (!strcmp(pref, "mouse_support"))
        curses_mouse_support(iflags.wc_mouse_support);

    if (redo_main || redo_status)
        curs_reset_windows(redo_main, redo_status);
}

void
curs_reset_windows(boolean redo_main, boolean redo_status)
{
    boolean need_redraw = FALSE;

    if (redo_status) {
        status_initialize(REASSESS_ONLY);
        need_redraw = TRUE;
    }
    if (redo_main) {
        curses_create_main_windows();
        need_redraw = TRUE;
    }
    if (need_redraw) {
        curses_last_messages();
        doredraw();
    }
}

/*cursmain.c*/<|MERGE_RESOLUTION|>--- conflicted
+++ resolved
@@ -659,11 +659,7 @@
     if ((special & MG_DETECT) && iflags.use_inverse) {
         attr = A_REVERSE;
     }
-<<<<<<< HEAD
-    if (!g.symset[PRIMARY].name || !strcmpi(g.symset[PRIMARY].name, "curses")) {
-=======
     if (SYMHANDLING(H_DEC))
->>>>>>> 389c4960
         ch = curses_convert_glyph(ch, glyph);
 
     if (wid == NHW_MAP) {
