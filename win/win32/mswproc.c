--- conflicted
+++ resolved
@@ -1,8 +1,4 @@
-<<<<<<< HEAD
-/* NetHack 3.6	mswproc.c	$NHDT-Date: 1449116947 2015/12/03 04:29:07 $  $NHDT-Branch: win32-x64-working $:$NHDT-Revision: 1.93 $ */
-=======
 /* NetHack 3.6	mswproc.c	$NHDT-Date: 1449116670 2015/12/03 04:24:30 $  $NHDT-Branch: NetHack-3.6.0 $:$NHDT-Revision: 1.94 $ */
->>>>>>> 7079c0a3
 /* Copyright (C) 2001 by Alex Kompel 	 */
 /* NetHack may be freely redistributed.  See license for details. */
 
