/* NetHack 3.6	topl.c	$NHDT-Date: 1560608320 2019/06/15 14:18:40 $  $NHDT-Branch: NetHack-3.6 $:$NHDT-Revision: 1.47 $ */
/* Copyright (c) Stichting Mathematisch Centrum, Amsterdam, 1985. */
/*-Copyright (c) Michael Allison, 2009. */
/* NetHack may be freely redistributed.  See license for details. */

#include "hack.h"

#ifdef TTY_GRAPHICS

#include "tcap.h"
#include "wintty.h"

#ifndef C /* this matches src/cmd.c */
#define C(c) (0x1f & (c))
#endif

STATIC_DCL void FDECL(redotoplin, (const char *));
STATIC_DCL void FDECL(topl_putsym, (CHAR_P));
STATIC_DCL void FDECL(removetopl, (int));
STATIC_DCL void FDECL(msghistory_snapshot, (BOOLEAN_P));
STATIC_DCL void FDECL(free_msghistory_snapshot, (BOOLEAN_P));

int
tty_doprev_message()
{
    register struct WinDesc *cw = wins[WIN_MESSAGE];
    winid prevmsg_win;
    int i;

    if ((iflags.prevmsg_window != 's')
        && !ttyDisplay->inread) {           /* not single */
        if (iflags.prevmsg_window == 'f') { /* full */
            prevmsg_win = create_nhwindow(NHW_MENU);
            putstr(prevmsg_win, 0, "Message History");
            putstr(prevmsg_win, 0, "");
            cw->maxcol = cw->maxrow;
            i = cw->maxcol;
            do {
                if (cw->data[i] && strcmp(cw->data[i], ""))
                    putstr(prevmsg_win, 0, cw->data[i]);
                i = (i + 1) % cw->rows;
            } while (i != cw->maxcol);
            putstr(prevmsg_win, 0, g.toplines);
            display_nhwindow(prevmsg_win, TRUE);
            destroy_nhwindow(prevmsg_win);
        } else if (iflags.prevmsg_window == 'c') { /* combination */
            do {
                morc = 0;
                if (cw->maxcol == cw->maxrow) {
                    ttyDisplay->dismiss_more = C('p'); /* ^P ok at --More-- */
                    redotoplin(g.toplines);
                    cw->maxcol--;
                    if (cw->maxcol < 0)
                        cw->maxcol = cw->rows - 1;
                    if (!cw->data[cw->maxcol])
                        cw->maxcol = cw->maxrow;
                } else if (cw->maxcol == (cw->maxrow - 1)) {
                    ttyDisplay->dismiss_more = C('p'); /* ^P ok at --More-- */
                    redotoplin(cw->data[cw->maxcol]);
                    cw->maxcol--;
                    if (cw->maxcol < 0)
                        cw->maxcol = cw->rows - 1;
                    if (!cw->data[cw->maxcol])
                        cw->maxcol = cw->maxrow;
                } else {
                    prevmsg_win = create_nhwindow(NHW_MENU);
                    putstr(prevmsg_win, 0, "Message History");
                    putstr(prevmsg_win, 0, "");
                    cw->maxcol = cw->maxrow;
                    i = cw->maxcol;
                    do {
                        if (cw->data[i] && strcmp(cw->data[i], ""))
                            putstr(prevmsg_win, 0, cw->data[i]);
                        i = (i + 1) % cw->rows;
                    } while (i != cw->maxcol);
                    putstr(prevmsg_win, 0, g.toplines);
                    display_nhwindow(prevmsg_win, TRUE);
                    destroy_nhwindow(prevmsg_win);
                }

            } while (morc == C('p'));
            ttyDisplay->dismiss_more = 0;
        } else { /* reversed */
            morc = 0;
            prevmsg_win = create_nhwindow(NHW_MENU);
            putstr(prevmsg_win, 0, "Message History");
            putstr(prevmsg_win, 0, "");
            putstr(prevmsg_win, 0, g.toplines);
            cw->maxcol = cw->maxrow - 1;
            if (cw->maxcol < 0)
                cw->maxcol = cw->rows - 1;
            do {
                putstr(prevmsg_win, 0, cw->data[cw->maxcol]);
                cw->maxcol--;
                if (cw->maxcol < 0)
                    cw->maxcol = cw->rows - 1;
                if (!cw->data[cw->maxcol])
                    cw->maxcol = cw->maxrow;
            } while (cw->maxcol != cw->maxrow);

            display_nhwindow(prevmsg_win, TRUE);
            destroy_nhwindow(prevmsg_win);
            cw->maxcol = cw->maxrow;
            ttyDisplay->dismiss_more = 0;
        }
    } else if (iflags.prevmsg_window == 's') { /* single */
        ttyDisplay->dismiss_more = C('p'); /* <ctrl/P> allowed at --More-- */
        do {
            morc = 0;
            if (cw->maxcol == cw->maxrow)
                redotoplin(g.toplines);
            else if (cw->data[cw->maxcol])
                redotoplin(cw->data[cw->maxcol]);
            cw->maxcol--;
            if (cw->maxcol < 0)
                cw->maxcol = cw->rows - 1;
            if (!cw->data[cw->maxcol])
                cw->maxcol = cw->maxrow;
        } while (morc == C('p'));
        ttyDisplay->dismiss_more = 0;
    }
    return 0;
}

STATIC_OVL void
redotoplin(str)
const char *str;
{
    int otoplin = ttyDisplay->toplin;

    home();
    if (*str & 0x80) {
        /* kludge for the / command, the only time we ever want a */
        /* graphics character on the top line */
        g_putch((int) *str++);
        ttyDisplay->curx++;
    }
    end_glyphout(); /* in case message printed during graphics output */
    putsyms(str);
    cl_end();
    ttyDisplay->toplin = 1;
    if (ttyDisplay->cury && otoplin != 3)
        more();
}

/* for use by tty_putstr() */
void
show_topl(str)
const char *str;
{
    struct WinDesc *cw = wins[WIN_MESSAGE];

    if (!(cw->flags & WIN_STOP)) {
        if (ttyDisplay->cury && ttyDisplay->toplin == 2)
            tty_clear_nhwindow(WIN_MESSAGE);

        cw->curx = cw->cury = 0;
        home();
        cl_end();
        addtopl(str);

        if (ttyDisplay->cury && ttyDisplay->toplin != 3)
            ttyDisplay->toplin = 2;
    }
}

/* used by update_topl(); also by tty_putstr() */
void
remember_topl()
{
    register struct WinDesc *cw = wins[WIN_MESSAGE];
    int idx = cw->maxrow;
    unsigned len = strlen(g.toplines) + 1;

    if ((cw->flags & WIN_LOCKHISTORY) || !*g.toplines)
        return;

    if (len > (unsigned) cw->datlen[idx]) {
        if (cw->data[idx])
            free(cw->data[idx]);
        len += (8 - (len & 7)); /* pad up to next multiple of 8 */
        cw->data[idx] = (char *) alloc(len);
        cw->datlen[idx] = (short) len;
    }
    Strcpy(cw->data[idx], g.toplines);
    *g.toplines = '\0';
    cw->maxcol = cw->maxrow = (idx + 1) % cw->rows;
}

void
addtopl(s)
const char *s;
{
    register struct WinDesc *cw = wins[WIN_MESSAGE];

    tty_curs(BASE_WINDOW, cw->curx + 1, cw->cury);
    putsyms(s);
    cl_end();
    ttyDisplay->toplin = 1;
}

void
more()
{
    struct WinDesc *cw = wins[WIN_MESSAGE];

    /* avoid recursion -- only happens from interrupts */
    if (ttyDisplay->inmore++)
        return;
    if (iflags.debug_fuzzer)
        return;

    if (ttyDisplay->toplin) {
        tty_curs(BASE_WINDOW, cw->curx + 1, cw->cury);
        if (cw->curx >= CO - 8)
            topl_putsym('\n');
    }

    if (flags.standout)
        standoutbeg();
    putsyms(defmorestr);
    if (flags.standout)
        standoutend();

    xwaitforspace("\033 ");

    if (morc == '\033')
        cw->flags |= WIN_STOP;

    if (ttyDisplay->toplin && cw->cury) {
        docorner(1, cw->cury + 1);
        cw->curx = cw->cury = 0;
        home();
    } else if (morc == '\033') {
        cw->curx = cw->cury = 0;
        home();
        cl_end();
    }
    ttyDisplay->toplin = 0;
    ttyDisplay->inmore = 0;
}

void
update_topl(bp)
register const char *bp;
{
    register char *tl, *otl;
    register int n0;
    int notdied = 1;
    struct WinDesc *cw = wins[WIN_MESSAGE];

    /* If there is room on the line, print message on same line */
    /* But messages like "You die..." deserve their own line */
    n0 = strlen(bp);
    if ((ttyDisplay->toplin == 1 || (cw->flags & WIN_STOP))
        && cw->cury == 0
        && n0 + (int) strlen(g.toplines) + 3 < CO - 8 /* room for --More-- */
        && (notdied = strncmp(bp, "You die", 7)) != 0) {
<<<<<<< HEAD
        /* nhassert((long) strlen(g.toplines) == cw->curx); */
        Strcat(g.toplines, "  ");
        Strcat(g.toplines, bp);
=======
        Strcat(toplines, "  ");
        Strcat(toplines, bp);
>>>>>>> a607ea2b
        cw->curx += 2;
        if (!(cw->flags & WIN_STOP))
            addtopl(bp);
        return;
    } else if (!(cw->flags & WIN_STOP)) {
        if (ttyDisplay->toplin == 1) {
            more();
        } else if (cw->cury) { /* for when flags.toplin == 2 && cury > 1 */
            docorner(1, cw->cury + 1); /* reset cury = 0 if redraw screen */
            cw->curx = cw->cury = 0;   /* from home--cls() & docorner(1,n) */
        }
    }
    remember_topl();
    (void) strncpy(g.toplines, bp, TBUFSZ);
    g.toplines[TBUFSZ - 1] = 0;

    for (tl = g.toplines; n0 >= CO; ) {
        otl = tl;
        for (tl += CO - 1; tl != otl; --tl)
            if (*tl == ' ')
                break;
        if (tl == otl) {
            /* Eek!  A huge token.  Try splitting after it. */
            tl = index(otl, ' ');
            if (!tl)
                break; /* No choice but to spit it out whole. */
        }
        *tl++ = '\n';
        n0 = strlen(tl);
    }
    if (!notdied)
        cw->flags &= ~WIN_STOP;
    if (!(cw->flags & WIN_STOP))
        redotoplin(g.toplines);
}

STATIC_OVL
void
topl_putsym(c)
char c;
{
    register struct WinDesc *cw = wins[WIN_MESSAGE];

    if (cw == (struct WinDesc *) 0)
        panic("Putsym window MESSAGE nonexistant");

    switch (c) {
    case '\b':
        if (ttyDisplay->curx == 0 && ttyDisplay->cury > 0)
            tty_curs(BASE_WINDOW, CO, (int) ttyDisplay->cury - 1);
        backsp();
        ttyDisplay->curx--;
        cw->curx = ttyDisplay->curx;
        return;
    case '\n':
        cl_end();
        ttyDisplay->curx = 0;
        ttyDisplay->cury++;
        cw->cury = ttyDisplay->cury;
#ifdef WIN32CON
        (void) putchar(c);
#endif
        break;
    default:
        if (ttyDisplay->curx == CO - 1)
            topl_putsym('\n'); /* 1 <= curx < CO; avoid CO */
#ifdef WIN32CON
        (void) putchar(c);
#endif
        ttyDisplay->curx++;
    }
    cw->curx = ttyDisplay->curx;
    if (cw->curx == 0)
        cl_end();
#ifndef WIN32CON
    (void) putchar(c);
#endif
}

void
putsyms(str)
const char *str;
{
    while (*str)
        topl_putsym(*str++);
}

STATIC_OVL void
removetopl(n)
register int n;
{
    /* assume addtopl() has been done, so ttyDisplay->toplin is already set */
    while (n-- > 0)
        putsyms("\b \b");
}

extern char erase_char; /* from xxxtty.c; don't need kill_char */

/* returns a single keystroke; also sets 'yn_number' */
char
tty_yn_function(query, resp, def)
const char *query, *resp;
char def;
/*
 *   Generic yes/no function. 'def' is the default (returned by space or
 *   return; 'esc' returns 'q', or 'n', or the default, depending on
 *   what's in the string. The 'query' string is printed before the user
 *   is asked about the string.
 *   If resp is NULL, any single character is accepted and returned.
 *   If not-NULL, only characters in it are allowed (exceptions:  the
 *   quitchars are always allowed, and if it contains '#' then digits
 *   are allowed); if it includes an <esc>, anything beyond that won't
 *   be shown in the prompt to the user but will be acceptable as input.
 */
{
    register char q;
    char rtmp[40];
    boolean digit_ok, allow_num, preserve_case = FALSE;
    struct WinDesc *cw = wins[WIN_MESSAGE];
    boolean doprev = 0;
    char prompt[BUFSZ];

    yn_number = 0L;
    if (ttyDisplay->toplin == 1 && !(cw->flags & WIN_STOP))
        more();
    cw->flags &= ~WIN_STOP;
    ttyDisplay->toplin = 3; /* special prompt state */
    ttyDisplay->inread++;
    if (resp) {
        char *rb, respbuf[QBUFSZ];

        allow_num = (index(resp, '#') != 0);
        Strcpy(respbuf, resp);
        /* normally we force lowercase, but if any uppercase letters
           are present in the allowed response, preserve case;
           check this before stripping the hidden choices */
        for (rb = respbuf; *rb; ++rb)
            if ('A' <= *rb && *rb <= 'Z') {
                preserve_case = TRUE;
                break;
            }
        /* any acceptable responses that follow <esc> aren't displayed */
        if ((rb = index(respbuf, '\033')) != 0)
            *rb = '\0';
        (void) strncpy(prompt, query, QBUFSZ - 1);
        prompt[QBUFSZ - 1] = '\0';
        Sprintf(eos(prompt), " [%s]", respbuf);
        if (def)
            Sprintf(eos(prompt), " (%c)", def);
        /* not pline("%s ", prompt);
           trailing space is wanted here in case of reprompt */
        Strcat(prompt, " ");
        custompline(OVERRIDE_MSGTYPE | SUPPRESS_HISTORY, "%s", prompt);
    } else {
        /* no restriction on allowed response, so always preserve case */
        /* preserve_case = TRUE; -- moot since we're jumping to the end */
        Sprintf(prompt, "%s ", query);
        custompline(OVERRIDE_MSGTYPE | SUPPRESS_HISTORY, "%s", prompt);
        q = readchar();
        goto clean_up;
    }

    do { /* loop until we get valid input */
        q = readchar();
        if (!preserve_case)
            q = lowc(q);
        if (q == '\020') { /* ctrl-P */
            if (iflags.prevmsg_window != 's') {
                int sav = ttyDisplay->inread;
                ttyDisplay->inread = 0;
                (void) tty_doprev_message();
                ttyDisplay->inread = sav;
                tty_clear_nhwindow(WIN_MESSAGE);
                cw->maxcol = cw->maxrow;
                addtopl(prompt);
            } else {
                if (!doprev)
                    (void) tty_doprev_message(); /* need two initially */
                (void) tty_doprev_message();
                doprev = 1;
            }
            q = '\0'; /* force another loop iteration */
            continue;
        } else if (doprev) {
            /* BUG[?]: this probably ought to check whether the
               character which has just been read is an acceptable
               response; if so, skip the reprompt and use it. */
            tty_clear_nhwindow(WIN_MESSAGE);
            cw->maxcol = cw->maxrow;
            doprev = 0;
            addtopl(prompt);
            q = '\0'; /* force another loop iteration */
            continue;
        }
        digit_ok = allow_num && digit(q);
        if (q == '\033') {
            if (index(resp, 'q'))
                q = 'q';
            else if (index(resp, 'n'))
                q = 'n';
            else
                q = def;
            break;
        } else if (index(quitchars, q)) {
            q = def;
            break;
        }
        if (!index(resp, q) && !digit_ok) {
            tty_nhbell();
            q = (char) 0;
        } else if (q == '#' || digit_ok) {
            char z, digit_string[2];
            int n_len = 0;
            long value = 0;

            addtopl("#"), n_len++;
            digit_string[1] = '\0';
            if (q != '#') {
                digit_string[0] = q;
                addtopl(digit_string), n_len++;
                value = q - '0';
                q = '#';
            }
            do { /* loop until we get a non-digit */
                z = readchar();
                if (!preserve_case)
                    z = lowc(z);
                if (digit(z)) {
                    value = (10 * value) + (z - '0');
                    if (value < 0)
                        break; /* overflow: try again */
                    digit_string[0] = z;
                    addtopl(digit_string), n_len++;
                } else if (z == 'y' || index(quitchars, z)) {
                    if (z == '\033')
                        value = -1; /* abort */
                    z = '\n';       /* break */
                } else if (z == erase_char || z == '\b') {
                    if (n_len <= 1) {
                        value = -1;
                        break;
                    } else {
                        value /= 10;
                        removetopl(1), n_len--;
                    }
                } else {
                    value = -1; /* abort */
                    tty_nhbell();
                    break;
                }
            } while (z != '\n');
            if (value > 0)
                yn_number = value;
            else if (value == 0)
                q = 'n'; /* 0 => "no" */
            else {       /* remove number from top line, then try again */
                removetopl(n_len), n_len = 0;
                q = '\0';
            }
        }
    } while (!q);

 clean_up:
    if (yn_number)
        Sprintf(rtmp, "#%ld", yn_number);
    else
        (void) key2txt(q, rtmp);
    /* addtopl(rtmp); -- rewrite g.toplines instead */
    Sprintf(g.toplines, "%s%s", prompt, rtmp);
#ifdef DUMPLOG
    dumplogmsg(g.toplines);
#endif
    ttyDisplay->inread--;
    ttyDisplay->toplin = 2;
    if (ttyDisplay->intr)
        ttyDisplay->intr--;
    if (wins[WIN_MESSAGE]->cury)
        tty_clear_nhwindow(WIN_MESSAGE);

    return q;
}

/* shared by tty_getmsghistory() and tty_putmsghistory() */
static char **snapshot_mesgs = 0;

/* collect currently available message history data into a sequential array;
   optionally, purge that data from the active circular buffer set as we go */
STATIC_OVL void
msghistory_snapshot(purge)
boolean purge; /* clear message history buffer as we copy it */
{
    char *mesg;
    int i, inidx, outidx;
    struct WinDesc *cw;

    /* paranoia (too early or too late panic save attempt?) */
    if (WIN_MESSAGE == WIN_ERR || !wins[WIN_MESSAGE])
        return;
    cw = wins[WIN_MESSAGE];

<<<<<<< HEAD
    max_length = cw->rows;

    if (*g.toplines) max_length++;
=======
    /* flush toplines[], moving most recent message to history */
    remember_topl();
>>>>>>> a607ea2b

    /* for a passive snapshot, we just copy pointers, so can't allow further
       history updating to take place because that could clobber them */
    if (!purge)
        cw->flags |= WIN_LOCKHISTORY;

    snapshot_mesgs = (char **) alloc((cw->rows + 1) * sizeof(char *));
    outidx = 0;
    inidx = cw->maxrow;
    for (i = 0; i < cw->rows; ++i) {
        snapshot_mesgs[i] = (char *) 0;
        mesg = cw->data[inidx];
        if (mesg && *mesg) {
            snapshot_mesgs[outidx++] = mesg;
            if (purge) {
                /* we're taking this pointer away; subsequest history
                   updates will eventually allocate a new one to replace it */
                cw->data[inidx] = (char *) 0;
                cw->datlen[inidx] = 0;
            }
        }
        inidx = (inidx + 1) % cw->rows;
    }
<<<<<<< HEAD
    if (*g.toplines)
        a->elements[a->length++] = strdup(g.toplines);
=======
    snapshot_mesgs[cw->rows] = (char *) 0; /* sentinel */
>>>>>>> a607ea2b

    /* for a destructive snapshot, history is now completely empty */
    if (purge)
        cw->maxcol = cw->maxrow = 0;
}

/* release memory allocated to message history snapshot */
STATIC_OVL void
free_msghistory_snapshot(purged)
boolean purged; /* True: took history's pointers, False: just cloned them */
{
    if (snapshot_mesgs) {
        /* snapshot pointers are no longer in use */
        if (purged) {
            int i;

            for (i = 0; snapshot_mesgs[i]; ++i)
                free((genericptr_t) snapshot_mesgs[i]);
        }

<<<<<<< HEAD
    *g.toplines = '\0';
=======
        free((genericptr_t) snapshot_mesgs), snapshot_mesgs = (char **) 0;
>>>>>>> a607ea2b

        /* history can resume being updated at will now... */
        if (!purged)
            wins[WIN_MESSAGE]->flags &= ~WIN_LOCKHISTORY;
    }
}

/*
 * This is called by the core save routines.
 * Each time we are called, we return one string from the
 * message history starting with the oldest message first.
 * When none are left, we return a final null string.
 *
 * History is collected at the time of the first call.
 * Any new messages issued after that point will not be
 * included among the output of the subsequent calls.
 */
char *
tty_getmsghistory(init)
boolean init;
{
    static int nxtidx;
    char *nextmesg;
    char *result = 0;

    if (init) {
        msghistory_snapshot(FALSE);
        nxtidx = 0;
    }

    if (snapshot_mesgs) {
        nextmesg = snapshot_mesgs[nxtidx++];
        if (nextmesg) {
            result = (char *) nextmesg;
        } else {
            free_msghistory_snapshot(FALSE);
        }
    }
    return result;
}

/*
 * This is called by the core savefile restore routines.
 * Each time we are called, we stuff the string into our message
 * history recall buffer. The core will send the oldest message
 * first (actually it sends them in the order they exist in the
 * save file, but that is supposed to be the oldest first).
 * These messages get pushed behind any which have been issued
 * since this session with the program has been started, since
 * they come from a previous session and logically precede
 * anything (like "Restoring save file...") that's happened now.
 *
 * Called with a null pointer to finish up restoration.
 *
 * It's also called by the quest pager code when a block message
 * has a one-line summary specified.  We put that line directly
 * into message history for ^P recall without having displayed it.
 */
void
tty_putmsghistory(msg, restoring_msghist)
const char *msg;
boolean restoring_msghist;
{
    static boolean initd = FALSE;
<<<<<<< HEAD
    static ptr_array_t * saved_messages = NULL;
    size_t i;
=======
    int idx;
#ifdef DUMPLOG
    extern unsigned saved_pline_index; /* pline.c */
#endif
>>>>>>> a607ea2b

    if (restoring_msghist && !initd) {
        /* we're restoring history from the previous session, but new
           messages have already been issued this session ("Restoring...",
           for instance); collect current history (ie, those new messages),
           and also clear it out so that nothing will be present when the
           restored ones are being put into place */
        msghistory_snapshot(TRUE);
        initd = TRUE;
#ifdef DUMPLOG
        /* this suffices; there's no need to scrub saved_pline[] pointers */
        g.saved_pline_index = 0;
#endif
    }

    if (msg) {
        /* move most recent message to history, make this become most recent */
        remember_topl();
        Strcpy(g.toplines, msg);
#ifdef DUMPLOG
        dumplogmsg(g.toplines);
#endif
<<<<<<< HEAD
        return;
    }

    /* tty_putmsghistory() is called with msg==NULL to indidate that
     * we are finished restoring the message history.  If we saved
     * some message history when we started, its time now to appened
     * those saved messages.
     *
     * We don't otherwise expect to get called with msg==NULL.
     *
     */
    nhassert(restoring_msghist && initd);

    if (initd && restoring_msghist) {
        if (saved_messages) {
            nhassert(ttyDisplay == NULL ||
                        ttyDisplay->toplin != TOPLINE_NEED_MORE);

            for (i = 0; i < saved_messages->length; i++) {
                const char * mesg = saved_messages->elements[i];
                remember_topl();
                nhassert(mesg);
                Strcpy(g.toplines, mesg);
#ifdef DUMPLOG
                dumplogmsg(g.toplines);
=======
    } else if (snapshot_mesgs) {
        /* done putting arbitrary messages in; put the snapshot ones back */
        for (idx = 0; snapshot_mesgs[idx]; ++idx) {
            remember_topl();
            Strcpy(toplines, snapshot_mesgs[idx]);
#ifdef DUMPLOG
            dumplogmsg(toplines);
>>>>>>> a607ea2b
#endif
        }
        /* now release the snapshot */
        free_msghistory_snapshot(TRUE);
        initd = FALSE; /* reset */
    }
}

#endif /* TTY_GRAPHICS */

/*topl.c*/<|MERGE_RESOLUTION|>--- conflicted
+++ resolved
@@ -256,14 +256,8 @@
         && cw->cury == 0
         && n0 + (int) strlen(g.toplines) + 3 < CO - 8 /* room for --More-- */
         && (notdied = strncmp(bp, "You die", 7)) != 0) {
-<<<<<<< HEAD
-        /* nhassert((long) strlen(g.toplines) == cw->curx); */
         Strcat(g.toplines, "  ");
         Strcat(g.toplines, bp);
-=======
-        Strcat(toplines, "  ");
-        Strcat(toplines, bp);
->>>>>>> a607ea2b
         cw->curx += 2;
         if (!(cw->flags & WIN_STOP))
             addtopl(bp);
@@ -564,14 +558,8 @@
         return;
     cw = wins[WIN_MESSAGE];
 
-<<<<<<< HEAD
-    max_length = cw->rows;
-
-    if (*g.toplines) max_length++;
-=======
-    /* flush toplines[], moving most recent message to history */
+    /* flush g.toplines[], moving most recent message to history */
     remember_topl();
->>>>>>> a607ea2b
 
     /* for a passive snapshot, we just copy pointers, so can't allow further
        history updating to take place because that could clobber them */
@@ -595,12 +583,7 @@
         }
         inidx = (inidx + 1) % cw->rows;
     }
-<<<<<<< HEAD
-    if (*g.toplines)
-        a->elements[a->length++] = strdup(g.toplines);
-=======
     snapshot_mesgs[cw->rows] = (char *) 0; /* sentinel */
->>>>>>> a607ea2b
 
     /* for a destructive snapshot, history is now completely empty */
     if (purge)
@@ -621,11 +604,7 @@
                 free((genericptr_t) snapshot_mesgs[i]);
         }
 
-<<<<<<< HEAD
-    *g.toplines = '\0';
-=======
         free((genericptr_t) snapshot_mesgs), snapshot_mesgs = (char **) 0;
->>>>>>> a607ea2b
 
         /* history can resume being updated at will now... */
         if (!purged)
@@ -690,15 +669,7 @@
 boolean restoring_msghist;
 {
     static boolean initd = FALSE;
-<<<<<<< HEAD
-    static ptr_array_t * saved_messages = NULL;
-    size_t i;
-=======
     int idx;
-#ifdef DUMPLOG
-    extern unsigned saved_pline_index; /* pline.c */
-#endif
->>>>>>> a607ea2b
 
     if (restoring_msghist && !initd) {
         /* we're restoring history from the previous session, but new
@@ -721,41 +692,13 @@
 #ifdef DUMPLOG
         dumplogmsg(g.toplines);
 #endif
-<<<<<<< HEAD
-        return;
-    }
-
-    /* tty_putmsghistory() is called with msg==NULL to indidate that
-     * we are finished restoring the message history.  If we saved
-     * some message history when we started, its time now to appened
-     * those saved messages.
-     *
-     * We don't otherwise expect to get called with msg==NULL.
-     *
-     */
-    nhassert(restoring_msghist && initd);
-
-    if (initd && restoring_msghist) {
-        if (saved_messages) {
-            nhassert(ttyDisplay == NULL ||
-                        ttyDisplay->toplin != TOPLINE_NEED_MORE);
-
-            for (i = 0; i < saved_messages->length; i++) {
-                const char * mesg = saved_messages->elements[i];
-                remember_topl();
-                nhassert(mesg);
-                Strcpy(g.toplines, mesg);
-#ifdef DUMPLOG
-                dumplogmsg(g.toplines);
-=======
     } else if (snapshot_mesgs) {
         /* done putting arbitrary messages in; put the snapshot ones back */
         for (idx = 0; snapshot_mesgs[idx]; ++idx) {
             remember_topl();
-            Strcpy(toplines, snapshot_mesgs[idx]);
+            Strcpy(g.toplines, snapshot_mesgs[idx]);
 #ifdef DUMPLOG
-            dumplogmsg(toplines);
->>>>>>> a607ea2b
+            dumplogmsg(g.toplines);
 #endif
         }
         /* now release the snapshot */
