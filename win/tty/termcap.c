<<<<<<< HEAD
/* NetHack 3.5	termcap.c	$NHDT-Date$  $NHDT-Branch$:$NHDT-Revision$ */
=======
/* NetHack 3.5	termcap.c	$NHDT-Date: 1427756993 2015/03/30 23:09:53 $  $NHDT-Branch: master $:$NHDT-Revision: 1.15 $ */
>>>>>>> b7ad4a8a
/* NetHack 3.5	termcap.c	$Date: 2009/05/06 10:59:19 $  $Revision: 1.13 $ */
/*	SCCS Id: @(#)termcap.c	3.5	2007/12/12	*/
/* Copyright (c) Stichting Mathematisch Centrum, Amsterdam, 1985. */
/* NetHack may be freely redistributed.  See license for details. */

#include "hack.h"

#if defined (TTY_GRAPHICS) && !defined(NO_TERMS)

#include "wintty.h"

#include "tcap.h"


#ifdef MICROPORT_286_BUG
#define Tgetstr(key) (tgetstr(key,tbuf))
#else
#define Tgetstr(key) (tgetstr(key,&tbufptr))
#endif /* MICROPORT_286_BUG **/

static char * FDECL(s_atr2str, (int));
static char * FDECL(e_atr2str, (int));

void FDECL(cmov, (int, int));
void FDECL(nocmov, (int, int));
#if defined(TEXTCOLOR) && defined(TERMLIB)
# if !defined(UNIX) || !defined(TERMINFO)
#  ifndef TOS
static void FDECL(analyze_seq, (char *, int *, int *));
#  endif
# endif
static void NDECL(init_hilite);
static void NDECL(kill_hilite);
#endif

	/* (see tcap.h) -- nh_CM, nh_ND, nh_CD, nh_HI,nh_HE, nh_US,nh_UE,
				ul_hack */
struct tc_lcl_data tc_lcl_data = { 0, 0, 0, 0,0, 0,0, FALSE };

STATIC_VAR char *HO, *CL, *CE, *UP, *XD, *BC, *SO, *SE, *TI, *TE;
STATIC_VAR char *VS, *VE;
STATIC_VAR char *ME;
STATIC_VAR char *MR;
#if 0
STATIC_VAR char *MB, *MH;
STATIC_VAR char *MD;     /* may already be in use below */
#endif

#ifdef TERMLIB
# ifdef TEXTCOLOR
STATIC_VAR char *MD;
# endif
STATIC_VAR int SG;
STATIC_OVL char PC = '\0';
STATIC_VAR char tbuf[512];
#endif /*TERMLIB*/

#ifdef TEXTCOLOR
# ifdef TOS
const char *hilites[CLR_MAX];	/* terminal escapes for the various colors */
# else
char NEARDATA *hilites[CLR_MAX]; /* terminal escapes for the various colors */
# endif
#endif

static char *KS = (char *)0, *KE = (char *)0;	/* keypad sequences */
static char nullstr[] = "";

#if defined(ASCIIGRAPH) && !defined(NO_TERMS)
extern boolean HE_resets_AS;
#endif

#ifndef TERMLIB
STATIC_VAR char tgotobuf[20];
# ifdef TOS
#define tgoto(fmt, x, y)	(Sprintf(tgotobuf, fmt, y+' ', x+' '), tgotobuf)
# else
#define tgoto(fmt, x, y)	(Sprintf(tgotobuf, fmt, y+1, x+1), tgotobuf)
# endif
#endif /* TERMLIB */

void
tty_startup(wid, hgt)
int *wid, *hgt;
{
	register int i;
#ifdef TERMLIB
	register const char *term;
	register char *tptr;
	char *tbufptr, *pc;

# ifdef VMS
	term = verify_termcap();
	if (!term)
# endif
		term = getenv("TERM");

# if defined(TOS) && defined(__GNUC__)
	if (!term)
		term = "builtin";		/* library has a default */
# endif
	if (!term)
#endif
#ifndef ANSI_DEFAULT
		error("Can't get TERM.");
#else
# ifdef TOS
	{
		CO = 80; LI = 25;
		TI = VS = VE = TE = nullstr;
		HO = "\033H";
		CE = "\033K";		/* the VT52 termcap */
		UP = "\033A";
		nh_CM = "\033Y%c%c";	/* used with function tgoto() */
		nh_ND = "\033C";
		XD = "\033B";
		BC = "\033D";
		SO = "\033p";
		SE = "\033q";
	/* HI and HE will be updated in init_hilite if we're using color */
		nh_HI = "\033p";
		nh_HE = "\033q";
		*wid = CO;
		*hgt = LI;
		CL = "\033E";		/* last thing set */
		return;
	}
# else /* TOS */
	{
#  ifdef MICRO
		get_scr_size();
#   ifdef CLIPPING
		if(CO < COLNO || LI < ROWNO+3)
			setclipped();
#   endif
#  endif
		HO = "\033[H";
/*		nh_CD = "\033[J"; */
		CE = "\033[K";		/* the ANSI termcap */
#  ifndef TERMLIB
		nh_CM = "\033[%d;%dH";
#  else
		nh_CM = "\033[%i%d;%dH";
#  endif
		UP = "\033[A";
		nh_ND = "\033[C";
		XD = "\033[B";
#  ifdef MICRO	/* backspaces are non-destructive */
		BC = "\b";
#  else
		BC = "\033[D";
#  endif
		nh_HI = SO = "\033[1m";
		nh_US = "\033[4m";
		MR = "\033[7m";
		TI = nh_HE = ME = SE = nh_UE = "\033[0m";
		/* strictly, SE should be 2, and nh_UE should be 24,
		   but we can't trust all ANSI emulators to be
		   that complete.  -3. */
#  ifndef MICRO
		AS = "\016";
		AE = "\017";
#  endif
		TE = VS = VE = nullstr;
#  ifdef TEXTCOLOR
		for (i = 0; i < CLR_MAX / 2; i++)
		    if (i != CLR_BLACK) {
			hilites[i|BRIGHT] = (char *) alloc(sizeof("\033[1;3%dm"));
			Sprintf(hilites[i|BRIGHT], "\033[1;3%dm", i);
			if (i != CLR_GRAY)
#   ifdef MICRO
			    if (i == CLR_BLUE) hilites[CLR_BLUE] = hilites[CLR_BLUE|BRIGHT];
			    else
#   endif
			    {
				hilites[i] = (char *) alloc(sizeof("\033[0;3%dm"));
				Sprintf(hilites[i], "\033[0;3%dm", i);
			    }
		    }
#  endif
		*wid = CO;
		*hgt = LI;
		CL = "\033[2J";		/* last thing set */
		return;
	}
# endif /* TOS */
#endif /* ANSI_DEFAULT */

#ifdef TERMLIB
	tptr = (char *) alloc(1024);

	tbufptr = tbuf;
	if(!strncmp(term, "5620", 4))
		flags.null = FALSE;	/* this should be a termcap flag */
	if(tgetent(tptr, term) < 1) {
		char buf[BUFSZ];
		(void) strncpy(buf, term,
				(BUFSZ - 1) - (sizeof("Unknown terminal type: .  ")));
		buf[BUFSZ-1] = '\0';
		error("Unknown terminal type: %s.", term);
	}
	if ((pc = Tgetstr("pc")) != 0)
		PC = *pc;

	if(!(BC = Tgetstr("le")))	/* both termcap and terminfo use le */
# ifdef TERMINFO
	    error("Terminal must backspace.");
# else
	    if(!(BC = Tgetstr("bc"))) {	/* termcap also uses bc/bs */
#  ifndef MINIMAL_TERM
		if(!tgetflag("bs"))
			error("Terminal must backspace.");
#  endif
		BC = tbufptr;
		tbufptr += 2;
		*BC = '\b';
	    }
# endif

# ifdef MINIMAL_TERM
	HO = (char *)0;
# else
	HO = Tgetstr("ho");
# endif
	/*
	 * LI and CO are set in ioctl.c via a TIOCGWINSZ if available.  If
	 * the kernel has values for either we should use them rather than
	 * the values from TERMCAP ...
	 */
# ifndef MICRO
	if (!CO) CO = tgetnum("co");
	if (!LI) LI = tgetnum("li");
# else
#  if defined(TOS) && defined(__GNUC__)
	if (!strcmp(term, "builtin"))
		get_scr_size();
	else {
#  endif
		CO = tgetnum("co");
		LI = tgetnum("li");
		if (!LI || !CO)			/* if we don't override it */
			get_scr_size();
#  if defined(TOS) && defined(__GNUC__)
	}
#  endif
# endif
# ifdef CLIPPING
	if(CO < COLNO || LI < ROWNO+3)
		setclipped();
# endif
	nh_ND = Tgetstr("nd");
	if(tgetflag("os"))
		error("NetHack can't have OS.");
	if(tgetflag("ul"))
		ul_hack = TRUE;
	CE = Tgetstr("ce");
	UP = Tgetstr("up");
	/* It seems that xd is no longer supported, and we should use
	   a linefeed instead; unfortunately this requires resetting
	   CRMOD, and many output routines will have to be modified
	   slightly. Let's leave that till the next release. */
	XD = Tgetstr("xd");
/* not:		XD = Tgetstr("do"); */
	if(!(nh_CM = Tgetstr("cm"))) {
	    if(!UP && !HO)
		error("NetHack needs CM or UP or HO.");
	    tty_raw_print("Playing NetHack on terminals without CM is suspect.");
	    tty_wait_synch();
	}
	SO = Tgetstr("so");
	SE = Tgetstr("se");
	nh_US = Tgetstr("us");
	nh_UE = Tgetstr("ue");
	SG = tgetnum("sg");	/* -1: not fnd; else # of spaces left by so */
	if(!SO || !SE || (SG > 0)) SO = SE = nh_US = nh_UE = nullstr;
	TI = Tgetstr("ti");
	TE = Tgetstr("te");
	VS = VE = nullstr;
# ifdef TERMINFO
	VS = Tgetstr("eA");	/* enable graphics */
# endif
	KS = Tgetstr("ks");	/* keypad start (special mode) */
	KE = Tgetstr("ke");	/* keypad end (ordinary mode [ie, digits]) */
	MR = Tgetstr("mr");	/* reverse */
# if 0
	MB = Tgetstr("mb");	/* blink */
	MD = Tgetstr("md");	/* boldface */
	MH = Tgetstr("mh");	/* dim */
# endif
	ME = Tgetstr("me");	/* turn off all attributes */
	if (!ME || (SE == nullstr)) ME = SE;	/* default to SE value */

	/* Get rid of padding numbers for nh_HI and nh_HE.  Hope they
	 * aren't really needed!!!  nh_HI and nh_HE are outputted to the
	 * pager as a string - so how can you send it NULs???
	 *  -jsb
	 */
	nh_HI = (char *) alloc((unsigned)(strlen(SO)+1));
	nh_HE = (char *) alloc((unsigned)(strlen(ME)+1));
	i = 0;
	while (digit(SO[i])) i++;
	Strcpy(nh_HI, &SO[i]);
	i = 0;
	while (digit(ME[i])) i++;
	Strcpy(nh_HE, &ME[i]);
	AS = Tgetstr("as");
	AE = Tgetstr("ae");
	nh_CD = Tgetstr("cd");
# ifdef TEXTCOLOR
	MD = Tgetstr("md");
# endif
# ifdef TEXTCOLOR
#  if defined(TOS) && defined(__GNUC__)
	if (!strcmp(term, "builtin") || !strcmp(term, "tw52") ||
	    !strcmp(term, "st52")) {
		init_hilite();
	}
#  else
	init_hilite();
#  endif
# endif
	*wid = CO;
	*hgt = LI;
	if (!(CL = Tgetstr("cl")))	/* last thing set */
		error("NetHack needs CL.");
	if ((int)(tbufptr - tbuf) > (int)(sizeof tbuf))
		error("TERMCAP entry too big...\n");
	free((genericptr_t)tptr);
#endif /* TERMLIB */
}

/* note: at present, this routine is not part of the formal window interface */
/* deallocate resources prior to final termination */
void
tty_shutdown()
{
#if defined(TEXTCOLOR) && defined(TERMLIB)
	kill_hilite();
#endif
	/* we don't attempt to clean up individual termcap variables [yet?] */
	return;
}

void
tty_number_pad(state)
int state;
{
	switch (state) {
	    case -1:	/* activate keypad mode (escape sequences) */
		    if (KS && *KS) xputs(KS);
		    break;
	    case  1:	/* activate numeric mode for keypad (digits) */
		    if (KE && *KE) xputs(KE);
		    break;
	    case  0:	/* don't need to do anything--leave terminal as-is */
	    default:
		    break;
	}
}

#ifdef TERMLIB
extern void NDECL((*decgraphics_mode_callback));    /* defined in drawing.c */
static void NDECL(tty_decgraphics_termcap_fixup);

/*
   We call this routine whenever DECgraphics mode is enabled, even if it
   has been previously set, in case the user manages to reset the fonts.
   The actual termcap fixup only needs to be done once, but we can't
   call xputs() from the option setting or graphics assigning routines,
   so this is a convenient hook.
 */
static void
tty_decgraphics_termcap_fixup()
{
	static char ctrlN[]   = "\016";
	static char ctrlO[]   = "\017";
	static char appMode[] = "\033=";
	static char numMode[] = "\033>";

	/* these values are missing from some termcaps */
	if (!AS) AS = ctrlN;	/* ^N (shift-out [graphics font]) */
	if (!AE) AE = ctrlO;	/* ^O (shift-in  [regular font])  */
	if (!KS) KS = appMode;	/* ESC= (application keypad mode) */
	if (!KE) KE = numMode;	/* ESC> (numeric keypad mode)	  */
	/*
	 * Select the line-drawing character set as the alternate font.
	 * Do not select NA ASCII as the primary font since people may
	 * reasonably be using the UK character set.
	 */
	if (SYMHANDLING(H_DEC)) xputs("\033)0");
#ifdef PC9800
	init_hilite();
#endif

#if defined(ASCIIGRAPH) && !defined(NO_TERMS)
	/* some termcaps suffer from the bizarre notion that resetting
	   video attributes should also reset the chosen character set */
    {
	const char *nh_he = nh_HE, *ae = AE;
	int he_limit, ae_length;

	if (digit(*ae)) {	/* skip over delay prefix, if any */
	    do ++ae; while (digit(*ae));
	    if (*ae == '.') { ++ae; if (digit(*ae)) ++ae; }
	    if (*ae == '*') ++ae;
	}
	/* can't use nethack's case-insensitive strstri() here, and some old
	   systems don't have strstr(), so use brute force substring search */
	ae_length = strlen(ae), he_limit = strlen(nh_he);
	while (he_limit >= ae_length) {
	    if (strncmp(nh_he, ae, ae_length) == 0) {
		HE_resets_AS = TRUE;
		break;
	    }
	    ++nh_he, --he_limit;
	}
    }
#endif
}
#endif	/* TERMLIB */

#if defined(ASCIIGRAPH) && defined(PC9800)
extern void NDECL((*ibmgraphics_mode_callback));    /* defined in drawing.c */
#endif

#ifdef PC9800
extern void NDECL((*ascgraphics_mode_callback));    /* defined in drawing.c */
static void NDECL(tty_ascgraphics_hilite_fixup);

static void
tty_ascgraphics_hilite_fixup()
{
    register int c;

    for (c = 0; c < CLR_MAX / 2; c++)
	if (c != CLR_BLACK) {
	    hilites[c|BRIGHT] = (char *) alloc(sizeof("\033[1;3%dm"));
	    Sprintf(hilites[c|BRIGHT], "\033[1;3%dm", c);
	    if (c != CLR_GRAY) {
		    hilites[c] = (char *) alloc(sizeof("\033[0;3%dm"));
		    Sprintf(hilites[c], "\033[0;3%dm", c);
	    }
	}
}
#endif /* PC9800 */

void
tty_start_screen()
{
	xputs(TI);
	xputs(VS);
#ifdef PC9800
    if (!SYMHANDLING(H_IBM))
	    tty_ascgraphics_hilite_fixup();
    /* set up callback in case option is not set yet but toggled later */
    ascgraphics_mode_callback = tty_ascgraphics_hilite_fixup;
# ifdef ASCIIGRAPH
    if (SYMHANDLING(H_IBM)) init_hilite();
    /* set up callback in case option is not set yet but toggled later */
    ibmgraphics_mode_callback = init_hilite;
# endif
#endif /* PC9800 */

#ifdef TERMLIB
	if (SYMHANDLING(H_DEC)) tty_decgraphics_termcap_fixup();
	/* set up callback in case option is not set yet but toggled later */
	decgraphics_mode_callback = tty_decgraphics_termcap_fixup;
#endif
	if (Cmd.num_pad) tty_number_pad(1); /* make keypad send digits */
}

void
tty_end_screen()
{
	clear_screen();
	xputs(VE);
	xputs(TE);
}

/* Cursor movements */

/* Note to overlay tinkerers.  The placement of this overlay controls the location
   of the function xputc().  This function is not currently in trampoli.[ch]
   files for what is deemed to be performance reasons.  If this define is moved
   and or xputc() is taken out of the ROOT overlay, then action must be taken
   in trampoli.[ch]. */

void
nocmov(x, y)
int x,y;
{
	if ((int) ttyDisplay->cury > y) {
		if(UP) {
			while ((int) ttyDisplay->cury > y) {	/* Go up. */
				xputs(UP);
				ttyDisplay->cury--;
			}
		} else if(nh_CM) {
			cmov(x, y);
		} else if(HO) {
			home();
			tty_curs(BASE_WINDOW, x+1, y);
		} /* else impossible("..."); */
	} else if ((int) ttyDisplay->cury < y) {
		if(XD) {
			while((int) ttyDisplay->cury < y) {
				xputs(XD);
				ttyDisplay->cury++;
			}
		} else if(nh_CM) {
			cmov(x, y);
		} else {
			while((int) ttyDisplay->cury < y) {
				xputc('\n');
				ttyDisplay->curx = 0;
				ttyDisplay->cury++;
			}
		}
	}
	if ((int) ttyDisplay->curx < x) {		/* Go to the right. */
		if(!nh_ND) cmov(x, y); else	/* bah */
			/* should instead print what is there already */
		while ((int) ttyDisplay->curx < x) {
			xputs(nh_ND);
			ttyDisplay->curx++;
		}
	} else if ((int) ttyDisplay->curx > x) {
		while ((int) ttyDisplay->curx > x) {	/* Go to the left. */
			xputs(BC);
			ttyDisplay->curx--;
		}
	}
}

void
cmov(x, y)
register int x, y;
{
	xputs(tgoto(nh_CM, x, y));
	ttyDisplay->cury = y;
	ttyDisplay->curx = x;
}

/* See note above. xputc() is a special function. */
void
xputc(c)
#if defined(apollo)
int c;
#else
char c;
#endif
{
	(void) putchar(c);
}

void
xputs(s)
const char *s;
{
# ifndef TERMLIB
	(void) fputs(s, stdout);
# else
#  if defined(NHSTDC) || defined(ULTRIX_PROTO)
	tputs(s, 1, (int (*)())xputc);
#  else
	tputs(s, 1, xputc);
#  endif
# endif
}

void
cl_end()
{
	if(CE)
		xputs(CE);
	else {	/* no-CE fix - free after Harold Rynes */
		/* this looks terrible, especially on a slow terminal
		   but is better than nothing */
		register int cx = ttyDisplay->curx+1;

		while(cx < CO) {
			xputc(' ');
			cx++;
		}
		tty_curs(BASE_WINDOW, (int)ttyDisplay->curx+1,
						(int)ttyDisplay->cury);
	}
}

void
clear_screen()
{
	/* note: if CL is null, then termcap initialization failed,
		so don't attempt screen-oriented I/O during final cleanup.
	 */
	if (CL) {
		xputs(CL);
		home();
	}
}

void
home()
{
	if(HO)
		xputs(HO);
	else if(nh_CM)
		xputs(tgoto(nh_CM, 0, 0));
	else
		tty_curs(BASE_WINDOW, 1, 0);	/* using UP ... */
	ttyDisplay->curx = ttyDisplay->cury = 0;
}

void
standoutbeg()
{
	if(SO) xputs(SO);
}

void
standoutend()
{
	if(SE) xputs(SE);
}

#if 0	/* if you need one of these, uncomment it (here and in extern.h) */
void
revbeg()
{
	if(MR) xputs(MR);
}

void
boldbeg()
{
	if(MD) xputs(MD);
}

void
blinkbeg()
{
	if(MB) xputs(MB);
}

void
dimbeg()
/* not in most termcap entries */
{
	if(MH) xputs(MH);
}

void
m_end()
{
	if(ME) xputs(ME);
}
#endif

void
backsp()
{
	xputs(BC);
}

void
tty_nhbell()
{
	if (flags.silent) return;
	(void) putchar('\007');		/* curx does not change */
	(void) fflush(stdout);
}

#ifdef ASCIIGRAPH
void
graph_on() {
	if (AS) xputs(AS);
}

void
graph_off() {
	if (AE) xputs(AE);
}
#endif

#if !defined(MICRO)
# ifdef VMS
static const short tmspc10[] = {		/* from termcap */
	0, 2000, 1333, 909, 743, 666, 333, 166, 83, 55, 50, 41, 27, 20, 13, 10,
	5
};
# else
static const short tmspc10[] = {		/* from termcap */
	0, 2000, 1333, 909, 743, 666, 500, 333, 166, 83, 55, 41, 20, 10, 5
};
# endif
#endif

/* delay 50 ms */
void
tty_delay_output()
{
#if defined(MICRO)
	register int i;
#endif
#ifdef TIMED_DELAY
	if (flags.nap) {
		(void) fflush(stdout);
		msleep(50);		/* sleep for 50 milliseconds */
		return;
	}
#endif
#if defined(MICRO)
	/* simulate the delay with "cursor here" */
	for (i = 0; i < 3; i++) {
		cmov(ttyDisplay->curx, ttyDisplay->cury);
		(void) fflush(stdout);
	}
#else /* MICRO */
	/* BUG: if the padding character is visible, as it is on the 5620
	   then this looks terrible. */
	if(flags.null)
# ifdef TERMINFO
		/* cbosgd!cbcephus!pds for SYS V R2 */
#  ifdef NHSTDC
		tputs("$<50>", 1, (int (*)())xputc);
#  else
		tputs("$<50>", 1, xputc);
#  endif
# else
#  if defined(NHSTDC) || defined(ULTRIX_PROTO)
		tputs("50", 1, (int (*)())xputc);
#  else
		tputs("50", 1, xputc);
#  endif
# endif

	else if(ospeed > 0 && ospeed < SIZE(tmspc10) && nh_CM) {
		/* delay by sending cm(here) an appropriate number of times */
		register int cmlen = strlen(tgoto(nh_CM, ttyDisplay->curx,
							ttyDisplay->cury));
		register int i = 500 + tmspc10[ospeed]/2;

		while(i > 0) {
			cmov((int)ttyDisplay->curx, (int)ttyDisplay->cury);
			i -= cmlen*tmspc10[ospeed];
		}
	}
#endif /* MICRO */
}

void
cl_eos()			/* free after Robert Viduya */
{				/* must only be called with curx = 1 */

	if(nh_CD)
		xputs(nh_CD);
	else {
		register int cy = ttyDisplay->cury+1;
		while(cy <= LI-2) {
			cl_end();
			xputc('\n');
			cy++;
		}
		cl_end();
		tty_curs(BASE_WINDOW, (int)ttyDisplay->curx+1,
						(int)ttyDisplay->cury);
	}
}

#if defined(TEXTCOLOR) && defined(TERMLIB)
# if defined(UNIX) && defined(TERMINFO)
/*
 * Sets up color highlighting, using terminfo(4) escape sequences.
 *
 * Having never seen a terminfo system without curses, we assume this
 * inclusion is safe.  On systems with color terminfo, it should define
 * the 8 COLOR_FOOs, and avoid us having to guess whether this particular
 * terminfo uses BGR or RGB for its indexes.
 *
 * If we don't get the definitions, then guess.  Original color terminfos
 * used BGR for the original Sf (setf, Standard foreground) codes, but
 * there was a near-total lack of user documentation, so some subsequent
 * terminfos, such as early Linux ncurses and SCO UNIX, used RGB.  Possibly
 * as a result of the confusion, AF (setaf, ANSI Foreground) codes were
 * introduced, but this caused yet more confusion.  Later Linux ncurses
 * have BGR Sf, RGB AF, and RGB COLOR_FOO, which appears to be the SVR4
 * standard.  We could switch the colors around when using Sf with ncurses,
 * which would help things on later ncurses and hurt things on early ncurses.
 * We'll try just preferring AF and hoping it always agrees with COLOR_FOO,
 * and falling back to Sf if AF isn't defined.
 *
 * In any case, treat black specially so we don't try to display black
 * characters on the assumed black background.
 */

	/* `curses' is aptly named; various versions don't like these
	    macros used elsewhere within nethack; fortunately they're
	    not needed beyond this point, so we don't need to worry
	    about reconstructing them after the header file inclusion. */
#undef delay_output
#undef TRUE
#undef FALSE
#define m_move curses_m_move	/* Some curses.h decl m_move(), not used here */

#include <curses.h>

#if !defined(LINUX) && !defined(__FreeBSD__)  && !defined(NOTPARMDECL)
extern char *tparm();
#endif

#  ifndef COLOR_BLACK	/* trust include file */
#   ifndef _M_UNIX	/* guess BGR */
#define COLOR_BLACK   0
#define COLOR_BLUE    1
#define COLOR_GREEN   2
#define COLOR_CYAN    3
#define COLOR_RED     4
#define COLOR_MAGENTA 5
#define COLOR_YELLOW  6
#define COLOR_WHITE   7
#   else		/* guess RGB */
#define COLOR_BLACK   0
#define COLOR_RED     1
#define COLOR_GREEN   2
#define COLOR_YELLOW  3
#define COLOR_BLUE    4
#define COLOR_MAGENTA 5
#define COLOR_CYAN    6
#define COLOR_WHITE   7
#   endif
#  endif

/* Mapping data for the six terminfo colors that resolve to pairs of nethack
 * colors.  Black and white are handled specially.
 */
const struct {int ti_color, nh_color, nh_bright_color;} ti_map[6] =
{
	{COLOR_RED,CLR_RED,CLR_ORANGE},
	{COLOR_GREEN,CLR_GREEN,CLR_BRIGHT_GREEN},
	{COLOR_YELLOW,CLR_BROWN,CLR_YELLOW},
	{COLOR_BLUE,CLR_BLUE,CLR_BRIGHT_BLUE},
	{COLOR_MAGENTA,CLR_MAGENTA,CLR_BRIGHT_MAGENTA},
	{COLOR_CYAN,CLR_CYAN,CLR_BRIGHT_CYAN}
};

static char nilstring[] = "";

static void
init_hilite()
{
	register int c;
	char *setf, *scratch;
	int md_len;

	if (tgetnum("Co") < 8
	    || (MD == NULL) || (strlen(MD) == 0)
	    || ((setf = tgetstr("AF", (char **)0)) == (char *)0
		 && (setf = tgetstr("Sf", (char **)0)) == (char *)0))
	    {
		/* Fallback when colors not available
		 * It's arbitrary to collapse all colors except gray
		 * together, but that's what the previous code did.
		 */
		hilites[CLR_BLACK] = nh_HI;
		hilites[CLR_RED] = nh_HI;
		hilites[CLR_GREEN] = nh_HI;
		hilites[CLR_BROWN] = nh_HI;
		hilites[CLR_BLUE] = nh_HI;
		hilites[CLR_MAGENTA] = nh_HI;
		hilites[CLR_CYAN] = nh_HI;
		hilites[CLR_GRAY] = nilstring;
		hilites[NO_COLOR] = nilstring;
		hilites[CLR_ORANGE] = nh_HI;
		hilites[CLR_BRIGHT_GREEN] = nh_HI;
		hilites[CLR_YELLOW] = nh_HI;
		hilites[CLR_BRIGHT_BLUE] = nh_HI;
		hilites[CLR_BRIGHT_MAGENTA] = nh_HI;
		hilites[CLR_BRIGHT_CYAN] = nh_HI;
		hilites[CLR_WHITE] = nh_HI;
		return;
	    }

	md_len = strlen(MD);

	c = 6;
	while (c--) {
	    char *work;
	    scratch = tparm(setf,ti_map[c].ti_color);
	    work = (char *) alloc(strlen(scratch) + md_len + 1);
	    Strcpy(work,MD);
	    hilites[ti_map[c].nh_bright_color] = work;
	    work += md_len;
	    Strcpy(work,scratch);
	    hilites[ti_map[c].nh_color] = work;
	}

	scratch = tparm(setf,COLOR_WHITE);
	hilites[CLR_WHITE] = (char *) alloc(strlen(scratch) + md_len + 1);
	Strcpy(hilites[CLR_WHITE],MD);
	Strcat(hilites[CLR_WHITE],scratch);

	hilites[CLR_GRAY] = nilstring;
	hilites[NO_COLOR] = nilstring;

	if (iflags.wc2_darkgray) {
	    /* On many terminals, esp. those using classic PC CGA/EGA/VGA
	     * textmode, specifying "hilight" and "black" simultaneously
	     * produces a dark shade of gray that is visible against a
	     * black background.  We can use it to represent black objects.
	     */
	    scratch = tparm(setf,COLOR_BLACK);
	    hilites[CLR_BLACK] = (char *) alloc(strlen(scratch) + md_len + 1);
	    Strcpy(hilites[CLR_BLACK],MD);
	    Strcat(hilites[CLR_BLACK],scratch);
	} else {
	    /* But it's concievable that hilighted black-on-black could
	     * still be invisible on many others.  We substitute blue for
	     * black.
	     */
	    hilites[CLR_BLACK] = hilites[CLR_BLUE];
	}
}

static void
kill_hilite()
{
	/* if colors weren't available, no freeing needed */
	if (hilites[CLR_BLACK] == nh_HI)
		return;

	if (hilites[CLR_BLACK] != hilites[CLR_BLUE])
		free(hilites[CLR_BLACK]);

	/* CLR_BLUE overlaps CLR_BRIGHT_BLUE, do not free */
	/* CLR_GREEN overlaps CLR_BRIGHT_GREEN, do not free */
	/* CLR_CYAN overlaps CLR_BRIGHT_CYAN, do not free */
	/* CLR_RED overlaps CLR_ORANGE, do not free */
	/* CLR_MAGENTA overlaps CLR_BRIGHT_MAGENTA, do not free */
	/* CLR_BROWN overlaps CLR_YELLOW, do not free */
	/* CLR_GRAY is static 'nilstring', do not free */
	/* NO_COLOR is static 'nilstring', do not free */
	free(hilites[CLR_BRIGHT_BLUE]);
	free(hilites[CLR_BRIGHT_GREEN]);
	free(hilites[CLR_BRIGHT_CYAN]);
	free(hilites[CLR_YELLOW]);
	free(hilites[CLR_ORANGE]);
	free(hilites[CLR_BRIGHT_MAGENTA]);
	free(hilites[CLR_WHITE]);
}


# else /* UNIX && TERMINFO */

#  ifndef TOS
/* find the foreground and background colors set by nh_HI or nh_HE */
static void
analyze_seq (str, fg, bg)
char *str;
int *fg, *bg;
{
	register int c, code;
	int len;

#   ifdef MICRO
	*fg = CLR_GRAY; *bg = CLR_BLACK;
#   else
	*fg = *bg = NO_COLOR;
#   endif

	c = (str[0] == '\233') ? 1 : 2;	 /* index of char beyond esc prefix */
	len = strlen(str) - 1;		 /* length excluding attrib suffix */
	if ((c != 1 && (str[0] != '\033' || str[1] != '[')) ||
	    (len - c) < 1 || str[len] != 'm')
		return;

	while (c < len) {
	    if ((code = atoi(&str[c])) == 0) { /* reset */
		/* this also catches errors */
#   ifdef MICRO
		*fg = CLR_GRAY; *bg = CLR_BLACK;
#   else
		*fg = *bg = NO_COLOR;
#   endif
	    } else if (code == 1) { /* bold */
		*fg |= BRIGHT;
#   if 0
	/* I doubt we'll ever resort to using blinking characters,
	   unless we want a pulsing glow for something.  But, in case
	   we do... - 3. */
	    } else if (code == 5) { /* blinking */
		*fg |= BLINK;
	    } else if (code == 25) { /* stop blinking */
		*fg &= ~BLINK;
#   endif
	    } else if (code == 7 || code == 27) { /* reverse */
		code = *fg & ~BRIGHT;
		*fg = *bg | (*fg & BRIGHT);
		*bg = code;
	    } else if (code >= 30 && code <= 37) { /* hi_foreground RGB */
		*fg = code - 30;
	    } else if (code >= 40 && code <= 47) { /* hi_background RGB */
		*bg = code - 40;
	    }
	    while (digit(str[++c]));
	    c++;
	}
}
#  endif

/*
 * Sets up highlighting sequences, using ANSI escape sequences (highlight code
 * found in print.c).  The nh_HI and nh_HE sequences (usually from SO) are
 * scanned to find foreground and background colors.
 */

static void
init_hilite()
{
	register int c;
#  ifdef TOS
	extern unsigned long tos_numcolors;	/* in tos.c */
	static char NOCOL[] = "\033b0", COLHE[] = "\033q\033b0";

	if (tos_numcolors <= 2) {
		return;
	}
/* Under TOS, the "bright" and "dim" colors are reversed. Moreover,
 * on the Falcon the dim colors are *really* dim; so we make most
 * of the colors the bright versions, with a few exceptions where
 * the dim ones look OK.
 */
	hilites[0] = NOCOL;
	for (c = 1; c < SIZE(hilites); c++) {
		char *foo;
		foo = (char *) alloc(sizeof("\033b0"));
		if (tos_numcolors > 4)
			Sprintf(foo, "\033b%c", (c&~BRIGHT)+'0');
		else
			Strcpy(foo, "\033b0");
		hilites[c] = foo;
	}

	if (tos_numcolors == 4) {
		TI = "\033b0\033c3\033E\033e";
		TE = "\033b3\033c0\033J";
		nh_HE = COLHE;
		hilites[CLR_GREEN] = hilites[CLR_GREEN|BRIGHT] = "\033b2";
		hilites[CLR_RED] = hilites[CLR_RED|BRIGHT] = "\033b1";
	} else {
		sprintf(hilites[CLR_BROWN], "\033b%c", (CLR_BROWN^BRIGHT)+'0');
		sprintf(hilites[CLR_GREEN], "\033b%c", (CLR_GREEN^BRIGHT)+'0');

		TI = "\033b0\033c\017\033E\033e";
		TE = "\033b\017\033c0\033J";
		nh_HE = COLHE;
		hilites[CLR_WHITE] = hilites[CLR_BLACK] = NOCOL;
		hilites[NO_COLOR] = hilites[CLR_GRAY];
	}

#  else /* TOS */

	int backg, foreg, hi_backg, hi_foreg;

	for (c = 0; c < SIZE(hilites); c++)
	    hilites[c] = nh_HI;
	hilites[CLR_GRAY] = hilites[NO_COLOR] = (char *)0;

	analyze_seq(nh_HI, &hi_foreg, &hi_backg);
	analyze_seq(nh_HE, &foreg, &backg);

	for (c = 0; c < SIZE(hilites); c++)
	    /* avoid invisibility */
	    if ((backg & ~BRIGHT) != c) {
#   ifdef MICRO
		if (c == CLR_BLUE) continue;
#   endif
		if (c == foreg)
		    hilites[c] = (char *)0;
		else if (c != hi_foreg || backg != hi_backg) {
		    hilites[c] = (char *) alloc(sizeof("\033[%d;3%d;4%dm"));
		    Sprintf(hilites[c], "\033[%d", !!(c & BRIGHT));
		    if ((c | BRIGHT) != (foreg | BRIGHT))
			Sprintf(eos(hilites[c]), ";3%d", c & ~BRIGHT);
		    if (backg != CLR_BLACK)
			Sprintf(eos(hilites[c]), ";4%d", backg & ~BRIGHT);
		    Strcat(hilites[c], "m");
		}
	    }

#   ifdef MICRO
	/* brighten low-visibility colors */
	hilites[CLR_BLUE] = hilites[CLR_BLUE|BRIGHT];
#   endif
#  endif /* TOS */
}

static void
kill_hilite()
{
# ifndef TOS
	register int c;

	for (c = 0; c < CLR_MAX / 2; c++) {
	    if (hilites[c|BRIGHT] == hilites[c])  hilites[c|BRIGHT] = 0;
	    if (hilites[c] && (hilites[c] != nh_HI))
		free((genericptr_t) hilites[c]),  hilites[c] = 0;
	    if (hilites[c|BRIGHT] && (hilites[c|BRIGHT] != nh_HI))
		free((genericptr_t) hilites[c|BRIGHT]),  hilites[c|BRIGHT] = 0;
	}
# endif
	return;
}
# endif /* UNIX */
#endif /* TEXTCOLOR */


static char nulstr[] = "";

static char *
s_atr2str(n)
int n;
{
    switch (n) {
	    case ATR_ULINE:
		    if(nh_US) return nh_US;
	    case ATR_BOLD:
	    case ATR_BLINK:
#if defined(TERMLIB) && defined(TEXTCOLOR)
		    if (MD) return MD;
#endif
		    return nh_HI;
	    case ATR_INVERSE:
		    return MR;
    }
    return nulstr;
}

static char *
e_atr2str(n)
int n;
{
    switch (n) {
	    case ATR_ULINE:
		    if(nh_UE) return nh_UE;
	    case ATR_BOLD:
	    case ATR_BLINK:
		    return nh_HE;
	    case ATR_INVERSE:
		    return ME;
    }
    return nulstr;
}


void
term_start_attr(attr)
int attr;
{
	if (attr) {
		xputs(s_atr2str(attr));
	}
}


void
term_end_attr(attr)
int attr;
{
	if(attr) {
		xputs(e_atr2str(attr));
	}
}


void
term_start_raw_bold()
{
	xputs(nh_HI);
}


void
term_end_raw_bold()
{
	xputs(nh_HE);
}


#ifdef TEXTCOLOR

void
term_end_color()
{
	xputs(nh_HE);
}


void
term_start_color(color)
int color;
{
	xputs(hilites[color]);
}


int
has_color(color)
int color;
{
#ifdef X11_GRAPHICS
	/* XXX has_color() should be added to windowprocs */
	if (windowprocs.name != NULL &&
	    !strcmpi(windowprocs.name, "X11")) return TRUE;
#endif
#ifdef GEM_GRAPHICS
	/* XXX has_color() should be added to windowprocs */
	if (windowprocs.name != NULL &&
	    !strcmpi(windowprocs.name, "Gem")) return TRUE;
#endif
#ifdef QT_GRAPHICS
	/* XXX has_color() should be added to windowprocs */
	if (windowprocs.name != NULL &&
	    !strcmpi(windowprocs.name, "Qt")) return TRUE;
#endif
#ifdef AMII_GRAPHICS
	/* hilites[] not used */
	return iflags.use_color;
#endif
	return hilites[color] != (char *)0;
}

#endif /* TEXTCOLOR */

#endif /* TTY_GRAPHICS */

/*termcap.c*/<|MERGE_RESOLUTION|>--- conflicted
+++ resolved
@@ -1,9 +1,4 @@
-<<<<<<< HEAD
-/* NetHack 3.5	termcap.c	$NHDT-Date$  $NHDT-Branch$:$NHDT-Revision$ */
-=======
 /* NetHack 3.5	termcap.c	$NHDT-Date: 1427756993 2015/03/30 23:09:53 $  $NHDT-Branch: master $:$NHDT-Revision: 1.15 $ */
->>>>>>> b7ad4a8a
-/* NetHack 3.5	termcap.c	$Date: 2009/05/06 10:59:19 $  $Revision: 1.13 $ */
 /*	SCCS Id: @(#)termcap.c	3.5	2007/12/12	*/
 /* Copyright (c) Stichting Mathematisch Centrum, Amsterdam, 1985. */
 /* NetHack may be freely redistributed.  See license for details. */
