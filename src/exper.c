--- conflicted
+++ resolved
@@ -185,12 +185,7 @@
         if (flags.showscore)
             context.botl = TRUE;
 #endif
-<<<<<<< HEAD
-        )
-        g.context.botl = 1;
-=======
-    }
->>>>>>> 5e9f4758
+    }
     if (u.urexp >= (Role_if(PM_WIZARD) ? 1000 : 2000))
         flags.beginner = 0;
 }
@@ -255,11 +250,7 @@
             rehumanize();
     }
 
-<<<<<<< HEAD
-    g.context.botl = 1;
-=======
-    context.botl = TRUE;
->>>>>>> 5e9f4758
+    g.context.botl = TRUE;
 }
 
 /*
@@ -319,11 +310,7 @@
         adjabil(u.ulevel - 1, u.ulevel); /* give new intrinsics */
         reset_rndmonst(NON_PM);          /* new monster selection */
     }
-<<<<<<< HEAD
-    g.context.botl = 1;
-=======
-    context.botl = TRUE;
->>>>>>> 5e9f4758
+    g.context.botl = TRUE;
 }
 
 /* compute a random amount of experience points suitable for the hero's
