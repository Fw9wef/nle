--- conflicted
+++ resolved
@@ -2257,11 +2257,7 @@
                   : surface(u.ux, u.uy)); /* catchall; shouldn't happen */
         you_are(buf, from_what(WWALKING));
     }
-<<<<<<< HEAD
-    if (Upolyd && (u.uundetected || g.youmonst.m_ap_type != M_AP_NOTHING))
-=======
     if (Upolyd && (u.uundetected || U_AP_TYPE != M_AP_NOTHING))
->>>>>>> b2459229
         youhiding(TRUE, final);
 
     /* internal troubles, mostly in the order that prayer ranks them */
@@ -3083,28 +3079,16 @@
     char *bp, buf[BUFSZ];
 
     Strcpy(buf, "hiding");
-<<<<<<< HEAD
-    if (g.youmonst.m_ap_type != M_AP_NOTHING) {
-=======
     if (U_AP_TYPE != M_AP_NOTHING) {
->>>>>>> b2459229
         /* mimic; hero is only able to mimic a strange object or gold
            or hallucinatory alternative to gold, so we skip the details
            for the hypothetical furniture and monster cases */
         bp = eos(strcpy(buf, "mimicking"));
-<<<<<<< HEAD
-        if (g.youmonst.m_ap_type == M_AP_OBJECT) {
+        if (U_AP_TYPE == M_AP_OBJECT) {
             Sprintf(bp, " %s", an(simple_typename(g.youmonst.mappearance)));
-        } else if (g.youmonst.m_ap_type == M_AP_FURNITURE) {
-            Strcpy(bp, " something");
-        } else if (g.youmonst.m_ap_type == M_AP_MONSTER) {
-=======
-        if (U_AP_TYPE == M_AP_OBJECT) {
-            Sprintf(bp, " %s", an(simple_typename(youmonst.mappearance)));
         } else if (U_AP_TYPE == M_AP_FURNITURE) {
             Strcpy(bp, " something");
         } else if (U_AP_TYPE == M_AP_MONSTER) {
->>>>>>> b2459229
             Strcpy(bp, " someone");
         } else {
             ; /* something unexpected; leave 'buf' as-is */
