<<<<<<< HEAD
/* NetHack 3.5	cmd.c	$NHDT-Date: 1429675557 2015/04/22 04:05:57 $  $NHDT-Branch: win32-x64-working $:$NHDT-Revision: 1.187 $ */
=======
/* NetHack 3.5	cmd.c	$NHDT-Date: 1430534601 2015/05/02 02:43:21 $  $NHDT-Branch: master $:$NHDT-Revision: 1.186 $ */
>>>>>>> 04bea102
/* NetHack 3.5	cmd.c	$Date: 2013/03/16 01:44:28 $  $Revision: 1.162 $ */
/* Copyright (c) Stichting Mathematisch Centrum, Amsterdam, 1985. */
/* NetHack may be freely redistributed.  See license for details. */

#include "hack.h"
#include "func_tab.h"

#ifdef ALTMETA
STATIC_VAR boolean alt_esc = FALSE;
#endif

struct cmd Cmd = { 0 };		/* flag.h */

extern const char *hu_stat[];	/* hunger status from eat.c */
extern const char *enc_stat[];	/* encumbrance status from botl.c */

#ifdef UNIX
/*
 * Some systems may have getchar() return EOF for various reasons, and
 * we should not quit before seeing at least NR_OF_EOFS consecutive EOFs.
 */
#if defined(SYSV) || defined(DGUX) || defined(HPUX)
#define NR_OF_EOFS	20
#endif
#endif

#define CMD_TRAVEL	(char)0x90
#define CMD_CLICKLOOK	(char)0x8F

#ifdef DEBUG
extern int NDECL(wiz_debug_cmd_bury);
extern int NDECL(wiz_debug_cmd_traveldisplay);
#endif

#ifdef DUMB	/* stuff commented out in extern.h, but needed here */
extern int NDECL(doapply); /**/
extern int NDECL(dorub); /**/
extern int NDECL(dojump); /**/
extern int NDECL(doextlist); /**/
extern int NDECL(enter_explore_mode); /**/
extern int NDECL(dodrop); /**/
extern int NDECL(doddrop); /**/
extern int NDECL(dodown); /**/
extern int NDECL(doup); /**/
extern int NDECL(donull); /**/
extern int NDECL(dowipe); /**/
extern int NDECL(docallcnd); /**/
extern int NDECL(dotakeoff); /**/
extern int NDECL(doremring); /**/
extern int NDECL(dowear); /**/
extern int NDECL(doputon); /**/
extern int NDECL(doddoremarm); /**/
extern int NDECL(dokick); /**/
extern int NDECL(dofire); /**/
extern int NDECL(dothrow); /**/
extern int NDECL(doeat); /**/
extern int NDECL(done2); /**/
extern int NDECL(vanquished); /**/
extern int NDECL(doengrave); /**/
extern int NDECL(dopickup); /**/
extern int NDECL(ddoinv); /**/
extern int NDECL(dotypeinv); /**/
extern int NDECL(dolook); /**/
extern int NDECL(doprgold); /**/
extern int NDECL(doprwep); /**/
extern int NDECL(doprarm); /**/
extern int NDECL(doprring); /**/
extern int NDECL(dopramulet); /**/
extern int NDECL(doprtool); /**/
extern int NDECL(dosuspend); /**/
extern int NDECL(doforce); /**/
extern int NDECL(doopen); /**/
extern int NDECL(doclose); /**/
extern int NDECL(dosh); /**/
extern int NDECL(dodiscovered); /**/
extern int NDECL(doclassdisco); /**/
extern int NDECL(doset); /**/
extern int NDECL(dotogglepickup); /**/
extern int NDECL(dowhatis); /**/
extern int NDECL(doquickwhatis); /**/
extern int NDECL(dowhatdoes); /**/
extern int NDECL(dohelp); /**/
extern int NDECL(dohistory); /**/
extern int NDECL(doloot); /**/
extern int NDECL(dodrink); /**/
extern int NDECL(dodip); /**/
extern int NDECL(dosacrifice); /**/
extern int NDECL(dopray); /**/
extern int NDECL(dotip); /**/
extern int NDECL(doturn); /**/
extern int NDECL(doredraw); /**/
extern int NDECL(doread); /**/
extern int NDECL(dosave); /**/
extern int NDECL(dosearch); /**/
extern int NDECL(doidtrap); /**/
extern int NDECL(dopay); /**/
extern int NDECL(dosit); /**/
extern int NDECL(dotalk); /**/
extern int NDECL(docast); /**/
extern int NDECL(dovspell); /**/
extern int NDECL(dotele); /**/
extern int NDECL(dountrap); /**/
extern int NDECL(doversion); /**/
extern int NDECL(doextversion); /**/
extern int NDECL(doswapweapon); /**/
extern int NDECL(dowield); /**/
extern int NDECL(dowieldquiver); /**/
extern int NDECL(dozap); /**/
extern int NDECL(doorganize); /**/
#endif /* DUMB */

static int NDECL(dosuspend_core); /**/

static int NDECL((*timed_occ_fn));

STATIC_PTR int NDECL(doprev_message);
STATIC_PTR int NDECL(timed_occupation);
STATIC_PTR int NDECL(doextcmd);
STATIC_PTR int NDECL(domonability);
STATIC_PTR int NDECL(dooverview_or_wiz_where);
STATIC_PTR int NDECL(dotravel);
STATIC_PTR int NDECL(doterrain);
STATIC_PTR int NDECL(wiz_wish);
STATIC_PTR int NDECL(wiz_identify);
STATIC_PTR int NDECL(wiz_map);
STATIC_PTR int NDECL(wiz_genesis);
STATIC_PTR int NDECL(wiz_where);
STATIC_PTR int NDECL(wiz_detect);
STATIC_PTR int NDECL(wiz_panic);
STATIC_PTR int NDECL(wiz_polyself);
STATIC_PTR int NDECL(wiz_level_tele);
STATIC_PTR int NDECL(wiz_level_change);
STATIC_PTR int NDECL(wiz_show_seenv);
STATIC_PTR int NDECL(wiz_show_vision);
STATIC_PTR int NDECL(wiz_smell);
STATIC_PTR int NDECL(wiz_mon_polycontrol);
STATIC_PTR int NDECL(wiz_show_wmodes);
STATIC_DCL void NDECL(wiz_map_levltyp);
STATIC_DCL void NDECL(wiz_levltyp_legend);
#if defined(__BORLANDC__) && !defined(_WIN32)
extern void FDECL(show_borlandc_stats, (winid));
#endif
#ifdef DEBUG_MIGRATING_MONS
STATIC_PTR int NDECL(wiz_migrate_mons);
#endif
STATIC_DCL int FDECL(size_monst, (struct monst *));
STATIC_DCL int FDECL(size_obj, (struct obj *));
STATIC_DCL void FDECL(count_obj, (struct obj *, long *, long *, BOOLEAN_P, BOOLEAN_P));
STATIC_DCL void FDECL(obj_chain, (winid, const char *, struct obj *, long *, long *));
STATIC_DCL void FDECL(mon_invent_chain, (winid, const char *, struct monst *, long *, long *));
STATIC_DCL void FDECL(mon_chain, (winid, const char *, struct monst *, long *, long *));
STATIC_DCL void FDECL(contained, (winid, const char *, long *, long *));
STATIC_PTR int NDECL(wiz_show_stats);
STATIC_DCL boolean FDECL(accept_menu_prefix, (int NDECL((*))));
#  ifdef PORT_DEBUG
STATIC_DCL int NDECL(wiz_port_debug);
#  endif
STATIC_PTR int NDECL(wiz_rumor_check);
STATIC_DCL char FDECL(cmd_from_func, (int NDECL((*))));
STATIC_PTR int NDECL(doattributes);
STATIC_PTR int NDECL(doconduct); /**/

STATIC_DCL void FDECL(enlght_line, (const char *,const char *,const char *,const char *));
STATIC_DCL char *FDECL(enlght_combatinc, (const char *,int,int,char *));
STATIC_DCL void FDECL(enlght_halfdmg, (int,int));
STATIC_DCL boolean NDECL(walking_on_water);
STATIC_DCL boolean FDECL(cause_known, (int));
STATIC_DCL char *FDECL(attrval, (int,int,char *));
STATIC_DCL void FDECL(background_enlightenment, (int,int));
STATIC_DCL void FDECL(characteristics_enlightenment, (int,int));
STATIC_DCL void FDECL(one_characteristic, (int,int,int));
STATIC_DCL void FDECL(status_enlightenment, (int,int));
STATIC_DCL void FDECL(attributes_enlightenment, (int,int));

static const char* readchar_queue="";
static coord clicklook_cc;

STATIC_DCL char *NDECL(parse);
STATIC_DCL boolean FDECL(help_dir, (CHAR_P,const char *));

STATIC_PTR int
doprev_message(VOID_ARGS)
{
    return nh_doprev_message();
}

/* Count down by decrementing multi */
STATIC_PTR int
timed_occupation(VOID_ARGS)
{
	(*timed_occ_fn)();
	if (multi > 0)
		multi--;
	return multi > 0;
}

/* If you have moved since initially setting some occupations, they
 * now shouldn't be able to restart.
 *
 * The basic rule is that if you are carrying it, you can continue
 * since it is with you.  If you are acting on something at a distance,
 * your orientation to it must have changed when you moved.
 *
 * The exception to this is taking off items, since they can be taken
 * off in a number of ways in the intervening time, screwing up ordering.
 *
 *	Currently:	Take off all armor.
 *			Picking Locks / Forcing Chests.
 *			Setting traps.
 */
void
reset_occupations()
{
	reset_remarm();
	reset_pick();
	reset_trapset();
}

/* If a time is given, use it to timeout this function, otherwise the
 * function times out by its own means.
 */
void
set_occupation(fn, txt, xtime)
int NDECL((*fn));
const char *txt;
int xtime;
{
	if (xtime) {
		occupation = timed_occupation;
		timed_occ_fn = fn;
	} else
		occupation = fn;
	occtxt = txt;
	occtime = 0;
	return;
}


STATIC_DCL char NDECL(popch);

/* Provide a means to redo the last command.  The flag `in_doagain' is set
 * to true while redoing the command.  This flag is tested in commands that
 * require additional input (like `throw' which requires a thing and a
 * direction), and the input prompt is not shown.  Also, while in_doagain is
 * TRUE, no keystrokes can be saved into the saveq.
 */
#define BSIZE 20
static char pushq[BSIZE], saveq[BSIZE];
static NEARDATA int phead, ptail, shead, stail;

STATIC_OVL char
popch() {
	/* If occupied, return '\0', letting tgetch know a character should
	 * be read from the keyboard.  If the character read is not the
	 * ABORT character (as checked in pcmain.c), that character will be
	 * pushed back on the pushq.
	 */
	if (occupation) return '\0';
	if (in_doagain) return(char)((shead != stail) ? saveq[stail++] : '\0');
	else		return(char)((phead != ptail) ? pushq[ptail++] : '\0');
}

char
pgetchar() {		/* curtesy of aeb@cwi.nl */
	register int ch;

	if(!(ch = popch()))
		ch = nhgetch();
	return((char)ch);
}

/* A ch == 0 resets the pushq */
void
pushch(ch)
char ch;
{
	if (!ch)
		phead = ptail = 0;
	if (phead < BSIZE)
		pushq[phead++] = ch;
	return;
}

/* A ch == 0 resets the saveq.	Only save keystrokes when not
 * replaying a previous command.
 */
void
savech(ch)
char ch;
{
	if (!in_doagain) {
		if (!ch)
			phead = ptail = shead = stail = 0;
		else if (shead < BSIZE)
			saveq[shead++] = ch;
	}
	return;
}

STATIC_PTR int
doextcmd(VOID_ARGS)	/* here after # - now read a full-word command */
{
	int idx, retval;
	int NDECL((*func));

	/* keep repeating until we don't run help or quit */
	do {
	    idx = get_ext_cmd();
	    if (idx < 0) return 0;	/* quit */

	    func = extcmdlist[idx].ef_funct;
	    if (iflags.menu_requested && !accept_menu_prefix(func)) {
		pline("'m' prefix has no effect for this command.");
		iflags.menu_requested = FALSE;
	    }
	    retval = (*func)();
	} while (func == doextlist);

	return retval;
}

int
doextlist(VOID_ARGS)	/* here after #? - now list all full-word commands */
{
	register const struct ext_func_tab *efp;
	char	 buf[BUFSZ];
	winid datawin;

	datawin = create_nhwindow(NHW_TEXT);
	putstr(datawin, 0, "");
	putstr(datawin, 0, "            Extended Commands List");
	putstr(datawin, 0, "");
	putstr(datawin, 0, "    Press '#', then type:");
	putstr(datawin, 0, "");

	for(efp = extcmdlist; efp->ef_txt; efp++) {
		Sprintf(buf, "    %-15s - %s.", efp->ef_txt, efp->ef_desc);
		putstr(datawin, 0, buf);
	}
	display_nhwindow(datawin, FALSE);
	destroy_nhwindow(datawin);
	return 0;
}

#ifdef TTY_GRAPHICS
#define MAX_EXT_CMD 50		/* Change if we ever have > 50 ext cmds */
/*
 * This is currently used only by the tty port and is
 * controlled via runtime option 'extmenu'.
 * ``# ?'' is counted towards the limit of the number of commands,
 * so we actually support MAX_EXT_CMD-1 "real" extended commands.
 */
int
extcmd_via_menu() /* here after # - now show pick-list of possible commands */
{
    const struct ext_func_tab *efp;
    menu_item *pick_list = (menu_item *)0;
    winid win;
    anything any;
    const struct ext_func_tab *choices[MAX_EXT_CMD + 1];
    char buf[BUFSZ];
    char cbuf[QBUFSZ], prompt[QBUFSZ], fmtstr[20];
    int i, n, nchoices, acount;
    int ret,  biggest;
    int accelerator, prevaccelerator;
    int matchlevel = 0;

    ret = 0;
    cbuf[0] = '\0';
    biggest = 0;
    while (!ret) {
	i = n = 0;
	accelerator = 0;
	any = zeroany;
	/* populate choices */
	for (efp = extcmdlist; efp->ef_txt; efp++) {
	    if (!matchlevel || !strncmp(efp->ef_txt, cbuf, matchlevel)) {
		choices[i] = efp;
		if ((int)strlen(efp->ef_desc) > biggest) {
		    biggest = strlen(efp->ef_desc);
		    Sprintf(fmtstr, "%%-%ds", biggest + 15);
		}
		if (++i > MAX_EXT_CMD) {
# if defined(BETA)
		    impossible(
       "Exceeded %d extended commands in doextcmd() menu; 'extmenu' disabled.",
			       MAX_EXT_CMD);
# endif	/* BETA */
		    iflags.extmenu = 0;
		    return -1;
		}
	    }
	}
	choices[i] = (struct ext_func_tab *)0;
	nchoices = i;
	/* if we're down to one, we have our selection so get out of here */
	if (nchoices == 1) {
	    for (i = 0; extcmdlist[i].ef_txt != (char *)0; i++)
		if (!strncmpi(extcmdlist[i].ef_txt, cbuf, matchlevel)) {
		    ret = i;
		    break;
		}
	    break;
	}

	/* otherwise... */
	win = create_nhwindow(NHW_MENU);
	start_menu(win);
	prevaccelerator = 0;
	acount = 0;
	for (i = 0; choices[i]; ++i) {
	    accelerator = choices[i]->ef_txt[matchlevel];
	    if (accelerator != prevaccelerator || nchoices < (ROWNO - 3)) {
		if (acount) {
		    /* flush extended cmds for that letter already in buf */
		    Sprintf(buf, fmtstr, prompt);
		    any.a_char = prevaccelerator;
		    add_menu(win, NO_GLYPH, &any, any.a_char, 0,
			     ATR_NONE, buf, FALSE);
		    acount = 0;
		}
	    }
	    prevaccelerator = accelerator;
	    if (!acount || nchoices < (ROWNO - 3)) {
		Sprintf(prompt, "%s [%s]", choices[i]->ef_txt,
			choices[i]->ef_desc);
	    } else if (acount == 1) {
		Sprintf(prompt, "%s or %s", choices[i-1]->ef_txt,
			choices[i]->ef_txt);
	    } else {
		Strcat(prompt," or ");
		Strcat(prompt, choices[i]->ef_txt);
	    }
	    ++acount;
	}
	if (acount) {
	    /* flush buf */
	    Sprintf(buf, fmtstr, prompt);
	    any.a_char = prevaccelerator;
	    add_menu(win, NO_GLYPH, &any, any.a_char, 0, ATR_NONE, buf, FALSE);
	}
	Sprintf(prompt, "Extended Command: %s", cbuf);
	end_menu(win, prompt);
	n = select_menu(win, PICK_ONE, &pick_list);
	destroy_nhwindow(win);
	if (n == 1) {
	    if (matchlevel > (QBUFSZ - 2)) {
		free((genericptr_t)pick_list);
# if defined(BETA)
		impossible("Too many chars (%d) entered in extcmd_via_menu()",
			   matchlevel);
# endif
		ret = -1;
	    } else {
		cbuf[matchlevel++] = pick_list[0].item.a_char;
		cbuf[matchlevel] = '\0';
		free((genericptr_t)pick_list);
	    }
	} else {
	    if (matchlevel) {
		ret = 0;
		matchlevel = 0;
	    } else
		ret = -1;
	}
    }
    return ret;
}
#endif	/* TTY_GRAPHICS */

/* #monster command - use special monster ability while polymorphed */
STATIC_PTR int
domonability(VOID_ARGS)
{
	if (can_breathe(youmonst.data)) return dobreathe();
	else if (attacktype(youmonst.data, AT_SPIT)) return dospit();
	else if (youmonst.data->mlet == S_NYMPH) return doremove();
	else if (attacktype(youmonst.data, AT_GAZE)) return dogaze();
	else if (is_were(youmonst.data)) return dosummon();
	else if (webmaker(youmonst.data)) return dospinweb();
	else if (is_hider(youmonst.data)) return dohide();
	else if (is_mind_flayer(youmonst.data)) return domindblast();
	else if (u.umonnum == PM_GREMLIN) {
	    if(IS_FOUNTAIN(levl[u.ux][u.uy].typ)) {
		if (split_mon(&youmonst, (struct monst *)0))
		    dryup(u.ux, u.uy, TRUE);
	    } else There("is no fountain here.");
	} else if (is_unicorn(youmonst.data)) {
	    use_unicorn_horn((struct obj *)0);
	    return 1;
	} else if (youmonst.data->msound == MS_SHRIEK) {
	    You("shriek.");
	    if(u.uburied)
		pline("Unfortunately sound does not carry well through rock.");
	    else aggravate();
	} else if (youmonst.data->mlet == S_VAMPIRE) return dopoly();
	else if (Upolyd)
		pline("Any special ability you may have is purely reflexive.");
	else You("don't have a special ability in your normal form!");
	return 0;
}

int
enter_explore_mode(VOID_ARGS)
{
    if (wizard) {
	You("are in debug mode.");
    } else if (discover) {
	You("are already in explore mode.");
    } else {
#ifdef SYSCF
# if defined(UNIX)
	if (!sysopt.explorers ||
	    !sysopt.explorers[0] ||
	    !check_user_string(sysopt.explorers)) {
	    You("cannot access explore mode.");
	    return 0;
	}
# endif
#endif
	pline(
	 "Beware!  From explore mode there will be no return to normal game.");
	if (paranoid_query(ParanoidQuit,
			   "Do you want to enter explore mode?")) {
	    clear_nhwindow(WIN_MESSAGE);
	    You("are now in non-scoring explore mode.");
	    discover = TRUE;
	} else {
	    clear_nhwindow(WIN_MESSAGE);
	    pline("Resuming normal game.");
	}
    }
    return 0;
}

STATIC_PTR int
dooverview_or_wiz_where(VOID_ARGS)
{
	if (wizard) return wiz_where();
	else dooverview();
	return 0;
}

/* ^W command - wish for something */
STATIC_PTR int
wiz_wish(VOID_ARGS)	/* Unlimited wishes for debug mode by Paul Polderman */
{
	if (wizard) {
	    boolean save_verbose = flags.verbose;

	    flags.verbose = FALSE;
	    makewish();
	    flags.verbose = save_verbose;
	    (void) encumber_msg();
	} else
	    pline("Unavailable command '%s'.",
			visctrl((int)cmd_from_func(wiz_wish)));
	return 0;
}

/* ^I command - reveal and optionally identify hero's inventory */
STATIC_PTR int
wiz_identify(VOID_ARGS)
{
	if (wizard) {
		iflags.override_ID = (int)cmd_from_func(wiz_identify);
		if (display_inventory((char *)0, TRUE) == -1)
			identify_pack(0, FALSE);
		iflags.override_ID = 0;
	} else pline("Unavailable command '%s'.",
			visctrl((int)cmd_from_func(wiz_identify)));
  	return 0;
}

/* ^F command - reveal the level map and any traps on it */
STATIC_PTR int
wiz_map(VOID_ARGS)
{
	if (wizard) {
	    struct trap *t;
	    long save_Hconf = HConfusion,
		 save_Hhallu = HHallucination;

	    HConfusion = HHallucination = 0L;
	    for (t = ftrap; t != 0; t = t->ntrap) {
		t->tseen = 1;
		map_trap(t, TRUE);
	    }
	    do_mapping();
	    HConfusion = save_Hconf;
	    HHallucination = save_Hhallu;
	} else
	    pline("Unavailable command '%s'.",
			visctrl((int)cmd_from_func(wiz_map)));
	return 0;
}

/* ^G command - generate monster(s); a count prefix will be honored */
STATIC_PTR int
wiz_genesis(VOID_ARGS)
{
	if (wizard)	(void) create_particular();
	else		pline("Unavailable command '%s'.",
				visctrl((int)cmd_from_func(wiz_genesis)));
	return 0;
}

/* ^O command - display dungeon layout */
STATIC_PTR int
wiz_where(VOID_ARGS)
{
	if (wizard) (void) print_dungeon(FALSE, (schar *)0, (xchar *)0);
	else	    pline("Unavailable command '%s'.",
				visctrl((int)cmd_from_func(wiz_where)));
	return 0;
}

/* ^E command - detect unseen (secret doors, traps, hidden monsters) */
STATIC_PTR int
wiz_detect(VOID_ARGS)
{
	if(wizard)  (void) findit();
	else	    pline("Unavailable command '%s'.",
				visctrl((int)cmd_from_func(wiz_detect)));
	return 0;
}

/* ^V command - level teleport */
STATIC_PTR int
wiz_level_tele(VOID_ARGS)
{
	if (wizard)	level_tele();
	else		pline("Unavailable command '%s'.",
				visctrl((int)cmd_from_func(wiz_level_tele)));
	return 0;
}

/* #monpolycontrol command - choose new form for shapechangers, polymorphees */
STATIC_PTR int
wiz_mon_polycontrol(VOID_ARGS)
{
    iflags.mon_polycontrol = !iflags.mon_polycontrol;
    pline("Monster polymorph control is %s.",
	  iflags.mon_polycontrol ? "on" : "off");
    return 0;
}

/* #levelchange command - adjust hero's experience level */
STATIC_PTR int
wiz_level_change(VOID_ARGS)
{
    char buf[BUFSZ];
    int newlevel;
    int ret;

    getlin("To what experience level do you want to be set?", buf);
    (void)mungspaces(buf);
    if (buf[0] == '\033' || buf[0] == '\0') ret = 0;
    else ret = sscanf(buf, "%d", &newlevel);

    if (ret != 1) {
	pline1(Never_mind);
	return 0;
    }
    if (newlevel == u.ulevel) {
	You("are already that experienced.");
    } else if (newlevel < u.ulevel) {
	if (u.ulevel == 1) {
	    You("are already as inexperienced as you can get.");
	    return 0;
	}
	if (newlevel < 1) newlevel = 1;
	while (u.ulevel > newlevel)
	    losexp("#levelchange");
    } else {
	if (u.ulevel >= MAXULEV) {
	    You("are already as experienced as you can get.");
	    return 0;
	}
	if (newlevel > MAXULEV) newlevel = MAXULEV;
	while (u.ulevel < newlevel)
	    pluslvl(FALSE);
    }
    u.ulevelmax = u.ulevel;
    return 0;
}

/* #panic command - test program's panic handling */
STATIC_PTR int
wiz_panic(VOID_ARGS)
{
	if (yn("Do you want to call panic() and end your game?") == 'y')
		panic("Crash test.");
        return 0;
}

/* #polyself command - change hero's form */
STATIC_PTR int
wiz_polyself(VOID_ARGS)
{
        polyself(1);
        return 0;
}

/* #seenv command */
STATIC_PTR int
wiz_show_seenv(VOID_ARGS)
{
	winid win;
	int x, y, v, startx, stopx, curx;
	char row[COLNO+1];

	win = create_nhwindow(NHW_TEXT);
	/*
	 * Each seenv description takes up 2 characters, so center
	 * the seenv display around the hero.
	 */
	startx = max(1, u.ux-(COLNO/4));
	stopx = min(startx+(COLNO/2), COLNO);
	/* can't have a line exactly 80 chars long */
	if (stopx - startx == COLNO/2) startx++;

	for (y = 0; y < ROWNO; y++) {
	    for (x = startx, curx = 0; x < stopx; x++, curx += 2) {
		if (x == u.ux && y == u.uy) {
		    row[curx] = row[curx+1] = '@';
		} else {
		    v = levl[x][y].seenv & 0xff;
		    if (v == 0)
			row[curx] = row[curx+1] = ' ';
		    else
			Sprintf(&row[curx], "%02x", v);
		}
	    }
	    /* remove trailing spaces */
	    for (x = curx-1; x >= 0; x--)
		if (row[x] != ' ') break;
	    row[x+1] = '\0';

	    putstr(win, 0, row);
	}
	display_nhwindow(win, TRUE);
	destroy_nhwindow(win);
	return 0;
}

/* #vision command */
STATIC_PTR int
wiz_show_vision(VOID_ARGS)
{
	winid win;
	int x, y, v;
	char row[COLNO+1];

	win = create_nhwindow(NHW_TEXT);
	Sprintf(row, "Flags: 0x%x could see, 0x%x in sight, 0x%x temp lit",
		COULD_SEE, IN_SIGHT, TEMP_LIT);
	putstr(win, 0, row);
	putstr(win, 0, "");
	for (y = 0; y < ROWNO; y++) {
	    for (x = 1; x < COLNO; x++) {
		if (x == u.ux && y == u.uy)
		    row[x] = '@';
		else {
		    v = viz_array[y][x]; /* data access should be hidden */
		    if (v == 0)
			row[x] = ' ';
		    else
			row[x] = '0' + viz_array[y][x];
		}
	    }
	    /* remove trailing spaces */
	    for (x = COLNO-1; x >= 1; x--)
		if (row[x] != ' ') break;
	    row[x+1] = '\0';

	    putstr(win, 0, &row[1]);
	}
	display_nhwindow(win, TRUE);
	destroy_nhwindow(win);
	return 0;
}

/* #wmode command */
STATIC_PTR int
wiz_show_wmodes(VOID_ARGS)
{
	winid win;
	int x,y;
	char row[COLNO+1];
	struct rm *lev;
	boolean istty = !strcmp(windowprocs.name, "tty");

	win = create_nhwindow(NHW_TEXT);
	if (istty) putstr(win, 0, "");	/* tty only: blank top line */
	for (y = 0; y < ROWNO; y++) {
	    for (x = 0; x < COLNO; x++) {
		lev = &levl[x][y];
		if (x == u.ux && y == u.uy)
		    row[x] = '@';
		else if (IS_WALL(lev->typ) || lev->typ == SDOOR)
		    row[x] = '0' + (lev->wall_info & WM_MASK);
		else if (lev->typ == CORR)
		    row[x] = '#';
		else if (IS_ROOM(lev->typ) || IS_DOOR(lev->typ))
		    row[x] = '.';
		else
		    row[x] = 'x';
	    }
	    row[COLNO] = '\0';
	    /* map column 0, levl[0][], is off the left edge of the screen */
	    putstr(win, 0, &row[1]);
	}
	display_nhwindow(win, TRUE);
	destroy_nhwindow(win);
	return 0;
}

/* wizard mode variant of #terrain; internal levl[][].typ values in base-36 */
STATIC_OVL void
wiz_map_levltyp(VOID_ARGS)
{
	winid win;
	int x, y, terrain;
	char row[COLNO+1];
	boolean istty = !strcmp(windowprocs.name, "tty");

	win = create_nhwindow(NHW_TEXT);
	/* map row 0, levl[][0], is drawn on the second line of tty screen */
	if (istty) putstr(win, 0, "");	/* tty only: blank top line */
	for (y = 0; y < ROWNO; y++) {
	    /* map column 0, levl[0][], is off the left edge of the screen;
	       it should always have terrain type "undiggable stone" */
	    for (x = 1; x < COLNO; x++) {
		terrain = levl[x][y].typ;
		/* assumes there aren't more than 10+26+26 terrain types */
		row[x-1] = (char)((terrain == 0 && !may_dig(x, y)) ? '*' :
				  (terrain < 10) ? '0' + terrain :
				  (terrain < 36) ? 'a' + terrain - 10 :
						   'A' + terrain - 36);
	    }
	    if (levl[0][y].typ != 0 || may_dig(0, y)) row[x++] = '!';
	    row[x] = '\0';
	    putstr(win, 0, row);
	}

    {
	char dsc[BUFSZ];
	s_level *slev = Is_special(&u.uz);

	Sprintf(dsc, "D:%d,L:%d", u.uz.dnum, u.uz.dlevel);
	/* [dungeon branch features currently omitted] */
	/* special level features */
	if (slev) {
	    Sprintf(eos(dsc), " \"%s\"", slev->proto);
	    /* special level flags (note: dungeon.def doesn't set `maze'
	       or `hell' for any specific levels so those never show up) */
	    if (slev->flags.maze_like) Strcat(dsc, " mazelike");
	    if (slev->flags.hellish) Strcat(dsc, " hellish");
	    if (slev->flags.town) Strcat(dsc, " town");
	    if (slev->flags.rogue_like) Strcat(dsc, " roguelike");
	    /* alignment currently omitted to save space */
	}
	/* level features */
	if (level.flags.nfountains) Sprintf(eos(dsc), " %c:%d",
					    defsyms[S_fountain].sym,
					    (int)level.flags.nfountains);
	if (level.flags.nsinks) Sprintf(eos(dsc), " %c:%d",
					defsyms[S_sink].sym,
					(int)level.flags.nsinks);
	if (level.flags.has_vault)	Strcat(dsc, " vault");
	if (level.flags.has_shop)	Strcat(dsc, " shop");
	if (level.flags.has_temple)	Strcat(dsc, " temple");
	if (level.flags.has_court)	Strcat(dsc, " throne");
	if (level.flags.has_zoo)	Strcat(dsc, " zoo");
	if (level.flags.has_morgue)	Strcat(dsc, " morgue");
	if (level.flags.has_barracks)	Strcat(dsc, " barracks");
	if (level.flags.has_beehive)	Strcat(dsc, " hive");
	if (level.flags.has_swamp)	Strcat(dsc, " swamp");
	/* level flags */
	if (level.flags.noteleport)	Strcat(dsc, " noTport");
	if (level.flags.hardfloor)	Strcat(dsc, " noDig");
	if (level.flags.nommap)		Strcat(dsc, " noMMap");
	if (!level.flags.hero_memory)	Strcat(dsc, " noMem");
	if (level.flags.shortsighted)	Strcat(dsc, " shortsight");
	if (level.flags.graveyard)	Strcat(dsc, " graveyard");
	if (level.flags.is_maze_lev)	Strcat(dsc, " maze");
	if (level.flags.is_cavernous_lev) Strcat(dsc, " cave");
	if (level.flags.arboreal)	Strcat(dsc, " tree");
	if (Sokoban)			Strcat(dsc, " sokoban-rules");
	/* non-flag info; probably should include dungeon branching
	   checks (extra stairs and magic portals) here */
	if (Invocation_lev(&u.uz)) Strcat(dsc, " invoke");
	if (On_W_tower_level(&u.uz)) Strcat(dsc, " tower");
	/* append a branch identifier for completeness' sake */
	if (u.uz.dnum == 0)		  Strcat(dsc, " dungeon");
	else if (u.uz.dnum == mines_dnum) Strcat(dsc, " mines");
	else if (In_sokoban(&u.uz))	  Strcat(dsc, " sokoban");
	else if (u.uz.dnum == quest_dnum) Strcat(dsc, " quest");
	else if (Is_knox(&u.uz))	  Strcat(dsc, " ludios");
	else if (u.uz.dnum == 1)	  Strcat(dsc, " gehennom");
	else if (u.uz.dnum == tower_dnum) Strcat(dsc, " vlad");
	else if (In_endgame(&u.uz))	  Strcat(dsc, " endgame");
	else {
	    /* somebody's added a dungeon branch we're not expecting */
	    const char *brname = dungeons[u.uz.dnum].dname;

	    if (!brname || !*brname) brname = "unknown";
	    if (!strncmpi(brname, "the ", 4)) brname += 4;
	    Sprintf(eos(dsc), " %s", brname);
	}
	/* limit the line length to map width */
	if (strlen(dsc) >= COLNO) dsc[COLNO-1] = '\0';	/* truncate */
	putstr(win, 0, dsc);
    }

	display_nhwindow(win, TRUE);
	destroy_nhwindow(win);
	return;
}

/* temporary? hack, since level type codes aren't the same as screen
   symbols and only the latter have easily accessible descriptions */
static const char *levltyp[] = {
	"stone",
	"vertical wall",
	"horizontal wall",
	"top-left corner wall",
	"top-right corner wall",
	"bottom-left corner wall",
	"bottom-right corner wall",
	"cross wall",
	"tee-up wall",
	"tee-down wall",
	"tee-left wall",
	"tee-right wall",
	"drawbridge wall",
	"tree",
	"secret door",
	"secret corridor",
	"pool",
	"moat",
	"water",
	"drawbridge up",
	"lava pool",
	"iron bars",
	"door",
	"corridor",
	"room",
	"stairs",
	"ladder",
	"fountain",
	"throne",
	"sink",
	"grave",
	"altar",
	"ice",
	"drawbridge down",
	"air",
	"cloud",
	/* not a real terrain type, but used for undiggable stone
	   by wiz_map_levltyp() */
	"unreachable/undiggable",
	/* padding in case the number of entries above is odd */
	""
};

/* explanation of base-36 output from wiz_map_levltyp() */
STATIC_OVL void
wiz_levltyp_legend(VOID_ARGS)
{
	winid win;
	int i, j, last, c;
	const char *dsc, *fmt;
	char buf[BUFSZ];

	win = create_nhwindow(NHW_TEXT);
	putstr(win, 0, "#terrain encodings:");
	putstr(win, 0, "");
	fmt = " %c - %-28s"; /* TODO: include tab-separated variant for win32 */
	*buf = '\0';
	/* output in pairs, left hand column holds [0],[1],...,[N/2-1]
	   and right hand column holds [N/2],[N/2+1],...,[N-1];
	   N ('last') will always be even, and may or may not include
	   the empty string entry to pad out the final pair, depending
	   upon how many other entries are present in levltyp[] */
	last = SIZE(levltyp) & ~1;
	for (i = 0; i < last / 2; ++i)
	    for (j = i; j < last; j += last / 2) {
		dsc = levltyp[j];
		c = !*dsc ? ' ' : !strncmp(dsc, "unreachable", 11) ? '*' :
		  /* same int-to-char conversion as wiz_map_levltyp() */
		  (j < 10) ? '0' + j : (j < 36) ? 'a' + j - 10 : 'A' + j - 36;
		Sprintf(eos(buf), fmt, c, dsc);
		if (j > i) {
		    putstr(win, 0, buf);
		    *buf = '\0';
		}
	    }
	display_nhwindow(win, TRUE);
	destroy_nhwindow(win);
	return;
}

/* #wizsmell command - test usmellmon(). */
STATIC_PTR int
wiz_smell(VOID_ARGS)
{
	int     ans = 0;
	int     mndx;		/* monster index */
	coord   cc;		/* screen pos of unknown glyph */
	int glyph;		/* glyph at selected position */

	cc.x = u.ux;
	cc.y = u.uy;
	mndx = 0;		/* gcc -Wall lint */
	if (!olfaction(youmonst.data)) {
		You("are incapable of detecting odors in your present form.");
		return 0;
	}

	pline("You can move the cursor to a monster that you want to smell.");
	do {
		pline("Pick a monster to smell.");
		ans = getpos(&cc, TRUE, "a monster");
		if (ans < 0 || cc.x < 0) {
			return 0;	/* done */
		}
		/* Convert the glyph at the selected position to a mndxbol. */
		glyph = glyph_at(cc.x,cc.y);
		if (glyph_is_monster(glyph))
			mndx = glyph_to_mon(glyph);
		else
			mndx = 0;
		/* Is it a monster? */
		if (mndx) {
			if (!usmellmon(&mons[mndx]))
				pline("That monster seems to give off no smell.");
		} else pline("That is not a monster.");
	} while (TRUE);
	return 0;
}

/* #wizrumorcheck command - verify each rumor access */
STATIC_PTR int
wiz_rumor_check(VOID_ARGS)
{
	rumor_check();
	return 0;
}

/* #terrain command */
STATIC_PTR int
doterrain(VOID_ARGS)
{
    int which = 1;	/* show known map, ala crawl's '|' command */

    if (discover || wizard) {
	/* explore mode #terrain: choose between known map and full map;
	   wizard mode #terrain: choose between known map, full map,
	   a dump of the internal levl[][].typ codes w/ level flags,
	   and a legend for the levl[][].typ codes */
	winid men;
	menu_item *sel;
	anything any;
	int n;

	men = create_nhwindow(NHW_MENU);
	any = zeroany;
	any.a_int = 1;
	add_menu(men, NO_GLYPH, &any, 0, 0, ATR_NONE,
		 "known map without monsters, objects, and traps",
		 MENU_SELECTED);
	any.a_int = 2;
	add_menu(men, NO_GLYPH, &any, 0, 0, ATR_NONE,
		 "full map without monsters, objects, and traps",
		 MENU_UNSELECTED);
	if (wizard) {
	    any.a_int = 3;
	    add_menu(men, NO_GLYPH, &any, 0, 0, ATR_NONE,
		     "internal levl[][].typ codes in base-36",
		     MENU_UNSELECTED);
	    any.a_int = 4;
	    add_menu(men, NO_GLYPH, &any, 0, 0, ATR_NONE,
		     "legend of base-36 levl[][].typ codes",
		     MENU_UNSELECTED);
	}
	end_menu(men, "View which?");

	n = select_menu(men, PICK_ONE, &sel);
	destroy_nhwindow(men);
	/*
	 * n <  0: player used ESC to cancel;
	 * n == 0: preselected entry was explicitly chosen and got toggled off;
	 * n == 1: preselected entry was implicitly chosen via <space>|<enter>;
	 * n == 2: another entry was explicitly chosen, so skip preselected one
	 */
	which = (n < 0) ? -1 : (n == 0) ? 1 : sel[0].item.a_int;
	if (n > 1 && which == 1) which = sel[1].item.a_int;
	if (n > 0) free((genericptr_t)sel);
    } /* discover || wizard */

    switch (which) {
    case 1: reveal_terrain(FALSE); break;		/* known map */
    case 2: reveal_terrain(TRUE); break;		/* full map */
    case 3: wiz_map_levltyp(); break;		/* map internals */
    case 4: wiz_levltyp_legend(); break;	/* internal details */
    default: break;
    }
    return 0;	/* no time elapses */
}


/* -enlightenment and conduct- */
static winid en_win = WIN_ERR;
static const char
	You_[] = "You ",
	are[]  = "are ",  were[]  = "were ",
	have[] = "have ", had[]   = "had ",
	can[]  = "can ",  could[] = "could ";
static const char
	have_been[]  = "have been ",
	have_never[] = "have never ", never[] = "never ";

#define enl_msg(prefix,present,past,suffix,ps) \
		enlght_line(prefix, final ? past : present, suffix, ps)
#define you_are(attr,ps)	enl_msg(You_,are,were,attr,ps)
#define you_have(attr,ps)	enl_msg(You_,have,had,attr,ps)
#define you_can(attr,ps)	enl_msg(You_,can,could,attr,ps)
#define you_have_been(goodthing) enl_msg(You_,have_been,were,goodthing,"")
#define you_have_never(badthing) enl_msg(You_,have_never,never,badthing,"")
#define you_have_X(something)	enl_msg(You_,have,(const char *)"",something,"")

static void
enlght_line(start, middle, end, ps)
const char *start, *middle, *end, *ps;
{
	char buf[BUFSZ];

	Sprintf(buf, " %s%s%s%s.", start, middle, end, ps);
	putstr(en_win, 0, buf);
}

/* format increased chance to hit or damage or defense (Protection) */
static char *
enlght_combatinc(inctyp, incamt, final, outbuf)
const char *inctyp;
int incamt, final;
char *outbuf;
{
	const char *modif, *bonus;
	boolean invrt;
	int absamt;

	absamt = abs(incamt);
	/* Protection amount is typically larger than damage or to-hit;
	   reduce magnitude by a third in order to stretch modifier ranges
	   (small:1..5, moderate:6..10, large:11..19, huge:20+) */
	if (!strcmp(inctyp, "defense")) absamt = (absamt * 2) / 3;

	if (absamt <= 3) modif = "small";
	else if (absamt <= 6) modif = "moderate";
	else if (absamt <= 12) modif = "large";
	else modif = "huge";

	modif = !incamt ? "no" : an(modif); /* ("no" case shouldn't happen) */
	bonus = (incamt >= 0) ? "bonus" : "penalty";
	/* "bonus <foo>" (to hit) vs "<bar> bonus" (damage, defense) */
	invrt = strcmp(inctyp, "to hit") ? TRUE : FALSE;

	Sprintf(outbuf, "%s %s %s", modif,
		invrt ? inctyp : bonus, invrt ? bonus : inctyp);
	if (final || wizard)
	    Sprintf(eos(outbuf), " (%s%d)",
		    (incamt > 0) ? "+" : "", incamt);

	return outbuf;
}

/* report half physical or half spell damage */
STATIC_OVL void
enlght_halfdmg(category, final)
int category;
int final;
{
	const char *category_name;
	char buf[BUFSZ];

	switch (category) {
	case HALF_PHDAM: category_name = "physical"; break;
	case HALF_SPDAM: category_name = "spell"; break;
	default: category_name = "unknown"; break;
	}
	Sprintf(buf, " %s %s damage",
		(final || wizard) ? "half" : "reduced", category_name);
	enl_msg(You_, "take", "took", buf, from_what(category));
}

/* is hero actively using water walking capability on water (or lava)? */
STATIC_OVL boolean
walking_on_water()
{
	if (u.uinwater || Levitation || Flying) return FALSE;
	return (Wwalking && (is_pool(u.ux, u.uy) || is_lava(u.ux, u.uy)));
}

/* check whether hero is wearing something that player definitely knows
   confers the target property; item must have been seen and its type
   discovered but it doesn't necessarily have to be fully identified */
STATIC_OVL boolean
cause_known(propindx)
int propindx;	/* index of a property which can be conveyed by worn item */
{
	register struct obj *o;
	long mask = W_ARMOR | W_AMUL | W_RING | W_TOOL;

	/* simpler than from_what()/what_gives(); we don't attempt to
	   handle artifacts and we deliberately ignore wielded items */
	for (o = invent; o; o = o->nobj) {
	    if (!(o->owornmask & mask)) continue;
	    if ((int)objects[o->otyp].oc_oprop == propindx &&
		    objects[o->otyp].oc_name_known && o->dknown)
		return TRUE;
	}
	return FALSE;
}

/* format a characteristic value, accommodating Strength's strangeness */
STATIC_OVL char *
attrval(attrindx, attrvalue, resultbuf)
int attrindx, attrvalue;
char resultbuf[];	/* should be at least [7] to hold "18/100\0" */
{
	if (attrindx != A_STR || attrvalue <= 18)
	    Sprintf(resultbuf, "%d", attrvalue);
	else if (attrvalue > STR18(100))	/* 19 to 25 */
	    Sprintf(resultbuf, "%d", attrvalue - 100);
	else	/* simplify "18/ **" to be "18/100" */
	    Sprintf(resultbuf, "18/%02d", attrvalue - 18);
	return resultbuf;
}

void
enlightenment(mode, final)
int mode;	/* BASICENLIGHTENMENT | MAGICENLIGHTENMENT (| both) */
int final;	/* ENL_GAMEINPROGRESS:0, ENL_GAMEOVERALIVE, ENL_GAMEOVERDEAD */
{
    char buf[BUFSZ], tmpbuf[BUFSZ];

    Strcpy(tmpbuf, plname);
    *tmpbuf = highc(*tmpbuf);	/* same adjustment as bottom line */
    /* as in background_enlighenment, when poly'd we need to use the saved
       gender in u.mfemale rather than the current you-as-monster gender */
    Sprintf(buf, "%s the %s's attributes:", tmpbuf,
	    ((Upolyd ? u.mfemale : flags.female) && urole.name.f) ?
		urole.name.f : urole.name.m);

    en_win = create_nhwindow(NHW_MENU);
    /* title */
    putstr(en_win, 0, buf);	/* "Conan the Archeologist's attributes:" */
    /* background and characteristics; ^X or end-of-game disclosure */
    if (mode & BASICENLIGHTENMENT) {
	/* role, race, alignment, deities */
	background_enlightenment(mode, final);
	/* strength, dexterity, &c */
	characteristics_enlightenment(mode, final);
    }
    /* expanded status line information, including things which aren't
       included there due to space considerations--such as obvious
       alternative movement indicators (riding, levitation, &c), and
       various troubles (turning to stone, trapped, confusion, &c);
       shown for both basic and magic enlightenment */
    status_enlightenment(mode, final);
    /* remaining attributes; shown for potion,&c or wizard mode and
       explore mode ^X or end of game disclosure */
    if (mode & MAGICENLIGHTENMENT) {
	/* intrinsics and other traditional enlightenment feedback */
	attributes_enlightenment(mode, final);
    }
    display_nhwindow(en_win, TRUE);
    destroy_nhwindow(en_win);
    en_win = WIN_ERR;
}

/*ARGSUSED*/
/* display role, race, alignment and such to en_win */
STATIC_OVL void
background_enlightenment(unused_mode, final)
int unused_mode UNUSED;
int final;
{
    const char *role_titl, *rank_titl;
    int innategend, difgend, difalgn;
    char buf[BUFSZ], tmpbuf[BUFSZ];

    /* note that if poly'd, we need to use u.mfemale instead of flags.female
       to access hero's saved gender-as-human/elf/&c rather than current one */
    innategend = (Upolyd ? u.mfemale : flags.female) ? 1 : 0;
    role_titl = (innategend && urole.name.f) ? urole.name.f : urole.name.m;
    rank_titl = rank_of(u.ulevel, Role_switch, innategend);

    putstr(en_win, 0, "");	/* separator after title */
    putstr(en_win, 0, "Background:");

    /* if polymorphed, report current shape before underlying role;
       will be repeated as first status: "you are transformed" and also
       among various attributes: "you are in beast form" (after being
       told about lycanthropy) or "you are polymorphed into <a foo>"
       (with countdown timer appended for wizard mode); we really want
       the player to know he's not a samurai at the moment... */
    if (Upolyd) {
	struct permonst *uasmon = youmonst.data;

	tmpbuf[0] = '\0';
	/* here we always use current gender, not saved role gender */
	if (!is_male(uasmon) && !is_female(uasmon) && !is_neuter(uasmon))
	    Sprintf(tmpbuf, "%s ", genders[flags.female ? 1 : 0].adj);
	Sprintf(buf, "%sin %s%s form",
		!final ? "currently " : "", tmpbuf, uasmon->mname);
	you_are(buf, "");
    }

    /* report role; omit gender if it's redundant (eg, "female priestess") */
    tmpbuf[0] = '\0';
    if (!urole.name.f &&
	    ((urole.allow & ROLE_GENDMASK) == (ROLE_MALE|ROLE_FEMALE) ||
		innategend != flags.initgend))
	Sprintf(tmpbuf, "%s ", genders[innategend].adj);
    buf[0] = '\0';
    if (Upolyd) Strcpy(buf, "actually ");	/* "You are actually a ..." */
    if (!strcmpi(rank_titl, role_titl)) {
	/* omit role when rank title matches it */
	Sprintf(eos(buf), "%s, level %d %s%s",
		an(rank_titl), u.ulevel, tmpbuf, urace.noun);
    } else {
	Sprintf(eos(buf), "%s, a level %d %s%s %s",
		an(rank_titl), u.ulevel, tmpbuf, urace.adj, role_titl);
    }
    you_are(buf, "");

    /* report alignment (bypass you_are() in order to omit ending period) */
    Sprintf(buf, " %s%s%s, %son a mission for %s",
	    You_, !final ? are : were, align_str(u.ualign.type),
	    /* helm of opposite alignment (might hide conversion) */
	    (u.ualign.type != u.ualignbase[A_CURRENT]) ? "temporarily " :
	      /* permanent conversion */
	      (u.ualign.type != u.ualignbase[A_ORIGINAL]) ? "now " :
		/* athiest (ignored in very early game); lastly, normal case */
		(!u.uconduct.gnostic && moves > 1000L) ? "nominally " : "",
	    u_gname());
    putstr(en_win, 0, buf);
    /* show the rest of this game's pantheon (finishes previous sentence)
       [appending "also Moloch" at the end would allow for straightforward
       trailing "and" on all three aligned entries but looks too verbose] */
    Sprintf(buf, " who %s opposed by", !final ? "is" : "was");
    if (u.ualign.type != A_LAWFUL)
	Sprintf(eos(buf), " %s (%s) and",
		align_gname(A_LAWFUL), align_str(A_LAWFUL));
    if (u.ualign.type != A_NEUTRAL)
	Sprintf(eos(buf), " %s (%s)%s",
		align_gname(A_NEUTRAL), align_str(A_NEUTRAL),
		(u.ualign.type != A_CHAOTIC) ? " and" : "");
    if (u.ualign.type != A_CHAOTIC)
	Sprintf(eos(buf), " %s (%s)",
		align_gname(A_CHAOTIC), align_str(A_CHAOTIC));
    Strcat(buf, ".");		/* terminate sentence */
    putstr(en_win, 0, buf);

    /* show original alignment,gender,race,role if any have been changed;
       giving separate message for temporary alignment change bypasses need
       for tricky phrasing otherwise necessitated by possibility of having
       helm of opposite alignment mask a permanent alignment conversion */
    difgend = (innategend != flags.initgend);
    difalgn = ((u.ualign.type != u.ualignbase[A_CURRENT]) ? 1 : 0)
	    + ((u.ualignbase[A_CURRENT] != u.ualignbase[A_ORIGINAL]) ? 2 : 0);
    if (difalgn & 1) {	/* have temporary alignment so report permanent one */
	Sprintf(buf, "actually %s", align_str(u.ualignbase[A_CURRENT]));
	you_are(buf, "");
	difalgn &= ~1;	/* suppress helm from "started out <foo>" message */
    }
    if (difgend || difalgn) {	/* sex change or perm align change or both */
	Sprintf(buf, " You started out %s%s%s.",
		difgend ? genders[flags.initgend].adj : "",
		(difgend && difalgn) ? " and " : "",
		difalgn ? align_str(u.ualignbase[A_ORIGINAL]) : "");
	putstr(en_win, 0, buf);
    }
}

/* characteristics: expanded version of bottom line strength, dexterity, &c */
STATIC_OVL void
characteristics_enlightenment(mode, final)
int mode;
int final;
{
    putstr(en_win, 0, "");	/* separator after background */
    putstr(en_win, 0,
	   final ? "Final Characteristics:" : "Current Characteristics:");

    /* bottom line order */
    one_characteristic(mode, final, A_STR);	/* strength */
    one_characteristic(mode, final, A_DEX);	/* dexterity */
    one_characteristic(mode, final, A_CON);	/* constitution */
    one_characteristic(mode, final, A_INT);	/* intelligence */
    one_characteristic(mode, final, A_WIS);	/* wisdom */
    one_characteristic(mode, final, A_CHA);	/* charisma */
}

/* display one attribute value for characteristics_enlightenment() */
STATIC_OVL void
one_characteristic(mode, final, attrindx) 
int mode, final, attrindx;
{
    boolean hide_innate_value = FALSE, interesting_alimit;
    int acurrent, abase, apeak, alimit;
    const char *attrname, *paren_pfx;
    char subjbuf[BUFSZ], valubuf[BUFSZ], valstring[32];

    /* being polymorphed or wearing certain cursed items prevents
       hero from reliably tracking changes to characteristics so
       we don't show base & peak values then; when the items aren't
       cursed, hero could take them off to check underlying values
       and we show those in such case so that player doesn't need
       to actually resort to doing that */
    if (Upolyd) {
	hide_innate_value = TRUE;
    } else if (Fixed_abil) {
	if (stuck_ring(uleft, RIN_SUSTAIN_ABILITY) ||
		stuck_ring(uright, RIN_SUSTAIN_ABILITY))
	    hide_innate_value = TRUE;
    }
    switch (attrindx) {
    case A_STR: attrname = "strength";
		if (uarmg && uarmg->otyp == GAUNTLETS_OF_POWER &&
		    uarmg->cursed) hide_innate_value = TRUE;
		break;
    case A_DEX: attrname = "dexterity";
		break;
    case A_CON: attrname = "constitution";
		break;
    case A_INT: attrname = "intelligence";
		if (uarmh && uarmh->otyp == DUNCE_CAP && uarmh->cursed)
		    hide_innate_value = TRUE;
		break;
    case A_WIS: attrname = "wisdom";
		if (uarmh && uarmh->otyp == DUNCE_CAP && uarmh->cursed)
		    hide_innate_value = TRUE;
		break;
    case A_CHA: attrname = "charisma";
		break;
    default: return;		/* impossible */
    };
    /* note: final disclosure includes MAGICENLIGHTENTMENT */
    if ((mode & MAGICENLIGHTENMENT) && !Upolyd) hide_innate_value = FALSE;

    acurrent = ACURR(attrindx);
    (void)attrval(attrindx, acurrent, valubuf); /* Sprintf(valubuf,"%d",) */
    Sprintf(subjbuf, "Your %s ", attrname);

    if (!hide_innate_value) {
	/* show abase, amax, and/or attrmax if acurr doesn't match abase
	   (a magic bonus or penalty is in effect) or abase doesn't match
	   amax (some points have been lost to poison or exercise abuse
	   and are restorable) or attrmax is different from normal human
	   (while game is in progress; trying to reduce dependency on
	   spoilers to keep track of such stuff) or attrmax was different
	   from abase (at end of game; this attribute wasn't maxed out) */
	abase = ABASE(attrindx);
	apeak = AMAX(attrindx);
	alimit = ATTRMAX(attrindx);
	/* criterium for whether the limit is interesting varies */
	interesting_alimit = final ? (abase != alimit) :
			    (alimit != (attrindx != A_STR ? 18 : STR18(100)));
	paren_pfx = final ? " (" : " (current; ";
	if (acurrent != abase) {
	    Sprintf(eos(valubuf), "%sbase:%s", paren_pfx,
		    attrval(attrindx, abase, valstring));
	    paren_pfx = ", ";
	}
	if (abase != apeak) {
	    Sprintf(eos(valubuf), "%speak:%s", paren_pfx,
		    attrval(attrindx, apeak, valstring));
	    paren_pfx = ", ";
	}
	if (interesting_alimit) {
	    Sprintf(eos(valubuf), "%slimit:%s", paren_pfx,
		    attrval(attrindx, alimit, valstring));
	 /* paren_pfx = ", "; */
	}
	if (acurrent != abase || abase != apeak || interesting_alimit)
	    Strcat(valubuf, ")");
    }
    enl_msg(subjbuf, "is ", "was ", valubuf, "");
}

/* status: selected obvious capabilities, assorted troubles */
STATIC_OVL void
status_enlightenment(mode, final)
int mode;
int final;
{
	boolean magic = (mode & MAGICENLIGHTENMENT) ? TRUE : FALSE;
	int cap;
	char buf[BUFSZ], youtoo[BUFSZ];
	boolean Riding = (u.usteed &&
			/* if hero dies while dismounting, u.usteed will still
			   be set; we want to ignore steed in that situation */
			!(final == ENL_GAMEOVERDEAD &&
				!strcmp(killer.name, "riding accident")));
	const char *steedname = !Riding ? (char *)0 :
			x_monnam(u.usteed,
				u.usteed->mtame ? ARTICLE_YOUR : ARTICLE_THE,
				(char *)0, 
				(SUPPRESS_SADDLE | SUPPRESS_HALLUCINATION),
				FALSE);

	/*\
	 * Status (many are abbreviated on bottom line; others are or   
	 *	   should be discernible to the hero hence to the player)
	\*/
	putstr(en_win, 0, "");	/* separator after title or characteristics */
	putstr(en_win, 0, final ? "Final Status:" : "Current Status:");

	Strcpy(youtoo, You_);
	/* not a traditional status but inherently obvious to player; more
	   detail given below (attributes section) for magic enlightenment */
	if (Upolyd) you_are("transformed", "");
	/* not a trouble, but we want to display riding status before maybe
	   reporting steed as trapped or hero stuck to cursed saddle */
	if (Riding) {
	    Sprintf(buf, "riding %s", steedname);
	    you_are(buf, "");
	    Sprintf(eos(youtoo), "and %s ", steedname);
	}
	/* other movement situations that hero should always know */
	if (Levitation) {
	    if (Lev_at_will && magic)
		you_are("levitating, at will", "");
	    else
		enl_msg(youtoo, are, were, "levitating", from_what(LEVITATION));
	} else if (Flying) {	/* can only fly when not levitating */
	    enl_msg(youtoo, are, were, "flying", from_what(FLYING));
	}
	if (Underwater) {
	    you_are("underwater", "");
	} else if (u.uinwater) {
	    you_are(Swimming ? "swimming" : "in water", from_what(SWIMMING));
	} else if (walking_on_water()) {
	    /* show active Wwalking here, potential Wwalking elsewhere */
	    Sprintf(buf, "walking on %s",
		    is_pool(u.ux, u.uy) ? "water" :
		    is_lava(u.ux, u.uy) ? "lava" :
		    surface(u.ux, u.uy));	/* catchall; shouldn't happen */
	    you_are(buf, from_what(WWALKING));
	}
	if (Upolyd && (u.uundetected || youmonst.m_ap_type != M_AP_NOTHING))
	    youhiding(TRUE, final);

	/* internal troubles, mostly in the order that prayer ranks them */
	if (Stoned) you_are("turning to stone", "");
	if (Slimed) you_are("turning into slime", "");
	if (Strangled) {
	    if (u.uburied) {
		you_are("buried", "");
	    } else {
		Strcpy(buf, "being strangled");
		if (wizard) Sprintf(eos(buf), " (%ld)", (Strangled & TIMEOUT));
		you_are(buf, from_what(STRANGLED));
	    }
	}
	if (Sick) {
	    /* prayer lumps these together; botl puts Ill before FoodPois */
	    if (u.usick_type & SICK_NONVOMITABLE)
		you_are("terminally sick from illness", "");
	    if (u.usick_type & SICK_VOMITABLE)
		you_are("terminally sick from food poisoning", "");
	}
	if (Vomiting) you_are("nauseated", "");
	if (Stunned) you_are("stunned", "");
	if (Confusion) you_are("confused", "");
	if (Hallucination) you_are("hallucinating", "");
	if (Blind) you_are("blind", from_what(BLINDED));
	if (Deaf) you_are("deaf", from_what(DEAF));

	/* external troubles, more or less */
	if (Punished) {
	    if (uball) {
		Sprintf(buf, "chained to %s", ansimpleoname(uball));
	    } else {
		impossible("Punished without uball?");
		Strcpy(buf, "punished");
	    }
	    you_are(buf, "");
	}
	if (u.utrap) {
	    char predicament[BUFSZ];
	    struct trap *t;
	    boolean anchored = (u.utraptype == TT_BURIEDBALL);

	    if (anchored) {
		Strcpy(predicament, "tethered to something buried");
	    } else if (u.utraptype == TT_INFLOOR || u.utraptype == TT_LAVA) {
		Sprintf(predicament, "stuck in %s", the(surface(u.ux, u.uy)));
	    } else {
		Strcpy(predicament, "trapped");
		if ((t = t_at(u.ux, u.uy)) != 0)
		    Sprintf(eos(predicament), " in %s",
			    an(defsyms[trap_to_defsym(t->ttyp)].explanation));
	    }
	    if (u.usteed) { /* not `Riding' here */
		Sprintf(buf, "%s%s ", anchored ? "you and " : "", steedname);
		*buf = highc(*buf);
		enl_msg(buf, (anchored ? "are " : "is "),
			(anchored ? "were " : "was "), predicament, "");
	    } else
		you_are(predicament, "");
	} /* (u.utrap) */
	if (u.uswallow) {
	    Sprintf(buf, "swallowed by %s", a_monnam(u.ustuck));
	    if (wizard) Sprintf(eos(buf), " (%u)", u.uswldtim);
	    you_are(buf, "");
	} else if (u.ustuck) {
	    Sprintf(buf, "%s %s",
		    (Upolyd && sticks(youmonst.data)) ? "holding" : "held by",
		    a_monnam(u.ustuck));
	    you_are(buf, "");
	}
	if (Riding) {
	    struct obj *saddle = which_armor(u.usteed, W_SADDLE);

	    if (saddle && saddle->cursed) {
		Sprintf(buf, "stuck to %s %s",
			s_suffix(steedname), simpleonames(saddle));
		you_are(buf, "");
	    }
	}
	if (Wounded_legs) {
	    /* when mounted, Wounded_legs applies to steed rather than to
	       hero; we only report steed's wounded legs in wizard mode */
	    if (u.usteed) { /* not `Riding' here */
		if (wizard) {
		    Strcpy(buf, steedname);
		    *buf = highc(*buf);
		    enl_msg(buf, " has", " had", " wounded legs", "");
		}
	    } else {
		Sprintf(buf, "wounded %s", makeplural(body_part(LEG)));
		you_have(buf, "");
	    }
	}
	if (Glib) {
	    Sprintf(buf, "slippery %s", makeplural(body_part(FINGER)));
	    you_have(buf, "");
	}
	if (Fumbling) {
	    if (magic || cause_known(FUMBLING))
		enl_msg(You_, "fumble", "fumbled", "", from_what(FUMBLING));
	}
	if (Sleepy) {
	    if (magic || cause_known(SLEEPY)) {
		Strcpy(buf, from_what(SLEEPY));
		if (wizard) Sprintf(eos(buf), " (%ld)", (HSleepy & TIMEOUT));
		enl_msg("You ", "fall", "fell", " asleep uncontrollably", buf);
	    }
	}
	/* hunger/nutrition */
	if (Hunger) {
	    if (magic || cause_known(HUNGER))
		enl_msg(You_, "hunger", "hungered", " rapidly",
			from_what(HUNGER));
	}
	Strcpy(buf, hu_stat[u.uhs]); /* hunger status; omitted if "normal" */
	mungspaces(buf);	/* strip trailing spaces */
	if (*buf) {
	    *buf = lowc(*buf);	/* override capitalization */
	    if (!strcmp(buf, "weak"))
		Strcat(buf, " from severe hunger");
	    else if (!strncmp(buf, "faint", 5)) /* fainting, fainted */
		Strcat(buf, " due to starvation");
	    you_are(buf, "");
	}
	/* encumbrance */
	if ((cap = near_capacity()) > UNENCUMBERED) {
	    const char *adj = "?_?"; /* (should always get overridden) */

	    Strcpy(buf, enc_stat[cap]);
	    *buf = lowc(*buf);
	    switch (cap) {
	    case SLT_ENCUMBER: adj = "slightly"; break;		/* burdened */
	    case MOD_ENCUMBER: adj = "moderately"; break;	/* stressed */
	    case HVY_ENCUMBER: adj = "very"; break;		/* strained */
	    case EXT_ENCUMBER: adj = "extremely"; break;	/* overtaxed */
	    case OVERLOADED:   adj = "not possible"; break;
	    }
	    Sprintf(eos(buf), "; movement %s %s%s", !final ? "is" : "was",
		    adj, (cap < OVERLOADED) ? " slowed" : "");
	    you_are(buf, "");
	} else {
	    /* last resort entry, guarantees Status section is non-empty */
	    you_are("unencumbered", "");
	}
	/* report being weaponless; distinguish whether gloves are worn */
	if (!uwep) you_are(uarmg ? "empty handed" : /* gloves imply hands */
			   /* no weapon and no gloves */
			   humanoid(youmonst.data) ? "bare handed" :
			   /* alternate phrasing for paws or lack of hands */
			   "not wielding anything", "");
	/* two-weaponing implies a weapon (not other odd stuff) in each hand */
	else if (u.twoweap) you_are("wielding two weapons at once", "");
	/* report most weapons by their skill class (so a katana will be
	   described as a long sword, for instance; mattock and hook are
	   exceptions), or wielded non-weapon item by its object class */
	else {
	    const char *what = weapon_descr(uwep);

	    if (!strcmpi(what, "armor") || !strcmpi(what, "food") ||
		    !strcmpi(what, "venom"))
		Sprintf(buf, "wielding some %s", what);
	    else
		Sprintf(buf, "wielding %s",
			(uwep->quan == 1L) ? an(what) : makeplural(what));
	    you_are(buf, "");
	}
}

/* attributes: intrinsics and the like, other non-obvious capabilities */
void
attributes_enlightenment(unused_mode, final)
int unused_mode UNUSED;
int final;
{
	static NEARDATA const char
	    if_surroundings_permitted[] = " if surroundings permitted";
	int ltmp, armpro;
	char buf[BUFSZ];

	/*\
	 *	Attributes
	\*/
	putstr(en_win, 0, "");
	putstr(en_win, 0, final ? "Final Attributes:" : "Current Attributes:");

	if (u.uevent.uhand_of_elbereth) {
	    static const char * const hofe_titles[3] = {
				"the Hand of Elbereth",
				"the Envoy of Balance",
				"the Glory of Arioch"
	    };
	    you_are(hofe_titles[u.uevent.uhand_of_elbereth - 1],"");
	}

	/* note: piousness 20 matches MIN_QUEST_ALIGN (quest.h) */
	if (u.ualign.record >= 20)	you_are("piously aligned","");
	else if (u.ualign.record > 13)	you_are("devoutly aligned","");
	else if (u.ualign.record > 8)	you_are("fervently aligned","");
	else if (u.ualign.record > 3)	you_are("stridently aligned","");
	else if (u.ualign.record == 3)	you_are("aligned","");
	else if (u.ualign.record > 0)	you_are("haltingly aligned","");
	else if (u.ualign.record == 0)	you_are("nominally aligned","");
	else if (u.ualign.record >= -3)	you_have("strayed","");
	else if (u.ualign.record >= -8)	you_have("sinned","");
	else you_have("transgressed","");
	if (wizard) {
		Sprintf(buf, " %d", u.ualign.record);
		enl_msg("Your alignment ", "is", "was", buf, "");
	}

	/*** Resistances to troubles ***/
	if (Invulnerable) you_are("invulnerable",from_what(INVULNERABLE));
	if (Antimagic) you_are("magic-protected",from_what(ANTIMAGIC));
	if (Fire_resistance) you_are("fire resistant",from_what(FIRE_RES));
	if (Cold_resistance) you_are("cold resistant",from_what(COLD_RES));
	if (Sleep_resistance) you_are("sleep resistant",from_what(SLEEP_RES));
	if (Disint_resistance)
		you_are("disintegration-resistant",from_what(DISINT_RES));
	if (Shock_resistance) you_are("shock resistant",from_what(SHOCK_RES));
	if (Poison_resistance) you_are("poison resistant",from_what(POISON_RES));
	if (Acid_resistance) you_are("acid resistant",from_what(ACID_RES));
	if (Drain_resistance)
		you_are("level-drain resistant",from_what(DRAIN_RES));
	if (Sick_resistance) you_are("immune to sickness",from_what(SICK_RES));
	if (Stone_resistance)
		you_are("petrification resistant",from_what(STONE_RES));
	if (Halluc_resistance)
		enl_msg(You_, "resist", "resisted", " hallucinations",
			from_what(HALLUC_RES));
	if (u.uedibility) you_can("recognize detrimental food","");

	/*** Vision and senses ***/
	if (!Blind && (Blinded || !haseyes(youmonst.data)))
	    you_can("see", from_what(-BLINDED)); /* Eyes of the Overworld */
	if (See_invisible) {
	    if (!Blind)
		enl_msg(You_, "see", "saw", " invisible", from_what(SEE_INVIS));
	    else
		enl_msg(You_, "will see", "would have seen",
			" invisible when not blind", from_what(SEE_INVIS));
	} 
	if (Blind_telepat) you_are("telepathic",from_what(TELEPAT));
	if (Warning) you_are("warned", from_what(WARNING));
	if (Warn_of_mon && context.warntype.obj) {
		Sprintf(buf, "aware of the presence of %s",
			(context.warntype.obj & M2_ORC) ? "orcs" :
			(context.warntype.obj & M2_DEMON) ? "demons" :
			something); 
		you_are(buf,from_what(WARN_OF_MON));
	}
	if (Warn_of_mon && context.warntype.polyd) {
		Sprintf(buf, "aware of the presence of %s",
		    ((context.warntype.polyd & (M2_HUMAN|M2_ELF))
			== (M2_HUMAN|M2_ELF)) ? "humans and elves" :
		    (context.warntype.polyd & M2_HUMAN) ? "humans" :
		    (context.warntype.polyd & M2_ELF) ? "elves" :
		    (context.warntype.polyd & M2_ORC) ? "orcs" :
		    (context.warntype.polyd & M2_DEMON) ? "demons" :
		    "certain monsters");
		you_are(buf,"");
	}
	if (Warn_of_mon && context.warntype.speciesidx) {
		Sprintf(buf, "aware of the presence of %s",
			makeplural(mons[context.warntype.speciesidx].mname));
		you_are(buf,from_what(WARN_OF_MON));
	}
	if (Undead_warning) you_are("warned of undead",from_what(WARN_UNDEAD));
	if (Searching) you_have("automatic searching",from_what(SEARCHING));
	if (Clairvoyant) you_are("clairvoyant",from_what(CLAIRVOYANT));
	else if ((HClairvoyant || EClairvoyant) && BClairvoyant) {
	    Strcpy(buf, from_what(-CLAIRVOYANT));
	    if (!strncmp(buf, " because of ", 12))
		/* overwrite substring; strncpy doesn't add terminator */
		(void) strncpy(buf, " if not for ", 12);
	    enl_msg(You_, "could be", "could have been",
		    " clairvoyant", buf);
	}
	if (Infravision) you_have("infravision",from_what(INFRAVISION));
	if (Detect_monsters)
	    you_are("sensing the presence of monsters", "");
	if (u.umconf) you_are("going to confuse monsters","");

	/*** Appearance and behavior ***/
	if (Adornment) {
	    int adorn = 0;

	    if (uleft && uleft->otyp == RIN_ADORNMENT) adorn += uleft->spe;
	    if (uright && uright->otyp == RIN_ADORNMENT) adorn += uright->spe;
	    /* the sum might be 0 (+0 ring or two which negate each other);
	       that yields "you are charismatic" (which isn't pointless
	       because it potentially impacts seduction attacks) */
	    Sprintf(buf, "%scharismatic",
		    (adorn > 0) ? "more " : (adorn < 0) ? "less " : "");
	    you_are(buf, from_what(ADORNED));
	}
	if (Invisible) you_are("invisible",from_what(INVIS));
	else if (Invis) you_are("invisible to others",from_what(INVIS));
	/* ordinarily "visible" is redundant; this is a special case for
	   the situation when invisibility would be an expected attribute */
	else if ((HInvis || EInvis) && BInvis)
	    you_are("visible", from_what(-INVIS));
	if (Displaced) you_are("displaced",from_what(DISPLACED));
	if (Stealth) you_are("stealthy",from_what(STEALTH));
	if (Aggravate_monster)
	    enl_msg("You aggravate", "", "d",
			" monsters",from_what(AGGRAVATE_MONSTER));
	if (Conflict) enl_msg("You cause", "", "d", " conflict",from_what(CONFLICT));

	/*** Transportation ***/
	if (Jumping) you_can("jump",from_what(JUMPING));
	if (Teleportation) you_can("teleport",from_what(TELEPORT));
	if (Teleport_control)
		you_have("teleport control",from_what(TELEPORT_CONTROL));
	/* actively levitating handled earlier as a status condition */
	if (BLevitation) {	/* levitation is blocked */
	    long save_BLev = BLevitation;

	    BLevitation = 0L;
	    if (Levitation)
		enl_msg(You_, "would levitate", "would have levitated",
			if_surroundings_permitted, "");
	    BLevitation = save_BLev;
	}
	/* actively flying handled earlier as a status condition */
	if (BFlying) {		/* flight is blocked */
	    long save_BFly = BFlying;

	    BFlying = 0L;
	    if (Flying)
		enl_msg(You_, "would fly", "would have flown",
			Levitation ? "if you weren't levitating" :
			  (save_BFly == FROMOUTSIDE) ?
			    if_surroundings_permitted :
			    /* both surroundings and [latent] levitation */
			    " if circumstances permitted", "");
	    BFlying = save_BFly;
	}
	/* actively walking on water handled earlier as a status condition */
	if (Wwalking && !walking_on_water())
	    you_can("walk on water",from_what(WWALKING));
	/* actively swimming (in water but not under it) handled earlier */
	if (Swimming && (Underwater || !u.uinwater))
	    you_can("swim",from_what(SWIMMING));
	if (Breathless)
	    you_can("survive without air",from_what(MAGICAL_BREATHING));
	else if (Amphibious)
	    you_can("breathe water",from_what(MAGICAL_BREATHING));
	if (Passes_walls) you_can("walk through walls",from_what(PASSES_WALLS));

	/*** Physical attributes ***/
	if (Regeneration)
	    enl_msg("You regenerate", "", "d", "",from_what(REGENERATION));
	if (Slow_digestion)
	    you_have("slower digestion",from_what(SLOW_DIGESTION));
	if (u.uhitinc)
	    you_have(enlght_combatinc("to hit", u.uhitinc, final, buf),"");
	if (u.udaminc)
	    you_have(enlght_combatinc("damage", u.udaminc, final, buf),"");
	if (u.uspellprot || Protection) {
	    int prot = 0;

	    if(uleft && uleft->otyp == RIN_PROTECTION) prot += uleft->spe;
	    if(uright && uright->otyp == RIN_PROTECTION) prot += uright->spe;
	    if (HProtection & INTRINSIC) prot += u.ublessed;
	    prot += u.uspellprot;
	    if (prot)
		you_have(enlght_combatinc("defense", prot, final, buf), "");
	}
	if ((armpro = magic_negation(&youmonst)) > 0) {
	    /* magic cancellation factor, conferred by worn armor */
	    static const char * const mc_types[] = {
		"" /*ordinary*/, "warded", "guarded", "protected",
	    };
	    /* sanity check */
	    if (armpro >= SIZE(mc_types)) armpro = SIZE(mc_types) - 1;
	    you_are(mc_types[armpro],"");
	}
	if (Half_physical_damage) enlght_halfdmg(HALF_PHDAM, final);
	if (Half_spell_damage) enlght_halfdmg(HALF_SPDAM, final);
	/* polymorph and other shape change */
	if (Protection_from_shape_changers)
		you_are("protected from shape changers",
			from_what(PROT_FROM_SHAPE_CHANGERS));
	if (Unchanging) {
		const char *what = 0;

		if (!Upolyd)	/* Upolyd handled below after current form */
		    you_can("not change from your current form",
			    from_what(UNCHANGING));
		/* blocked shape changes */
		if (Polymorph)
		    what = !final ? "polymorph" : "have polymorphed";
		else if (u.ulycn >= LOW_PM)
		    what = !final ? "change shape" : "have changed shape";
		if (what) {
		    Sprintf(buf, "would %s periodically", what);
		    /* omit from_what(UNCHANGING); too verbose */
		    enl_msg(You_, buf, buf,
			    " if not locked into your current form", "");
		}
	} else if (Polymorph) {
		you_are("polymorphing periodically", from_what(POLYMORPH));
	}
	if (Polymorph_control)
		you_have("polymorph control",from_what(POLYMORPH_CONTROL));
	if (Upolyd && u.umonnum != u.ulycn) {
		/* foreign shape (except were-form which is handled below) */
		Sprintf(buf, "polymorphed into %s", an(youmonst.data->mname));
		if (wizard) Sprintf(eos(buf), " (%d)", u.mtimedone);
		you_are(buf,"");
	}
	if (lays_eggs(youmonst.data) && flags.female)	/* Upolyd */
		you_can("lay eggs", "");
	if (u.ulycn >= LOW_PM) {
		/* "you are a werecreature [in beast form]" */
		Strcpy(buf, an(mons[u.ulycn].mname));
		if (u.umonnum == u.ulycn) {
		    Strcat(buf, " in beast form");
		    if (wizard) Sprintf(eos(buf), " (%d)", u.mtimedone);
		}
		you_are(buf,"");
	}
	if (Unchanging && Upolyd)	/* !Upolyd handled above */
		you_can("not change from your current form",
			from_what(UNCHANGING));
	if (Hate_silver) you_are("harmed by silver","");
	/* movement and non-armor-based protection */
	if (Fast) you_are(Very_fast ? "very fast" : "fast",from_what(FAST));
	if (Reflecting) you_have("reflection",from_what(REFLECTING));
	if (Free_action) you_have("free action",from_what(FREE_ACTION));
	if (Fixed_abil) you_have("fixed abilities",from_what(FIXED_ABIL));
	if (Lifesaved)
		enl_msg("Your life ", "will be", "would have been", " saved","");

	/*** Miscellany ***/
	if (Luck) {
	    ltmp = abs((int)Luck);
	    Sprintf(buf, "%s%slucky",
		    ltmp >= 10 ? "extremely " : ltmp >= 5 ? "very " : "",
		    Luck < 0 ? "un" : "");
	    if (wizard) Sprintf(eos(buf), " (%d)", Luck);
	    you_are(buf,"");
	} else if (wizard) enl_msg("Your luck ", "is", "was", " zero","");
	if (u.moreluck > 0) you_have("extra luck","");
	else if (u.moreluck < 0) you_have("reduced luck","");
	if (carrying(LUCKSTONE) || stone_luck(TRUE)) {
	    ltmp = stone_luck(0);
	    if (ltmp <= 0)
		enl_msg("Bad luck ", "does", "did", " not time out for you","");
	    if (ltmp >= 0)
		enl_msg("Good luck ", "does", "did", " not time out for you","");
	}

	if (u.ugangr) {
	    Sprintf(buf, " %sangry with you",
		    u.ugangr > 6 ? "extremely " : u.ugangr > 3 ? "very " : "");
	    if (wizard) Sprintf(eos(buf), " (%d)", u.ugangr);
	    enl_msg(u_gname(), " is", " was", buf,"");
	} else
	    /*
	     * We need to suppress this when the game is over, because death
	     * can change the value calculated by can_pray(), potentially
	     * resulting in a false claim that you could have prayed safely.
	     */
	  if (!final) {
#if 0
	    /* "can [not] safely pray" vs "could [not] have safely prayed" */
	    Sprintf(buf, "%s%ssafely pray%s", can_pray(FALSE) ? "" : "not ",
		    final ? "have " : "", final ? "ed" : "");
#else
	    Sprintf(buf, "%ssafely pray", can_pray(FALSE) ? "" : "not ");
#endif
	    if (wizard) Sprintf(eos(buf), " (%d)", u.ublesscnt);
	    you_can(buf,"");
	}
	if (wizard) {
	    int fcount = 0;
	    struct fruit *f;
	    char buf2[BUFSZ];
	    for(f=ffruit; f; f = f->nextf)
	    {
		Sprintf(buf, "Fruit %d ", ++fcount);
		Sprintf(buf2, "%s (id %d)", f->fname, f->fid);
		enl_msg(buf, "is ", "was ", buf2, "");
	    }
	    enl_msg("The current fruit ", "is ", "was ", pl_fruit, "");
	    Sprintf(buf, "%d", flags.made_fruit);
	    enl_msg("The made fruit flag ", "is ", "was ", buf, "");
	}

    {
	const char *p;

	buf[0] = '\0';
	if (final < 2) {    /* still in progress, or quit/escaped/ascended */
	    p = "survived after being killed ";
	    switch (u.umortality) {
	    case 0:  p = !final ? (char *)0 : "survived";  break;
	    case 1:  Strcpy(buf, "once");  break;
	    case 2:  Strcpy(buf, "twice");  break;
	    case 3:  Strcpy(buf, "thrice");  break;
	    default: Sprintf(buf, "%d times", u.umortality);
		     break;
	    }
	} else {		/* game ended in character's death */
	    p = "are dead";
	    switch (u.umortality) {
	    case 0:  impossible("dead without dying?");
	    case 1:  break;			/* just "are dead" */
	    default: Sprintf(buf, " (%d%s time!)", u.umortality,
			     ordin(u.umortality));
		     break;
	    }
	}
	if (p) enl_msg(You_, "have been killed ", p, buf, "");
    }
}

#if 0	/* no longer used */
STATIC_DCL boolean NDECL(minimal_enlightenment);

/*
 * Courtesy function for non-debug, non-explorer mode players
 * to help refresh them about who/what they are.
 * Returns FALSE if menu cancelled (dismissed with ESC), TRUE otherwise.
 */
STATIC_OVL boolean
minimal_enlightenment()
{
	winid tmpwin;
	menu_item *selected;
	anything any;
	int genidx, n;
	char buf[BUFSZ], buf2[BUFSZ];
	static const char untabbed_fmtstr[] = "%-15s: %-12s";
	static const char untabbed_deity_fmtstr[] = "%-17s%s";
	static const char tabbed_fmtstr[] = "%s:\t%-12s";
	static const char tabbed_deity_fmtstr[] = "%s\t%s";
	static const char *fmtstr;
	static const char *deity_fmtstr;

	fmtstr = iflags.menu_tab_sep ? tabbed_fmtstr : untabbed_fmtstr;
	deity_fmtstr = iflags.menu_tab_sep ?
			tabbed_deity_fmtstr : untabbed_deity_fmtstr; 
	any = zeroany;
	buf[0] = buf2[0] = '\0';
	tmpwin = create_nhwindow(NHW_MENU);
	start_menu(tmpwin);
	add_menu(tmpwin, NO_GLYPH, &any, 0, 0, iflags.menu_headings, "Starting", FALSE);

	/* Starting name, race, role, gender */
	Sprintf(buf, fmtstr, "name", plname);
	add_menu(tmpwin, NO_GLYPH, &any, 0, 0, ATR_NONE, buf, FALSE);
	Sprintf(buf, fmtstr, "race", urace.noun);
	add_menu(tmpwin, NO_GLYPH, &any, 0, 0, ATR_NONE, buf, FALSE);
	Sprintf(buf, fmtstr, "role",
		(flags.initgend && urole.name.f) ? urole.name.f : urole.name.m);
	add_menu(tmpwin, NO_GLYPH, &any, 0, 0, ATR_NONE, buf, FALSE);
	Sprintf(buf, fmtstr, "gender", genders[flags.initgend].adj);
	add_menu(tmpwin, NO_GLYPH, &any, 0, 0, ATR_NONE, buf, FALSE);

	/* Starting alignment */
	Sprintf(buf, fmtstr, "alignment", align_str(u.ualignbase[A_ORIGINAL]));
	add_menu(tmpwin, NO_GLYPH, &any, 0, 0, ATR_NONE, buf, FALSE);

	/* Current name, race, role, gender */
	add_menu(tmpwin, NO_GLYPH, &any, 0, 0, ATR_NONE, "", FALSE);
	add_menu(tmpwin, NO_GLYPH, &any, 0, 0, iflags.menu_headings, "Current", FALSE);
	Sprintf(buf, fmtstr, "race", Upolyd ? youmonst.data->mname : urace.noun);
	add_menu(tmpwin, NO_GLYPH, &any, 0, 0, ATR_NONE, buf, FALSE);
	if (Upolyd) {
	    Sprintf(buf, fmtstr, "role (base)",
		(u.mfemale && urole.name.f) ? urole.name.f : urole.name.m);
	    add_menu(tmpwin, NO_GLYPH, &any, 0, 0, ATR_NONE, buf, FALSE);
	} else {
	    Sprintf(buf, fmtstr, "role",
		(flags.female && urole.name.f) ? urole.name.f : urole.name.m);
	    add_menu(tmpwin, NO_GLYPH, &any, 0, 0, ATR_NONE, buf, FALSE);
	}
	/* don't want poly_gender() here; it forces `2' for non-humanoids */
	genidx = is_neuter(youmonst.data) ? 2 : flags.female;
	Sprintf(buf, fmtstr, "gender", genders[genidx].adj);
	add_menu(tmpwin, NO_GLYPH, &any, 0, 0, ATR_NONE, buf, FALSE);
	if (Upolyd && (int)u.mfemale != genidx) {
	    Sprintf(buf, fmtstr, "gender (base)", genders[u.mfemale].adj);
	    add_menu(tmpwin, NO_GLYPH, &any, 0, 0, ATR_NONE, buf, FALSE);
	}

	/* Current alignment */
	Sprintf(buf, fmtstr, "alignment", align_str(u.ualign.type));
	add_menu(tmpwin, NO_GLYPH, &any, 0, 0, ATR_NONE, buf, FALSE);

	/* Deity list */
	add_menu(tmpwin, NO_GLYPH, &any, 0, 0, ATR_NONE, "", FALSE);
	add_menu(tmpwin, NO_GLYPH, &any, 0, 0, iflags.menu_headings, "Deities", FALSE);
	Sprintf(buf2, deity_fmtstr, align_gname(A_CHAOTIC),
	    (u.ualignbase[A_ORIGINAL] == u.ualign.type
		&& u.ualign.type == A_CHAOTIC) ? " (s,c)" :
	    (u.ualignbase[A_ORIGINAL] == A_CHAOTIC)       ? " (s)" :
	    (u.ualign.type   == A_CHAOTIC)       ? " (c)" : "");
	Sprintf(buf, fmtstr, "Chaotic", buf2);
	add_menu(tmpwin, NO_GLYPH, &any, 0, 0, ATR_NONE, buf, FALSE);

	Sprintf(buf2, deity_fmtstr, align_gname(A_NEUTRAL),
	    (u.ualignbase[A_ORIGINAL] == u.ualign.type
		&& u.ualign.type == A_NEUTRAL) ? " (s,c)" :
	    (u.ualignbase[A_ORIGINAL] == A_NEUTRAL)       ? " (s)" :
	    (u.ualign.type   == A_NEUTRAL)       ? " (c)" : "");
	Sprintf(buf, fmtstr, "Neutral", buf2);
	add_menu(tmpwin, NO_GLYPH, &any, 0, 0, ATR_NONE, buf, FALSE);

	Sprintf(buf2, deity_fmtstr, align_gname(A_LAWFUL),
	    (u.ualignbase[A_ORIGINAL] == u.ualign.type &&
		u.ualign.type == A_LAWFUL)  ? " (s,c)" :
	    (u.ualignbase[A_ORIGINAL] == A_LAWFUL)        ? " (s)" :
	    (u.ualign.type   == A_LAWFUL)        ? " (c)" : "");
	Sprintf(buf, fmtstr, "Lawful", buf2);
	add_menu(tmpwin, NO_GLYPH, &any, 0, 0, ATR_NONE, buf, FALSE);

	end_menu(tmpwin, "Base Attributes");
	n = select_menu(tmpwin, PICK_NONE, &selected);
	destroy_nhwindow(tmpwin);
	return (n != -1);
}
#endif	/*0*/

/* ^X command */
STATIC_PTR int
doattributes(VOID_ARGS)
{
	int mode = BASICENLIGHTENMENT;

	/* show more--as if final disclosure--for wizard and explore modes */
	if (wizard || discover) mode |= MAGICENLIGHTENMENT;

	enlightenment(mode, ENL_GAMEINPROGRESS);
	return 0;
}

void
youhiding(via_enlghtmt, msgflag)
boolean via_enlghtmt;	/* englightment line vs topl message */
int msgflag;		/* for variant message phrasing */
{
    char *bp, buf[BUFSZ];

    Strcpy(buf, "hiding");
    if (youmonst.m_ap_type != M_AP_NOTHING) {
	/* mimic; hero is only able to mimic a strange object or gold
	   or hallucinatory alternative to gold, so we skip the details
	   for the hypothetical furniture and monster cases */
	bp = eos(strcpy(buf, "mimicking"));
	if (youmonst.m_ap_type == M_AP_OBJECT) {
	    Sprintf(bp, " %s", an(simple_typename(youmonst.mappearance)));
	} else if (youmonst.m_ap_type == M_AP_FURNITURE) {
	    Strcpy(bp, " something");
	} else if (youmonst.m_ap_type == M_AP_MONSTER) {
	    Strcpy(bp, " someone");
	} else {
	    ;	/* something unexpected; leave 'buf' as-is */
	}
    } else if (u.uundetected) {
	bp = eos(buf);	/* points past "hiding" */
	if (youmonst.data->mlet == S_EEL) {
	    if (is_pool(u.ux, u.uy))
		Sprintf(bp, " in the %s", waterbody_name(u.ux, u.uy));
	} else if (hides_under(youmonst.data)) {
	    struct obj *o = level.objects[u.ux][u.uy];

	    if (o)
		Sprintf(bp, " underneath %s", ansimpleoname(o));
	} else if (is_clinger(youmonst.data) || Flying) {
	    /* Flying: 'lurker above' hides on ceiling but doesn't cling */
	    Sprintf(bp, " on the %s", ceiling(u.ux, u.uy));
	} else {
	    /* on floor; is_hider() but otherwise not special: 'trapper' */
	    if (u.utrap && u.utraptype == TT_PIT) {
		struct trap *t = t_at(u.ux, u.uy);

		Sprintf(bp, " in a %spit",
			(t && t->ttyp == SPIKED_PIT) ? "spiked " : "");
	    } else
		Sprintf(bp, " on the %s", surface(u.ux, u.uy));
	}
    } else {
	;   /* shouldn't happen; will result in generic "you are hiding" */
    }

    if (via_enlghtmt) {
	int final = msgflag;	/* 'final' is used by you_are() macro */

	you_are(buf, "");
    } else {
	/* for dohide(), when player uses '#monster' command */
	You("are %s %s.", msgflag ? "already" : "now", buf);
    }
}

/* KMH, #conduct
 * (shares enlightenment's tense handling)
 */
STATIC_PTR int
doconduct(VOID_ARGS)
{
	show_conduct(0);
	return 0;
}

void
show_conduct(final)
int final;
{
	char buf[BUFSZ];
	int ngenocided;

	/* Create the conduct window */
	en_win = create_nhwindow(NHW_MENU);
	putstr(en_win, 0, "Voluntary challenges:");

	if (u.uroleplay.blind) you_have_been("blind from birth");
	if (u.uroleplay.nudist) you_have_been("faithfully nudist");

	if (!u.uconduct.food)
	    enl_msg(You_, "have gone", "went", " without food", "");
	    /* But beverages are okay */
	else if (!u.uconduct.unvegan)
	    you_have_X("followed a strict vegan diet");
	else if (!u.uconduct.unvegetarian)
	    you_have_been("vegetarian");

	if (!u.uconduct.gnostic)
	    you_have_been("an atheist");

	if (!u.uconduct.weaphit)
	    you_have_never("hit with a wielded weapon");
	else if (wizard) {
	    Sprintf(buf, "used a wielded weapon %ld time%s",
		    u.uconduct.weaphit, plur(u.uconduct.weaphit));
	    you_have_X(buf);
	}
	if (!u.uconduct.killer)
	    you_have_been("a pacifist");

	if (!u.uconduct.literate)
	    you_have_been("illiterate");
	else if (wizard) {
	    Sprintf(buf, "read items or engraved %ld time%s",
		    u.uconduct.literate, plur(u.uconduct.literate));
	    you_have_X(buf);
	}

	ngenocided = num_genocides();
	if (ngenocided == 0) {
	    you_have_never("genocided any monsters");
	} else {
	    Sprintf(buf, "genocided %d type%s of monster%s",
		    ngenocided, plur(ngenocided), plur(ngenocided));
	    you_have_X(buf);
	}

	if (!u.uconduct.polypiles)
	    you_have_never("polymorphed an object");
	else if (wizard) {
	    Sprintf(buf, "polymorphed %ld item%s",
		    u.uconduct.polypiles, plur(u.uconduct.polypiles));
	    you_have_X(buf);
	}

	if (!u.uconduct.polyselfs)
	    you_have_never("changed form");
	else if (wizard) {
	    Sprintf(buf, "changed form %ld time%s",
		    u.uconduct.polyselfs, plur(u.uconduct.polyselfs));
	    you_have_X(buf);
	}

	if (!u.uconduct.wishes)
	    you_have_X("used no wishes");
	else {
	    Sprintf(buf, "used %ld wish%s",
		    u.uconduct.wishes, (u.uconduct.wishes > 1L) ? "es" : "");
	    you_have_X(buf);

	    if (!u.uconduct.wisharti)
		enl_msg(You_, "have not wished", "did not wish",
			" for any artifacts", "");
	}

	/* Pop up the window and wait for a key */
	display_nhwindow(en_win, TRUE);
	destroy_nhwindow(en_win);
	en_win = WIN_ERR;
}

#ifndef M
# ifndef NHSTDC
#  define M(c)		(0x80 | (c))
# else
#  define M(c)		((c) - 128)
# endif /* NHSTDC */
#endif
#ifndef C
#define C(c)		(0x1f & (c))
#endif

static const struct func_tab cmdlist[] = {
	{C('d'), FALSE, dokick}, /* "D" is for door!...?  Msg is in dokick.c */
	{C('e'), TRUE, wiz_detect},
	{C('f'), TRUE, wiz_map},
	{C('g'), TRUE, wiz_genesis},
	{C('i'), TRUE, wiz_identify},
	{C('l'), TRUE, doredraw}, /* if number_pad is set */
	{C('n'), TRUE, donamelevel}, /* if number_pad is set */
	{C('o'), TRUE, dooverview_or_wiz_where}, /* depending on wizard status */
	{C('p'), TRUE, doprev_message},
	{C('r'), TRUE, doredraw},
	{C('t'), TRUE, dotele},
	{C('v'), TRUE, wiz_level_tele},
	{C('w'), TRUE, wiz_wish},
	{C('x'), TRUE, doattributes},
	{C('z'), TRUE, dosuspend_core},
	{'a', FALSE, doapply},
	{'A', FALSE, doddoremarm},
	{M('a'), TRUE, doorganize},
	{M('A'), TRUE, donamelevel},	/* #annotate */
/*	'b', 'B' : go sw */
	{'c', FALSE, doclose},
	{'C', TRUE, docallcmd},
	{M('c'), TRUE, dotalk},
	{M('C'), TRUE, doconduct},	/* #conduct */
	{'d', FALSE, dodrop},
	{'D', FALSE, doddrop},
	{M('d'), FALSE, dodip},
	{'e', FALSE, doeat},
	{'E', FALSE, doengrave},
	{M('e'), TRUE, enhance_weapon_skill},
	{'f', FALSE, dofire},
/*	'F' : fight (one time) */
	{M('f'), FALSE, doforce},
/*	'g', 'G' : multiple go */
/*	'h', 'H' : go west */
	{'h', TRUE, dohelp}, /* if number_pad is set */
	{'i', TRUE, ddoinv},
	{'I', TRUE, dotypeinv},		/* Robert Viduya */
	{M('i'), TRUE, doinvoke},
/*	'j', 'J', 'k', 'K', 'l', 'L', 'm', 'M', 'n', 'N' : move commands */
	{'j', FALSE, dojump}, /* if number_pad is on */
	{M('j'), FALSE, dojump},
	{'k', FALSE, dokick}, /* if number_pad is on */
	{'l', FALSE, doloot}, /* if number_pad is on */
	{M('l'), FALSE, doloot},
/*	'n' prefixes a count if number_pad is on */
	{M('m'), TRUE, domonability},
	{'N', TRUE, docallcmd}, /* if number_pad is on */
	{M('n'), TRUE, docallcmd},
	{M('N'), TRUE, docallcmd},
	{'o', FALSE, doopen},
	{'O', TRUE, doset},
	{M('o'), FALSE, dosacrifice},
	{M('O'), TRUE, dooverview},	/* #overview */
	{'p', FALSE, dopay},
	{'P', FALSE, doputon},
	{M('p'), TRUE, dopray},
	{'q', FALSE, dodrink},
	{'Q', FALSE, dowieldquiver},
	{M('q'), TRUE, done2},
	{'r', FALSE, doread},
	{'R', FALSE, doremring},
	{M('r'), FALSE, dorub},
	{M('R'), FALSE, doride},	/* #ride */
	{'s', TRUE, dosearch, "searching"},
	{'S', TRUE, dosave},
	{M('s'), FALSE, dosit},
	{'t', FALSE, dothrow},
	{'T', FALSE, dotakeoff},
	{M('t'), TRUE, doturn},
	{M('T'), FALSE, dotip},		/* #tip */
/*	'u', 'U' : go ne */
	{'u', FALSE, dountrap}, /* if number_pad is on */
	{M('u'), FALSE, dountrap},
	{'v', TRUE, doversion},
	{'V', TRUE, dohistory},
	{M('v'), TRUE, doextversion},
	{'w', FALSE, dowield},
	{'W', FALSE, dowear},
	{M('w'), FALSE, dowipe},
	{'x', FALSE, doswapweapon},
	{'X', FALSE, dotwoweapon},
/*	'y', 'Y' : go nw */
	{'z', FALSE, dozap},
	{'Z', TRUE, docast},
	{'<', FALSE, doup},
	{'>', FALSE, dodown},
	{'/', TRUE, dowhatis},
	{'&', TRUE, dowhatdoes},
	{'?', TRUE, dohelp},
	{M('?'), TRUE, doextlist},
#ifdef SHELL
	{'!', TRUE, dosh},
#endif
	{'.', TRUE, donull, "waiting"},
	{' ', TRUE, donull, "waiting"},
	{',', FALSE, dopickup},
	{':', TRUE, dolook},
	{';', TRUE, doquickwhatis},
	{'^', TRUE, doidtrap},
	{'\\', TRUE, dodiscovered},		/* Robert Viduya */
	{'`', TRUE, doclassdisco},
	{'@', TRUE, dotogglepickup},
	{M('2'), FALSE, dotwoweapon},
	{WEAPON_SYM,  TRUE, doprwep},
	{ARMOR_SYM,  TRUE, doprarm},
	{RING_SYM,  TRUE, doprring},
	{AMULET_SYM, TRUE, dopramulet},
	{TOOL_SYM, TRUE, doprtool},
	{'*', TRUE, doprinuse},	/* inventory of all equipment in use */
	{GOLD_SYM, TRUE, doprgold},
	{SPBOOK_SYM, TRUE, dovspell},			/* Mike Stephenson */
	{'#', TRUE, doextcmd},
	{'_', TRUE, dotravel},
	{0,0,0,0}
};

struct ext_func_tab extcmdlist[] = {
	{"adjust", "adjust inventory letters", doorganize, TRUE},
	{"annotate", "name current level", donamelevel, TRUE},
	{"chat", "talk to someone", dotalk, TRUE},	/* converse? */
	{"conduct", "list voluntary challenges you have maintained",
						doconduct, TRUE},
	{"dip", "dip an object into something", dodip, FALSE},
	{"enhance", "advance or check weapon and spell skills",
						enhance_weapon_skill, TRUE},
	{"exploremode", "enter explore mode", enter_explore_mode, TRUE},
	{"force", "force a lock", doforce, FALSE},
	{"invoke", "invoke an object's powers", doinvoke, TRUE},
	{"jump", "jump to a location", dojump, FALSE},
	{"loot", "loot a box on the floor", doloot, FALSE},
	{"monster", "use a monster's special ability", domonability, TRUE},
	{"name", "name a monster or an object", docallcmd, TRUE},
	{"offer", "offer a sacrifice to the gods", dosacrifice, FALSE},
	{"overview", "show an overview of the dungeon", dooverview, TRUE},
	{"pray", "pray to the gods for help", dopray, TRUE},
	{"quit", "exit without saving current game", done2, TRUE},
	{"ride", "ride (or stop riding) a monster", doride, FALSE},
	{"rub", "rub a lamp or a stone", dorub, FALSE},
	{"sit", "sit down", dosit, FALSE},
	{"terrain", "show map without obstructions", doterrain, TRUE},
	{"tip", "empty a container", dotip, FALSE},
	{"turn", "turn undead", doturn, TRUE},
	{"twoweapon", "toggle two-weapon combat", dotwoweapon, FALSE},
	{"untrap", "untrap something", dountrap, FALSE},
	{"version", "list compile time options for this version of NetHack",
		doextversion, TRUE},
	{"wipe", "wipe off your face", dowipe, FALSE},
	{"?", "get this list of extended commands", doextlist, TRUE},
	/*
	 * There must be a blank entry here for every entry in the table
	 * below.
	 */
	{(char *)0, (char *)0, donull, TRUE},	/* levelchange */
	{(char *)0, (char *)0, donull, TRUE},	/* lightsources */
#ifdef DEBUG_MIGRATING_MONS
	{(char *)0, (char *)0, donull, TRUE},	/* migratemons */
#endif
	{(char *)0, (char *)0, donull, TRUE},	/* monpolycontrol */
	{(char *)0, (char *)0, donull, TRUE},	/* panic */
	{(char *)0, (char *)0, donull, TRUE},	/* polyself */
#ifdef PORT_DEBUG
	{(char *)0, (char *)0, donull, TRUE},	/* portdebug */
#endif
	{(char *)0, (char *)0, donull, TRUE},	/* seenv */
	{(char *)0, (char *)0, donull, TRUE},	/* stats */
	{(char *)0, (char *)0, donull, TRUE},	/* timeout */
	{(char *)0, (char *)0, donull, TRUE},	/* vanquished */
	{(char *)0, (char *)0, donull, TRUE},	/* vision */
	{(char *)0, (char *)0, donull, TRUE},	/* wizsmell */
#ifdef DEBUG
	{(char *)0, (char *)0, donull, TRUE},	/* wizdebug_traveldisplay */
	{(char *)0, (char *)0, donull, TRUE},	/* wizdebug_bury */
#endif
	{(char *)0, (char *)0, donull, TRUE},	/* wizrumorcheck */
	{(char *)0, (char *)0, donull, TRUE},	/* wmode */
	{(char *)0, (char *)0, donull, TRUE}	/* sentinel */
};

/* there must be a placeholder in the table above for every entry here */
static const struct ext_func_tab debug_extcmdlist[] = {
	{"levelchange", "change experience level", wiz_level_change, TRUE},
	{"lightsources", "show mobile light sources", wiz_light_sources, TRUE},
#ifdef DEBUG_MIGRATING_MONS
	{"migratemons", "migrate n random monsters", wiz_migrate_mons, TRUE},
#endif
	{"monpolycontrol", "control monster polymorphs", wiz_mon_polycontrol, TRUE},
	{"panic", "test panic routine (fatal to game)", wiz_panic, TRUE},
	{"polyself", "polymorph self", wiz_polyself, TRUE},
#ifdef PORT_DEBUG
	{"portdebug", "wizard port debug command", wiz_port_debug, TRUE},
#endif
	{"seenv", "show seen vectors", wiz_show_seenv, TRUE},
	{"stats", "show memory statistics", wiz_show_stats, TRUE},
	{"timeout", "look at timeout queue", wiz_timeout_queue, TRUE},
	{"vanquished", "list vanquished monsters", dovanquished, TRUE},
	{"vision", "show vision array", wiz_show_vision, TRUE},
	{"wizsmell", "smell monster", wiz_smell, TRUE},
#ifdef DEBUG
	{"wizdebug_traveldisplay", "wizard debug: toggle travel display", wiz_debug_cmd_traveldisplay, TRUE},
	{"wizdebug_bury", "wizard debug: bury objs under and around you", wiz_debug_cmd_bury, TRUE},
#endif
	{"wizrumorcheck", "verify rumor boundaries", wiz_rumor_check, TRUE},
	{"wmode", "show wall modes", wiz_show_wmodes, TRUE},
	{(char *)0, (char *)0, donull, TRUE}
};

/*
 * Insert debug commands into the extended command list.  This function
 * assumes that the last entry will be the help entry.
 *
 * You must add entries in ext_func_tab every time you add one to the
 * debug_extcmdlist().
 */
void
add_debug_extended_commands()
{
	int i, j, k, n;

	/* count the # of help entries */
	for (n = 0; extcmdlist[n].ef_txt[0] != '?'; n++)
	    ;

	for (i = 0; debug_extcmdlist[i].ef_txt; i++) {
	    /* need enough room for "?" entry plus terminator */
	    if (n + 2 >= SIZE(extcmdlist))
	panic("Too many debugging commands!");
	    for (j = 0; j < n; j++)
		if (strcmp(debug_extcmdlist[i].ef_txt, extcmdlist[j].ef_txt) < 0) break;

	    /* insert i'th debug entry into extcmdlist[j], pushing down  */
	    for (k = n; k >= j; --k)
		extcmdlist[k+1] = extcmdlist[k];
	    extcmdlist[j] = debug_extcmdlist[i];
	    n++;	/* now an extra entry */
	}
}

STATIC_OVL char
cmd_from_func(fn)
int NDECL((*fn));
{
	int i;
	for (i = 0; i < SIZE(cmdlist); ++i)
		if (cmdlist[i].f_funct == fn)
			return cmdlist[i].f_char;
	return 0;
}

static const char template[] = "%-18s %4ld  %6ld";
static const char count_str[] = "                   count  bytes";
static const char separator[] = "------------------ -----  ------";

STATIC_OVL int
size_obj(otmp)
struct obj *otmp;
{
	int sz = (int)sizeof (struct obj);

	if (otmp->oextra) {
		sz += (int)sizeof (struct oextra);
		if (ONAME(otmp))  sz += (int)strlen(ONAME(otmp)) + 1;
		if (OMONST(otmp)) sz += (int)sizeof (struct monst);
		if (OMID(otmp))   sz += (int)sizeof (unsigned);
		if (OLONG(otmp))  sz += (int)sizeof (long);
		if (OMAILCMD(otmp))  sz += (int)strlen(OMAILCMD(otmp)) + 1;
	}
	return sz;
}


STATIC_OVL void
count_obj(chain, total_count, total_size, top, recurse)
	struct obj *chain;
	long *total_count;
	long *total_size;
	boolean top;
	boolean recurse;
{
	long count, size;
	struct obj *obj;

	for (count = size = 0, obj = chain; obj; obj = obj->nobj) {
	    if (top) {
		count++;
		size += size_obj(obj);
	    }
	    if (recurse && obj->cobj)
		count_obj(obj->cobj, total_count, total_size, TRUE, TRUE);
	}
	*total_count += count;
	*total_size += size;
}

STATIC_OVL void
obj_chain(win, src, chain, total_count, total_size)
	winid win;
	const char *src;
	struct obj *chain;
	long *total_count;
	long *total_size;
{
	char buf[BUFSZ];
	long count = 0, size = 0;

	count_obj(chain, &count, &size, TRUE, FALSE);
	*total_count += count;
	*total_size += size;
	Sprintf(buf, template, src, count, size);
	putstr(win, 0, buf);
}

STATIC_OVL void
mon_invent_chain(win, src, chain, total_count, total_size)
	winid win;
	const char *src;
	struct monst *chain;
	long *total_count;
	long *total_size;
{
	char buf[BUFSZ];
	long count = 0, size = 0;
	struct monst *mon;

	for (mon = chain; mon; mon = mon->nmon)
	    count_obj(mon->minvent, &count, &size, TRUE, FALSE);
	*total_count += count;
	*total_size += size;
	Sprintf(buf, template, src, count, size);
	putstr(win, 0, buf);
}

STATIC_OVL void
contained(win, src, total_count, total_size)
	winid win;
	const char *src;
	long *total_count;
	long *total_size;
{
	char buf[BUFSZ];
	long count = 0, size = 0;
	struct monst *mon;

	count_obj(invent, &count, &size, FALSE, TRUE);
	count_obj(fobj, &count, &size, FALSE, TRUE);
	count_obj(level.buriedobjlist, &count, &size, FALSE, TRUE);
	count_obj(migrating_objs, &count, &size, FALSE, TRUE);
	/* DEADMONSTER check not required in this loop since they have no inventory */
	for (mon = fmon; mon; mon = mon->nmon)
	    count_obj(mon->minvent, &count, &size, FALSE, TRUE);
	for (mon = migrating_mons; mon; mon = mon->nmon)
	    count_obj(mon->minvent, &count, &size, FALSE, TRUE);

	*total_count += count; *total_size += size;

	Sprintf(buf, template, src, count, size);
	putstr(win, 0, buf);
}

STATIC_OVL int
size_monst(mtmp)
struct monst *mtmp;
{
	int sz = (int)sizeof (struct monst);

	if (mtmp->mextra) {
		sz += (int)sizeof (struct mextra);
		if (MNAME(mtmp)) sz += (int)strlen(MNAME(mtmp)) + 1;
		if (EGD(mtmp)) sz += (int)sizeof (struct egd);
		if (EPRI(mtmp)) sz += (int)sizeof (struct epri);
		if (ESHK(mtmp)) sz += (int)sizeof (struct eshk);
		if (EMIN(mtmp)) sz += (int)sizeof (struct emin);
		if (EDOG(mtmp)) sz += (int)sizeof (struct edog);
		/* mextra->mcorpsenm doesn't point to more memory */
	}
	return sz;
}

STATIC_OVL void
mon_chain(win, src, chain, total_count, total_size)
	winid win;
	const char *src;
	struct monst *chain;
	long *total_count;
	long *total_size;
{
	char buf[BUFSZ];
	long count, size;
	struct monst *mon;

	for (count = size = 0, mon = chain; mon; mon = mon->nmon) {
	    count++;
	    size += size_monst(mon);
	}
	*total_count += count;
	*total_size += size;
	Sprintf(buf, template, src, count, size);
	putstr(win, 0, buf);
}

/*
 * Display memory usage of all monsters and objects on the level.
 */
static int
wiz_show_stats()
{
	char buf[BUFSZ];
	winid win;
	long total_obj_size = 0, total_obj_count = 0;
	long total_mon_size = 0, total_mon_count = 0;

	win = create_nhwindow(NHW_TEXT);
	putstr(win, 0, "Current memory statistics:");
	putstr(win, 0, "");
	Sprintf(buf, "Objects, size %d", (int) sizeof(struct obj));
	putstr(win, 0, buf);
	putstr(win, 0, "");
	putstr(win, 0, count_str);

	obj_chain(win, "invent", invent, &total_obj_count, &total_obj_size);
	obj_chain(win, "fobj", fobj, &total_obj_count, &total_obj_size);
	obj_chain(win, "buried", level.buriedobjlist,
				&total_obj_count, &total_obj_size);
	obj_chain(win, "migrating obj", migrating_objs,
				&total_obj_count, &total_obj_size);
	mon_invent_chain(win, "minvent", fmon,
				&total_obj_count,&total_obj_size);
	mon_invent_chain(win, "migrating minvent", migrating_mons,
				&total_obj_count, &total_obj_size);

	contained(win, "contained",
				&total_obj_count, &total_obj_size);

	putstr(win, 0, separator);
	Sprintf(buf, template, "Total", total_obj_count, total_obj_size);
	putstr(win, 0, buf);

	putstr(win, 0, "");
	putstr(win, 0, "");
	Sprintf(buf, "Monsters, size %d", (int) sizeof(struct monst));
	putstr(win, 0, buf);
	putstr(win, 0, "");

	mon_chain(win, "fmon", fmon,
				&total_mon_count, &total_mon_size);
	mon_chain(win, "migrating", migrating_mons,
				&total_mon_count, &total_mon_size);

	putstr(win, 0, separator);
	Sprintf(buf, template, "Total", total_mon_count, total_mon_size);
	putstr(win, 0, buf);

#if defined(__BORLANDC__) && !defined(_WIN32)
	show_borlandc_stats(win);
#endif

	display_nhwindow(win, FALSE);
	destroy_nhwindow(win);
	return 0;
}

void
sanity_check()
{
	obj_sanity_check();
	timer_sanity_check();
}

#ifdef DEBUG_MIGRATING_MONS
static int
wiz_migrate_mons()
{
	int mcount = 0;
	char inbuf[BUFSZ];
	struct permonst *ptr;
	struct monst *mtmp;
	d_level tolevel;

	getlin("How many random monsters to migrate? [0]", inbuf);
	if (*inbuf == '\033') return 0;
	mcount = atoi(inbuf);
	if (mcount < 0 || mcount > (COLNO * ROWNO) || Is_botlevel(&u.uz))
		return 0;
	while (mcount > 0) {
		if (Is_stronghold(&u.uz))
		    assign_level(&tolevel, &valley_level);
		else
		    get_level(&tolevel, depth(&u.uz) + 1);
		ptr = rndmonst();
		mtmp = makemon(ptr, 0, 0, NO_MM_FLAGS);
		if (mtmp) migrate_to_level(mtmp, ledger_no(&tolevel),
				MIGR_RANDOM, (coord *)0);
		mcount--;
	}
	return 0;
}
#endif

#define unctrl(c)	((c) <= C('z') ? (0x60 | (c)) : (c))
#define unmeta(c)	(0x7f & (c))

/* called at startup and after number_pad is twiddled */
void
reset_commands(initial)
boolean initial;
{
    static const char
	sdir[] = "hykulnjb><", sdir_swap_yz[] = "hzkulnjb><",
	ndir[] = "47896321><", ndir_phone_layout[] = "41236987><";
    static const int ylist[] = { 'y', 'Y', C('y'), M('y'), M('Y'), M(C('y')) };
    const struct func_tab *cmdtmp;
    boolean flagtemp;
    int c, i, updated = 0;

    if (initial) {
	updated = 1;
	for (i = 0; i < SIZE(cmdlist); i++) {
	    c = cmdlist[i].f_char & 0xff;
	    Cmd.commands[c] = &cmdlist[i];
	}
	Cmd.num_pad = FALSE;
	Cmd.pcHack_compat = Cmd.phone_layout = Cmd.swap_yz = FALSE;
    } else {
	/* basic num_pad */
	flagtemp = iflags.num_pad;
	if (flagtemp != Cmd.num_pad) {
	    Cmd.num_pad = flagtemp;
	    ++updated;
	}
	/* swap_yz mode (only applicable for !num_pad) */
	flagtemp = (iflags.num_pad_mode & 1) ? !Cmd.num_pad : FALSE;
	if (flagtemp != Cmd.swap_yz) {
	    Cmd.swap_yz = flagtemp;
	    ++updated;
	    /* Cmd.swap_yz has been toggled;
	       perform the swap (or reverse previous one) */
	    for (i = 0; i < SIZE(ylist); i++) {
		c = ylist[i] & 0xff;
		cmdtmp = Cmd.commands[c];		/* tmp = [y] */
		Cmd.commands[c] = Cmd.commands[c + 1];	/* [y] = [z] */
		Cmd.commands[c + 1] = cmdtmp;		/* [z] = tmp */
	    }
	}
	/* MSDOS compatibility mode (only applicable for num_pad) */
	flagtemp = (iflags.num_pad_mode & 1) ? Cmd.num_pad : FALSE;
	if (flagtemp != Cmd.pcHack_compat) {
	    Cmd.pcHack_compat = flagtemp;
	    ++updated;
	    /* pcHack_compat has been toggled */
	    c = M('5') & 0xff;
	    cmdtmp = Cmd.commands['5'];
	    Cmd.commands['5'] = Cmd.commands[c];
	    Cmd.commands[c] = cmdtmp;
	    c = M('0') & 0xff;
	    Cmd.commands[c] = Cmd.pcHack_compat ? Cmd.commands['I'] : 0;
	}
	/* phone keypad layout (only applicable for num_pad) */
	flagtemp = (iflags.num_pad_mode & 2) ? Cmd.num_pad : FALSE;
	if (flagtemp != Cmd.phone_layout) {
	    Cmd.phone_layout = flagtemp;
	    ++updated;
	    /* phone_layout has been toggled */
	    for (i = 0; i < 3; i++) {
		c = '1' + i;		/* 1,2,3 <-> 7,8,9 */
		cmdtmp = Cmd.commands[c];		/* tmp = [1] */
		Cmd.commands[c] = Cmd.commands[c + 6];	/* [1] = [7] */
		Cmd.commands[c + 6] = cmdtmp;		/* [7] = tmp */
		c = (M('1') & 0xff) + i;    /* M-1,M-2,M-3 <-> M-7,M-8,M-9 */
		cmdtmp = Cmd.commands[c];		/* tmp = [M-1] */
		Cmd.commands[c] = Cmd.commands[c + 6];	/* [M-1] = [M-7] */
		Cmd.commands[c + 6] = cmdtmp;		/* [M-7] = tmp */
	    }
	}
    } /*?initial*/

    if (updated) Cmd.serialno++;
    Cmd.dirchars = !Cmd.num_pad ? (!Cmd.swap_yz ? sdir : sdir_swap_yz) :
			(!Cmd.phone_layout ? ndir : ndir_phone_layout);
    Cmd.alphadirchars = !Cmd.num_pad ? Cmd.dirchars : sdir;

    Cmd.move_W  = Cmd.dirchars[0];
    Cmd.move_NW = Cmd.dirchars[1];
    Cmd.move_N  = Cmd.dirchars[2];
    Cmd.move_NE = Cmd.dirchars[3];
    Cmd.move_E  = Cmd.dirchars[4];
    Cmd.move_SE = Cmd.dirchars[5];
    Cmd.move_S  = Cmd.dirchars[6];
    Cmd.move_SW = Cmd.dirchars[7];
}

STATIC_OVL boolean
accept_menu_prefix(cmd_func)
int NDECL((*cmd_func));
{
    if (cmd_func == dopickup ||
	    cmd_func == doextcmd || cmd_func == doextlist)
	return TRUE;
    return FALSE;
}

void
rhack(cmd)
register char *cmd;
{
	boolean do_walk, do_rush, prefix_seen, bad_command,
		firsttime = (cmd == 0);

	iflags.menu_requested = FALSE;
#ifdef SAFERHANGUP
	if (program_state.done_hup) end_of_input();
#endif
	if (firsttime) {
		context.nopick = 0;
		cmd = parse();
	}
	if (*cmd == '\033') {
		context.move = FALSE;
		return;
	}
	if (*cmd == DOAGAIN && !in_doagain && saveq[0]) {
		in_doagain = TRUE;
		stail = 0;
		rhack((char *)0);	/* read and execute command */
		in_doagain = FALSE;
		return;
	}
	/* Special case of *cmd == ' ' handled better below */
	if(!*cmd || *cmd == (char)0377)
	{
		nhbell();
		context.move = FALSE;
		return;		/* probably we just had an interrupt */
	}

	/* handle most movement commands */
	do_walk = do_rush = prefix_seen = FALSE;
	context.travel = context.travel1 = 0;
	switch (*cmd) {
	 case 'g':  if (movecmd(cmd[1])) {
			context.run = 2;
			do_rush = TRUE;
		    } else
			prefix_seen = TRUE;
		    break;
	 case '5':  if (!Cmd.num_pad) break;	/* else FALLTHRU */
	 case 'G':  if (movecmd(lowc(cmd[1]))) {
			context.run = 3;
			do_rush = TRUE;
		    } else
			prefix_seen = TRUE;
		    break;
	 case '-':  if (!Cmd.num_pad) break;	/* else FALLTHRU */
	/* Effects of movement commands and invisible monsters:
	 * m: always move onto space (even if 'I' remembered)
	 * F: always attack space (even if 'I' not remembered)
	 * normal movement: attack if 'I', move otherwise
	 */
	 case 'F':  if (movecmd(cmd[1])) {
			context.forcefight = 1;
			do_walk = TRUE;
		    } else
			prefix_seen = TRUE;
		    break;
	 case 'm':  if (movecmd(cmd[1]) || u.dz) {
			context.run = 0;
			context.nopick = 1;
			if (!u.dz) do_walk = TRUE;
			else cmd[0] = cmd[1];	/* "m<" or "m>" */
		    } else
			prefix_seen = TRUE;
		    break;
	 case 'M':  if (movecmd(lowc(cmd[1]))) {
			context.run = 1;
			context.nopick = 1;
			do_rush = TRUE;
		    } else
			prefix_seen = TRUE;
		    break;
	 case '0':  if (!Cmd.num_pad) break;
		    (void)ddoinv(); /* a convenience borrowed from the PC */
		    context.move = FALSE;
		    multi = 0;
		    return;
	 case CMD_CLICKLOOK:
		    if (iflags.clicklook) {
		    	context.move = FALSE;
			do_look(2, &clicklook_cc);
		    }
		    return;
	 case CMD_TRAVEL:
		    if (flags.travelcmd) {
			    context.travel = 1;
			    context.travel1 = 1;
			    context.run = 8;
			    context.nopick = 1;
			    do_rush = TRUE;
			    break;
		    }
		    /*FALLTHRU*/
	 default:   if (movecmd(*cmd)) {	/* ordinary movement */
			context.run = 0;	/* only matters here if it was 8 */
			do_walk = TRUE;
		    } else if (movecmd(Cmd.num_pad ?
				       unmeta(*cmd) : lowc(*cmd))) {
			context.run = 1;
			do_rush = TRUE;
		    } else if (movecmd(unctrl(*cmd))) {
			context.run = 3;
			do_rush = TRUE;
		    }
		    break;
	}

	/* some special prefix handling */
	/* overload 'm' prefix to mean "request a menu" */
	if (prefix_seen && cmd[0] == 'm') {
	    /* (for func_tab cast, see below) */
	    const struct func_tab *ft = Cmd.commands[cmd[1] & 0xff];
	    int NDECL((*func)) = ft ? ((struct func_tab *)ft)->f_funct : 0;

	    if (func && accept_menu_prefix(func)) {
		iflags.menu_requested = TRUE;
		++cmd;
	    }
	}

	if ((do_walk || do_rush) && !context.travel && !dxdy_moveok()) {
	    /* trying to move diagonally as a grid bug;
	       this used to be treated by movecmd() as not being
	       a movement attempt, but that didn't provide for any
	       feedback and led to strangeness if the key pressed
	       ('u' in particular) was overloaded for num_pad use */
	    You_cant("get there from here...");
	    context.run = 0;
	    context.nopick = context.forcefight = FALSE;
	    context.move = context.mv = FALSE;
	    multi = 0;
	    return;
	}

	if (do_walk) {
	    if (multi) context.mv = TRUE;
	    domove();
	    context.forcefight = 0;
	    return;
	} else if (do_rush) {
	    if (firsttime) {
		if (!multi) multi = max(COLNO,ROWNO);
		u.last_str_turn = 0;
	    }
	    context.mv = TRUE;
	    domove();
	    return;
	} else if (prefix_seen && cmd[1] == '\033') {	/* <prefix><escape> */
	    /* don't report "unknown command" for change of heart... */
	    bad_command = FALSE;
	} else if (*cmd == ' ' && !flags.rest_on_space) {
	    bad_command = TRUE;		/* skip cmdlist[] loop */

	/* handle all other commands */
	} else {
	    register const struct func_tab *tlist;
	    int res, NDECL((*func));

#if 0
	    for (tlist = cmdlist; tlist->f_char; tlist++) {
		if ((*cmd & 0xff) != (tlist->f_char & 0xff)) continue;
#else
	    if ((tlist = Cmd.commands[*cmd & 0xff]) != 0) {
#endif

		if (u.uburied && !tlist->can_if_buried) {
		    You_cant("do that while you are buried!");
		    res = 0;
		} else {
		    /* we discard 'const' because some compilers seem to have
		       trouble with the pointer passed to set_occupation() */
		    func = ((struct func_tab *)tlist)->f_funct;
		    if (tlist->f_text && !occupation && multi)
			set_occupation(func, tlist->f_text, multi);
		    res = (*func)();		/* perform the command */
		}
		if (!res) {
		    context.move = FALSE;
		    multi = 0;
		}
		return;
	    }
	    /* if we reach here, cmd wasn't found in cmdlist[] */
	    bad_command = TRUE;
	}

	if (bad_command) {
	    char expcmd[10];
	    register char c, *cp = expcmd;

	    while ((c = *cmd++) != '\0' &&
		    (int)(cp - expcmd) < (int)(sizeof expcmd - 3)) {
		if (c >= 040 && c < 0177) {
		    *cp++ = c;
		} else if (c & 0200) {
		    *cp++ = 'M';
		    *cp++ = '-';
		    *cp++ = c & ~0200;
		} else {
		    *cp++ = '^';
		    *cp++ = c ^ 0100;
		}
	    }
	    *cp = '\0';
	    if (!prefix_seen || !iflags.cmdassist ||
		!help_dir(0, "Invalid direction key!"))
		Norep("Unknown command '%s'.", expcmd);
	}
	/* didn't move */
	context.move = FALSE;
	multi = 0;
	return;
}

int
xytod(x, y)	/* convert an x,y pair into a direction code */
schar x, y;
{
	register int dd;

	for(dd = 0; dd < 8; dd++)
	    if(x == xdir[dd] && y == ydir[dd]) return dd;

	return -1;
}

void
dtoxy(cc,dd)	/* convert a direction code into an x,y pair */
coord *cc;
register int dd;
{
	cc->x = xdir[dd];
	cc->y = ydir[dd];
	return;
}

int
movecmd(sym)	/* also sets u.dz, but returns false for <> */
char sym;
{
	register const char *dp = index(Cmd.dirchars, sym);

	u.dz = 0;
	if (!dp) return 0;
	u.dx = xdir[dp - Cmd.dirchars];
	u.dy = ydir[dp - Cmd.dirchars];
	u.dz = zdir[dp - Cmd.dirchars];
#if 0	/* now handled elsewhere */
	if (u.dx && u.dy && NODIAG(u.umonnum)) {
		u.dx = u.dy = 0;
		return 0;
	}
#endif
	return !u.dz;
}

/* grid bug handling which used to be in movecmd() */
int
dxdy_moveok()
{
	if (u.dx && u.dy && NODIAG(u.umonnum)) u.dx = u.dy = 0;
	return u.dx || u.dy;
}

/* decide whether a character (user input keystroke) requests screen repaint */
boolean
redraw_cmd(c)
char c;
{
    return (c == C('r') || (Cmd.num_pad && c == C('l')));
}

/*
 * uses getdir() but unlike getdir() it specifically
 * produces coordinates using the direction from getdir()
 * and verifies that those coordinates are ok.
 *
 * If the call to getdir() returns 0, Never_mind is displayed.
 * If the resulting coordinates are not okay, emsg is displayed.
 *
 * Returns non-zero if coordinates in cc are valid.
 */
int get_adjacent_loc(prompt,emsg,x,y,cc)
const char *prompt, *emsg;
xchar x,y;
coord *cc;
{
	xchar new_x, new_y;
	if (!getdir(prompt)) {
		pline1(Never_mind);
		return 0;
	}
	new_x = x + u.dx;
	new_y = y + u.dy;
	if (cc && isok(new_x,new_y)) {
		cc->x = new_x;
		cc->y = new_y;
	} else {
		if (emsg) pline1(emsg);
		return 0;
	}
	return 1;
}

int
getdir(s)
const char *s;
{
	char dirsym;
	int is_mov;

 retry:
	if (in_doagain || *readchar_queue)
	    dirsym = readchar();
	else
	    dirsym = yn_function((s && *s != '^') ? s : "In what direction?",
					(char *)0, '\0');
	/* remove the prompt string so caller won't have to */
	clear_nhwindow(WIN_MESSAGE);

	if (redraw_cmd(dirsym)) {		/* ^R */
	    docrt();		/* redraw */
	    goto retry;
	}
	savech(dirsym);

	if (dirsym == '.' || dirsym == 's') {
	    u.dx = u.dy = u.dz = 0;
	} else if (!(is_mov = movecmd(dirsym)) && !u.dz) {
	    boolean did_help = FALSE, help_requested;

	    if (!index(quitchars, dirsym)) {
		help_requested = (dirsym == '?');
		if (help_requested || iflags.cmdassist) {
		    did_help = help_dir((s && *s == '^') ? dirsym : 0,
					help_requested ? (const char *)0 :
					    "Invalid direction key!");
		    if (help_requested) goto retry;
		}
		if (!did_help) pline("What a strange direction!");
	    }
	    return 0;
	} else if (is_mov && !dxdy_moveok()) {
	    You_cant("orient yourself that direction.");
	    return 0;
	}
	if (!u.dz && (Stunned || (Confusion && !rn2(5)))) confdir();
	return 1;
}

STATIC_OVL boolean
help_dir(sym, msg)
char sym;
const char *msg;
{
	char ctrl;
	winid win;
	static const char wiz_only_list[] = "EFGIOVW";
	char buf[BUFSZ], buf2[BUFSZ], *explain;

	win = create_nhwindow(NHW_TEXT);
	if (!win) return FALSE;
	if (msg) {
		Sprintf(buf, "cmdassist: %s", msg);
		putstr(win, 0, buf);
		putstr(win, 0, "");
	}
	if (letter(sym)) { 
	    sym = highc(sym);
	    ctrl = (sym - 'A') + 1;
	    if ((explain = dowhatdoes_core(ctrl, buf2))
		&& (!index(wiz_only_list, sym) || wizard)) {
		Sprintf(buf, "Are you trying to use ^%c%s?", sym,
			index(wiz_only_list, sym) ? "" :
			" as specified in the Guidebook");
		putstr(win, 0, buf);
		putstr(win, 0, "");
		putstr(win, 0, explain);
		putstr(win, 0, "");
		putstr(win, 0, "To use that command, you press");
		Sprintf(buf,
			"the <Ctrl> key, and the <%c> key at the same time.", sym);
		putstr(win, 0, buf);
		putstr(win, 0, "");
	    }
	}
	if (NODIAG(u.umonnum)) {
	    putstr(win, 0, "Valid direction keys in your current form are:");
	    Sprintf(buf,   "             %c   ", Cmd.move_N);
	    putstr(win, 0, buf);
	    putstr(win, 0, "             |   ");
	    Sprintf(buf,   "          %c- . -%c", Cmd.move_W, Cmd.move_E);
	    putstr(win, 0, buf);
	    putstr(win, 0, "             |   ");
	    Sprintf(buf,   "             %c   ", Cmd.move_S);
	    putstr(win, 0, buf);
	} else {
	    putstr(win, 0, "Valid direction keys are:");
	    Sprintf(buf,   "          %c  %c  %c",
		    Cmd.move_NW, Cmd.move_N, Cmd.move_NE);
	    putstr(win, 0, buf);
	    putstr(win, 0, "           \\ | / ");
	    Sprintf(buf,   "          %c- . -%c", Cmd.move_W, Cmd.move_E);
	    putstr(win, 0, buf);
	    putstr(win, 0, "           / | \\ ");
	    Sprintf(buf,   "          %c  %c  %c",
		    Cmd.move_SW, Cmd.move_S, Cmd.move_SE);
	    putstr(win, 0, buf);
	};
	putstr(win, 0, "");
	putstr(win, 0, "          <  up");
	putstr(win, 0, "          >  down");
	putstr(win, 0, "          .  direct at yourself");
	if (msg) {
	    /* non-null msg means that this wasn't an explicit user request */
	    putstr(win, 0, "");
	    putstr(win, 0,
		   "(Suppress this message with !cmdassist in config file.)");
	}
	display_nhwindow(win, FALSE);
	destroy_nhwindow(win);
	return TRUE;
}

void
confdir()
{
	register int x = NODIAG(u.umonnum) ? 2*rn2(4) : rn2(8);

	u.dx = xdir[x];
	u.dy = ydir[x];
	return;
}

const char *
directionname(dir)
int dir;
{
	static NEARDATA const char * const dirnames[] = {
		"west", "northwest", "north", "northeast",
		"east", "southeast", "south", "southwest",
		"down", "up",
	};

	if (dir < 0 || dir >= SIZE(dirnames)) return "invalid";
	return dirnames[dir];
}

int
isok(x,y)
register int x, y;
{
	/* x corresponds to curx, so x==1 is the first column. Ach. %% */
	return x >= 1 && x <= COLNO-1 && y >= 0 && y <= ROWNO-1;
}

static NEARDATA int last_multi;

/*
 * convert a MAP window position into a movecmd
 */
const char *
click_to_cmd(x, y, mod)
    int x, y, mod;
{
    int dir;
    static char cmd[4];
    cmd[1]=0;

    if (iflags.clicklook && mod == CLICK_2) {
	clicklook_cc.x = x;
	clicklook_cc.y = y;
	cmd[0] = CMD_CLICKLOOK;
	return cmd;
    }

    x -= u.ux;
    y -= u.uy;

    if (flags.travelcmd) {
        if (abs(x) <= 1 && abs(y) <= 1 ) {
            x = sgn(x), y = sgn(y);
        } else {
            u.tx = u.ux+x;
            u.ty = u.uy+y;
            cmd[0] = CMD_TRAVEL;
            return cmd;
        }

        if(x == 0 && y == 0) {
            /* here */
            if(IS_FOUNTAIN(levl[u.ux][u.uy].typ) || IS_SINK(levl[u.ux][u.uy].typ)) {
                cmd[0]=mod == CLICK_1 ? 'q' : M('d');
                return cmd;
            } else if(IS_THRONE(levl[u.ux][u.uy].typ)) {
                cmd[0]=M('s');
                return cmd;
            } else if((u.ux == xupstair && u.uy == yupstair)
                      || (u.ux == sstairs.sx && u.uy == sstairs.sy && sstairs.up)
                      || (u.ux == xupladder && u.uy == yupladder)) {
                return "<";
            } else if((u.ux == xdnstair && u.uy == ydnstair)
                      || (u.ux == sstairs.sx && u.uy == sstairs.sy && !sstairs.up)
                      || (u.ux == xdnladder && u.uy == ydnladder)) {
                return ">";
            } else if(OBJ_AT(u.ux, u.uy)) {
                cmd[0] = Is_container(level.objects[u.ux][u.uy]) ? M('l') : ',';
                return cmd;
            } else {
                return "."; /* just rest */
            }
        }

        /* directional commands */

        dir = xytod(x, y);

	if (!m_at(u.ux+x, u.uy+y) && !test_move(u.ux, u.uy, x, y, TEST_MOVE)) {
	    cmd[1] = Cmd.dirchars[dir];
	    cmd[2] = '\0';
            if (IS_DOOR(levl[u.ux+x][u.uy+y].typ)) {
                /* slight assistance to the player: choose kick/open for them */
                if (levl[u.ux+x][u.uy+y].doormask & D_LOCKED) {
                    cmd[0] = C('d');
                    return cmd;
                }
                if (levl[u.ux+x][u.uy+y].doormask & D_CLOSED) {
                    cmd[0] = 'o';
                    return cmd;
                }
            }
            if (levl[u.ux+x][u.uy+y].typ <= SCORR) {
                cmd[0] = 's';
                cmd[1] = 0;
                return cmd;
            }
        }
    } else {
        /* convert without using floating point, allowing sloppy clicking */
        if(x > 2*abs(y))
            x = 1, y = 0;
        else if(y > 2*abs(x))
            x = 0, y = 1;
        else if(x < -2*abs(y))
            x = -1, y = 0;
        else if(y < -2*abs(x))
            x = 0, y = -1;
        else
            x = sgn(x), y = sgn(y);

        if(x == 0 && y == 0)	/* map click on player to "rest" command */
            return ".";

        dir = xytod(x, y);
    }

    /* move, attack, etc. */
    cmd[1] = 0;
    if(mod == CLICK_1) {
	cmd[0] = Cmd.dirchars[dir];
    } else {
	cmd[0] = (Cmd.num_pad ? M(Cmd.dirchars[dir]) :
		(Cmd.dirchars[dir] - 'a' + 'A')); /* run command */
    }

    return cmd;
}

STATIC_OVL char *
parse()
{
#ifdef LINT	/* static char in_line[COLNO]; */
	char in_line[COLNO];
#else
	static char in_line[COLNO];
#endif
	register int foo;
	boolean prezero = FALSE;

	multi = 0;
	context.move = 1;
	flush_screen(1); /* Flush screen buffer. Put the cursor on the hero. */

#ifdef ALTMETA
	alt_esc = iflags.altmeta;		/* readchar() hack */
#endif
	if (!Cmd.num_pad || (foo = readchar()) == 'n')
	    for (;;) {
		foo = readchar();
		if (foo >= '0' && foo <= '9') {
		    multi = 10 * multi + foo - '0';
		    if (multi < 0 || multi >= LARGEST_INT) multi = LARGEST_INT;
		    if (multi > 9) {
			clear_nhwindow(WIN_MESSAGE);
			Sprintf(in_line, "Count: %d", multi);
			pline1(in_line);
			mark_synch();
		    }
		    last_multi = multi;
		    if (!multi && foo == '0') prezero = TRUE;
		} else break;	/* not a digit */
	    }
#ifdef ALTMETA
	alt_esc = FALSE;			/* readchar() reset */
#endif

	if (foo == '\033') {   /* esc cancels count (TH) */
	    clear_nhwindow(WIN_MESSAGE);
	    multi = last_multi = 0;
	} else if (foo == DOAGAIN || in_doagain) {
	    multi = last_multi;
	} else {
	    last_multi = multi;
	    savech(0);	/* reset input queue */
	    savech((char)foo);
	}

	if (multi) {
	    multi--;
	    save_cm = in_line;
	} else {
	    save_cm = (char *)0;
	}
	/* in 3.4.3 this was in rhack(), where it was too late to handle M-5 */
	if (Cmd.pcHack_compat) {
	    /* This handles very old inconsistent DOS/Windows behaviour
	       in a different way: earlier, the keyboard handler mapped
	       these, which caused counts to be strange when entered
	       from the number pad. Now do not map them until here. */
	    switch (foo) {
	    case '5':	 foo = 'g'; break;
	    case M('5'): foo = 'G'; break;
	    case M('0'): foo = 'I'; break;
	    default:	 break; /* as is */
	    }
	}

	in_line[0] = foo;
	in_line[1] = '\0';
	if (foo == 'g' || foo == 'G' || foo == 'm' || foo == 'M' ||
	    foo == 'F' || (Cmd.num_pad && (foo == '5' || foo == '-'))) {
	    foo = readchar();
	    savech((char)foo);
	    in_line[1] = foo;
	    in_line[2] = 0;
	}
	clear_nhwindow(WIN_MESSAGE);
	if (prezero) in_line[0] = '\033';
	return(in_line);
}

#ifdef HANGUPHANDLING
/* some very old systems, or descendents of such systems, expect signal
   handlers to have return type `int', but they don't actually inspect
   the return value so we should be safe using `void' unconditionally */
/*ARGUSED*/
void
hangup(sig_unused) /* called as signal() handler, so sent at least one arg */
int sig_unused UNUSED;
{
	if (program_state.exiting) program_state.in_moveloop = 0;
	nhwindows_hangup();
# ifdef SAFERHANGUP
	/* When using SAFERHANGUP, the done_hup flag it tested in rhack
	   and a couple of other places; actual hangup handling occurs then.
	   This is 'safer' because it disallows certain cheats and also
	   protects against losing objects in the process of being thrown,
	   but also potentially riskier because the disconnected program
	   must continue running longer before attempting a hangup save. */
	program_state.done_hup++;
	/* defer hangup iff game appears to be in progress */
	if (program_state.in_moveloop && program_state.something_worth_saving)
	    return;
# endif /* SAFERHANGUP */
	end_of_input();
}

void
end_of_input()
{
# ifdef NOSAVEONHANGUP
#  ifdef INSURANCE
	if (flags.ins_chkpt && program_state.something_worth_saving)
	    program_statue.preserve_locks = 1;	/* keep files for recovery */
#  endif
	program_state.something_worth_saving = 0;	/* don't save */
# endif

# ifndef SAFERHANGUP
	if (!program_state.done_hup++)
# endif
	    if (program_state.something_worth_saving) (void) dosave0();
	if (iflags.window_inited) exit_nhwindows((char *)0);
	clearlocks();
	terminate(EXIT_SUCCESS);
	/*NOTREACHED*/	/* not necessarily true for vms... */
	return;
}
#endif /* HANGUPHANDLING */

char
readchar()
{
	register int sym;
	int x = u.ux, y = u.uy, mod = 0;

	if ( *readchar_queue )
	    sym = *readchar_queue++;
	else
	    sym = in_doagain ? pgetchar() : nh_poskey(&x, &y, &mod);

#ifdef NR_OF_EOFS
	if (sym == EOF) {
	    register int cnt = NR_OF_EOFS;
	  /*
	   * Some SYSV systems seem to return EOFs for various reasons
	   * (?like when one hits break or for interrupted systemcalls?),
	   * and we must see several before we quit.
	   */
	    do {
		clearerr(stdin);	/* omit if clearerr is undefined */
		sym = pgetchar();
	    } while (--cnt && sym == EOF);
	}
#endif /* NR_OF_EOFS */

	if (sym == EOF) {
#ifdef HANGUPHANDLING
	    hangup(0); /* call end_of_input() or set program_state.done_hup */
#endif
	    sym = '\033';
#ifdef ALTMETA
	} else if (sym == '\033' && alt_esc) {
	    /* iflags.altmeta: treat two character ``ESC c'' as single `M-c' */
	    sym = *readchar_queue ? *readchar_queue++ : pgetchar();
	    if (sym == EOF || sym == 0)
		sym = '\033';
	    else if (sym != '\033')
		sym |= 0200;		/* force 8th bit on */
#endif /*ALTMETA*/
	} else if (sym == 0) {
	    /* click event */
	    readchar_queue = click_to_cmd(x, y, mod);
	    sym = *readchar_queue++;
	}
	return((char) sym);
}

STATIC_PTR int
dotravel(VOID_ARGS)
{
	/* Keyboard travel command */
	static char cmd[2];
	coord cc;

	if (!flags.travelcmd) return 0;
	cmd[1]=0;
	cc.x = iflags.travelcc.x;
	cc.y = iflags.travelcc.y;
	if (cc.x == -1 && cc.y == -1) {
	    /* No cached destination, start attempt from current position */
	    cc.x = u.ux;
	    cc.y = u.uy;
	}
	pline("Where do you want to travel to?");
	if (getpos(&cc, TRUE, "the desired destination") < 0) {
		/* user pressed ESC */
		return 0;
	}
	iflags.travelcc.x = u.tx = cc.x;
	iflags.travelcc.y = u.ty = cc.y;
	cmd[0] = CMD_TRAVEL;
	readchar_queue = cmd;
	return 0;
}

#ifdef PORT_DEBUG
extern void NDECL(win32con_debug_keystrokes);
extern void NDECL(win32con_handler_info);

int
wiz_port_debug()
{
	int n, k;
	winid win;
	anything any;
	int item = 'a';
	int num_menu_selections;
	struct menu_selection_struct {
		char *menutext;
		void NDECL((*fn));
	} menu_selections[] = {
#ifdef WIN32
		{"test win32 keystrokes (tty only)", win32con_debug_keystrokes},
		{"show keystroke handler information (tty only)", win32con_handler_info},
#endif
		{(char *)0, (void NDECL((*)))0}		/* array terminator */
	};

	num_menu_selections = SIZE(menu_selections) - 1;
	if (num_menu_selections > 0) {
		menu_item *pick_list;
		win = create_nhwindow(NHW_MENU);
		start_menu(win);
		for (k=0; k < num_menu_selections; ++k) {
			any.a_int = k+1;
			add_menu(win, NO_GLYPH, &any, item++, 0, ATR_NONE,
				menu_selections[k].menutext, MENU_UNSELECTED);
		}
		end_menu(win, "Which port debugging feature?");
		n = select_menu(win, PICK_ONE, &pick_list);
		destroy_nhwindow(win);
		if (n > 0) {
			n = pick_list[0].item.a_int - 1;
			free((genericptr_t) pick_list);
			/* execute the function */
			(*menu_selections[n].fn)();
		}
	} else
		pline("No port-specific debug capability defined.");
	return 0;
}
# endif /*PORT_DEBUG*/

/*
 *   Parameter validator for generic yes/no function to prevent
 *   the core from sending too long a prompt string to the
 *   window port causing a buffer overflow there.
 */
char
yn_function(query, resp, def)
const char *query, *resp;
char def;
{
	char qbuf[QBUFSZ];

	iflags.last_msg = PLNMSG_UNKNOWN; /* most recent pline is clobbered */

	/* maximum acceptable length is QBUFSZ-1 */
	if (strlen(query) < QBUFSZ)
		return (*windowprocs.win_yn_function)(query, resp, def);

	/* caller shouldn't have passed anything this long */
	paniclog("Query truncated: ", query);
	(void) strncpy(qbuf, query, QBUFSZ-1 - 3);
	Strcpy(&qbuf[QBUFSZ-1 - 3], "...");
	return (*windowprocs.win_yn_function)(qbuf, resp, def);
}

/* for paranoid_confirm:quit,die,attack prompting */
boolean
paranoid_query(be_paranoid, prompt)
boolean be_paranoid;
const char *prompt;
{
	boolean confirmed_ok;

	/* when paranoid, player must respond with "yes" rather than just 'y'
	   to give the go-ahead for this query; default is "no" unless the
	   ParanoidConfirm flag is set in which case there's no default */
	if (be_paranoid) {
	    char qbuf[QBUFSZ], ans[BUFSZ];
	    const char *promptprefix = "",
		*responsetype = ParanoidConfirm ? "(yes|no)" : "(yes) [no]";
	    int trylimit = 6; /* 1 normal, 5 more with "Yes or No:" prefix */

	    /* in addition to being paranoid about this particular
	       query, we might be even more paranoid about all paranoia
	       responses (ie, ParanoidConfirm is set) in which case we
	       require "no" to reject in addition to "yes" to confirm
	       (except we won't loop if respose is ESC; it means no) */
	    do {
		Sprintf(qbuf, "%s%s %s", promptprefix, prompt, responsetype);
		getlin(qbuf, ans);
		(void) mungspaces(ans);
		confirmed_ok = !strcmpi(ans, "yes");
		if (confirmed_ok || *ans == '\033') break;
		promptprefix = "\"Yes\" or \"No\": ";
	    } while (ParanoidConfirm && strcmpi(ans, "no") && --trylimit);
	} else
	    confirmed_ok = (yn(prompt) == 'y');

	return confirmed_ok;
}

int
dosuspend_core(){
#ifdef SUSPEND
		/* Does current window system support suspend? */
	if( (*windowprocs.win_can_suspend)()){
			/* NB: SYSCF SHELLERS handled in port code. */
		dosuspend();
	} else
#endif
		Norep("Suspend command not available.");
	return 0;
}

/*cmd.c*/<|MERGE_RESOLUTION|>--- conflicted
+++ resolved
@@ -1,8 +1,4 @@
-<<<<<<< HEAD
-/* NetHack 3.5	cmd.c	$NHDT-Date: 1429675557 2015/04/22 04:05:57 $  $NHDT-Branch: win32-x64-working $:$NHDT-Revision: 1.187 $ */
-=======
 /* NetHack 3.5	cmd.c	$NHDT-Date: 1430534601 2015/05/02 02:43:21 $  $NHDT-Branch: master $:$NHDT-Revision: 1.186 $ */
->>>>>>> 04bea102
 /* NetHack 3.5	cmd.c	$Date: 2013/03/16 01:44:28 $  $Revision: 1.162 $ */
 /* Copyright (c) Stichting Mathematisch Centrum, Amsterdam, 1985. */
 /* NetHack may be freely redistributed.  See license for details. */
