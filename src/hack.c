/* NetHack 3.6	hack.c	$NHDT-Date: 1549157812 2019/02/03 01:36:52 $  $NHDT-Branch: NetHack-3.6.2-beta01 $:$NHDT-Revision: 1.206 $ */
/* Copyright (c) Stichting Mathematisch Centrum, Amsterdam, 1985. */
/*-Copyright (c) Derek S. Ray, 2015. */
/* NetHack may be freely redistributed.  See license for details. */

#include "hack.h"

/* #define DEBUG */ /* uncomment for debugging */

STATIC_DCL void NDECL(maybe_wail);
STATIC_DCL int NDECL(moverock);
STATIC_DCL int FDECL(still_chewing, (XCHAR_P, XCHAR_P));
STATIC_DCL void NDECL(dosinkfall);
STATIC_DCL boolean FDECL(findtravelpath, (int));
STATIC_DCL boolean FDECL(trapmove, (int, int, struct trap *));
STATIC_DCL struct monst *FDECL(monstinroom, (struct permonst *, int));
STATIC_DCL boolean FDECL(doorless_door, (int, int));
STATIC_DCL void FDECL(move_update, (BOOLEAN_P));
STATIC_DCL void FDECL(maybe_smudge_engr, (int, int, int, int));
STATIC_DCL void NDECL(domove_core);

#define IS_SHOP(x) (g.rooms[x].rtype >= SHOPBASE)

/* mode values for findtravelpath() */
#define TRAVP_TRAVEL 0
#define TRAVP_GUESS  1
#define TRAVP_VALID  2

anything *
uint_to_any(ui)
unsigned ui;
{
    g.tmp_anything = cg.zeroany;
    g.tmp_anything.a_uint = ui;
    return &g.tmp_anything;
}

anything *
long_to_any(lng)
long lng;
{
    g.tmp_anything = cg.zeroany;
    g.tmp_anything.a_long = lng;
    return &g.tmp_anything;
}

anything *
monst_to_any(mtmp)
struct monst *mtmp;
{
    g.tmp_anything = cg.zeroany;
    g.tmp_anything.a_monst = mtmp;
    return &g.tmp_anything;
}

anything *
obj_to_any(obj)
struct obj *obj;
{
    g.tmp_anything = cg.zeroany;
    g.tmp_anything.a_obj = obj;
    return &g.tmp_anything;
}

boolean
revive_nasty(x, y, msg)
int x, y;
const char *msg;
{
    register struct obj *otmp, *otmp2;
    struct monst *mtmp;
    coord cc;
    boolean revived = FALSE;

    for (otmp = g.level.objects[x][y]; otmp; otmp = otmp2) {
        otmp2 = otmp->nexthere;
        if (otmp->otyp == CORPSE
            && (is_rider(&mons[otmp->corpsenm])
                || otmp->corpsenm == PM_WIZARD_OF_YENDOR)) {
            /* move any living monster already at that location */
            if ((mtmp = m_at(x, y)) && enexto(&cc, x, y, mtmp->data))
                rloc_to(mtmp, cc.x, cc.y);
            if (msg)
                Norep("%s", msg);
            revived = revive_corpse(otmp);
        }
    }

    /* this location might not be safe, if not, move revived monster */
    if (revived) {
        mtmp = m_at(x, y);
        if (mtmp && !goodpos(x, y, mtmp, 0)
            && enexto(&cc, x, y, mtmp->data)) {
            rloc_to(mtmp, cc.x, cc.y);
        }
        /* else impossible? */
    }

    return revived;
}

STATIC_OVL int
moverock()
{
    register xchar rx, ry, sx, sy;
    register struct obj *otmp;
    register struct trap *ttmp;
    register struct monst *mtmp;

    sx = u.ux + u.dx, sy = u.uy + u.dy; /* boulder starting position */
    while ((otmp = sobj_at(BOULDER, sx, sy)) != 0) {
        /* make sure that this boulder is visible as the top object */
        if (otmp != g.level.objects[sx][sy])
            movobj(otmp, sx, sy);

        rx = u.ux + 2 * u.dx; /* boulder destination position */
        ry = u.uy + 2 * u.dy;
        nomul(0);
        if (Levitation || Is_airlevel(&u.uz)) {
            if (Blind)
                feel_location(sx, sy);
            You("don't have enough leverage to push %s.", the(xname(otmp)));
            /* Give them a chance to climb over it? */
            return -1;
        }
        if (verysmall(g.youmonst.data) && !u.usteed) {
            if (Blind)
                feel_location(sx, sy);
            pline("You're too small to push that %s.", xname(otmp));
            goto cannot_push;
        }
        if (isok(rx, ry) && !IS_ROCK(levl[rx][ry].typ)
            && levl[rx][ry].typ != IRONBARS
            && (!IS_DOOR(levl[rx][ry].typ) || !(u.dx && u.dy)
                || doorless_door(rx, ry)) && !sobj_at(BOULDER, rx, ry)) {
            ttmp = t_at(rx, ry);
            mtmp = m_at(rx, ry);

            /* KMH -- Sokoban doesn't let you push boulders diagonally */
            if (Sokoban && u.dx && u.dy) {
                if (Blind)
                    feel_location(sx, sy);
                pline("%s won't roll diagonally on this %s.",
                      The(xname(otmp)), surface(sx, sy));
                goto cannot_push;
            }

            if (revive_nasty(rx, ry, "You sense movement on the other side."))
                return -1;

            if (mtmp && !noncorporeal(mtmp->data)
                && (!mtmp->mtrapped
                    || !(ttmp && is_pit(ttmp->ttyp)))) {
                if (Blind)
                    feel_location(sx, sy);
                if (canspotmon(mtmp)) {
                    pline("There's %s on the other side.", a_monnam(mtmp));
                } else {
                    You_hear("a monster behind %s.", the(xname(otmp)));
                    map_invisible(rx, ry);
                }
                if (flags.verbose)
                    pline("Perhaps that's why %s cannot move it.",
                          u.usteed ? y_monnam(u.usteed) : "you");
                goto cannot_push;
            }

            if (ttmp) {
                /* if a trap operates on the boulder, don't attempt
                   to move any others at this location; return -1
                   if another boulder is in hero's way, or 0 if he
                   should advance to the vacated boulder position */
                switch (ttmp->ttyp) {
                case LANDMINE:
                    if (rn2(10)) {
                        obj_extract_self(otmp);
                        place_object(otmp, rx, ry);
                        newsym(sx, sy);
                        pline("KAABLAMM!!!  %s %s land mine.",
                              Tobjnam(otmp, "trigger"),
                              ttmp->madeby_u ? "your" : "a");
                        blow_up_landmine(ttmp);
                        /* if the boulder remains, it should fill the pit */
                        fill_pit(u.ux, u.uy);
                        if (cansee(rx, ry))
                            newsym(rx, ry);
                        return sobj_at(BOULDER, sx, sy) ? -1 : 0;
                    }
                    break;
                case SPIKED_PIT:
                case PIT:
                    obj_extract_self(otmp);
                    /* vision kludge to get messages right;
                       the pit will temporarily be seen even
                       if this is one among multiple boulders */
                    if (!Blind)
                        g.viz_array[ry][rx] |= IN_SIGHT;
                    if (!flooreffects(otmp, rx, ry, "fall")) {
                        place_object(otmp, rx, ry);
                    }
                    if (mtmp && !Blind)
                        newsym(rx, ry);
                    return sobj_at(BOULDER, sx, sy) ? -1 : 0;
                case HOLE:
                case TRAPDOOR:
                    if (Blind)
                        pline("Kerplunk!  You no longer feel %s.",
                              the(xname(otmp)));
                    else
                        pline("%s%s and %s a %s in the %s!",
                              Tobjnam(otmp, (ttmp->ttyp == TRAPDOOR)
                                                ? "trigger"
                                                : "fall"),
                              (ttmp->ttyp == TRAPDOOR) ? "" : " into",
                              otense(otmp, "plug"),
                              (ttmp->ttyp == TRAPDOOR) ? "trap door" : "hole",
                              surface(rx, ry));
                    deltrap(ttmp);
                    delobj(otmp);
                    bury_objs(rx, ry);
                    levl[rx][ry].wall_info &= ~W_NONDIGGABLE;
                    levl[rx][ry].candig = 1;
                    if (cansee(rx, ry))
                        newsym(rx, ry);
                    return sobj_at(BOULDER, sx, sy) ? -1 : 0;
                case LEVEL_TELEP:
                case TELEP_TRAP: {
                    int newlev = 0; /* lint suppression */
                    d_level dest;

                    if (ttmp->ttyp == LEVEL_TELEP) {
                        newlev = random_teleport_level();
                        if (newlev == depth(&u.uz) || In_endgame(&u.uz))
                            /* trap didn't work; skip "disappears" message */
                            goto dopush;
                    }
                    if (u.usteed)
                        pline("%s pushes %s and suddenly it disappears!",
                              upstart(y_monnam(u.usteed)), the(xname(otmp)));
                    else
                        You("push %s and suddenly it disappears!",
                            the(xname(otmp)));
                    if (ttmp->ttyp == TELEP_TRAP) {
                        (void) rloco(otmp);
                    } else {
                        obj_extract_self(otmp);
                        add_to_migration(otmp);
                        get_level(&dest, newlev);
                        otmp->ox = dest.dnum;
                        otmp->oy = dest.dlevel;
                        otmp->owornmask = (long) MIGR_RANDOM;
                    }
                    seetrap(ttmp);
                    return sobj_at(BOULDER, sx, sy) ? -1 : 0;
                }
                default:
                    break; /* boulder not affected by this trap */
                }
            }

            if (closed_door(rx, ry))
                goto nopushmsg;
            if (boulder_hits_pool(otmp, rx, ry, TRUE))
                continue;
            /*
             * Re-link at top of fobj chain so that pile order is preserved
             * when level is restored.
             */
            if (otmp != fobj) {
                remove_object(otmp);
                place_object(otmp, otmp->ox, otmp->oy);
            }

            {
#ifdef LINT /* static long lastmovetime; */
                long lastmovetime;
                lastmovetime = 0;
#else
                /* note: reset to zero after save/restore cycle */
                static NEARDATA long lastmovetime;
#endif
 dopush:
                if (!u.usteed) {
                    if (g.moves > lastmovetime + 2 || g.moves < lastmovetime)
                        pline("With %s effort you move %s.",
                              throws_rocks(g.youmonst.data) ? "little"
                                                          : "great",
                              the(xname(otmp)));
                    exercise(A_STR, TRUE);
                } else
                    pline("%s moves %s.", upstart(y_monnam(u.usteed)),
                          the(xname(otmp)));
                lastmovetime = g.moves;
            }

            /* Move the boulder *after* the message. */
            if (glyph_is_invisible(levl[rx][ry].glyph))
                unmap_object(rx, ry);
            movobj(otmp, rx, ry); /* does newsym(rx,ry) */
            if (Blind) {
                feel_location(rx, ry);
                feel_location(sx, sy);
            } else {
                newsym(sx, sy);
            }
        } else {
 nopushmsg:
            if (u.usteed)
                pline("%s tries to move %s, but cannot.",
                      upstart(y_monnam(u.usteed)), the(xname(otmp)));
            else
                You("try to move %s, but in vain.", the(xname(otmp)));
            if (Blind)
                feel_location(sx, sy);
 cannot_push:
            if (throws_rocks(g.youmonst.data)) {
                boolean
                    canpickup = (!Sokoban
                                 /* similar exception as in can_lift():
                                    when poly'd into a giant, you can
                                    pick up a boulder if you have a free
                                    slot or into the overflow ('#') slot
                                    unless already carrying at least one */
                              && (inv_cnt(FALSE) < 52 || !carrying(BOULDER))),
                    willpickup = (canpickup && autopick_testobj(otmp, TRUE));

                if (u.usteed && P_SKILL(P_RIDING) < P_BASIC) {
                    You("aren't skilled enough to %s %s from %s.",
                        willpickup ? "pick up" : "push aside",
                        the(xname(otmp)), y_monnam(u.usteed));
                } else {
                    /*
                     * willpickup:  you easily pick it up
                     * canpickup:   you could easily pick it up
                     * otherwise:   you easily push it aside
                     */
                    pline("However, you %seasily %s.",
                          (willpickup || !canpickup) ? "" : "could ",
                          (willpickup || canpickup) ? "pick it up"
                                                    : "push it aside");
                    sokoban_guilt();
                    break;
                }
                break;
            }

            if (!u.usteed
                && (((!g.invent || inv_weight() <= -850)
                     && (!u.dx || !u.dy || (IS_ROCK(levl[u.ux][sy].typ)
                                            && IS_ROCK(levl[sx][u.uy].typ))))
                    || verysmall(g.youmonst.data))) {
                pline(
                   "However, you can squeeze yourself into a small opening.");
                sokoban_guilt();
                break;
            } else
                return -1;
        }
    }
    return 0;
}

/*
 *  still_chewing()
 *
 *  Chew on a wall, door, or boulder.  [What about statues?]
 *  Returns TRUE if still eating, FALSE when done.
 */
STATIC_OVL int
still_chewing(x, y)
xchar x, y;
{
    struct rm *lev = &levl[x][y];
    struct obj *boulder = sobj_at(BOULDER, x, y);
    const char *digtxt = (char *) 0, *dmgtxt = (char *) 0;

    if (g.context.digging.down) /* not continuing previous dig (w/ pick-axe) */
        (void) memset((genericptr_t) &g.context.digging, 0,
                      sizeof (struct dig_info));

    if (!boulder
        && ((IS_ROCK(lev->typ) && !may_dig(x, y))
            /* may_dig() checks W_NONDIGGABLE but doesn't handle iron bars */
            || (lev->typ == IRONBARS && (lev->wall_info & W_NONDIGGABLE)))) {
        You("hurt your teeth on the %s.",
            (lev->typ == IRONBARS)
                ? "bars"
                : IS_TREE(lev->typ)
                    ? "tree"
                    : "hard stone");
        nomul(0);
        return 1;
    } else if (g.context.digging.pos.x != x || g.context.digging.pos.y != y
               || !on_level(&g.context.digging.level, &u.uz)) {
        g.context.digging.down = FALSE;
        g.context.digging.chew = TRUE;
        g.context.digging.warned = FALSE;
        g.context.digging.pos.x = x;
        g.context.digging.pos.y = y;
        assign_level(&g.context.digging.level, &u.uz);
        /* solid rock takes more work & time to dig through */
        g.context.digging.effort =
            (IS_ROCK(lev->typ) && !IS_TREE(lev->typ) ? 30 : 60) + u.udaminc;
        You("start chewing %s %s.",
            (boulder || IS_TREE(lev->typ) || lev->typ == IRONBARS)
                ? "on a"
                : "a hole in the",
            boulder
                ? "boulder"
                : IS_TREE(lev->typ)
                    ? "tree"
                    : IS_ROCK(lev->typ)
                        ? "rock"
                        : (lev->typ == IRONBARS)
                            ? "bar"
                            : "door");
        watch_dig((struct monst *) 0, x, y, FALSE);
        return 1;
    } else if ((g.context.digging.effort += (30 + u.udaminc)) <= 100) {
        if (flags.verbose)
            You("%s chewing on the %s.",
                g.context.digging.chew ? "continue" : "begin",
                boulder
                    ? "boulder"
                    : IS_TREE(lev->typ)
                        ? "tree"
                        : IS_ROCK(lev->typ)
                            ? "rock"
                            : (lev->typ == IRONBARS)
                                ? "bars"
                                : "door");
        g.context.digging.chew = TRUE;
        watch_dig((struct monst *) 0, x, y, FALSE);
        return 1;
    }

    /* Okay, you've chewed through something */
    u.uconduct.food++;
    u.uhunger += rnd(20);

    if (boulder) {
        delobj(boulder);         /* boulder goes bye-bye */
        You("eat the boulder."); /* yum */

        /*
         *  The location could still block because of
         *      1. More than one boulder
         *      2. Boulder stuck in a wall/stone/door.
         *
         *  [perhaps use does_block() below (from vision.c)]
         */
        if (IS_ROCK(lev->typ) || closed_door(x, y)
            || sobj_at(BOULDER, x, y)) {
            block_point(x, y); /* delobj will unblock the point */
            /* reset dig state */
            (void) memset((genericptr_t) &g.context.digging, 0,
                          sizeof (struct dig_info));
            return 1;
        }

    } else if (IS_WALL(lev->typ)) {
        if (*in_rooms(x, y, SHOPBASE)) {
            add_damage(x, y, SHOP_WALL_DMG);
            dmgtxt = "damage";
        }
        digtxt = "chew a hole in the wall.";
        if (g.level.flags.is_maze_lev) {
            lev->typ = ROOM;
        } else if (g.level.flags.is_cavernous_lev && !in_town(x, y)) {
            lev->typ = CORR;
        } else {
            lev->typ = DOOR;
            lev->doormask = D_NODOOR;
        }
    } else if (IS_TREE(lev->typ)) {
        digtxt = "chew through the tree.";
        lev->typ = ROOM;
    } else if (lev->typ == IRONBARS) {
        digtxt = "eat through the bars.";
        dissolve_bars(x, y);
    } else if (lev->typ == SDOOR) {
        if (lev->doormask & D_TRAPPED) {
            lev->doormask = D_NODOOR;
            b_trapped("secret door", 0);
        } else {
            digtxt = "chew through the secret door.";
            lev->doormask = D_BROKEN;
        }
        lev->typ = DOOR;

    } else if (IS_DOOR(lev->typ)) {
        if (*in_rooms(x, y, SHOPBASE)) {
            add_damage(x, y, SHOP_DOOR_COST);
            dmgtxt = "break";
        }
        if (lev->doormask & D_TRAPPED) {
            lev->doormask = D_NODOOR;
            b_trapped("door", 0);
        } else {
            digtxt = "chew through the door.";
            lev->doormask = D_BROKEN;
        }

    } else { /* STONE or SCORR */
        digtxt = "chew a passage through the rock.";
        lev->typ = CORR;
    }

    unblock_point(x, y); /* vision */
    newsym(x, y);
    if (digtxt)
        You1(digtxt); /* after newsym */
    if (dmgtxt)
        pay_for_damage(dmgtxt, FALSE);
    (void) memset((genericptr_t) &g.context.digging, 0,
                  sizeof (struct dig_info));
    return 0;
}

void
movobj(obj, ox, oy)
register struct obj *obj;
register xchar ox, oy;
{
    /* optimize by leaving on the fobj chain? */
    remove_object(obj);
    newsym(obj->ox, obj->oy);
    place_object(obj, ox, oy);
    newsym(ox, oy);
}

static NEARDATA const char fell_on_sink[] = "fell onto a sink";

STATIC_OVL void
dosinkfall()
{
    register struct obj *obj;
    int dmg;
    boolean lev_boots = (uarmf && uarmf->otyp == LEVITATION_BOOTS),
            innate_lev = ((HLevitation & (FROMOUTSIDE | FROMFORM)) != 0L),
            /* to handle being chained to buried iron ball, trying to
               levitate but being blocked, then moving onto adjacent sink;
               no need to worry about being blocked by terrain because we
               couldn't be over a sink at the same time */
            blockd_lev = (BLevitation == I_SPECIAL),
            ufall = (!innate_lev && !blockd_lev
                     && !(HFlying || EFlying)); /* BFlying */

    if (!ufall) {
        You((innate_lev || blockd_lev) ? "wobble unsteadily for a moment."
                                       : "gain control of your flight.");
    } else {
        long save_ELev = ELevitation, save_HLev = HLevitation;

        /* fake removal of levitation in advance so that final
           disclosure will be right in case this turns out to
           be fatal; fortunately the fact that rings and boots
           are really still worn has no effect on bones data */
        ELevitation = HLevitation = 0L;
        You("crash to the floor!");
        dmg = rn1(8, 25 - (int) ACURR(A_CON));
        losehp(Maybe_Half_Phys(dmg), fell_on_sink, NO_KILLER_PREFIX);
        exercise(A_DEX, FALSE);
        selftouch("Falling, you");
        for (obj = g.level.objects[u.ux][u.uy]; obj; obj = obj->nexthere)
            if (obj->oclass == WEAPON_CLASS || is_weptool(obj)) {
                You("fell on %s.", doname(obj));
                losehp(Maybe_Half_Phys(rnd(3)), fell_on_sink,
                       NO_KILLER_PREFIX);
                exercise(A_CON, FALSE);
            }
        ELevitation = save_ELev;
        HLevitation = save_HLev;
    }

    /*
     * Interrupt multi-turn putting on/taking off of armor (in which
     * case we reached the sink due to being teleported while busy;
     * in 3.4.3, Boots_on()/Boots_off() [called via (*afternmv)() when
     * 'multi' reaches 0] triggered a crash if we were donning/doffing
     * levitation boots [because the Boots_off() below causes 'uarmf'
     * to be null by the time 'afternmv' gets called]).
     *
     * Interrupt donning/doffing if we fall onto the sink, or if the
     * code below is going to remove levitation boots even when we
     * haven't fallen (innate floating or flying becoming unblocked).
     */
    if (ufall || lev_boots) {
        (void) stop_donning(lev_boots ? uarmf : (struct obj *) 0);
        /* recalculate in case uarmf just got set to null */
        lev_boots = (uarmf && uarmf->otyp == LEVITATION_BOOTS);
    }

    /* remove worn levitation items */
    ELevitation &= ~W_ARTI;
    HLevitation &= ~(I_SPECIAL | TIMEOUT);
    HLevitation++;
    if (uleft && uleft->otyp == RIN_LEVITATION) {
        obj = uleft;
        Ring_off(obj);
        off_msg(obj);
    }
    if (uright && uright->otyp == RIN_LEVITATION) {
        obj = uright;
        Ring_off(obj);
        off_msg(obj);
    }
    if (lev_boots) {
        obj = uarmf;
        (void) Boots_off();
        off_msg(obj);
    }
    HLevitation--;
    /* probably moot; we're either still levitating or went
       through float_down(), but make sure BFlying is up to date */
    float_vs_flight();
}

/* intended to be called only on ROCKs or TREEs */
boolean
may_dig(x, y)
register xchar x, y;
{
    struct rm *lev = &levl[x][y];

    return (boolean) !((IS_STWALL(lev->typ) || IS_TREE(lev->typ))
                       && (lev->wall_info & W_NONDIGGABLE));
}

boolean
may_passwall(x, y)
register xchar x, y;
{
    return (boolean) !(IS_STWALL(levl[x][y].typ)
                       && (levl[x][y].wall_info & W_NONPASSWALL));
}

boolean
bad_rock(mdat, x, y)
struct permonst *mdat;
register xchar x, y;
{
    return (boolean) ((Sokoban && sobj_at(BOULDER, x, y))
                      || (IS_ROCK(levl[x][y].typ)
                          && (!tunnels(mdat) || needspick(mdat)
                              || !may_dig(x, y))
                          && !(passes_walls(mdat) && may_passwall(x, y))));
}

/* caller has already decided that it's a tight diagonal; check whether a
   monster--who might be the hero--can fit through, and if not then return
   the reason why:  1: can't fit, 2: possessions won't fit, 3: sokoban
   returns 0 if we can squeeze through */
int
cant_squeeze_thru(mon)
struct monst *mon;
{
    int amt;
    struct permonst *ptr = mon->data;

    /* too big? */
    if (bigmonst(ptr)
        && !(amorphous(ptr) || is_whirly(ptr) || noncorporeal(ptr)
             || slithy(ptr) || can_fog(mon)))
        return 1;

    /* lugging too much junk? */
    amt = (mon == &g.youmonst) ? inv_weight() + weight_cap()
                             : curr_mon_load(mon);
    if (amt > 600)
        return 2;

    /* Sokoban restriction applies to hero only */
    if (mon == &g.youmonst && Sokoban)
        return 3;

    /* can squeeze through */
    return 0;
}

boolean
invocation_pos(x, y)
xchar x, y;
{
    return (boolean) (Invocation_lev(&u.uz)
                      && x == g.inv_pos.x && y == g.inv_pos.y);
}

/* return TRUE if (dx,dy) is an OK place to move
 * mode is one of DO_MOVE, TEST_MOVE, TEST_TRAV, or TEST_TRAP
 */
boolean
test_move(ux, uy, dx, dy, mode)
int ux, uy, dx, dy;
int mode;
{
    int x = ux + dx;
    int y = uy + dy;
    register struct rm *tmpr = &levl[x][y];
    register struct rm *ust;

    g.context.door_opened = FALSE;
    /*
     *  Check for physical obstacles.  First, the place we are going.
     */
    if (IS_ROCK(tmpr->typ) || tmpr->typ == IRONBARS) {
        if (Blind && mode == DO_MOVE)
            feel_location(x, y);
        if (Passes_walls && may_passwall(x, y)) {
            ; /* do nothing */
        } else if (Underwater) {
            /* note: if water_friction() changes direction due to
               turbulence, new target destination will always be water,
               so we won't get here, hence don't need to worry about
               "there" being somewhere the player isn't sure of */
            if (mode == DO_MOVE)
                pline("There is an obstacle there.");
            return FALSE;
        } else if (tmpr->typ == IRONBARS) {
            if ((dmgtype(g.youmonst.data, AD_RUST)
                 || dmgtype(g.youmonst.data, AD_CORR)) && mode == DO_MOVE
                && still_chewing(x, y)) {
                return FALSE;
            }
            if (!(Passes_walls || passes_bars(g.youmonst.data))) {
                if (mode == DO_MOVE && iflags.mention_walls)
                    You("cannot pass through the bars.");
                return FALSE;
            }
        } else if (tunnels(g.youmonst.data) && !needspick(g.youmonst.data)) {
            /* Eat the rock. */
            if (mode == DO_MOVE && still_chewing(x, y))
                return FALSE;
        } else if (flags.autodig && !g.context.run && !g.context.nopick && uwep
                   && is_pick(uwep)) {
            /* MRKR: Automatic digging when wielding the appropriate tool */
            if (mode == DO_MOVE)
                (void) use_pick_axe2(uwep);
            return FALSE;
        } else {
            if (mode == DO_MOVE) {
                if (is_db_wall(x, y))
                    pline("That drawbridge is up!");
                /* sokoban restriction stays even after puzzle is solved */
                else if (Passes_walls && !may_passwall(x, y)
                         && In_sokoban(&u.uz))
                    pline_The("Sokoban walls resist your ability.");
                else if (iflags.mention_walls)
                    pline("It's %s.",
                          (IS_WALL(tmpr->typ) || tmpr->typ == SDOOR) ? "a wall"
                          : IS_TREE(tmpr->typ) ? "a tree"
                          : "solid stone");
            }
            return FALSE;
        }
    } else if (IS_DOOR(tmpr->typ)) {
        if (closed_door(x, y)) {
            if (Blind && mode == DO_MOVE)
                feel_location(x, y);
            if (Passes_walls) {
                ; /* do nothing */
            } else if (can_ooze(&g.youmonst)) {
                if (mode == DO_MOVE)
                    You("ooze under the door.");
            } else if (Underwater) {
                if (mode == DO_MOVE)
                    pline("There is an obstacle there.");
                return FALSE;
            } else if (tunnels(g.youmonst.data) && !needspick(g.youmonst.data)) {
                /* Eat the door. */
                if (mode == DO_MOVE && still_chewing(x, y))
                    return FALSE;
            } else {
                if (mode == DO_MOVE) {
                    if (amorphous(g.youmonst.data))
                        You(
   "try to ooze under the door, but can't squeeze your possessions through.");
                    if (flags.autoopen && !g.context.run && !Confusion
                        && !Stunned && !Fumbling) {
                        g.context.door_opened = g.context.move =
                            doopen_indir(x, y);
                    } else if (x == ux || y == uy) {
                        if (Blind || Stunned || ACURR(A_DEX) < 10
                            || Fumbling) {
                            if (u.usteed) {
                                You_cant("lead %s through that closed door.",
                                         y_monnam(u.usteed));
                            } else {
                                pline("Ouch!  You bump into a door.");
                                exercise(A_DEX, FALSE);
                            }
                        } else
                            pline("That door is closed.");
                    }
                } else if (mode == TEST_TRAV || mode == TEST_TRAP)
                    goto testdiag;
                return FALSE;
            }
        } else {
 testdiag:
            if (dx && dy && !Passes_walls
                && (!doorless_door(x, y) || block_door(x, y))) {
                /* Diagonal moves into a door are not allowed. */
                if (mode == DO_MOVE) {
                    if (Blind)
                        feel_location(x, y);
                    if (Underwater || iflags.mention_walls)
                        You_cant("move diagonally into an intact doorway.");
                }
                return FALSE;
            }
        }
    }
    if (dx && dy && bad_rock(g.youmonst.data, ux, y)
        && bad_rock(g.youmonst.data, x, uy)) {
        /* Move at a diagonal. */
        switch (cant_squeeze_thru(&g.youmonst)) {
        case 3:
            if (mode == DO_MOVE)
                You("cannot pass that way.");
            return FALSE;
        case 2:
            if (mode == DO_MOVE)
                You("are carrying too much to get through.");
            return FALSE;
        case 1:
            if (mode == DO_MOVE)
                Your("body is too large to fit through.");
            return FALSE;
        default:
            break; /* can squeeze through */
        }
    } else if (dx && dy && worm_cross(ux, uy, x, y)) {
        /* consecutive long worm segments are at <ux,y> and <x,uy> */
        if (mode == DO_MOVE)
            pline("%s is in your way.", Monnam(m_at(ux, y)));
        return FALSE;
    }
    /* Pick travel path that does not require crossing a trap.
     * Avoid water and lava using the usual running rules.
     * (but not u.ux/u.uy because findtravelpath walks toward u.ux/u.uy) */
    if (g.context.run == 8 && (mode != DO_MOVE)
        && (x != u.ux || y != u.uy)) {
        struct trap *t = t_at(x, y);

        if ((t && t->tseen)
            || (!Levitation && !Flying && !is_clinger(g.youmonst.data)
                && is_pool_or_lava(x, y) && levl[x][y].seenv))
            return (mode == TEST_TRAP);
    }

    if (mode == TEST_TRAP)
        return FALSE; /* do not move through traps */

    ust = &levl[ux][uy];

    /* Now see if other things block our way . . */
    if (dx && dy && !Passes_walls && IS_DOOR(ust->typ)
        && (!doorless_door(ux, uy) || block_entry(x, y))) {
        /* Can't move at a diagonal out of a doorway with door. */
        if (mode == DO_MOVE && iflags.mention_walls)
            You_cant("move diagonally out of an intact doorway.");
        return FALSE;
    }

    if (sobj_at(BOULDER, x, y) && (Sokoban || !Passes_walls)) {
        if (!(Blind || Hallucination) && (g.context.run >= 2)
            && mode != TEST_TRAV) {
            if (mode == DO_MOVE && iflags.mention_walls)
                pline("A boulder blocks your path.");
            return FALSE;
        }
        if (mode == DO_MOVE) {
            /* tunneling monsters will chew before pushing */
            if (tunnels(g.youmonst.data) && !needspick(g.youmonst.data)
                && !Sokoban) {
                if (still_chewing(x, y))
                    return FALSE;
            } else if (moverock() < 0)
                return FALSE;
        } else if (mode == TEST_TRAV) {
            struct obj *obj;

            /* never travel through boulders in Sokoban */
            if (Sokoban)
                return FALSE;

            /* don't pick two boulders in a row, unless there's a way thru */
            if (sobj_at(BOULDER, ux, uy) && !Sokoban) {
                if (!Passes_walls
                    && !(tunnels(g.youmonst.data) && !needspick(g.youmonst.data))
                    && !carrying(PICK_AXE) && !carrying(DWARVISH_MATTOCK)
                    && !((obj = carrying(WAN_DIGGING))
                         && !objects[obj->otyp].oc_name_known))
                    return FALSE;
            }
        }
        /* assume you'll be able to push it when you get there... */
    }

    /* OK, it is a legal place to move. */
    return TRUE;
}

/*
 * Find a path from the destination (u.tx,u.ty) back to (u.ux,u.uy).
 * A shortest path is returned.  If guess is TRUE, consider various
 * inaccessible locations as valid intermediate path points.
 * Returns TRUE if a path was found.
 */
STATIC_OVL boolean
findtravelpath(mode)
int mode;
{
    /* if travel to adjacent, reachable location, use normal movement rules */
    if ((mode == TRAVP_TRAVEL || mode == TRAVP_VALID) && g.context.travel1
        && distmin(u.ux, u.uy, u.tx, u.ty) == 1
        && !(u.ux != u.tx && u.uy != u.ty && NODIAG(u.umonnum))) {
        g.context.run = 0;
        if (test_move(u.ux, u.uy, u.tx - u.ux, u.ty - u.uy, TEST_MOVE)) {
            if (mode == TRAVP_TRAVEL) {
                u.dx = u.tx - u.ux;
                u.dy = u.ty - u.uy;
                nomul(0);
                iflags.travelcc.x = iflags.travelcc.y = 0;
            }
            return TRUE;
        }
        if (mode == TRAVP_TRAVEL)
            g.context.run = 8;
    }
    if (u.tx != u.ux || u.ty != u.uy) {
        xchar travel[COLNO][ROWNO];
        xchar travelstepx[2][COLNO * ROWNO];
        xchar travelstepy[2][COLNO * ROWNO];
        xchar tx, ty, ux, uy;
        int n = 1;      /* max offset in travelsteps */
        int set = 0;    /* two sets current and previous */
        int radius = 1; /* search radius */
        int i;

        /* If guessing, first find an "obvious" goal location.  The obvious
         * goal is the position the player knows of, or might figure out
         * (couldsee) that is closest to the target on a straight path.
         */
        if (mode == TRAVP_GUESS || mode == TRAVP_VALID) {
            tx = u.ux;
            ty = u.uy;
            ux = u.tx;
            uy = u.ty;
        } else {
            tx = u.tx;
            ty = u.ty;
            ux = u.ux;
            uy = u.uy;
        }

 noguess:
        (void) memset((genericptr_t) travel, 0, sizeof travel);
        travelstepx[0][0] = tx;
        travelstepy[0][0] = ty;

        while (n != 0) {
            int nn = 0;

            for (i = 0; i < n; i++) {
                int dir;
                int x = travelstepx[set][i];
                int y = travelstepy[set][i];
                static int ordered[] = { 0, 2, 4, 6, 1, 3, 5, 7 };
                /* no diagonal movement for grid bugs */
                int dirmax = NODIAG(u.umonnum) ? 4 : 8;
                boolean alreadyrepeated = FALSE;

                for (dir = 0; dir < dirmax; ++dir) {
                    int nx = x + xdir[ordered[dir]];
                    int ny = y + ydir[ordered[dir]];

                    /*
                     * When guessing and trying to travel as close as possible
                     * to an unreachable target space, don't include spaces
                     * that would never be picked as a guessed target in the
                     * travel matrix describing hero-reachable spaces.
                     * This stops travel from getting confused and moving
                     * the hero back and forth in certain degenerate
                     * configurations of sight-blocking obstacles, e.g.
                     *
                     *  T         1. Dig this out and carry enough to not be
                     *   ####       able to squeeze through diagonal gaps.
                     *   #--.---    Stand at @ and target travel at space T.
                     *    @.....
                     *    |.....
                     *
                     *  T         2. couldsee() marks spaces marked a and x
                     *   ####       as eligible guess spaces to move the hero
                     *   a--.---    towards.  Space a is closest to T, so it
                     *    @xxxxx    gets chosen.  Travel system moves @ right
                     *    |xxxxx    to travel to space a.
                     *
                     *  T         3. couldsee() marks spaces marked b, c and x
                     *   ####       as eligible guess spaces to move the hero
                     *   a--c---    towards.  Since findtravelpath() is called
                     *    b@xxxx    repeatedly during travel, it doesn't
                     *    |xxxxx    remember that it wanted to go to space a,
                     *              so in comparing spaces b and c, b is
                     *              chosen, since it seems like the closest
                     *              eligible space to T. Travel system moves @
                     *              left to go to space b.
                     *
                     *            4. Go to 2.
                     *
                     * By limiting the travel matrix here, space a in the
                     * example above is never included in it, preventing
                     * the cycle.
                     */
                    if (!isok(nx, ny)
                        || ((mode == TRAVP_GUESS) && !couldsee(nx, ny)))
                        continue;
                    if ((!Passes_walls && !can_ooze(&g.youmonst)
                         && closed_door(x, y)) || sobj_at(BOULDER, x, y)
                        || test_move(x, y, nx-x, ny-y, TEST_TRAP)) {
                        /* closed doors and boulders usually
                         * cause a delay, so prefer another path */
                        if (travel[x][y] > radius - 3) {
                            if (!alreadyrepeated) {
                                travelstepx[1 - set][nn] = x;
                                travelstepy[1 - set][nn] = y;
                                /* don't change travel matrix! */
                                nn++;
                                alreadyrepeated = TRUE;
                            }
                            continue;
                        }
                    }
                    if (test_move(x, y, nx - x, ny - y, TEST_TRAV)
                        && (levl[nx][ny].seenv
                            || (!Blind && couldsee(nx, ny)))) {
                        if (nx == ux && ny == uy) {
                            if (mode == TRAVP_TRAVEL || mode == TRAVP_VALID) {
                                u.dx = x - ux;
                                u.dy = y - uy;
                                if (mode == TRAVP_TRAVEL
                                    && x == u.tx && y == u.ty) {
                                    nomul(0);
                                    /* reset run so domove run checks work */
                                    g.context.run = 8;
                                    iflags.travelcc.x = iflags.travelcc.y = 0;
                                }
                                return TRUE;
                            }
                        } else if (!travel[nx][ny]) {
                            travelstepx[1 - set][nn] = nx;
                            travelstepy[1 - set][nn] = ny;
                            travel[nx][ny] = radius;
                            nn++;
                        }
                    }
                }
            }

#ifdef DEBUG
            if (iflags.trav_debug) {
                /* Use of warning glyph is arbitrary. It stands out. */
                tmp_at(DISP_ALL, warning_to_glyph(1));
                for (i = 0; i < nn; ++i) {
                    tmp_at(travelstepx[1 - set][i], travelstepy[1 - set][i]);
                }
                delay_output();
                if (flags.runmode == RUN_CRAWL) {
                    delay_output();
                    delay_output();
                }
                tmp_at(DISP_END, 0);
            }
#endif /* DEBUG */

            n = nn;
            set = 1 - set;
            radius++;
        }

        /* if guessing, find best location in travel matrix and go there */
        if (mode == TRAVP_GUESS) {
            int px = tx, py = ty; /* pick location */
            int dist, nxtdist, d2, nd2;

            dist = distmin(ux, uy, tx, ty);
            d2 = dist2(ux, uy, tx, ty);
            for (tx = 1; tx < COLNO; ++tx)
                for (ty = 0; ty < ROWNO; ++ty)
                    if (travel[tx][ty]) {
                        nxtdist = distmin(ux, uy, tx, ty);
                        if (nxtdist == dist && couldsee(tx, ty)) {
                            nd2 = dist2(ux, uy, tx, ty);
                            if (nd2 < d2) {
                                /* prefer non-zigzag path */
                                px = tx;
                                py = ty;
                                d2 = nd2;
                            }
                        } else if (nxtdist < dist && couldsee(tx, ty)) {
                            px = tx;
                            py = ty;
                            dist = nxtdist;
                            d2 = dist2(ux, uy, tx, ty);
                        }
                    }

            if (px == u.ux && py == u.uy) {
                /* no guesses, just go in the general direction */
                u.dx = sgn(u.tx - u.ux);
                u.dy = sgn(u.ty - u.uy);
                if (test_move(u.ux, u.uy, u.dx, u.dy, TEST_MOVE))
                    return TRUE;
                goto found;
            }
#ifdef DEBUG
            if (iflags.trav_debug) {
                /* Use of warning glyph is arbitrary. It stands out. */
                tmp_at(DISP_ALL, warning_to_glyph(2));
                tmp_at(px, py);
                delay_output();
                if (flags.runmode == RUN_CRAWL) {
                    delay_output();
                    delay_output();
                    delay_output();
                    delay_output();
                }
                tmp_at(DISP_END, 0);
            }
#endif /* DEBUG */
            tx = px;
            ty = py;
            ux = u.ux;
            uy = u.uy;
            set = 0;
            n = radius = 1;
            mode = TRAVP_TRAVEL;
            goto noguess;
        }
        return FALSE;
    }

 found:
    u.dx = 0;
    u.dy = 0;
    nomul(0);
    return FALSE;
}

boolean
is_valid_travelpt(x,y)
int x,y;
{
    int tx = u.tx;
    int ty = u.ty;
    boolean ret;
    int glyph = glyph_at(x,y);
    if (x == u.ux && y == u.uy)
        return TRUE;
    if (isok(x,y) && glyph_is_cmap(glyph) && S_stone == glyph_to_cmap(glyph)
        && !levl[x][y].seenv)
        return FALSE;
    u.tx = x;
    u.ty = y;
    ret = findtravelpath(TRAVP_VALID);
    u.tx = tx;
    u.ty = ty;
    return ret;
}

/* try to escape being stuck in a trapped state by walking out of it;
   return true iff moving should continue to intended destination
   (all failures and most successful escapes leave hero at original spot) */
STATIC_OVL boolean
trapmove(x, y, desttrap)
int x, y;              /* targetted destination, <u.ux+u.dx,u.uy+u.dy> */
struct trap *desttrap; /* nonnull if another trap at <x,y> */
{
    boolean anchored = FALSE;
    const char *predicament, *culprit;
    char *steedname = !u.usteed ? (char *) 0 : y_monnam(u.usteed);

    if (!u.utrap)
        return TRUE; /* sanity check */

    /*
     * Note: caller should call reset_utrap() when we set u.utrap to 0.
     */

    switch (u.utraptype) {
    case TT_BEARTRAP:
        if (flags.verbose) {
            predicament = "caught in a bear trap";
            if (u.usteed)
                Norep("%s is %s.", upstart(steedname), predicament);
            else
                Norep("You are %s.", predicament);
        }
        /* [why does diagonal movement give quickest escape?] */
        if ((u.dx && u.dy) || !rn2(5))
            u.utrap--;
        if (!u.utrap)
            goto wriggle_free;
        break;
    case TT_PIT:
        if (desttrap && desttrap->tseen
            && is_pit(desttrap->ttyp))
            return TRUE; /* move into adjacent pit */
        /* try to escape; position stays same regardless of success */
        climb_pit();
        break;
    case TT_WEB:
        if (uwep && uwep->oartifact == ART_STING) {
            /* escape trap but don't move and don't destroy it */
            u.utrap = 0; /* caller will call reset_utrap() */
            pline("Sting cuts through the web!");
            break;
        }
        if (--u.utrap) {
            if (flags.verbose) {
                predicament = "stuck to the web";
                if (u.usteed)
                    Norep("%s is %s.", upstart(steedname), predicament);
                else
                    Norep("You are %s.", predicament);
            }
        } else {
            if (u.usteed)
                pline("%s breaks out of the web.", upstart(steedname));
            else
                You("disentangle yourself.");
        }
        break;
    case TT_LAVA:
        if (flags.verbose) {
            predicament = "stuck in the lava";
            if (u.usteed)
                Norep("%s is %s.", upstart(steedname), predicament);
            else
                Norep("You are %s.", predicament);
        }
        if (!is_lava(x, y)) {
            u.utrap--;
            if ((u.utrap & 0xff) == 0) {
                u.utrap = 0;
                if (u.usteed)
                    You("lead %s to the edge of the %s.", steedname,
                        hliquid("lava"));
                else
                    You("pull yourself to the edge of the %s.",
                        hliquid("lava"));
            }
        }
        u.umoved = TRUE;
        break;
    case TT_INFLOOR:
    case TT_BURIEDBALL:
        anchored = (u.utraptype == TT_BURIEDBALL);
        if (anchored) {
            coord cc;

            cc.x = u.ux, cc.y = u.uy;
            /* can move normally within radius 1 of buried ball */
            if (buried_ball(&cc) && dist2(x, y, cc.x, cc.y) <= 2) {
                /* ugly hack: we need to issue some message here
                   in case "you are chained to the buried ball"
                   was the most recent message given, otherwise
                   our next attempt to move out of tether range
                   after this successful move would have its
                   can't-do-that message suppressed by Norep */
                if (flags.verbose)
                    Norep("You move within the chain's reach.");
                return TRUE;
            }
        }
        if (--u.utrap) {
            if (flags.verbose) {
                if (anchored) {
                    predicament = "chained to the";
                    culprit = "buried ball";
                } else {
                    predicament = "stuck in the";
                    culprit = surface(u.ux, u.uy);
                }
                if (u.usteed) {
                    if (anchored)
                        Norep("You and %s are %s %s.", steedname, predicament,
                              culprit);
                    else
                        Norep("%s is %s %s.", upstart(steedname), predicament,
                              culprit);
                } else
                    Norep("You are %s %s.", predicament, culprit);
            }
        } else {
 wriggle_free:
            if (u.usteed)
                pline("%s finally %s free.", upstart(steedname),
                      !anchored ? "lurches" : "wrenches the ball");
            else
                You("finally %s free.",
                    !anchored ? "wriggle" : "wrench the ball");
            if (anchored)
                buried_ball_to_punishment();
        }
        break;
    default:
        impossible("trapmove: stuck in unknown trap? (%d)",
                   (int) u.utraptype);
        break;
    }
    return FALSE;
}

boolean
u_rooted()
{
    if (!g.youmonst.data->mmove) {
        You("are rooted %s.",
            Levitation || Is_airlevel(&u.uz) || Is_waterlevel(&u.uz)
                ? "in place"
                : "to the ground");
        nomul(0);
        return TRUE;
    }
    return FALSE;
}

void
domove()
{
        int ux1 = u.ux, uy1 = u.uy;

        g.domove_succeeded = 0L;
        domove_core();
        /* g.domove_succeeded is available to make assessments now */
        if ((g.domove_succeeded & (DOMOVE_RUSH | DOMOVE_WALK)) != 0)
            maybe_smudge_engr(ux1, uy1, u.ux, u.uy);
        g.domove_attempting = 0L;
}

void
domove_core()
{
    register struct monst *mtmp;
    register struct rm *tmpr;
    register xchar x, y;
    struct trap *trap = NULL;
    int wtcap;
    boolean on_ice;
    xchar chainx = 0, chainy = 0,
          ballx = 0, bally = 0;         /* ball&chain new positions */
    int bc_control = 0;                 /* control for ball&chain */
    boolean cause_delay = FALSE;        /* dragging ball will skip a move */

    if (g.context.travel) {
        if (!findtravelpath(FALSE))
            (void) findtravelpath(TRUE);
        g.context.travel1 = 0;
    }

    if (((wtcap = near_capacity()) >= OVERLOADED
         || (wtcap > SLT_ENCUMBER
             && (Upolyd ? (u.mh < 5 && u.mh != u.mhmax)
                        : (u.uhp < 10 && u.uhp != u.uhpmax))))
        && !Is_airlevel(&u.uz)) {
        if (wtcap < OVERLOADED) {
            You("don't have enough stamina to move.");
            exercise(A_CON, FALSE);
        } else
            You("collapse under your load.");
        nomul(0);
        return;
    }
    if (u.uswallow) {
        u.dx = u.dy = 0;
        u.ux = x = u.ustuck->mx;
        u.uy = y = u.ustuck->my;
        mtmp = u.ustuck;
    } else {
        if (Is_airlevel(&u.uz) && rn2(4) && !Levitation && !Flying) {
            switch (rn2(3)) {
            case 0:
                You("tumble in place.");
                exercise(A_DEX, FALSE);
                break;
            case 1:
                You_cant("control your movements very well.");
                break;
            case 2:
                pline("It's hard to walk in thin air.");
                exercise(A_DEX, TRUE);
                break;
            }
            return;
        }

        /* check slippery ice */
        on_ice = !Levitation && is_ice(u.ux, u.uy);
        if (on_ice) {
            static int skates = 0;

            if (!skates)
                skates = find_skates();
            if ((uarmf && uarmf->otyp == skates) || resists_cold(&g.youmonst)
                || Flying || is_floater(g.youmonst.data)
                || is_clinger(g.youmonst.data) || is_whirly(g.youmonst.data)) {
                on_ice = FALSE;
            } else if (!rn2(Cold_resistance ? 3 : 2)) {
                HFumbling |= FROMOUTSIDE;
                HFumbling &= ~TIMEOUT;
                HFumbling += 1; /* slip on next move */
            }
        }
        if (!on_ice && (HFumbling & FROMOUTSIDE))
            HFumbling &= ~FROMOUTSIDE;

        x = u.ux + u.dx;
        y = u.uy + u.dy;
        if (Stunned || (Confusion && !rn2(5))) {
            register int tries = 0;

            do {
                if (tries++ > 50) {
                    nomul(0);
                    return;
                }
                confdir();
                x = u.ux + u.dx;
                y = u.uy + u.dy;
            } while (!isok(x, y) || bad_rock(g.youmonst.data, x, y));
        }
        /* turbulence might alter your actual destination */
        if (u.uinwater) {
            water_friction();
            if (!u.dx && !u.dy) {
                nomul(0);
                return;
            }
            x = u.ux + u.dx;
            y = u.uy + u.dy;

            /* are we trying to move out of water while carrying too much? */
            if (isok(x, y) && !is_pool(x, y) && !Is_waterlevel(&u.uz)
                && wtcap > (Swimming ? MOD_ENCUMBER : SLT_ENCUMBER)) {
                /* when escaping from drowning you need to be unencumbered
                   in order to crawl out of water, but when not drowning,
                   doing so while encumbered is feasible; if in an aquatic
                   form, stressed or less is allowed; otherwise (magical
                   breathing), only burdened is allowed */
                You("are carrying too much to climb out of the water.");
                nomul(0);
                return;
            }
        }
        if (!isok(x, y)) {
            nomul(0);
            return;
        }
        if (((trap = t_at(x, y)) && trap->tseen)
            || (Blind && !Levitation && !Flying && !is_clinger(g.youmonst.data)
                && is_pool_or_lava(x, y) && levl[x][y].seenv)) {
            if (g.context.run >= 2) {
                if (iflags.mention_walls) {
                    if (trap && trap->tseen) {
                        int tt = what_trap(trap->ttyp, rn2_on_display_rng);

                        You("stop in front of %s.",
                            an(defsyms[trap_to_defsym(tt)].explanation));
                    } else if (is_pool_or_lava(x,y) && levl[x][y].seenv) {
                        You("stop at the edge of the %s.",
                            hliquid(is_pool(x,y) ? "water" : "lava"));
                    }
                }
                nomul(0);
                g.context.move = 0;
                return;
            } else
                nomul(0);
        }

        if (u.ustuck && (x != u.ustuck->mx || y != u.ustuck->my)) {
            if (distu(u.ustuck->mx, u.ustuck->my) > 2) {
                /* perhaps it fled (or was teleported or ... ) */
                u.ustuck = 0;
            } else if (sticks(g.youmonst.data)) {
                /* When polymorphed into a sticking monster,
                 * u.ustuck means it's stuck to you, not you to it.
                 */
                You("release %s.", mon_nam(u.ustuck));
                u.ustuck = 0;
            } else {
                /* If holder is asleep or paralyzed:
                 *      37.5% chance of getting away,
                 *      12.5% chance of waking/releasing it;
                 * otherwise:
                 *       7.5% chance of getting away.
                 * [strength ought to be a factor]
                 * If holder is tame and there is no conflict,
                 * guaranteed escape.
                 */
                switch (rn2(!u.ustuck->mcanmove ? 8 : 40)) {
                case 0:
                case 1:
                case 2:
 pull_free:
                    You("pull free from %s.", mon_nam(u.ustuck));
                    u.ustuck = 0;
                    break;
                case 3:
                    if (!u.ustuck->mcanmove) {
                        /* it's free to move on next turn */
                        u.ustuck->mfrozen = 1;
                        u.ustuck->msleeping = 0;
                    }
                /*FALLTHRU*/
                default:
                    if (u.ustuck->mtame && !Conflict && !u.ustuck->mconf)
                        goto pull_free;
                    You("cannot escape from %s!", mon_nam(u.ustuck));
                    nomul(0);
                    return;
                }
            }
        }

        mtmp = m_at(x, y);
        if (mtmp && !is_safepet(mtmp)) {
            /* Don't attack if you're running, and can see it */
            /* It's fine to displace pets, though */
            /* We should never get here if forcefight */
            if (g.context.run && ((!Blind && mon_visible(mtmp)
                                 && ((mtmp->m_ap_type != M_AP_FURNITURE
                                      && mtmp->m_ap_type != M_AP_OBJECT)
                                     || Protection_from_shape_changers))
                                || sensemon(mtmp))) {
                nomul(0);
                g.context.move = 0;
                return;
            }
        }
    }

    u.ux0 = u.ux;
    u.uy0 = u.uy;
    g.bhitpos.x = x;
    g.bhitpos.y = y;
    tmpr = &levl[x][y];

    /* attack monster */
    if (mtmp) {
        /* don't stop travel when displacing pets; if the
           displace fails for some reason, attack() in uhitm.c
           will stop travel rather than domove */
        if (!is_safepet(mtmp) || g.context.forcefight)
            nomul(0);
        /* only attack if we know it's there */
        /* or if we used the 'F' command to fight blindly */
        /* or if it hides_under, in which case we call attack() to print
         * the Wait! message.
         * This is different from ceiling hiders, who aren't handled in
         * attack().
         */

        /* If they used a 'm' command, trying to move onto a monster
         * prints the below message and wastes a turn.  The exception is
         * if the monster is unseen and the player doesn't remember an
         * invisible monster--then, we fall through to attack() and
         * attack_check(), which still wastes a turn, but prints a
         * different message and makes the player remember the monster.
         */
        if (g.context.nopick && !g.context.travel
            && (canspotmon(mtmp) || glyph_is_invisible(levl[x][y].glyph))) {
            if (mtmp->m_ap_type && !Protection_from_shape_changers
                && !sensemon(mtmp))
                stumble_onto_mimic(mtmp);
            else if (mtmp->mpeaceful && !Hallucination)
                /* m_monnam(): "dog" or "Fido", no "invisible dog" or "it" */
                pline("Pardon me, %s.", m_monnam(mtmp));
            else
                You("move right into %s.", mon_nam(mtmp));
            return;
        }
        if (g.context.forcefight || !mtmp->mundetected || sensemon(mtmp)
            || ((hides_under(mtmp->data) || mtmp->data->mlet == S_EEL)
                && !is_safepet(mtmp))) {
            /* try to attack; note that it might evade */
            /* also, we don't attack tame when _safepet_ */
            if (attack(mtmp))
                return;
        }
    }

    if (g.context.forcefight && levl[x][y].typ == IRONBARS && uwep) {
        struct obj *obj = uwep;

        if (breaktest(obj)) {
            if (obj->quan > 1L)
                obj = splitobj(obj, 1L);
            else
                setuwep((struct obj *)0);
            freeinv(obj);
        }
        hit_bars(&obj, u.ux, u.uy, x, y, TRUE, TRUE);
        return;
    }

    /* specifying 'F' with no monster wastes a turn */
    if (g.context.forcefight
        /* remembered an 'I' && didn't use a move command */
        || (glyph_is_invisible(levl[x][y].glyph) && !g.context.nopick)) {
        struct obj *boulder = 0;
        boolean explo = (Upolyd && attacktype(g.youmonst.data, AT_EXPL)),
                solid = !accessible(x, y);
        int glyph = glyph_at(x, y); /* might be monster */
        char buf[BUFSZ];

        if (!Underwater) {
            boulder = sobj_at(BOULDER, x, y);
            /* if a statue is displayed at the target location,
               player is attempting to attack it [and boulder
               handling below is suitable for handling that] */
            if (glyph_is_statue(glyph)
                || (Hallucination && glyph_is_monster(glyph)))
                boulder = sobj_at(STATUE, x, y);

            /* force fight at boulder/statue or wall/door while wielding
               pick:  start digging to break the boulder or wall */
            if (g.context.forcefight
                /* can we dig? */
                && uwep && dig_typ(uwep, x, y)
                /* should we dig? */
                && !glyph_is_invisible(glyph) && !glyph_is_monster(glyph)) {
                (void) use_pick_axe2(uwep);
                return;
            }
        }

        /* about to become known empty -- remove 'I' if present */
        unmap_object(x, y);
        if (boulder)
            map_object(boulder, TRUE);
        newsym(x, y);
        glyph = glyph_at(x, y); /* might have just changed */

        if (boulder) {
            Strcpy(buf, ansimpleoname(boulder));
        } else if (Underwater && !is_pool(x, y)) {
            /* Underwater, targetting non-water; the map just shows blank
               because you don't see remembered terrain while underwater;
               although the hero can attack an adjacent monster this way,
               assume he can't reach out far enough to distinguish terrain */
            Sprintf(buf, (Is_waterlevel(&u.uz) && levl[x][y].typ == AIR)
                             ? "an air bubble"
                             : "nothing");
        } else if (solid) {
            /* glyph might indicate unseen terrain if hero is blind;
               unlike searching, this won't reveal what that terrain is
               (except for solid rock, where the glyph would otherwise
               yield ludicrous "dark part of a room") */
            Strcpy(buf, (levl[x][y].typ == STONE) ? "solid rock"
                         : glyph_is_cmap(glyph)
                            ? the(defsyms[glyph_to_cmap(glyph)].explanation)
                            : (const char *) "an unknown obstacle");
            /* note: 'solid' is misleadingly named and catches pools
               of water and lava as well as rock and walls */
        } else {
            Strcpy(buf, "thin air");
        }
        You("%s%s %s.",
            !(boulder || solid) ? "" : !explo ? "harmlessly " : "futilely ",
            explo ? "explode at" : "attack", buf);

        nomul(0);
        if (explo) {
            wake_nearby();
            u.mh = -1; /* dead in the current form */
            rehumanize();
        }
        return;
    }
    (void) unmap_invisible(x, y);
    /* not attacking an animal, so we try to move */
    if ((u.dx || u.dy) && u.usteed && stucksteed(FALSE)) {
        nomul(0);
        return;
    }

    if (u_rooted())
        return;

    if (u.utrap) {
        boolean moved = trapmove(x, y, trap);

        if (!u.utrap)
            reset_utrap(TRUE); /* might resume levitation or flight */
        /* might not have escaped, or did escape but remain in same spot */
        if (!moved)
            return;
    }

    if (!test_move(u.ux, u.uy, x - u.ux, y - u.uy, DO_MOVE)) {
        if (!g.context.door_opened) {
            g.context.move = 0;
            nomul(0);
        }
        return;
    }

    /* Move ball and chain.  */
    if (Punished)
        if (!drag_ball(x, y, &bc_control, &ballx, &bally, &chainx, &chainy,
                       &cause_delay, TRUE))
            return;

    /* Check regions entering/leaving */
    if (!in_out_region(x, y))
        return;

    /* now move the hero */
    mtmp = m_at(x, y);
    u.ux += u.dx;
    u.uy += u.dy;
    /* Move your steed, too */
    if (u.usteed) {
        u.usteed->mx = u.ux;
        u.usteed->my = u.uy;
        exercise_steed();
    }

    /*
     * If safepet at destination then move the pet to the hero's
     * previous location using the same conditions as in attack().
     * there are special extenuating circumstances:
     * (1) if the pet dies then your god angers,
     * (2) if the pet gets trapped then your god may disapprove,
     * (3) if the pet was already trapped and you attempt to free it
     * not only do you encounter the trap but you may frighten your
     * pet causing it to go wild!  moral: don't abuse this privilege.
     *
     * Ceiling-hiding pets are skipped by this section of code, to
     * be caught by the normal falling-monster code.
     */
    if (is_safepet(mtmp) && !(is_hider(mtmp->data) && mtmp->mundetected)) {
        /* if trapped, there's a chance the pet goes wild */
        if (mtmp->mtrapped) {
            if (!rn2(mtmp->mtame)) {
                mtmp->mtame = mtmp->mpeaceful = mtmp->msleeping = 0;
                if (mtmp->mleashed)
                    m_unleash(mtmp, TRUE);
                growl(mtmp);
            } else {
                yelp(mtmp);
            }
        }

        /* seemimic/newsym should be done before moving hero, otherwise
           the display code will draw the hero here before we possibly
           cancel the swap below (we can ignore steed mx,my here) */
        u.ux = u.ux0, u.uy = u.uy0;
        mtmp->mundetected = 0;
        if (mtmp->m_ap_type)
            seemimic(mtmp);
        else if (!mtmp->mtame)
            newsym(mtmp->mx, mtmp->my);
        u.ux = mtmp->mx, u.uy = mtmp->my; /* resume swapping positions */

        if (mtmp->mtrapped && (trap = t_at(mtmp->mx, mtmp->my)) != 0
            && is_pit(trap->ttyp)
            && sobj_at(BOULDER, trap->tx, trap->ty)) {
            /* can't swap places with pet pinned in a pit by a boulder */
            u.ux = u.ux0, u.uy = u.uy0; /* didn't move after all */
            if (u.usteed)
                u.usteed->mx = u.ux, u.usteed->my = u.uy;
        } else if (u.ux0 != x && u.uy0 != y && NODIAG(mtmp->data - mons)) {
            /* can't swap places when pet can't move to your spot */
            u.ux = u.ux0, u.uy = u.uy0;
            if (u.usteed)
                u.usteed->mx = u.ux, u.usteed->my = u.uy;
            You("stop.  %s can't move diagonally.", upstart(y_monnam(mtmp)));
        } else if (u.ux0 != x && u.uy0 != y && bad_rock(mtmp->data, x, u.uy0)
                   && bad_rock(mtmp->data, u.ux0, y)
                   && (bigmonst(mtmp->data) || (curr_mon_load(mtmp) > 600))) {
            /* can't swap places when pet won't fit thru the opening */
            u.ux = u.ux0, u.uy = u.uy0; /* didn't move after all */
            if (u.usteed)
                u.usteed->mx = u.ux, u.usteed->my = u.uy;
            You("stop.  %s won't fit through.", upstart(y_monnam(mtmp)));
        } else {
            char pnambuf[BUFSZ];

            /* save its current description in case of polymorph */
            Strcpy(pnambuf, y_monnam(mtmp));
            mtmp->mtrapped = 0;
            remove_monster(x, y);
            place_monster(mtmp, u.ux0, u.uy0);
            newsym(x, y);
            newsym(u.ux0, u.uy0);

            You("%s %s.", mtmp->mtame ? "swap places with" : "frighten",
                pnambuf);

            /* check for displacing it into pools and traps */
            switch (minliquid(mtmp) ? 2 : mintrap(mtmp)) {
            case 0:
                break;
            case 1: /* trapped */
            case 3: /* changed levels */
                /* there's already been a trap message, reinforce it */
                abuse_dog(mtmp);
                adjalign(-3);
                break;
            case 2:
                /* drowned or died...
                 * you killed your pet by direct action, so get experience
                 * and possibly penalties;
                 * we want the level gain message, if it happens, to occur
                 * before the guilt message below
                 */
                {
                    /* minliquid() and mintrap() call mondead() rather than
                       killed() so we duplicate some of the latter here */
                    int tmp, mndx;

                    u.uconduct.killer++;
                    mndx = monsndx(mtmp->data);
                    tmp = experience(mtmp, (int) g.mvitals[mndx].died);
                    more_experienced(tmp, 0);
                    newexplevel(); /* will decide if you go up */
                }
                /* That's no way to treat a pet!  Your god gets angry.
                 *
                 * [This has always been pretty iffy.  Why does your
                 * patron deity care at all, let alone enough to get mad?]
                 */
                if (rn2(4)) {
                    You_feel("guilty about losing your pet like this.");
                    u.ugangr++;
                    adjalign(-15);
                }
                break;
            default:
                pline("that's strange, unknown mintrap result!");
                break;
            }
        }
    }

    reset_occupations();
    if (g.context.run) {
        if (g.context.run < 8)
            if (IS_DOOR(tmpr->typ) || IS_ROCK(tmpr->typ)
                || IS_FURNITURE(tmpr->typ))
                nomul(0);
    }

    if (hides_under(g.youmonst.data) || g.youmonst.data->mlet == S_EEL
        || u.dx || u.dy)
        (void) hideunder(&g.youmonst);

    /*
     * Mimics (or whatever) become noticeable if they move and are
     * imitating something that doesn't move.  We could extend this
     * to non-moving monsters...
     */
    if ((u.dx || u.dy) && (g.youmonst.m_ap_type == M_AP_OBJECT
                           || g.youmonst.m_ap_type == M_AP_FURNITURE))
        g.youmonst.m_ap_type = M_AP_NOTHING;

    check_leash(u.ux0, u.uy0);

    if (u.ux0 != u.ux || u.uy0 != u.uy) {
        /* let caller know so that an evaluation may take place */
        g.domove_succeeded |=
                (g.domove_attempting & (DOMOVE_RUSH | DOMOVE_WALK));
        u.umoved = TRUE;
        /* Clean old position -- vision_recalc() will print our new one. */
        newsym(u.ux0, u.uy0);
        /* Since the hero has moved, adjust what can be seen/unseen. */
        vision_recalc(1); /* Do the work now in the recover time. */
        invocation_message();
    }

    if (Punished) /* put back ball and chain */
        move_bc(0, bc_control, ballx, bally, chainx, chainy);

    if (u.umoved)
        spoteffects(TRUE);

    /* delay next move because of ball dragging */
    /* must come after we finished picking up, in spoteffects() */
    if (cause_delay) {
        nomul(-2);
        g.multi_reason = "dragging an iron ball";
        g.nomovemsg = "";
    }

    if (g.context.run && flags.runmode != RUN_TPORT) {
        /* display every step or every 7th step depending upon mode */
        if (flags.runmode != RUN_LEAP || !(g.moves % 7L)) {
            if (flags.time)
                g.context.botl = 1;
            curs_on_u();
            delay_output();
            if (flags.runmode == RUN_CRAWL) {
                delay_output();
                delay_output();
                delay_output();
                delay_output();
            }
        }
    }
}

void
maybe_smudge_engr(x1,y1,x2,y2)
int x1, y1, x2, y2;
{
    struct engr *ep;

    if (can_reach_floor(TRUE)) {
        if ((ep = engr_at(x1, y1)) && ep->engr_type != HEADSTONE)
            wipe_engr_at(x1, y1, rnd(5), FALSE);
        if ((x2 != x1 || y2 != y1)
                && (ep = engr_at(x2, y2)) && ep->engr_type != HEADSTONE)
            wipe_engr_at(x2, y2, rnd(5), FALSE);
    }
}

/* combat increases metabolism */
boolean
overexertion()
{
    /* this used to be part of domove() when moving to a monster's
       position, but is now called by attack() so that it doesn't
       execute if you decline to attack a peaceful monster */
    gethungry();
    if ((g.moves % 3L) != 0L && near_capacity() >= HVY_ENCUMBER) {
        int *hp = (!Upolyd ? &u.uhp : &u.mh);

        if (*hp > 1) {
            *hp -= 1;
        } else {
            You("pass out from exertion!");
            exercise(A_CON, FALSE);
            fall_asleep(-10, FALSE);
        }
    }
    return (boolean) (g.multi < 0); /* might have fainted (forced to sleep) */
}

void
invocation_message()
{
    /* a special clue-msg when on the Invocation position */
    if (invocation_pos(u.ux, u.uy) && !On_stairs(u.ux, u.uy)) {
        char buf[BUFSZ];
        struct obj *otmp = carrying(CANDELABRUM_OF_INVOCATION);

        nomul(0); /* stop running or travelling */
        if (u.usteed)
            Sprintf(buf, "beneath %s", y_monnam(u.usteed));
        else if (Levitation || Flying)
            Strcpy(buf, "beneath you");
        else
            Sprintf(buf, "under your %s", makeplural(body_part(FOOT)));

        You_feel("a strange vibration %s.", buf);
        u.uevent.uvibrated = 1;
        if (otmp && otmp->spe == 7 && otmp->lamplit)
            pline("%s %s!", The(xname(otmp)),
                  Blind ? "throbs palpably" : "glows with a strange light");
    }
}

/* moving onto different terrain;
   might be going into solid rock, inhibiting levitation or flight,
   or coming back out of such, reinstating levitation/flying */
void
switch_terrain()
{
    struct rm *lev = &levl[u.ux][u.uy];
    boolean blocklev = (IS_ROCK(lev->typ) || closed_door(u.ux, u.uy)
                        || (Is_waterlevel(&u.uz) && lev->typ == WATER)),
            was_levitating = !!Levitation, was_flying = !!Flying;

    if (blocklev) {
        /* called from spoteffects(), stop levitating but skip float_down() */
        if (Levitation)
            You_cant("levitate in here.");
        BLevitation |= FROMOUTSIDE;
    } else if (BLevitation) {
        BLevitation &= ~FROMOUTSIDE;
        /* we're probably levitating now; if not, we must be chained
           to a buried iron ball so get float_up() feedback for that */
        if (Levitation || BLevitation)
            float_up();
    }
    /* the same terrain that blocks levitation also blocks flight */
    if (blocklev) {
        if (Flying)
            You_cant("fly in here.");
        BFlying |= FROMOUTSIDE;
    } else if (BFlying) {
        BFlying &= ~FROMOUTSIDE;
        float_vs_flight(); /* maybe toggle (BFlying & I_SPECIAL) */
        /* [minor bug: we don't know whether this is beginning flight or
           resuming it; that could be tracked so that this message could
           be adjusted to "resume flying", but isn't worth the effort...] */
        if (Flying)
            You("start flying.");
    }
    if ((!Levitation ^ was_levitating) || (!Flying ^ was_flying))
        g.context.botl = TRUE; /* update Lev/Fly status condition */
}

/* extracted from spoteffects; called by spoteffects to check for entering or
   leaving a pool of water/lava, and by moveloop to check for staying on one;
   returns true to skip rest of spoteffects */
boolean
pooleffects(newspot)
boolean newspot;             /* true if called by spoteffects */
{
    /* check for leaving water */
    if (u.uinwater) {
        boolean still_inwater = FALSE; /* assume we're getting out */

        if (!is_pool(u.ux, u.uy)) {
            if (Is_waterlevel(&u.uz))
                You("pop into an air bubble.");
            else if (is_lava(u.ux, u.uy))
                You("leave the %s...", hliquid("water")); /* oops! */
            else
                You("are on solid %s again.",
                    is_ice(u.ux, u.uy) ? "ice" : "land");
        } else if (Is_waterlevel(&u.uz)) {
            still_inwater = TRUE;
        } else if (Levitation) {
            You("pop out of the %s like a cork!", hliquid("water"));
        } else if (Flying) {
            You("fly out of the %s.", hliquid("water"));
        } else if (Wwalking) {
            You("slowly rise above the surface.");
        } else {
            still_inwater = TRUE;
        }
        if (!still_inwater) {
            boolean was_underwater = (Underwater && !Is_waterlevel(&u.uz));

            u.uinwater = 0;       /* leave the water */
            if (was_underwater) { /* restore vision */
                docrt();
                g.vision_full_recalc = 1;
            }
        }
    }

    /* check for entering water or lava */
    if (!u.ustuck && !Levitation && !Flying && is_pool_or_lava(u.ux, u.uy)) {
        if (u.usteed
            && (is_flyer(u.usteed->data) || is_floater(u.usteed->data)
                || is_clinger(u.usteed->data))) {
            /* floating or clinging steed keeps hero safe (is_flyer() test
               is redundant; it can't be true since Flying yielded false) */
            return FALSE;
        } else if (u.usteed) {
            /* steed enters pool */
            dismount_steed(Underwater ? DISMOUNT_FELL : DISMOUNT_GENERIC);
            /* dismount_steed() -> float_down() -> pickup()
               (float_down doesn't do autopickup on Air or Water) */
            if (Is_airlevel(&u.uz) || Is_waterlevel(&u.uz))
                return FALSE;
            /* even if we actually end up at same location, float_down()
               has already done spoteffect()'s trap and pickup actions */
            if (newspot)
                check_special_room(FALSE); /* spoteffects */
            return TRUE;
        }
        /* not mounted */

        /* drown(),lava_effects() return true if hero changes
           location while surviving the problem */
        if (is_lava(u.ux, u.uy)) {
            if (lava_effects())
                return TRUE;
        } else if (!Wwalking
                   && (newspot || !u.uinwater || !(Swimming || Amphibious))) {
            if (drown())
                return TRUE;
        }
    }
    return FALSE;
}

void
spoteffects(pick)
boolean pick;
{
    static int inspoteffects = 0;
    static coord spotloc;
    static int spotterrain;
    static struct trap *spottrap = (struct trap *) 0;
    static unsigned spottraptyp = NO_TRAP;

    struct monst *mtmp;
    struct trap *trap = t_at(u.ux, u.uy);
    int trapflag = iflags.failing_untrap ? FAILEDUNTRAP : 0;

    /* prevent recursion from affecting the hero all over again
       [hero poly'd to iron golem enters water here, drown() inflicts
       damage that triggers rehumanize() which calls spoteffects()...] */
    if (inspoteffects && u.ux == spotloc.x && u.uy == spotloc.y
        /* except when reason is transformed terrain (ice -> water) */
        && spotterrain == levl[u.ux][u.uy].typ
        /* or transformed trap (land mine -> pit) */
        && (!spottrap || !trap || trap->ttyp == spottraptyp))
        return;

    ++inspoteffects;
    spotterrain = levl[u.ux][u.uy].typ;
    spotloc.x = u.ux, spotloc.y = u.uy;

    /* moving onto different terrain might cause Lev or Fly to toggle */
    if (spotterrain != levl[u.ux0][u.uy0].typ || !on_level(&u.uz, &u.uz0))
        switch_terrain();

    if (pooleffects(TRUE))
        goto spotdone;

    check_special_room(FALSE);
    if (IS_SINK(levl[u.ux][u.uy].typ) && Levitation)
        dosinkfall();
    if (!g.in_steed_dismounting) { /* if dismounting, we'll check again later */
        boolean pit;

        /* if levitation is due to time out at the end of this
           turn, allowing it to do so could give the perception
           that a trap here is being triggered twice, so adjust
           the timeout to prevent that */
        if (trap && (HLevitation & TIMEOUT) == 1L
            && !(ELevitation || (HLevitation & ~(I_SPECIAL | TIMEOUT)))) {
            if (rn2(2)) { /* defer timeout */
                incr_itimeout(&HLevitation, 1L);
            } else { /* timeout early */
                if (float_down(I_SPECIAL | TIMEOUT, 0L)) {
                    /* levitation has ended; we've already triggered
                       any trap and [usually] performed autopickup */
                    trap = 0;
                    pick = FALSE;
                }
            }
        }
        /*
         * If not a pit, pickup before triggering trap.
         * If pit, trigger trap before pickup.
         */
        pit = (trap && is_pit(trap->ttyp));
        if (pick && !pit)
            (void) pickup(1);

        if (trap) {
            /*
             * dotrap on a fire trap calls melt_ice() which triggers
             * spoteffects() (again) which can trigger the same fire
             * trap (again). Use static spottrap to prevent that.
             * We track spottraptyp because some traps morph
             * (landmine to pit) and any new trap type
             * should get triggered.
             */
            if (!spottrap || spottraptyp != trap->ttyp) {
                spottrap = trap;
                spottraptyp = trap->ttyp;
                dotrap(trap, trapflag); /* fall into arrow trap, etc. */
                spottrap = (struct trap *) 0;
                spottraptyp = NO_TRAP;
            }
        }
        if (pick && pit)
            (void) pickup(1);
    }
    /* Warning alerts you to ice danger */
    if (Warning && is_ice(u.ux, u.uy)) {
        static const char *const icewarnings[] = {
            "The ice seems very soft and slushy.",
            "You feel the ice shift beneath you!",
            "The ice, is gonna BREAK!", /* The Dead Zone */
        };
        long time_left = spot_time_left(u.ux, u.uy, MELT_ICE_AWAY);

        if (time_left && time_left < 15L)
            pline("%s", icewarnings[(time_left < 5L) ? 2
                                    : (time_left < 10L) ? 1
                                      : 0]);
    }
    if ((mtmp = m_at(u.ux, u.uy)) && !u.uswallow) {
        mtmp->mundetected = mtmp->msleeping = 0;
        switch (mtmp->data->mlet) {
        case S_PIERCER:
            pline("%s suddenly drops from the %s!", Amonnam(mtmp),
                  ceiling(u.ux, u.uy));
            if (mtmp->mtame) { /* jumps to greet you, not attack */
                ;
            } else if (uarmh && is_metallic(uarmh)) {
                pline("Its blow glances off your %s.",
                      helm_simple_name(uarmh));
            } else if (u.uac + 3 <= rnd(20)) {
                You("are almost hit by %s!",
                    x_monnam(mtmp, ARTICLE_A, "falling", 0, TRUE));
            } else {
                int dmg;

                You("are hit by %s!",
                    x_monnam(mtmp, ARTICLE_A, "falling", 0, TRUE));
                dmg = d(4, 6);
                if (Half_physical_damage)
                    dmg = (dmg + 1) / 2;
                mdamageu(mtmp, dmg);
            }
            break;
        default: /* monster surprises you. */
            if (mtmp->mtame)
                pline("%s jumps near you from the %s.", Amonnam(mtmp),
                      ceiling(u.ux, u.uy));
            else if (mtmp->mpeaceful) {
                You("surprise %s!",
                    Blind && !sensemon(mtmp) ? something : a_monnam(mtmp));
                mtmp->mpeaceful = 0;
            } else
                pline("%s attacks you by surprise!", Amonnam(mtmp));
            break;
        }
        mnexto(mtmp); /* have to move the monster */
    }
 spotdone:
    if (!--inspoteffects) {
        spotterrain = STONE; /* 0 */
        spotloc.x = spotloc.y = 0;
    }
    return;
}

/* returns first matching monster */
STATIC_OVL struct monst *
monstinroom(mdat, roomno)
struct permonst *mdat;
int roomno;
{
    register struct monst *mtmp;

    for (mtmp = fmon; mtmp; mtmp = mtmp->nmon) {
        if (DEADMONSTER(mtmp))
            continue;
        if (mtmp->data == mdat
            && index(in_rooms(mtmp->mx, mtmp->my, 0), roomno + ROOMOFFSET))
            return mtmp;
    }
    return (struct monst *) 0;
}

char *
in_rooms(x, y, typewanted)
register xchar x, y;
register int typewanted;
{
    static char buf[5];
    char rno, *ptr = &buf[4];
    int typefound, min_x, min_y, max_x, max_y_offset, step;
    register struct rm *lev;

<<<<<<< HEAD
#define goodtype(rno)   \
    (!typewanted                                                    \
     || (typefound = g.rooms[rno - ROOMOFFSET].rtype) == typewanted   \
=======
#define goodtype(rno) \
    (!typewanted                                                         \
     || (typefound = (rooms[rno - ROOMOFFSET].rtype == typewanted)) != 0 \
>>>>>>> a60d1bec
     || (typewanted == SHOPBASE && typefound > SHOPBASE))

    switch (rno = levl[x][y].roomno) {
    case NO_ROOM:
        return ptr;
    case SHARED:
        step = 2;
        break;
    case SHARED_PLUS:
        step = 1;
        break;
    default: /* i.e. a regular room # */
        if (goodtype(rno))
            *(--ptr) = rno;
        return ptr;
    }

    min_x = x - 1;
    max_x = x + 1;
    if (x < 1)
        min_x += step;
    else if (x >= COLNO)
        max_x -= step;

    min_y = y - 1;
    max_y_offset = 2;
    if (min_y < 0) {
        min_y += step;
        max_y_offset -= step;
    } else if ((min_y + max_y_offset) >= ROWNO)
        max_y_offset -= step;

    for (x = min_x; x <= max_x; x += step) {
        lev = &levl[x][min_y];
        y = 0;
        if ((rno = lev[y].roomno) >= ROOMOFFSET && !index(ptr, rno)
            && goodtype(rno))
            *(--ptr) = rno;
        y += step;
        if (y > max_y_offset)
            continue;
        if ((rno = lev[y].roomno) >= ROOMOFFSET && !index(ptr, rno)
            && goodtype(rno))
            *(--ptr) = rno;
        y += step;
        if (y > max_y_offset)
            continue;
        if ((rno = lev[y].roomno) >= ROOMOFFSET && !index(ptr, rno)
            && goodtype(rno))
            *(--ptr) = rno;
    }
    return ptr;
}

/* is (x,y) in a town? */
boolean
in_town(x, y)
register int x, y;
{
    s_level *slev = Is_special(&u.uz);
    register struct mkroom *sroom;
    boolean has_subrooms = FALSE;

    if (!slev || !slev->flags.town)
        return FALSE;

    /*
     * See if (x,y) is in a room with subrooms, if so, assume it's the
     * town.  If there are no subrooms, the whole level is in town.
     */
    for (sroom = &g.rooms[0]; sroom->hx > 0; sroom++) {
        if (sroom->nsubrooms > 0) {
            has_subrooms = TRUE;
            if (inside_room(sroom, x, y))
                return TRUE;
        }
    }

    return !has_subrooms;
}

STATIC_OVL void
move_update(newlev)
register boolean newlev;
{
    char *ptr1, *ptr2, *ptr3, *ptr4;

    Strcpy(u.urooms0, u.urooms);
    Strcpy(u.ushops0, u.ushops);
    if (newlev) {
        u.urooms[0] = '\0';
        u.uentered[0] = '\0';
        u.ushops[0] = '\0';
        u.ushops_entered[0] = '\0';
        Strcpy(u.ushops_left, u.ushops0);
        return;
    }
    Strcpy(u.urooms, in_rooms(u.ux, u.uy, 0));

    for (ptr1 = &u.urooms[0], ptr2 = &u.uentered[0], ptr3 = &u.ushops[0],
         ptr4 = &u.ushops_entered[0];
         *ptr1; ptr1++) {
        if (!index(u.urooms0, *ptr1))
            *(ptr2++) = *ptr1;
        if (IS_SHOP(*ptr1 - ROOMOFFSET)) {
            *(ptr3++) = *ptr1;
            if (!index(u.ushops0, *ptr1))
                *(ptr4++) = *ptr1;
        }
    }
    *ptr2 = '\0';
    *ptr3 = '\0';
    *ptr4 = '\0';

    /* filter u.ushops0 -> u.ushops_left */
    for (ptr1 = &u.ushops0[0], ptr2 = &u.ushops_left[0]; *ptr1; ptr1++)
        if (!index(u.ushops, *ptr1))
            *(ptr2++) = *ptr1;
    *ptr2 = '\0';
}

/* possibly deliver a one-time room entry message */
void
check_special_room(newlev)
register boolean newlev;
{
    register struct monst *mtmp;
    char *ptr;

    move_update(newlev);

    if (*u.ushops0)
        u_left_shop(u.ushops_left, newlev);

    if (!*u.uentered && !*u.ushops_entered) /* implied by newlev */
        return; /* no entrance messages necessary */

    /* Did we just enter a shop? */
    if (*u.ushops_entered)
        u_entered_shop(u.ushops_entered);

    for (ptr = &u.uentered[0]; *ptr; ptr++) {
        int roomno = *ptr - ROOMOFFSET, rt = g.rooms[roomno].rtype;
        boolean msg_given = TRUE;

        /* Did we just enter some other special room? */
        /* vault.c insists that a vault remain a VAULT,
         * and temples should remain TEMPLEs,
         * but everything else gives a message only the first time */
        switch (rt) {
        case ZOO:
            pline("Welcome to David's treasure zoo!");
            break;
        case SWAMP:
            pline("It %s rather %s down here.", Blind ? "feels" : "looks",
                  Blind ? "humid" : "muddy");
            break;
        case COURT:
            You("enter an opulent throne room!");
            break;
        case LEPREHALL:
            You("enter a leprechaun hall!");
            break;
        case MORGUE:
            if (midnight()) {
                const char *run = locomotion(g.youmonst.data, "Run");
                pline("%s away!  %s away!", run, run);
            } else
                You("have an uncanny feeling...");
            break;
        case BEEHIVE:
            You("enter a giant beehive!");
            break;
        case COCKNEST:
            You("enter a disgusting nest!");
            break;
        case ANTHOLE:
            You("enter an anthole!");
            break;
        case BARRACKS:
            if (monstinroom(&mons[PM_SOLDIER], roomno)
                || monstinroom(&mons[PM_SERGEANT], roomno)
                || monstinroom(&mons[PM_LIEUTENANT], roomno)
                || monstinroom(&mons[PM_CAPTAIN], roomno))
                You("enter a military barracks!");
            else
                You("enter an abandoned barracks.");
            break;
        case DELPHI: {
            struct monst *oracle = monstinroom(&mons[PM_ORACLE], roomno);
            if (oracle) {
                if (!oracle->mpeaceful)
                    verbalize("You're in Delphi, %s.", g.plname);
                else
                    verbalize("%s, %s, welcome to Delphi!",
                              Hello((struct monst *) 0), g.plname);
            } else
                msg_given = FALSE;
            break;
        }
        case TEMPLE:
            intemple(roomno + ROOMOFFSET);
        /*FALLTHRU*/
        default:
            msg_given = (rt == TEMPLE);
            rt = 0;
            break;
        }
        if (msg_given)
            room_discovered(roomno);

        if (rt != 0) {
            g.rooms[roomno].rtype = OROOM;
            if (!search_special(rt)) {
                /* No more room of that type */
                switch (rt) {
                case COURT:
                    g.level.flags.has_court = 0;
                    break;
                case SWAMP:
                    g.level.flags.has_swamp = 0;
                    break;
                case MORGUE:
                    g.level.flags.has_morgue = 0;
                    break;
                case ZOO:
                    g.level.flags.has_zoo = 0;
                    break;
                case BARRACKS:
                    g.level.flags.has_barracks = 0;
                    break;
                case TEMPLE:
                    g.level.flags.has_temple = 0;
                    break;
                case BEEHIVE:
                    g.level.flags.has_beehive = 0;
                    break;
                }
            }
            if (rt == COURT || rt == SWAMP || rt == MORGUE || rt == ZOO)
                for (mtmp = fmon; mtmp; mtmp = mtmp->nmon) {
                    if (DEADMONSTER(mtmp))
                        continue;
                    if (!Stealth && !rn2(3))
                        mtmp->msleeping = 0;
                }
        }
    }

    return;
}

/* returns
   1 = cannot pickup, time taken
   0 = cannot pickup, no time taken
  -1 = do normal pickup
  -2 = loot the monster */
int
pickup_checks()
{
    /* uswallow case added by GAN 01/29/87 */
    if (u.uswallow) {
        if (!u.ustuck->minvent) {
            if (is_animal(u.ustuck->data)) {
                You("pick up %s tongue.", s_suffix(mon_nam(u.ustuck)));
                pline("But it's kind of slimy, so you drop it.");
            } else
                You("don't %s anything in here to pick up.",
                    Blind ? "feel" : "see");
            return 1;
        } else {
            return -2; /* loot the monster inventory */
        }
    }
    if (is_pool(u.ux, u.uy)) {
        if (Wwalking || is_floater(g.youmonst.data) || is_clinger(g.youmonst.data)
            || (Flying && !Breathless)) {
            You("cannot dive into the %s to pick things up.",
                hliquid("water"));
            return 0;
        } else if (!Underwater) {
            You_cant("even see the bottom, let alone pick up %s.", something);
            return 0;
        }
    }
    if (is_lava(u.ux, u.uy)) {
        if (Wwalking || is_floater(g.youmonst.data) || is_clinger(g.youmonst.data)
            || (Flying && !Breathless)) {
            You_cant("reach the bottom to pick things up.");
            return 0;
        } else if (!likes_lava(g.youmonst.data)) {
            You("would burn to a crisp trying to pick things up.");
            return 0;
        }
    }
    if (!OBJ_AT(u.ux, u.uy)) {
        register struct rm *lev = &levl[u.ux][u.uy];

        if (IS_THRONE(lev->typ))
            pline("It must weigh%s a ton!", lev->looted ? " almost" : "");
        else if (IS_SINK(lev->typ))
            pline_The("plumbing connects it to the floor.");
        else if (IS_GRAVE(lev->typ))
            You("don't need a gravestone.  Yet.");
        else if (IS_FOUNTAIN(lev->typ))
            You("could drink the %s...", hliquid("water"));
        else if (IS_DOOR(lev->typ) && (lev->doormask & D_ISOPEN))
            pline("It won't come off the hinges.");
        else if (IS_ALTAR(lev->typ))
            pline("Moving the altar would be a very bad idea.");
        else if (lev->typ == STAIRS)
            pline_The("stairs are solidly fixed to the %s.",
                      surface(u.ux, u.uy));
        else
            There("is nothing here to pick up.");
        return 0;
    }
    if (!can_reach_floor(TRUE)) {
        struct trap *traphere = t_at(u.ux, u.uy);
        if (traphere && uteetering_at_seen_pit(traphere))
            You("cannot reach the bottom of the pit.");
        else if (u.usteed && P_SKILL(P_RIDING) < P_BASIC)
            rider_cant_reach();
        else if (Blind && !can_reach_floor(TRUE))
            You("cannot reach anything here.");
        else
            You("cannot reach the %s.", surface(u.ux, u.uy));
        return 0;
    }
    return -1; /* can do normal pickup */
}

/* the ',' command */
int
dopickup(VOID_ARGS)
{
    int count, tmpcount, ret;

    /* awful kludge to work around parse()'s pre-decrement */
    count = (g.multi || (g.save_cm && *g.save_cm == cmd_from_func(dopickup)))
              ? g.multi + 1 : 0;
    g.multi = 0; /* always reset */

    if ((ret = pickup_checks() >= 0))
        return ret;
    else if (ret == -2) {
        tmpcount = -count;
        return loot_mon(u.ustuck, &tmpcount, (boolean *) 0);
    } /* else ret == -1 */

    return pickup(-count);
}

/* stop running if we see something interesting */
/* turn around a corner if that is the only way we can proceed */
/* do not turn left or right twice */
void
lookaround()
{
    register int x, y;
    int i, x0 = 0, y0 = 0, m0 = 1, i0 = 9;
    int corrct = 0, noturn = 0;
    struct monst *mtmp;
    struct trap *trap;

    /* Grid bugs stop if trying to move diagonal, even if blind.  Maybe */
    /* they polymorphed while in the middle of a long move. */
    if (NODIAG(u.umonnum) && u.dx && u.dy) {
        You("cannot move diagonally.");
        nomul(0);
        return;
    }

    if (Blind || g.context.run == 0)
        return;
    for (x = u.ux - 1; x <= u.ux + 1; x++)
        for (y = u.uy - 1; y <= u.uy + 1; y++) {
            if (!isok(x, y) || (x == u.ux && y == u.uy))
                continue;
            if (NODIAG(u.umonnum) && x != u.ux && y != u.uy)
                continue;

            if ((mtmp = m_at(x, y)) != 0
                && mtmp->m_ap_type != M_AP_FURNITURE
                && mtmp->m_ap_type != M_AP_OBJECT
                && (!mtmp->minvis || See_invisible) && !mtmp->mundetected) {
                if ((g.context.run != 1 && !mtmp->mtame)
                    || (x == u.ux + u.dx && y == u.uy + u.dy
                        && !g.context.travel)) {
                    if (iflags.mention_walls)
                        pline("%s blocks your path.", upstart(a_monnam(mtmp)));
                    goto stop;
                }
            }

            if (levl[x][y].typ == STONE)
                continue;
            if (x == u.ux - u.dx && y == u.uy - u.dy)
                continue;

            if (IS_ROCK(levl[x][y].typ) || levl[x][y].typ == ROOM
                || IS_AIR(levl[x][y].typ)) {
                continue;
            } else if (closed_door(x, y) || (mtmp && is_door_mappear(mtmp))) {
                if (x != u.ux && y != u.uy)
                    continue;
                if (g.context.run != 1) {
                    if (iflags.mention_walls)
                        You("stop in front of the door.");
                    goto stop;
                }
                goto bcorr;
            } else if (levl[x][y].typ == CORR) {
 bcorr:
                if (levl[u.ux][u.uy].typ != ROOM) {
                    if (g.context.run == 1 || g.context.run == 3
                        || g.context.run == 8) {
                        i = dist2(x, y, u.ux + u.dx, u.uy + u.dy);
                        if (i > 2)
                            continue;
                        if (corrct == 1 && dist2(x, y, x0, y0) != 1)
                            noturn = 1;
                        if (i < i0) {
                            i0 = i;
                            x0 = x;
                            y0 = y;
                            m0 = mtmp ? 1 : 0;
                        }
                    }
                    corrct++;
                }
                continue;
            } else if ((trap = t_at(x, y)) && trap->tseen) {
                if (g.context.run == 1)
                    goto bcorr; /* if you must */
                if (x == u.ux + u.dx && y == u.uy + u.dy) {
                    if (iflags.mention_walls) {
                        int tt = what_trap(trap->ttyp, rn2_on_display_rng);
                        You("stop in front of %s.",
                            an(defsyms[trap_to_defsym(tt)].explanation));
                    }
                    goto stop;
                }
                continue;
            } else if (is_pool_or_lava(x, y)) {
                /* water and lava only stop you if directly in front, and stop
                 * you even if you are running
                 */
                if (!Levitation && !Flying && !is_clinger(g.youmonst.data)
                    && x == u.ux + u.dx && y == u.uy + u.dy) {
                    /* No Wwalking check; otherwise they'd be able
                     * to test boots by trying to SHIFT-direction
                     * into a pool and seeing if the game allowed it
                     */
                    if (iflags.mention_walls)
                        You("stop at the edge of the %s.",
                            hliquid(is_pool(x,y) ? "water" : "lava"));
                    goto stop;
                }
                continue;
            } else { /* e.g. objects or trap or stairs */
                if (g.context.run == 1)
                    goto bcorr;
                if (g.context.run == 8)
                    continue;
                if (mtmp)
                    continue; /* d */
                if (((x == u.ux - u.dx) && (y != u.uy + u.dy))
                    || ((y == u.uy - u.dy) && (x != u.ux + u.dx)))
                    continue;
            }
 stop:
            nomul(0);
            return;
        } /* end for loops */

    if (corrct > 1 && g.context.run == 2) {
        if (iflags.mention_walls)
            pline_The("corridor widens here.");
        goto stop;
    }
    if ((g.context.run == 1 || g.context.run == 3 || g.context.run == 8) && !noturn
        && !m0 && i0 && (corrct == 1 || (corrct == 2 && i0 == 1))) {
        /* make sure that we do not turn too far */
        if (i0 == 2) {
            if (u.dx == y0 - u.uy && u.dy == u.ux - x0)
                i = 2; /* straight turn right */
            else
                i = -2; /* straight turn left */
        } else if (u.dx && u.dy) {
            if ((u.dx == u.dy && y0 == u.uy) || (u.dx != u.dy && y0 != u.uy))
                i = -1; /* half turn left */
            else
                i = 1; /* half turn right */
        } else {
            if ((x0 - u.ux == y0 - u.uy && !u.dy)
                || (x0 - u.ux != y0 - u.uy && u.dy))
                i = 1; /* half turn right */
            else
                i = -1; /* half turn left */
        }

        i += u.last_str_turn;
        if (i <= 2 && i >= -2) {
            u.last_str_turn = i;
            u.dx = x0 - u.ux;
            u.dy = y0 - u.uy;
        }
    }
}

/* check for a doorway which lacks its door (NODOOR or BROKEN) */
STATIC_OVL boolean
doorless_door(x, y)
int x, y;
{
    struct rm *lev_p = &levl[x][y];

    if (!IS_DOOR(lev_p->typ))
        return FALSE;
    /* all rogue level doors are doorless but disallow diagonal access, so
       we treat them as if their non-existant doors were actually present */
    if (Is_rogue_level(&u.uz))
        return FALSE;
    return !(lev_p->doormask & ~(D_NODOOR | D_BROKEN));
}

/* used by drown() to check whether hero can crawl from water to <x,y> */
boolean
crawl_destination(x, y)
int x, y;
{
    /* is location ok in general? */
    if (!goodpos(x, y, &g.youmonst, 0))
        return FALSE;

    /* orthogonal movement is unrestricted when destination is ok */
    if (x == u.ux || y == u.uy)
        return TRUE;

    /* diagonal movement has some restrictions */
    if (NODIAG(u.umonnum))
        return FALSE; /* poly'd into a grid bug... */
    if (Passes_walls)
        return TRUE; /* or a xorn... */
    /* pool could be next to a door, conceivably even inside a shop */
    if (IS_DOOR(levl[x][y].typ) && (!doorless_door(x, y) || block_door(x, y)))
        return FALSE;
    /* finally, are we trying to squeeze through a too-narrow gap? */
    return !(bad_rock(g.youmonst.data, u.ux, y)
             && bad_rock(g.youmonst.data, x, u.uy));
}

/* something like lookaround, but we are not running */
/* react only to monsters that might hit us */
int
monster_nearby()
{
    register int x, y;
    register struct monst *mtmp;

    /* Also see the similar check in dochugw() in monmove.c */
    for (x = u.ux - 1; x <= u.ux + 1; x++)
        for (y = u.uy - 1; y <= u.uy + 1; y++) {
            if (!isok(x, y) || (x == u.ux && y == u.uy))
                continue;
            if ((mtmp = m_at(x, y)) && mtmp->m_ap_type != M_AP_FURNITURE
                && mtmp->m_ap_type != M_AP_OBJECT
                && (!mtmp->mpeaceful || Hallucination)
                && (!is_hider(mtmp->data) || !mtmp->mundetected)
                && !noattacks(mtmp->data) && mtmp->mcanmove
                && !mtmp->msleeping  /* aplvax!jcn */
                && !onscary(u.ux, u.uy, mtmp) && canspotmon(mtmp))
                return 1;
        }
    return 0;
}

void
nomul(nval)
register int nval;
{
    if (g.multi < nval)
        return;              /* This is a bug fix by ab@unido */
    u.uinvulnerable = FALSE; /* Kludge to avoid ctrl-C bug -dlc */
    u.usleep = 0;
    g.multi = nval;
    if (nval == 0)
        g.multi_reason = NULL;
    g.context.travel = g.context.travel1 = g.context.mv = g.context.run = 0;
}

/* called when a non-movement, multi-turn action has completed */
void
unmul(msg_override)
const char *msg_override;
{
    g.multi = 0; /* caller will usually have done this already */
    if (msg_override)
        g.nomovemsg = msg_override;
    else if (!g.nomovemsg)
        g.nomovemsg = You_can_move_again;
    if (*g.nomovemsg)
        pline("%s", g.nomovemsg);
    g.nomovemsg = 0;
    u.usleep = 0;
    g.multi_reason = NULL;
    if (g.afternmv) {
        int NDECL((*f)) = g.afternmv;

        /* clear afternmv before calling it (to override the
           encumbrance hack for levitation--see weight_cap()) */
        g.afternmv = (int NDECL((*))) 0;
        (void) (*f)();
    }
}

STATIC_OVL void
maybe_wail()
{
    static short powers[] = { TELEPORT, SEE_INVIS, POISON_RES, COLD_RES,
                              SHOCK_RES, FIRE_RES, SLEEP_RES, DISINT_RES,
                              TELEPORT_CONTROL, STEALTH, FAST, INVIS };

    if (g.moves <= g.wailmsg + 50)
        return;

    g.wailmsg = g.moves;
    if (Role_if(PM_WIZARD) || Race_if(PM_ELF) || Role_if(PM_VALKYRIE)) {
        const char *who;
        int i, powercnt;

        who = (Role_if(PM_WIZARD) || Role_if(PM_VALKYRIE)) ? g.urole.name.m
                                                           : "Elf";
        if (u.uhp == 1) {
            pline("%s is about to die.", who);
        } else {
            for (i = 0, powercnt = 0; i < SIZE(powers); ++i)
                if (u.uprops[powers[i]].intrinsic & INTRINSIC)
                    ++powercnt;

            pline((powercnt >= 4) ? "%s, all your powers will be lost..."
                                  : "%s, your life force is running out.",
                  who);
        }
    } else {
        You_hear(u.uhp == 1 ? "the wailing of the Banshee..."
                            : "the howling of the CwnAnnwn...");
    }
}

void
losehp(n, knam, k_format)
register int n;
register const char *knam;
boolean k_format;
{
    if (Upolyd) {
        u.mh -= n;
        if (u.mhmax < u.mh)
            u.mhmax = u.mh;
        g.context.botl = 1;
        if (u.mh < 1)
            rehumanize();
        else if (n > 0 && u.mh * 10 < u.mhmax && Unchanging)
            maybe_wail();
        return;
    }

    u.uhp -= n;
    if (u.uhp > u.uhpmax)
        u.uhpmax = u.uhp; /* perhaps n was negative */
    else
        g.context.travel = g.context.travel1 = g.context.mv = g.context.run = 0;
    g.context.botl = 1;
    if (u.uhp < 1) {
        g.killer.format = k_format;
        if (g.killer.name != knam) /* the thing that killed you */
            Strcpy(g.killer.name, knam ? knam : "");
        You("die...");
        done(DIED);
    } else if (n > 0 && u.uhp * 10 < u.uhpmax) {
        maybe_wail();
    }
}

int
weight_cap()
{
    long carrcap, save_ELev = ELevitation, save_BLev = BLevitation;

    /* boots take multiple turns to wear but any properties they
       confer are enabled at the start rather than the end; that
       causes message sequencing issues for boots of levitation
       so defer their encumbrance benefit until they're fully worn */
    if (g.afternmv == Boots_on && (ELevitation & W_ARMF) != 0L) {
        ELevitation &= ~W_ARMF;
        float_vs_flight(); /* in case Levitation is blocking Flying */
    }
    /* levitation is blocked by being trapped in the floor, but it still
       functions enough in that situation to enhance carrying capacity */
    BLevitation &= ~I_SPECIAL;

    carrcap = 25 * (ACURRSTR + ACURR(A_CON)) + 50;
    if (Upolyd) {
        /* consistent with can_carry() in mon.c */
        if (g.youmonst.data->mlet == S_NYMPH)
            carrcap = MAX_CARR_CAP;
        else if (!g.youmonst.data->cwt)
            carrcap = (carrcap * (long) g.youmonst.data->msize) / MZ_HUMAN;
        else if (!strongmonst(g.youmonst.data)
                 || (strongmonst(g.youmonst.data)
                     && (g.youmonst.data->cwt > WT_HUMAN)))
            carrcap = (carrcap * (long) g.youmonst.data->cwt / WT_HUMAN);
    }

    if (Levitation || Is_airlevel(&u.uz) /* pugh@cornell */
        || (u.usteed && strongmonst(u.usteed->data))) {
        carrcap = MAX_CARR_CAP;
    } else {
        if (carrcap > MAX_CARR_CAP)
            carrcap = MAX_CARR_CAP;
        if (!Flying) {
            if (EWounded_legs & LEFT_SIDE)
                carrcap -= 100;
            if (EWounded_legs & RIGHT_SIDE)
                carrcap -= 100;
        }
        if (carrcap < 0)
            carrcap = 0;
    }

    if (ELevitation != save_ELev || BLevitation != save_BLev) {
        ELevitation = save_ELev;
        BLevitation = save_BLev;
        float_vs_flight();
    }

    return (int) carrcap;
}

/* returns how far beyond the normal capacity the player is currently. */
/* inv_weight() is negative if the player is below normal capacity. */
int
inv_weight()
{
    register struct obj *otmp = g.invent;
    register int wt = 0;

    while (otmp) {
        if (otmp->oclass == COIN_CLASS)
            wt += (int) (((long) otmp->quan + 50L) / 100L);
        else if (otmp->otyp != BOULDER || !throws_rocks(g.youmonst.data))
            wt += otmp->owt;
        otmp = otmp->nobj;
    }
    g.wc = weight_cap();
    return (wt - g.wc);
}

/*
 * Returns 0 if below normal capacity, or the number of "capacity units"
 * over the normal capacity the player is loaded.  Max is 5.
 */
int
calc_capacity(xtra_wt)
int xtra_wt;
{
    int cap, wt = inv_weight() + xtra_wt;

    if (wt <= 0)
        return UNENCUMBERED;
    if (g.wc <= 1)
        return OVERLOADED;
    cap = (wt * 2 / g.wc) + 1;
    return min(cap, OVERLOADED);
}

int
near_capacity()
{
    return calc_capacity(0);
}

int
max_capacity()
{
    int wt = inv_weight();

    return (wt - (2 * g.wc));
}

boolean
check_capacity(str)
const char *str;
{
    if (near_capacity() >= EXT_ENCUMBER) {
        if (str)
            pline1(str);
        else
            You_cant("do that while carrying so much stuff.");
        return 1;
    }
    return 0;
}

int
inv_cnt(incl_gold)
boolean incl_gold;
{
    register struct obj *otmp = g.invent;
    register int ct = 0;

    while (otmp) {
        if (incl_gold || otmp->invlet != GOLD_SYM)
            ct++;
        otmp = otmp->nobj;
    }
    return ct;
}

/* Counts the money in an object chain. */
/* Intended use is for your or some monster's inventory, */
/* now that u.gold/m.gold is gone.*/
/* Counting money in a container might be possible too. */
long
money_cnt(otmp)
struct obj *otmp;
{
    while (otmp) {
        /* Must change when silver & copper is implemented: */
        if (otmp->oclass == COIN_CLASS)
            return otmp->quan;
        otmp = otmp->nobj;
    }
    return 0L;
}

/*hack.c*/<|MERGE_RESOLUTION|>--- conflicted
+++ resolved
@@ -2268,15 +2268,9 @@
     int typefound, min_x, min_y, max_x, max_y_offset, step;
     register struct rm *lev;
 
-<<<<<<< HEAD
-#define goodtype(rno)   \
-    (!typewanted                                                    \
-     || (typefound = g.rooms[rno - ROOMOFFSET].rtype) == typewanted   \
-=======
 #define goodtype(rno) \
     (!typewanted                                                         \
-     || (typefound = (rooms[rno - ROOMOFFSET].rtype == typewanted)) != 0 \
->>>>>>> a60d1bec
+     || (typefound = (g.rooms[rno - ROOMOFFSET].rtype == typewanted)) != 0 \
      || (typewanted == SHOPBASE && typefound > SHOPBASE))
 
     switch (rno = levl[x][y].roomno) {
