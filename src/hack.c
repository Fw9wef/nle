/* NetHack 3.5	hack.c	$NHDT-Date$  $NHDT-Branch$:$NHDT-Revision$ */
/* NetHack 3.5	hack.c	$Date: 2013/10/26 21:33:47 $  $Revision: 1.120 $ */
/* Copyright (c) Stichting Mathematisch Centrum, Amsterdam, 1985. */
/* NetHack may be freely redistributed.  See license for details. */

#include "hack.h"

/* #define DEBUG */	/* uncomment for debugging */

STATIC_DCL void NDECL(maybe_wail);
STATIC_DCL int NDECL(moverock);
STATIC_DCL int FDECL(still_chewing,(XCHAR_P,XCHAR_P));
STATIC_DCL void NDECL(dosinkfall);
STATIC_DCL boolean FDECL(findtravelpath, (BOOLEAN_P));
STATIC_DCL boolean FDECL(trapmove, (int,int,struct trap *));
STATIC_DCL void NDECL(switch_terrain);
STATIC_DCL struct monst *FDECL(monstinroom, (struct permonst *,int));
STATIC_DCL boolean FDECL(doorless_door, (int,int));
STATIC_DCL void FDECL(move_update, (BOOLEAN_P));

#define IS_SHOP(x)	(rooms[x].rtype >= SHOPBASE)

static anything tmp_anything;

anything *
uint_to_any(ui)
unsigned ui;
{
    tmp_anything = zeroany;
    tmp_anything.a_uint = ui;
    return &tmp_anything;
}

anything *
long_to_any(lng)
long lng;
{
    tmp_anything = zeroany;
    tmp_anything.a_long = lng;
    return &tmp_anything;
}

anything *
monst_to_any(mtmp)
struct monst *mtmp;
{
    tmp_anything = zeroany;
    tmp_anything.a_monst = mtmp;
    return &tmp_anything;
}

anything *
obj_to_any(obj)
struct obj *obj;
{
    tmp_anything = zeroany;
    tmp_anything.a_obj = obj;
    return &tmp_anything;
}

boolean
revive_nasty(x, y, msg)
int x,y;
const char *msg;
{
    register struct obj *otmp, *otmp2;
    struct monst *mtmp;
    coord cc;
    boolean revived = FALSE;

    for(otmp = level.objects[x][y]; otmp; otmp = otmp2) {
	otmp2 = otmp->nexthere;
	if (otmp->otyp == CORPSE &&
	    (is_rider(&mons[otmp->corpsenm]) ||
	     otmp->corpsenm == PM_WIZARD_OF_YENDOR)) {
	    /* move any living monster already at that location */
	    if((mtmp = m_at(x,y)) && enexto(&cc, x, y, mtmp->data))
		rloc_to(mtmp, cc.x, cc.y);
	    if(msg) Norep("%s", msg);
	    revived = revive_corpse(otmp);
	}
    }

    /* this location might not be safe, if not, move revived monster */
    if (revived) {
	mtmp = m_at(x,y);
	if (mtmp && !goodpos(x, y, mtmp, 0) &&
	    enexto(&cc, x, y, mtmp->data)) {
	    rloc_to(mtmp, cc.x, cc.y);
	}
	/* else impossible? */
    }

    return (revived);
}

STATIC_OVL int
moverock()
{
    register xchar rx, ry, sx, sy;
    register struct obj *otmp;
    register struct trap *ttmp;
    register struct monst *mtmp;

    sx = u.ux + u.dx,  sy = u.uy + u.dy;	/* boulder starting position */
    while ((otmp = sobj_at(BOULDER, sx, sy)) != 0) {
	/* make sure that this boulder is visible as the top object */
	if (otmp != level.objects[sx][sy]) movobj(otmp, sx, sy);

	rx = u.ux + 2 * u.dx;	/* boulder destination position */
	ry = u.uy + 2 * u.dy;
	nomul(0);
	if (Levitation || Is_airlevel(&u.uz)) {
	    if (Blind) feel_location(sx, sy);
	    You("don't have enough leverage to push %s.", the(xname(otmp)));
	    /* Give them a chance to climb over it? */
	    return -1;
	}
	if (verysmall(youmonst.data) && !u.usteed) {
	    if (Blind) feel_location(sx, sy);
	    pline("You're too small to push that %s.", xname(otmp));
	    goto cannot_push;
	}
	if (isok(rx,ry) && !IS_ROCK(levl[rx][ry].typ) &&
	    levl[rx][ry].typ != IRONBARS &&
	    (!IS_DOOR(levl[rx][ry].typ) || !(u.dx && u.dy) ||
		doorless_door(rx, ry)) &&
	    !sobj_at(BOULDER, rx, ry)) {
	    ttmp = t_at(rx, ry);
	    mtmp = m_at(rx, ry);

		/* KMH -- Sokoban doesn't let you push boulders diagonally */
	    if (Sokoban && u.dx && u.dy) {
		if (Blind) feel_location(sx,sy);
		pline("%s won't roll diagonally on this %s.",
		      The(xname(otmp)), surface(sx, sy));
		goto cannot_push;
	    }

	    if (revive_nasty(rx, ry, "You sense movement on the other side."))
		return (-1);

	    if (mtmp && !noncorporeal(mtmp->data) &&
		    (!mtmp->mtrapped ||
			 !(ttmp && ((ttmp->ttyp == PIT) ||
				    (ttmp->ttyp == SPIKED_PIT))))) {
		if (Blind) feel_location(sx, sy);
		if (canspotmon(mtmp))
		    pline("There's %s on the other side.", a_monnam(mtmp));
		else {
		    You_hear("a monster behind %s.", the(xname(otmp)));
		    map_invisible(rx, ry);
		}
		if (flags.verbose)
		    pline("Perhaps that's why %s cannot move it.",
				u.usteed ? y_monnam(u.usteed) : "you");
		goto cannot_push;
	    }

	    if (ttmp) {
		/* if a trap operates on the boulder, don't attempt
		   to move any others at this location; return -1
		   if another boulder is in hero's way, or 0 if he
		   should advance to the vacated boulder position */
		switch(ttmp->ttyp) {
		case LANDMINE:
		    if (rn2(10)) {
			obj_extract_self(otmp);
			place_object(otmp, rx, ry);
			newsym(sx, sy);
			pline("KAABLAMM!!!  %s %s land mine.",
			      Tobjnam(otmp, "trigger"),
			      ttmp->madeby_u ? "your" : "a");
			blow_up_landmine(ttmp);
			/* if the boulder remains, it should fill the pit */
			fill_pit(u.ux, u.uy);
			if (cansee(rx,ry)) newsym(rx,ry);
			return sobj_at(BOULDER, sx, sy) ? -1 : 0;
		    }
		    break;
		case SPIKED_PIT:
		case PIT:
		    obj_extract_self(otmp);
		    /* vision kludge to get messages right;
		       the pit will temporarily be seen even
		       if this is one among multiple boulders */
		    if (!Blind) viz_array[ry][rx] |= IN_SIGHT;
		    if (!flooreffects(otmp, rx, ry, "fall")) {
			place_object(otmp, rx, ry);
		    }
		    if (mtmp && !Blind) newsym(rx, ry);
		    return sobj_at(BOULDER, sx, sy) ? -1 : 0;
		case HOLE:
		case TRAPDOOR:
		    if (Blind)
			pline("Kerplunk!  You no longer feel %s.",
				the(xname(otmp)));
		    else
			pline("%s%s and %s a %s in the %s!",
			  Tobjnam(otmp,
			   (ttmp->ttyp == TRAPDOOR) ? "trigger" : "fall"),
			  (ttmp->ttyp == TRAPDOOR) ? "" : " into",
			  otense(otmp, "plug"),
			  (ttmp->ttyp == TRAPDOOR) ? "trap door" : "hole",
			  surface(rx, ry));
		    deltrap(ttmp);
		    delobj(otmp);
		    bury_objs(rx, ry);
		    levl[rx][ry].wall_info &= ~W_NONDIGGABLE;
		    levl[rx][ry].candig = 1;
		    if (cansee(rx,ry)) newsym(rx,ry);
		    return sobj_at(BOULDER, sx, sy) ? -1 : 0;
		case LEVEL_TELEP:
		case TELEP_TRAP:
		  {
		    int newlev = 0;	/* lint suppression */
		    d_level dest;

		    if (ttmp->ttyp == LEVEL_TELEP) {
			newlev = random_teleport_level();
			if (newlev == depth(&u.uz) || In_endgame(&u.uz))
			    /* trap didn't work; skip "disappears" message */
			    goto dopush;
		    }
		    if (u.usteed)
                pline("%s pushes %s and suddenly it disappears!",
			          upstart(y_monnam(u.usteed)), the(xname(otmp)));
		    else
                You("push %s and suddenly it disappears!",
			the(xname(otmp)));
		    if (ttmp->ttyp == TELEP_TRAP) {
			(void)rloco(otmp);
		    } else {
			obj_extract_self(otmp);
			add_to_migration(otmp);
			get_level(&dest, newlev);
			otmp->ox = dest.dnum;
			otmp->oy = dest.dlevel;
			otmp->owornmask = (long)MIGR_RANDOM;
		    }
		    seetrap(ttmp);
		    return sobj_at(BOULDER, sx, sy) ? -1 : 0;
		  }
		default:
		    break;	/* boulder not affected by this trap */
		}
	    }

	    if (closed_door(rx, ry))
		goto nopushmsg;
	    if (boulder_hits_pool(otmp, rx, ry, TRUE))
		continue;
	    /*
	     * Re-link at top of fobj chain so that pile order is preserved
	     * when level is restored.
	     */
	    if (otmp != fobj) {
		remove_object(otmp);
		place_object(otmp, otmp->ox, otmp->oy);
	    }

	    {
#ifdef LINT /* static long lastmovetime; */
		long lastmovetime;
		lastmovetime = 0;
#else
		/* note: reset to zero after save/restore cycle */
		static NEARDATA long lastmovetime;
#endif
 dopush:
		if (!u.usteed) {
		  if (moves > lastmovetime+2 || moves < lastmovetime)
		    pline("With %s effort you move %s.",
			  throws_rocks(youmonst.data) ? "little" : "great",
			  the(xname(otmp)));
		  exercise(A_STR, TRUE);
		} else 
		    pline("%s moves %s.",
			  upstart(y_monnam(u.usteed)), the(xname(otmp)));
		lastmovetime = moves;
	    }

	    /* Move the boulder *after* the message. */
	    if (glyph_is_invisible(levl[rx][ry].glyph))
		unmap_object(rx, ry);
	    movobj(otmp, rx, ry);	/* does newsym(rx,ry) */
	    if (Blind) {
		feel_location(rx,ry);
		feel_location(sx, sy);
	    } else {
		newsym(sx, sy);
	    }
	} else {
 nopushmsg:
	  if (u.usteed)
	    pline("%s tries to move %s, but cannot.",
		  upstart(y_monnam(u.usteed)), the(xname(otmp)));
	  else
	    You("try to move %s, but in vain.", the(xname(otmp)));
	    if (Blind) feel_location(sx, sy);
 cannot_push:
	    if (throws_rocks(youmonst.data)) {
		if (u.usteed && P_SKILL(P_RIDING) < P_BASIC) {
		    You("aren't skilled enough to %s %s from %s.",
			(flags.pickup && !Sokoban) ? "pick up" : "push aside",
			the(xname(otmp)), y_monnam(u.usteed));
		} else {
		    pline("However, you can easily %s.",
			  (flags.pickup && !Sokoban) ?
				"pick it up" : "push it aside");
		    sokoban_guilt();
		    break;
		}
		break;
	    }

	    if (!u.usteed && (((!invent || inv_weight() <= -850) &&
		 (!u.dx || !u.dy || (IS_ROCK(levl[u.ux][sy].typ)
				     && IS_ROCK(levl[sx][u.uy].typ))))
		|| verysmall(youmonst.data))) {
		pline("However, you can squeeze yourself into a small opening.");
		sokoban_guilt();
		break;
	    } else
		return (-1);
	}
    }
    return (0);
}

/*
 *  still_chewing()
 *
 *  Chew on a wall, door, or boulder.  Returns TRUE if still eating, FALSE
 *  when done.
 */
STATIC_OVL int
still_chewing(x,y)
    xchar x, y;
{
    struct rm *lev = &levl[x][y];
    struct obj *boulder = sobj_at(BOULDER,x,y);
    const char *digtxt = (char *)0, *dmgtxt = (char *)0;

    if (context.digging.down)		/* not continuing previous dig (w/ pick-axe) */
	(void) memset((genericptr_t)&context.digging, 0, sizeof(struct dig_info));

    if (!boulder && IS_ROCK(lev->typ) && !may_dig(x,y)) {
	You("hurt your teeth on the %s.",
	    IS_TREE(lev->typ) ? "tree" : "hard stone");
	nomul(0);
	return 1;
    } else if (context.digging.pos.x != x || context.digging.pos.y != y ||
		!on_level(&context.digging.level, &u.uz)) {
	context.digging.down = FALSE;
	context.digging.chew = TRUE;
	context.digging.warned = FALSE;
	context.digging.pos.x = x;
	context.digging.pos.y = y;
	assign_level(&context.digging.level, &u.uz);
	/* solid rock takes more work & time to dig through */
	context.digging.effort =
	    (IS_ROCK(lev->typ) && !IS_TREE(lev->typ) ? 30 : 60) + u.udaminc;
	You("start chewing %s %s.",
	    (boulder || IS_TREE(lev->typ)) ? "on a" : "a hole in the",
	    boulder ? "boulder" :
	    IS_TREE(lev->typ) ? "tree" : IS_ROCK(lev->typ) ? "rock" : "door");
	watch_dig((struct monst *)0, x, y, FALSE);
	return 1;
    } else if ((context.digging.effort += (30 + u.udaminc)) <= 100)  {
	if (flags.verbose)
	    You("%s chewing on the %s.",
		context.digging.chew ? "continue" : "begin",
		boulder ? "boulder" :
		IS_TREE(lev->typ) ? "tree" :
		IS_ROCK(lev->typ) ? "rock" : "door");
	context.digging.chew = TRUE;
	watch_dig((struct monst *)0, x, y, FALSE);
	return 1;
    }

    /* Okay, you've chewed through something */
    u.uconduct.food++;
    u.uhunger += rnd(20);

    if (boulder) {
	delobj(boulder);		/* boulder goes bye-bye */
	You("eat the boulder.");	/* yum */

	/*
	 *  The location could still block because of
	 *	1. More than one boulder
	 *	2. Boulder stuck in a wall/stone/door.
	 *
	 *  [perhaps use does_block() below (from vision.c)]
	 */
	if (IS_ROCK(lev->typ) || closed_door(x,y) || sobj_at(BOULDER,x,y)) {
	    block_point(x,y);	/* delobj will unblock the point */
	    /* reset dig state */
	    (void) memset((genericptr_t)&context.digging, 0, sizeof(struct dig_info));
	    return 1;
	}

    } else if (IS_WALL(lev->typ)) {
	if (*in_rooms(x, y, SHOPBASE)) {
	    add_damage(x, y, 10L * ACURRSTR);
	    dmgtxt = "damage";
	}
	digtxt = "chew a hole in the wall.";
	if (level.flags.is_maze_lev) {
	    lev->typ = ROOM;
	} else if (level.flags.is_cavernous_lev && !in_town(x, y)) {
	    lev->typ = CORR;
	} else {
	    lev->typ = DOOR;
	    lev->doormask = D_NODOOR;
	}
    } else if (IS_TREE(lev->typ)) {
	digtxt = "chew through the tree.";
	lev->typ = ROOM;
    } else if (lev->typ == SDOOR) {
	if (lev->doormask & D_TRAPPED) {
	    lev->doormask = D_NODOOR;
	    b_trapped("secret door", 0);
	} else {
	    digtxt = "chew through the secret door.";
	    lev->doormask = D_BROKEN;
	}
	lev->typ = DOOR;

    } else if (IS_DOOR(lev->typ)) {
	if (*in_rooms(x, y, SHOPBASE)) {
	    add_damage(x, y, 400L);
	    dmgtxt = "break";
	}
	if (lev->doormask & D_TRAPPED) {
	    lev->doormask = D_NODOOR;
	    b_trapped("door", 0);
	} else {
	    digtxt = "chew through the door.";
	    lev->doormask = D_BROKEN;
	}

    } else { /* STONE or SCORR */
	digtxt = "chew a passage through the rock.";
	lev->typ = CORR;
    }

    unblock_point(x, y);	/* vision */
    newsym(x, y);
    if (digtxt) You1(digtxt);	/* after newsym */
    if (dmgtxt) pay_for_damage(dmgtxt, FALSE);
    (void) memset((genericptr_t)&context.digging, 0, sizeof(struct dig_info));
    return 0;
}

void
movobj(obj, ox, oy)
register struct obj *obj;
register xchar ox, oy;
{
	/* optimize by leaving on the fobj chain? */
	remove_object(obj);
	newsym(obj->ox, obj->oy);
	place_object(obj, ox, oy);
	newsym(ox, oy);
}

static NEARDATA const char fell_on_sink[] = "fell onto a sink";

STATIC_OVL void
dosinkfall()
{
	register struct obj *obj;
	int dmg;
	boolean lev_boots = (uarmf && uarmf->otyp == LEVITATION_BOOTS),
		innate_lev = ((HLevitation & (FROMOUTSIDE|FROMFORM)) != 0L),
        	ufall = (!innate_lev && !(HFlying || EFlying)); /* BFlying */

	if (!ufall) {
	    You(innate_lev ? "wobble unsteadily for a moment." :
			     "gain control of your flight.");
	} else {
	    long save_ELev = ELevitation, save_HLev = HLevitation;

	    /* fake removal of levitation in advance so that final
	       disclosure will be right in case this turns out to
	       be fatal; fortunately the fact that rings and boots
	       are really still worn has no effect on bones data */
	    ELevitation = HLevitation = 0L;
	    You("crash to the floor!");
	    dmg = rn1(8, 25 - (int)ACURR(A_CON));
	    losehp(Maybe_Half_Phys(dmg),
		   fell_on_sink, NO_KILLER_PREFIX);
	    exercise(A_DEX, FALSE);
	    selftouch("Falling, you");
	    for (obj = level.objects[u.ux][u.uy]; obj; obj = obj->nexthere)
		if (obj->oclass == WEAPON_CLASS || is_weptool(obj)) {
		    You("fell on %s.", doname(obj));
		    losehp(Maybe_Half_Phys(rnd(3)), fell_on_sink, NO_KILLER_PREFIX);
		    exercise(A_CON, FALSE);
		}
	    ELevitation = save_ELev;
	    HLevitation = save_HLev;
	}

	/*
	 * Interrupt multi-turn putting on/taking off of armor (in which
	 * case we reached the sink due to being teleported while busy;
	 * in 3.4.3, Boots_on()/Boots_off() [called via (*aftermv)() when
	 * 'multi' reaches 0] triggered a crash if we were donning/doffing
	 * levitation boots [because the Boots_off() below causes 'uarmf'
	 * to be null by the time 'aftermv' gets called]).
	 *
	 * Interrupt donning/doffing if we fall onto the sink, or if the
	 * code below is going to remove levitation boots even when we
	 * haven't fallen (innate floating or flying becoming unblocked).
	 */
	if (ufall || lev_boots) {
	    (void) stop_donning(lev_boots ? uarmf :  (struct obj *)0);
	    /* recalculate in case uarmf just got set to null */
	    lev_boots = (uarmf && uarmf->otyp == LEVITATION_BOOTS);
	}

	/* remove worn levitation items */
	ELevitation &= ~W_ARTI;
	HLevitation &= ~(I_SPECIAL|TIMEOUT);
	HLevitation++;
	if(uleft && uleft->otyp == RIN_LEVITATION) {
	    obj = uleft;
	    Ring_off(obj);
	    off_msg(obj);
	}
	if(uright && uright->otyp == RIN_LEVITATION) {
	    obj = uright;
	    Ring_off(obj);
	    off_msg(obj);
	}
	if (lev_boots) {
	    obj = uarmf;
	    (void)Boots_off();
	    off_msg(obj);
	}
	HLevitation--;
	/* probably moot; we're either still levitating or went
	   through float_down(), but make sure BFlying is up to date */
	float_vs_flight();
}

boolean
may_dig(x,y)
register xchar x,y;
/* intended to be called only on ROCKs */
{
    return (boolean)(!(IS_STWALL(levl[x][y].typ) &&
			(levl[x][y].wall_info & W_NONDIGGABLE)));
}

boolean
may_passwall(x,y)
register xchar x,y;
{
   return (boolean)(!(IS_STWALL(levl[x][y].typ) &&
			(levl[x][y].wall_info & W_NONPASSWALL)));
}

boolean
bad_rock(mdat,x,y)
struct permonst *mdat;
register xchar x,y;
{
	return((boolean) ((Sokoban && sobj_at(BOULDER,x,y)) ||
	       (IS_ROCK(levl[x][y].typ)
		    && (!tunnels(mdat) || needspick(mdat) || !may_dig(x,y))
		    && !(passes_walls(mdat) && may_passwall(x,y)))));
}

/* caller has already decided that it's a tight diagonal; check whether a
   monster--who might be the hero--can fit through, and if not then return
   the reason why:  1: can't fit, 2: possessions won't fit, 3: sokoban */
int     /* returns 0 if we can squeeze through */
cant_squeeze_thru(mon)
struct monst *mon;
{
    int amt;
    struct permonst *ptr = mon->data;

    /* too big? */
    if (bigmonst(ptr) &&
	    !(amorphous(ptr) || is_whirly(ptr) ||
	      noncorporeal(ptr) || slithy(ptr) || can_fog(mon))) return 1;

    /* lugging too much junk? */
    amt = (mon == &youmonst) ? inv_weight() + weight_cap() :
		curr_mon_load(mon);
    if (amt > 600) return 2;

    /* Sokoban restriction applies to hero only */
    if (mon == &youmonst && Sokoban) return 3;

    /* can squeeze through */
    return 0;
}

boolean
invocation_pos(x, y)
xchar x, y;
{
	return((boolean)(Invocation_lev(&u.uz) && x == inv_pos.x && y == inv_pos.y));
}

/* return TRUE if (dx,dy) is an OK place to move
 * mode is one of DO_MOVE, TEST_MOVE or TEST_TRAV
 */
boolean 
test_move(ux, uy, dx, dy, mode)
int ux, uy, dx, dy;
int mode;
{
    int x = ux+dx;
    int y = uy+dy;
    register struct rm *tmpr = &levl[x][y];
    register struct rm *ust;

    /*
     *  Check for physical obstacles.  First, the place we are going.
     */
    if (IS_ROCK(tmpr->typ) || tmpr->typ == IRONBARS) {
	if (Blind && mode == DO_MOVE) feel_location(x,y);
	if (Passes_walls && may_passwall(x,y)) {
	    ;	/* do nothing */
	} else if (tmpr->typ == IRONBARS) {
	    if (!(Passes_walls || passes_bars(youmonst.data))) {
		if (iflags.mention_walls)
		    You("cannot pass through the bars.");
		return FALSE;
	    }
	} else if (tunnels(youmonst.data) && !needspick(youmonst.data)) {
	    /* Eat the rock. */
	    if (mode == DO_MOVE && still_chewing(x,y)) return FALSE;
	} else if (flags.autodig && !context.run && !context.nopick &&
		   uwep && is_pick(uwep)) {
	/* MRKR: Automatic digging when wielding the appropriate tool */
	    if (mode == DO_MOVE)
		(void) use_pick_axe2(uwep);
	    return FALSE;
	} else {
	    if (mode == DO_MOVE) {
		if (Is_stronghold(&u.uz) && is_db_wall(x,y))
		    pline_The("drawbridge is up!");
		/* sokoban restriction stays even after puzzle is solved */
		else if (Passes_walls && !may_passwall(x,y) && In_sokoban(&u.uz))
		    pline_The("Sokoban walls resist your ability.");
		else if (iflags.mention_walls)
		    pline("It's a wall.");
	    }
	    return FALSE;
	}
    } else if (IS_DOOR(tmpr->typ)) {
	if (closed_door(x,y)) {
	    if (Blind && mode == DO_MOVE) feel_location(x,y);
	    if (Passes_walls)
		;	/* do nothing */
	    else if (can_ooze(&youmonst)) {
		if (mode == DO_MOVE) You("ooze under the door.");
	    } else if (tunnels(youmonst.data) && !needspick(youmonst.data)) {
		/* Eat the door. */
		if (mode == DO_MOVE && still_chewing(x,y)) return FALSE;
	    } else {
		if (mode == DO_MOVE) {
		    if (amorphous(youmonst.data))
			You("try to ooze under the door, but can't squeeze your possessions through.");
		    else if (x == ux || y == uy) {
			if (Blind || Stunned || ACURR(A_DEX) < 10 || Fumbling) {
			    if (u.usteed) {
				You_cant("lead %s through that closed door.",
				         y_monnam(u.usteed));
			    } else {
			        pline("Ouch!  You bump into a door.");
			        exercise(A_DEX, FALSE);
			    }
			} else pline("That door is closed.");
		    }
		} else if (mode == TEST_TRAV) goto testdiag;
		return FALSE;
	    }
	} else {
	testdiag:
	    if (dx && dy && !Passes_walls
		&& (!doorless_door(x, y) || block_door(x, y))) {
		/* Diagonal moves into a door are not allowed. */
		if (Blind && mode == DO_MOVE)
		    feel_location(x,y);
		return FALSE;
	    }
	}
    }
    if (dx && dy
	    && bad_rock(youmonst.data,ux,y) && bad_rock(youmonst.data,x,uy)) {
	/* Move at a diagonal. */
	switch (cant_squeeze_thru(&youmonst)) {
	case 3:
	    if (mode == DO_MOVE) You("cannot pass that way.");
	    return FALSE;
	case 2:
	    if (mode == DO_MOVE) You("are carrying too much to get through.");
	    return FALSE;
	case 1:
	    if (mode == DO_MOVE) Your("body is too large to fit through.");
	    return FALSE;
	default:
	    break;      /* can squeeze through */
	}
    } else if (dx && dy && worm_cross(ux, uy, x, y)) {
	/* consecutive long worm segments are at <ux,y> and <x,uy> */
	if (mode == DO_MOVE) pline("%s is in your way.", Monnam(m_at(ux, y)));
	return FALSE;
    }
    /* Pick travel path that does not require crossing a trap.
     * Avoid water and lava using the usual running rules.
     * (but not u.ux/u.uy because findtravelpath walks toward u.ux/u.uy) */
    if (context.run == 8 && mode != DO_MOVE && (x != u.ux || y != u.uy)) {
	struct trap* t = t_at(x, y);

	if ((t && t->tseen) ||
	    (!Levitation && !Flying &&
	     !is_clinger(youmonst.data) &&
	     is_pool_or_lava(x, y) && levl[x][y].seenv))
	    return FALSE;
    }

    ust = &levl[ux][uy];

    /* Now see if other things block our way . . */
    if (dx && dy && !Passes_walls && IS_DOOR(ust->typ) &&
	    (!doorless_door(ux, uy) || block_entry(x, y))) {
	/* Can't move at a diagonal out of a doorway with door. */
	return FALSE;
    }

    if (sobj_at(BOULDER,x,y) && (Sokoban || !Passes_walls)) {
	if (!(Blind || Hallucination) && (context.run >= 2) && mode != TEST_TRAV)
	    return FALSE;
	if (mode == DO_MOVE) {
	    /* tunneling monsters will chew before pushing */
	    if (tunnels(youmonst.data) && !needspick(youmonst.data) &&
		    !Sokoban) {
		if (still_chewing(x,y)) return FALSE;
	    } else
		if (moverock() < 0) return FALSE;
	} else if (mode == TEST_TRAV) {
	    struct obj* obj;

	    /* don't pick two boulders in a row, unless there's a way thru */
	    if (sobj_at(BOULDER,ux,uy) && !Sokoban) {
		if (!Passes_walls &&
		    !(tunnels(youmonst.data) && !needspick(youmonst.data)) &&
		    !carrying(PICK_AXE) && !carrying(DWARVISH_MATTOCK) &&
		    !((obj = carrying(WAN_DIGGING)) &&
		      !objects[obj->otyp].oc_name_known))
		    return FALSE;
	    }
	}
	/* assume you'll be able to push it when you get there... */
    }

    /* OK, it is a legal place to move. */
    return TRUE;
}

#ifdef DEBUG
static boolean trav_debug = FALSE;

int
wiz_debug_cmd_traveldisplay() /* in this case, toggle display of travel debug info */
{
	trav_debug = !trav_debug;
	return 0;
}
#endif /* DEBUG */

/*
 * Find a path from the destination (u.tx,u.ty) back to (u.ux,u.uy).
 * A shortest path is returned.  If guess is TRUE, consider various
 * inaccessible locations as valid intermediate path points.
 * Returns TRUE if a path was found.
 */
STATIC_OVL boolean
findtravelpath(guess)
boolean guess;
{
    /* if travel to adjacent, reachable location, use normal movement rules */
    if (!guess && context.travel1 && distmin(u.ux, u.uy, u.tx, u.ty) == 1 &&
	!(u.ux != u.tx && u.uy != u.ty && NODIAG(u.umonnum))) {
	context.run = 0;
	if (test_move(u.ux, u.uy, u.tx-u.ux, u.ty-u.uy, TEST_MOVE)) {
	    u.dx = u.tx-u.ux;
	    u.dy = u.ty-u.uy;
	    nomul(0);
	    iflags.travelcc.x = iflags.travelcc.y = -1;
	    return TRUE;
	}
	context.run = 8;
    }
    if (u.tx != u.ux || u.ty != u.uy) {
	xchar travel[COLNO][ROWNO];
	xchar travelstepx[2][COLNO*ROWNO];
	xchar travelstepy[2][COLNO*ROWNO];
	xchar tx, ty, ux, uy;
	int n = 1;			/* max offset in travelsteps */
	int set = 0;			/* two sets current and previous */
	int radius = 1;			/* search radius */
	int i;

	/* If guessing, first find an "obvious" goal location.  The obvious
	 * goal is the position the player knows of, or might figure out
	 * (couldsee) that is closest to the target on a straight path.
	 */
	if (guess) {
	    tx = u.ux; ty = u.uy; ux = u.tx; uy = u.ty;
	} else {
	    tx = u.tx; ty = u.ty; ux = u.ux; uy = u.uy;
	}

    noguess:
	(void) memset((genericptr_t)travel, 0, sizeof(travel));
	travelstepx[0][0] = tx;
	travelstepy[0][0] = ty;

	while (n != 0) {
	    int nn = 0;

	    for (i = 0; i < n; i++) {
		int dir;
		int x = travelstepx[set][i];
		int y = travelstepy[set][i];
		static int ordered[] = { 0, 2, 4, 6, 1, 3, 5, 7 };
		/* no diagonal movement for grid bugs */
		int dirmax = NODIAG(u.umonnum) ? 4 : 8;

		for (dir = 0; dir < dirmax; ++dir) {
		    int nx = x+xdir[ordered[dir]];
		    int ny = y+ydir[ordered[dir]];

		    if (!isok(nx, ny)) continue;
		    if ((!Passes_walls && !can_ooze(&youmonst) &&
			closed_door(x, y)) || sobj_at(BOULDER, x, y)) {
			/* closed doors and boulders usually
			 * cause a delay, so prefer another path */
			if (travel[x][y] > radius-3) {
			    travelstepx[1-set][nn] = x;
			    travelstepy[1-set][nn] = y;
			    /* don't change travel matrix! */
			    nn++;
			    continue;
			}
		    }
		    if (test_move(x, y, nx-x, ny-y, TEST_TRAV) &&
			(levl[nx][ny].seenv || (!Blind && couldsee(nx, ny)))) {
			if (nx == ux && ny == uy) {
			    if (!guess) {
				u.dx = x-ux;
				u.dy = y-uy;
				if (x == u.tx && y == u.ty) {
				    nomul(0);
				    /* reset run so domove run checks work */
				    context.run = 8;
				    iflags.travelcc.x = iflags.travelcc.y = -1;
				}
				return TRUE;
			    }
			} else if (!travel[nx][ny]) {
			    travelstepx[1-set][nn] = nx;
			    travelstepy[1-set][nn] = ny;
			    travel[nx][ny] = radius;
			    nn++;
			}
		    }
		}
	    }

#ifdef DEBUG
	    if (trav_debug) {
		/* Use of warning glyph is arbitrary. It stands out. */
		tmp_at(DISP_ALL, warning_to_glyph(1));
		for (i = 0; i < nn; ++i) {
		    tmp_at(travelstepx[1-set][i], travelstepy[1-set][i]);
		}
		delay_output();
		if (flags.runmode == RUN_CRAWL) {
		    delay_output();
		    delay_output();
		}
		tmp_at(DISP_END,0);
	    }
#endif /* DEBUG */

	    n = nn;
	    set = 1-set;
	    radius++;
	}

	/* if guessing, find best location in travel matrix and go there */
	if (guess) {
	    int px = tx, py = ty;	/* pick location */
	    int dist, nxtdist, d2, nd2;

	    dist = distmin(ux, uy, tx, ty);
	    d2 = dist2(ux, uy, tx, ty);
	    for (tx = 1; tx < COLNO; ++tx)
		for (ty = 0; ty < ROWNO; ++ty)
		    if (travel[tx][ty]) {
			nxtdist = distmin(ux, uy, tx, ty);
			if (nxtdist == dist && couldsee(tx, ty)) {
			    nd2 = dist2(ux, uy, tx, ty);
			    if (nd2 < d2) {
				/* prefer non-zigzag path */
				px = tx; py = ty;
				d2 = nd2;
			    }
			} else if (nxtdist < dist && couldsee(tx, ty)) {
			    px = tx; py = ty;
			    dist = nxtdist;
			    d2 = dist2(ux, uy, tx, ty);
			}
		    }

	    if (px == u.ux && py == u.uy) {
		/* no guesses, just go in the general direction */
		u.dx = sgn(u.tx - u.ux);
		u.dy = sgn(u.ty - u.uy);
		if (test_move(u.ux, u.uy, u.dx, u.dy, TEST_MOVE))
		    return TRUE;
		goto found;
	    }
#ifdef DEBUG
	    if (trav_debug) {
		/* Use of warning glyph is arbitrary. It stands out. */
		tmp_at(DISP_ALL, warning_to_glyph(2));
		tmp_at(px, py);
		delay_output();
		if (flags.runmode == RUN_CRAWL) {
		    delay_output();
		    delay_output();
		    delay_output();
		    delay_output();
		}
		tmp_at(DISP_END,0);
	    }
#endif /* DEBUG */
	    tx = px;
	    ty = py;
	    ux = u.ux;
	    uy = u.uy;
	    set = 0;
	    n = radius = 1;
	    guess = FALSE;
	    goto noguess;
	}
	return FALSE;
    }

found:
    u.dx = 0;
    u.dy = 0;
    nomul(0);
    return FALSE;
}

/* try to escape being stuck in a trapped state by walking out of it;
   return true iff moving should continue to intended destination
   (all failures and most successful escapes leave hero at original spot) */
STATIC_OVL boolean
trapmove(x, y, desttrap)
int x, y;	/* targetted destination, <u.ux+u.dx,u.uy+u.dy> */
struct trap *desttrap;	/* nonnull if another trap at <x,y> */
{
    boolean anchored;
    const char *predicament, *culprit;
    char *steedname = !u.usteed ? (char *)0 : y_monnam(u.usteed);

    if (!u.utrap) return TRUE;	/* sanity check */

    switch (u.utraptype) {
    case TT_BEARTRAP:
	    if (flags.verbose) {
		predicament = "caught in a bear trap";
		if (u.usteed)
		    Norep("%s is %s.", upstart(steedname), predicament);
		else
		    Norep("You are %s.", predicament);
	    }
	    /* [why does diagonal movement give quickest escape?] */
	    if ((u.dx && u.dy) || !rn2(5)) u.utrap--;
	    break;
    case TT_PIT:
	    if (desttrap && desttrap->tseen &&
		    (desttrap->ttyp == PIT || desttrap->ttyp == SPIKED_PIT))
		return TRUE;		/* move into adjacent pit */
	    /* try to escape; position stays same regardless of success */
	    climb_pit();
	    break;
    case TT_WEB:
	    if (uwep && uwep->oartifact == ART_STING) {
		u.utrap = 0;
		pline("Sting cuts through the web!");
		break;		/* escape trap but don't move */
	    }
	    if (--u.utrap) {
		if (flags.verbose) {
		    predicament = "stuck to the web";
		    if (u.usteed)
			    Norep("%s is %s.", upstart(steedname), predicament);
		    else
			    Norep("You are %s.", predicament);
		}
	    } else {
		if (u.usteed)
		    pline("%s breaks out of the web.", upstart(steedname));
		else
		    You("disentangle yourself.");
	    }
	    break;
    case TT_LAVA:
	    if (flags.verbose) {
		predicament = "stuck in the lava";
		if (u.usteed)
		    Norep("%s is %s.", upstart(steedname), predicament);
		else
		    Norep("You are %s.", predicament);
	    }
	    if (!is_lava(x, y)) {
		u.utrap--;
		if ((u.utrap & 0xff) == 0) {
		    u.utrap = 0;
		    if (u.usteed)
			You("lead %s to the edge of the lava.", steedname);
		    else
			You("pull yourself to the edge of the lava.");
		}
	    }
	    u.umoved = TRUE;
	    break;
    case TT_INFLOOR:
    case TT_BURIEDBALL:
	    anchored = (u.utraptype == TT_BURIEDBALL);
	    if (anchored) {
		coord cc;

		cc.x = u.ux, cc.y = u.uy;
		/* can move normally within radius 1 of buried ball */
		if (buried_ball(&cc) && dist2(x, y, cc.x, cc.y) <= 2) {
		    /* ugly hack: we need to issue some message here
		       in case "you are chained to the buried ball"
		       was the most recent message given, otherwise
		       our next attempt to move out of tether range
		       after this successful move would have its
		       can't-do-that message suppressed by Norep */
		    if (flags.verbose)
			Norep("You move within the chain's reach.");
		    return TRUE;
		}
	    }
	    if (--u.utrap) {
		if (flags.verbose) {
		    if (anchored) {
			predicament = "chained to the";
			culprit = "buried ball";
		    } else {
			predicament = "stuck in the";
			culprit = surface(u.ux, u.uy);
		    }
		    if (u.usteed) {
			if (anchored)
			    Norep("You and %s are %s %s.", steedname,
				  predicament, culprit);
			else
			    Norep("%s is %s %s.", upstart(steedname),
				  predicament, culprit);
		    } else
			    Norep("You are %s %s.", predicament, culprit);
		}
	    } else {
		if (u.usteed)
		    pline("%s finally %s free.", upstart(steedname),
			  !anchored ? "lurches" : "wrenches the ball");
		else
		    You("finally %s free.",
			!anchored ? "wriggle" : "wrench the ball");
		if (anchored)
		    buried_ball_to_punishment();
	    }
	    break;
    default:
	    impossible("trapmove: stuck in unknown trap? (%d)", (int)u.utraptype);
	    break;
    }
    return FALSE;
}

void
domove()
{
	register struct monst *mtmp;
	register struct rm *tmpr;
	register xchar x,y;
<<<<<<< HEAD
	struct trap *trap = NULL;
=======
	struct trap *trap = (struct trap *)0;
>>>>>>> b7ad4a8a
	int wtcap;
	boolean on_ice;
	xchar chainx, chainy, ballx, bally;	/* ball&chain new positions */
	int bc_control;				/* control for ball&chain */
	boolean cause_delay = FALSE;	/* dragging ball will skip a move */

	u_wipe_engr(rnd(5));

	if (context.travel) {
	    if (!findtravelpath(FALSE))
		(void) findtravelpath(TRUE);
	    context.travel1 = 0;
	}

	if(((wtcap = near_capacity()) >= OVERLOADED
	    || (wtcap > SLT_ENCUMBER &&
		(Upolyd ? (u.mh < 5 && u.mh != u.mhmax)
			: (u.uhp < 10 && u.uhp != u.uhpmax))))
	   && !Is_airlevel(&u.uz)) {
	    if(wtcap < OVERLOADED) {
		You("don't have enough stamina to move.");
		exercise(A_CON, FALSE);
	    } else
		You("collapse under your load.");
	    nomul(0);
	    return;
	}
	if(u.uswallow) {
		u.dx = u.dy = 0;
		u.ux = x = u.ustuck->mx;
		u.uy = y = u.ustuck->my;
		mtmp = u.ustuck;
	} else {
		if (Is_airlevel(&u.uz) && rn2(4) &&
			!Levitation && !Flying) {
		    switch(rn2(3)) {
		    case 0:
			You("tumble in place.");
			exercise(A_DEX, FALSE);
			break;
		    case 1:
			You_cant("control your movements very well."); break;
		    case 2:
			pline("It's hard to walk in thin air.");
			exercise(A_DEX, TRUE);
			break;
		    }
		    return;
		}

		/* check slippery ice */
		on_ice = !Levitation && is_ice(u.ux, u.uy);
		if (on_ice) {
		    static int skates = 0;
		    if (!skates) skates = find_skates();
		    if ((uarmf && uarmf->otyp == skates)
			    || resists_cold(&youmonst) || Flying
			    || is_floater(youmonst.data) || is_clinger(youmonst.data)
			    || is_whirly(youmonst.data))
			on_ice = FALSE;
		    else if (!rn2(Cold_resistance ? 3 : 2)) {
			HFumbling |= FROMOUTSIDE;
			HFumbling &= ~TIMEOUT;
			HFumbling += 1;  /* slip on next move */
		    }
		}
		if (!on_ice && (HFumbling & FROMOUTSIDE))
		    HFumbling &= ~FROMOUTSIDE;

		x = u.ux + u.dx;
		y = u.uy + u.dy;
		if(Stunned || (Confusion && !rn2(5))) {
			register int tries = 0;

			do {
				if(tries++ > 50) {
					nomul(0);
					return;
				}
				confdir();
				x = u.ux + u.dx;
				y = u.uy + u.dy;
			} while(!isok(x, y) || bad_rock(youmonst.data, x, y));
		}
		/* turbulence might alter your actual destination */
		if (u.uinwater) {
			water_friction();
			if (!u.dx && !u.dy) {
				nomul(0);
				return;
			}
			x = u.ux + u.dx;
			y = u.uy + u.dy;
		}
		if(!isok(x, y)) {
			nomul(0);
			return;
		}
		if (((trap = t_at(x, y)) && trap->tseen) ||
		    (Blind && !Levitation && !Flying &&
		     !is_clinger(youmonst.data) &&
		     is_pool_or_lava(x, y) && levl[x][y].seenv)) {
			if(context.run >= 2) {
				nomul(0);
				context.move = 0;
				return;
			} else
				nomul(0);
		}

		if (u.ustuck && (x != u.ustuck->mx || y != u.ustuck->my)) {
		    if (distu(u.ustuck->mx, u.ustuck->my) > 2) {
			/* perhaps it fled (or was teleported or ... ) */
			u.ustuck = 0;
		    } else if (sticks(youmonst.data)) {
			/* When polymorphed into a sticking monster,
			 * u.ustuck means it's stuck to you, not you to it.
			 */
			You("release %s.", mon_nam(u.ustuck));
			u.ustuck = 0;
		    } else {
			/* If holder is asleep or paralyzed:
			 *	37.5% chance of getting away,
			 *	12.5% chance of waking/releasing it;
			 * otherwise:
			 *	 7.5% chance of getting away.
			 * [strength ought to be a factor]
			 * If holder is tame and there is no conflict,
			 * guaranteed escape.
			 */
			switch (rn2(!u.ustuck->mcanmove ? 8 : 40)) {
			case 0: case 1: case 2:
			pull_free:
			    You("pull free from %s.", mon_nam(u.ustuck));
			    u.ustuck = 0;
			    break;
			case 3:
			    if (!u.ustuck->mcanmove) {
				/* it's free to move on next turn */
				u.ustuck->mfrozen = 1;
				u.ustuck->msleeping = 0;
			    }
			    /*FALLTHRU*/
			default:
			    if (u.ustuck->mtame &&
				!Conflict && !u.ustuck->mconf)
				goto pull_free;
			    You("cannot escape from %s!", mon_nam(u.ustuck));
			    nomul(0);
			    return;
			}
		    }
		}

		mtmp = m_at(x,y);
		if (mtmp) {
			/* Don't attack if you're running, and can see it */
			/* We should never get here if forcefight */
			if (context.run &&
			    ((!Blind && mon_visible(mtmp) &&
			      ((mtmp->m_ap_type != M_AP_FURNITURE &&
				mtmp->m_ap_type != M_AP_OBJECT) ||
			       Protection_from_shape_changers)) ||
			     sensemon(mtmp))) {
				nomul(0);
				context.move = 0;
				return;
			}
		}
	}

	u.ux0 = u.ux;
	u.uy0 = u.uy;
	bhitpos.x = x;
	bhitpos.y = y;
	tmpr = &levl[x][y];

	/* attack monster */
	if(mtmp) {
	    nomul(0);
	    /* only attack if we know it's there */
	    /* or if we used the 'F' command to fight blindly */
	    /* or if it hides_under, in which case we call attack() to print
	     * the Wait! message.
	     * This is different from ceiling hiders, who aren't handled in
	     * attack().
	     */

	    /* If they used a 'm' command, trying to move onto a monster
	     * prints the below message and wastes a turn.  The exception is
	     * if the monster is unseen and the player doesn't remember an
	     * invisible monster--then, we fall through to attack() and
	     * attack_check(), which still wastes a turn, but prints a
	     * different message and makes the player remember the monster.		     */
	    if(context.nopick &&
		  (canspotmon(mtmp) || glyph_is_invisible(levl[x][y].glyph))){
		if(mtmp->m_ap_type && !Protection_from_shape_changers
						    && !sensemon(mtmp))
		    stumble_onto_mimic(mtmp);
		else if (mtmp->mpeaceful && !Hallucination)
		    pline("Pardon me, %s.", m_monnam(mtmp));
		else
		    You("move right into %s.", mon_nam(mtmp));
		return;
	    }
	    if(context.forcefight || !mtmp->mundetected || sensemon(mtmp) ||
		    ((hides_under(mtmp->data) || mtmp->data->mlet == S_EEL) &&
			!is_safepet(mtmp))){
		/* try to attack; note that it might evade */
		/* also, we don't attack tame when _safepet_ */
		if(attack(mtmp)) return;
	    }
	}

	/* specifying 'F' with no monster wastes a turn */
	if (context.forcefight ||
	    /* remembered an 'I' && didn't use a move command */
	    (glyph_is_invisible(levl[x][y].glyph) && !context.nopick)) {
		struct obj *boulder = sobj_at(BOULDER, x, y);
		boolean explo = (Upolyd && attacktype(youmonst.data, AT_EXPL)),
			solid = !accessible(x, y);
		int glyph = glyph_at(x, y);	/* might be monster */
		char buf[BUFSZ];

		/* if a statue is displayed at the target location,
		   player is attempting to attack it [and boulder
		   handlng below is suitable for handling that] */
		if (glyph_is_statue(glyph) ||
			(Hallucination && glyph_is_monster(glyph)))
		    boulder = sobj_at(STATUE, x, y);

		/* force fight at boulder/statue or wall/door while wielding
		   pick:  start digging to break the boulder or wall */
		if (context.forcefight &&
			/* can we dig? */
			uwep && dig_typ(uwep, x, y) &&
			/* should we dig? */
			!glyph_is_invisible(glyph) &&
			!glyph_is_monster(glyph)) {
		    (void)use_pick_axe2(uwep);
		    return;
		}

		if (boulder)
		    Strcpy(buf, ansimpleoname(boulder));
		else if (solid)
		    Strcpy(buf, the(defsyms[glyph_to_cmap(glyph)].explanation));
		else if (!Underwater)
		    Strcpy(buf, "thin air");
		else if (is_pool(x, y))
		    Strcpy(buf, "empty water");
		else	/* Underwater, targetting non-water */
		    Sprintf(buf, "a vacant spot on the %s", surface(x,y));
		You("%s%s %s.",
		    !(boulder || solid) ? "" :
			!explo ? "harmlessly " : "futilely ",
		    explo ? "explode at" : "attack",
		    buf);
		unmap_object(x, y); /* known empty -- remove 'I' if present */
		if (boulder) map_object(boulder, TRUE);
		newsym(x, y);
		nomul(0);
		if (explo) {
		    wake_nearby();
		    u.mh = -1;		/* dead in the current form */
		    rehumanize();
		}
		return;
	}
	if (glyph_is_invisible(levl[x][y].glyph)) {
	    unmap_object(x, y);
	    newsym(x, y);
	}
	/* not attacking an animal, so we try to move */
	if ((u.dx || u.dy) && u.usteed && stucksteed(FALSE)) {
		nomul(0);
		return;
	}
	if(!youmonst.data->mmove) {
		You("are rooted %s.",
		    Levitation || Is_airlevel(&u.uz) || Is_waterlevel(&u.uz) ?
		    "in place" : "to the ground");
		nomul(0);
		return;
	}
	if(u.utrap) {
	    if (!trapmove(x, y, trap)) return;
	}

	if (!test_move(u.ux, u.uy, x-u.ux, y-u.uy, DO_MOVE)) {
	    context.move = 0;
	    nomul(0);
	    return;
	}

	/* Move ball and chain.  */
	if (Punished)
	    if (!drag_ball(x,y, &bc_control, &ballx, &bally, &chainx, &chainy,
			&cause_delay, TRUE))
		return;

	/* Check regions entering/leaving */
	if (!in_out_region(x,y))
	    return;

 	/* now move the hero */
	mtmp = m_at(x, y);
	u.ux += u.dx;
	u.uy += u.dy;
	/* Move your steed, too */
	if (u.usteed) {
		u.usteed->mx = u.ux;
		u.usteed->my = u.uy;
		exercise_steed();
	}

	/*
	 * If safepet at destination then move the pet to the hero's
	 * previous location using the same conditions as in attack().
	 * there are special extenuating circumstances:
	 * (1) if the pet dies then your god angers,
	 * (2) if the pet gets trapped then your god may disapprove,
	 * (3) if the pet was already trapped and you attempt to free it
	 * not only do you encounter the trap but you may frighten your
	 * pet causing it to go wild!  moral: don't abuse this privilege.
	 *
	 * Ceiling-hiding pets are skipped by this section of code, to
	 * be caught by the normal falling-monster code.
	 */
	if (is_safepet(mtmp) && !(is_hider(mtmp->data) && mtmp->mundetected)) {
	    /* if trapped, there's a chance the pet goes wild */
	    if (mtmp->mtrapped) {
		if (!rn2(mtmp->mtame)) {
		    mtmp->mtame = mtmp->mpeaceful = mtmp->msleeping = 0;
		    if (mtmp->mleashed) m_unleash(mtmp, TRUE);
		    growl(mtmp);
		} else {
		    yelp(mtmp);
		}
	    }
	    mtmp->mundetected = 0;
	    if (mtmp->m_ap_type) seemimic(mtmp);
	    else if (!mtmp->mtame) newsym(mtmp->mx, mtmp->my);

	    if (mtmp->mtrapped &&
		    (trap = t_at(mtmp->mx, mtmp->my)) != 0 &&
		    (trap->ttyp == PIT || trap->ttyp == SPIKED_PIT) &&
		    sobj_at(BOULDER, trap->tx, trap->ty)) {
		/* can't swap places with pet pinned in a pit by a boulder */
		u.ux = u.ux0,  u.uy = u.uy0;	/* didn't move after all */
	    } else if (u.ux0 != x && u.uy0 != y && NODIAG(mtmp->data - mons)) {
		/* can't swap places when pet can't move to your spot */
		u.ux = u.ux0,  u.uy = u.uy0;
		You("stop.  %s can't move diagonally.",
		    upstart(y_monnam(mtmp)));
	    } else if (u.ux0 != x && u.uy0 != y &&
		       bad_rock(mtmp->data, x, u.uy0) &&
		       bad_rock(mtmp->data, u.ux0, y) &&
		       (bigmonst(mtmp->data) || (curr_mon_load(mtmp) > 600))) {
		/* can't swap places when pet won't fit thru the opening */
		u.ux = u.ux0,  u.uy = u.uy0;	/* didn't move after all */
		You("stop.  %s won't fit through.", upstart(y_monnam(mtmp)));
	    } else {
		char pnambuf[BUFSZ];

		/* save its current description in case of polymorph */
		Strcpy(pnambuf, y_monnam(mtmp));
		mtmp->mtrapped = 0;
		remove_monster(x, y);
		place_monster(mtmp, u.ux0, u.uy0);
		newsym(x, y);
		newsym(u.ux0, u.uy0);

		You("%s %s.", mtmp->mtame ? "swap places with" : "frighten",
		    pnambuf);

		/* check for displacing it into pools and traps */
		switch (minliquid(mtmp) ? 2 : mintrap(mtmp)) {
		case 0:
		    break;
		case 1:		/* trapped */
		case 3:		/* changed levels */
		    /* there's already been a trap message, reinforce it */
		    abuse_dog(mtmp);
		    adjalign(-3);
		    break;
		case 2:
		    /* drowned or died...
		     * you killed your pet by direct action, so get experience
		     * and possibly penalties;
		     * we want the level gain message, if it happens, to occur
		     * before the guilt message below
		     */
		  {
		    /* minliquid() and mintrap() call mondead() rather than
		       killed() so we duplicate some of the latter here */
		    int tmp, mndx;

		    u.uconduct.killer++;
		    mndx = monsndx(mtmp->data);
		    tmp = experience(mtmp, (int)mvitals[mndx].died);
		    more_experienced(tmp, 0);
		    newexplevel();	/* will decide if you go up */
		  }
		    /* That's no way to treat a pet!  Your god gets angry.
		     *
		     * [This has always been pretty iffy.  Why does your
		     * patron deity care at all, let alone enough to get mad?]
		     */
		    if (rn2(4)) {
			You_feel("guilty about losing your pet like this.");
			u.ugangr++;
			adjalign(-15);
		    }
		    break;
		default:
		    pline("that's strange, unknown mintrap result!");
		    break;
		}
	    }
	}

	reset_occupations();
	if (context.run) {
	    if ( context.run < 8 )
		if (IS_DOOR(tmpr->typ) || IS_ROCK(tmpr->typ) ||
			IS_FURNITURE(tmpr->typ))
		    nomul(0);
	}

	if (hides_under(youmonst.data) || (youmonst.data->mlet == S_EEL) ||
	    u.dx || u.dy)
	    (void) hideunder(&youmonst);

	/*
	 * Mimics (or whatever) become noticeable if they move and are
	 * imitating something that doesn't move.  We could extend this
	 * to non-moving monsters...
	 */
	if ((u.dx || u.dy) && (youmonst.m_ap_type == M_AP_OBJECT
				|| youmonst.m_ap_type == M_AP_FURNITURE))
	    youmonst.m_ap_type = M_AP_NOTHING;

	check_leash(u.ux0,u.uy0);

	if(u.ux0 != u.ux || u.uy0 != u.uy) {
	    u.umoved = TRUE;
	    /* Clean old position -- vision_recalc() will print our new one. */
	    newsym(u.ux0,u.uy0);
	    /* Since the hero has moved, adjust what can be seen/unseen. */
	    vision_recalc(1);	/* Do the work now in the recover time. */
	    invocation_message();
	}

	if (Punished)				/* put back ball and chain */
	    move_bc(0,bc_control,ballx,bally,chainx,chainy);

	spoteffects(TRUE);

	/* delay next move because of ball dragging */
	/* must come after we finished picking up, in spoteffects() */
	if (cause_delay) {
	    nomul(-2);
	    multi_reason = "dragging an iron ball";
	    nomovemsg = "";
	}

	if (context.run && flags.runmode != RUN_TPORT) {
	    /* display every step or every 7th step depending upon mode */
	    if (flags.runmode != RUN_LEAP || !(moves % 7L)) {
		if (flags.time) context.botl = 1;
		curs_on_u();
		delay_output();
		if (flags.runmode == RUN_CRAWL) {
		    delay_output();
		    delay_output();
		    delay_output();
		    delay_output();
		}
	    }
	}
}

/* combat increases metabolism */
boolean
overexertion()
{
    /* this used to be part of domove() when moving to a monster's
       position, but is now called by attack() so that it doesn't
       execute if you decline to attack a peaceful monster */
    gethungry();
    if ((moves % 3L) != 0L && near_capacity() >= HVY_ENCUMBER) {
	int *hp = (!Upolyd ? &u.uhp : &u.mh);

	if (*hp > 1) {
	    *hp -= 1;
	} else {
	    You("pass out from exertion!");
	    exercise(A_CON, FALSE);
	    fall_asleep(-10, FALSE);
	}
    }
    return (multi < 0);	/* might have fainted (actually gone to sleep) */
}

void
invocation_message()
{
	/* a special clue-msg when on the Invocation position */
	if(invocation_pos(u.ux, u.uy) && !On_stairs(u.ux, u.uy)) {
	    char buf[BUFSZ];
	    struct obj *otmp = carrying(CANDELABRUM_OF_INVOCATION);

	    nomul(0);		/* stop running or travelling */
	    if (u.usteed) Sprintf(buf, "beneath %s", y_monnam(u.usteed));
	    else if (Levitation || Flying) Strcpy(buf, "beneath you");
	    else Sprintf(buf, "under your %s", makeplural(body_part(FOOT)));

	    You_feel("a strange vibration %s.", buf);
	    u.uevent.uvibrated = 1;
	    if (otmp && otmp->spe == 7 && otmp->lamplit)
		pline("%s %s!", The(xname(otmp)),
		    Blind ? "throbs palpably" : "glows with a strange light");
	}
}

/* moving onto different terrain;
   might be going into solid rock, inhibiting levitation or flight,
   or coming back out of such, reinstating levitation/flying */
STATIC_OVL void
switch_terrain()
{
    struct rm *lev = &levl[u.ux][u.uy];
    boolean blocklev = (IS_ROCK(lev->typ) || closed_door(u.ux, u.uy) ||
			(Is_waterlevel(&u.uz) && lev->typ == WATER));

    if (blocklev) {
	/* called from spoteffects(), skip float_down() */
	if (Levitation) You_cant("levitate in here.");
	BLevitation |= FROMOUTSIDE;
    } else if (BLevitation) {
	BLevitation &= ~FROMOUTSIDE;
	if (Levitation) float_up();
    }
    /* the same terrain that blocks levitation also blocks flight */
    if (blocklev) {
	if (Flying) You_cant("fly in here.");
	BFlying |= FROMOUTSIDE;
    } else if (BFlying) {
	BFlying &= ~FROMOUTSIDE;
	float_vs_flight();	/* maybe toggle (BFlying & I_SPECIAL) */
	/* [minor bug: we don't know whether this is beginning flight or
	   resuming it; that could be tracked so that this message could
	   be adjusted to "resume flying", but isn't worth the effort...] */
	if (Flying) You("start flying.");
    }
}

/* extracted from spoteffects; called by spoteffects to check for entering or
   leaving a pool of water/lava, and by moveloop to check for staying on one */
boolean
pooleffects(newspot)	/* returns true to skip rest of spoteffects */
boolean newspot;	/* true if called by spoteffects */
{
    /* check for leaving water */
    if (u.uinwater) {
	boolean still_inwater = FALSE;	/* assume we're getting out */

	if (!is_pool(u.ux,u.uy)) {
	    if (Is_waterlevel(&u.uz))
		You("pop into an air bubble.");
	    else if (is_lava(u.ux, u.uy))
		You("leave the water...");	/* oops! */
	    else
		You("are on solid %s again.",
		    is_ice(u.ux, u.uy) ? "ice" : "land");
	} else if (Is_waterlevel(&u.uz)) {
	    still_inwater = TRUE;
	} else if (Levitation) {
	    You("pop out of the water like a cork!");
	} else if (Flying) {
	    You("fly out of the water.");
	} else if (Wwalking) {
	    You("slowly rise above the surface.");
	} else {
	    still_inwater = TRUE;
	}
	if (!still_inwater) {
	    boolean was_underwater = (Underwater && !Is_waterlevel(&u.uz));

	    u.uinwater = 0;		/* leave the water */
	    if (was_underwater) {	/* restore vision */
		docrt();
		vision_full_recalc = 1;
	    }
	}
    }

    /* check for entering water or lava */
    if (!u.ustuck && !Levitation && !Flying &&
	    is_pool_or_lava(u.ux, u.uy)) {
	if (u.usteed && (is_flyer(u.usteed->data) ||
		is_floater(u.usteed->data) || is_clinger(u.usteed->data))) {
	    /* floating or clinging steed keeps hero safe (is_flyer() test
	       is redundant; it can't be true since Flying yielded false) */
	    return FALSE;
	} else if (u.usteed) {
	    /* steed enters pool */
	    dismount_steed(Underwater ? DISMOUNT_FELL : DISMOUNT_GENERIC);
	    /* dismount_steed() -> float_down() -> pickup()
	       (float_down doesn't do autopickup on Air or Water) */
	    if (Is_airlevel(&u.uz) || Is_waterlevel(&u.uz)) return FALSE;
	    /* even if we actually end up at same location, float_down()
	       has already done spoteffect()'s trap and pickup actions */
	    if (newspot) check_special_room(FALSE);	/* spoteffects */
	    return TRUE;
	}
	/* not mounted */

	/* drown(),lava_effects() return true if hero changes
	   location while surviving the problem */
	if (is_lava(u.ux, u.uy)) {
	    if (lava_effects()) return TRUE;
	} else if (!Wwalking &&
		(newspot || !u.uinwater || !(Swimming || Amphibious))) {
	    if (drown()) return TRUE;
	}
    }
    return FALSE;
}

void
spoteffects(pick)
boolean pick;
{
	static int inspoteffects = 0;
	static coord spotloc;
	static int spotterrain;
	static struct trap *spottrap = (struct trap *)0;
	static unsigned spottraptyp = NO_TRAP;
	struct trap *trap = t_at(u.ux, u.uy);
	register struct monst *mtmp;

	/* prevent recursion from affecting the hero all over again
	   [hero poly'd to iron golem enters water here, drown() inflicts
	   damage that triggers rehumanize() which calls spoteffects()...] */
	if (inspoteffects && u.ux == spotloc.x && u.uy == spotloc.y &&
		/* except when reason is transformed terrain (ice -> water) */
		spotterrain == levl[u.ux][u.uy].typ &&
		/* or transformed trap (land mine -> pit) */
		(!spottrap || !trap || trap->ttyp == spottraptyp))
	    return;

	++inspoteffects;
	spotterrain = levl[u.ux][u.uy].typ;
	spotloc.x = u.ux, spotloc.y = u.uy;

	/* moving onto different terrain might cause Levitation to toggle */
	if (spotterrain != levl[u.ux0][u.uy0].typ || !on_level(&u.uz, &u.uz0))
	    switch_terrain();

	if (pooleffects(TRUE)) goto spotdone;

	check_special_room(FALSE);
	if(IS_SINK(levl[u.ux][u.uy].typ) && Levitation)
		dosinkfall();
	if (!in_steed_dismounting) { /* if dismounting, we'll check again later */
		boolean pit;

		/* if levitation is due to time out at the end of this
		   turn, allowing it to do so could give the perception
		   that a trap here is being triggered twice, so adjust
		   the timeout to prevent that */
		if (trap && (HLevitation & TIMEOUT) == 1L &&
			!ELevitation && !(HLevitation & ~TIMEOUT)) {
		    if (rn2(2)) {	/* defer timeout */
			incr_itimeout(&HLevitation, 1L);
		    } else {		/* timeout early */
			if (float_down(I_SPECIAL|TIMEOUT, 0L)) {
			    /* levitation has ended; we've already triggered
			       any trap and [usually] performed autopickup */
			    trap = 0;
			    pick = FALSE;
			}
		    }
		}
	       /*
		* If not a pit, pickup before triggering trap.
		* If pit, trigger trap before pickup.
		*/
		pit = (trap && (trap->ttyp == PIT || trap->ttyp == SPIKED_PIT));
		if (pick && !pit) (void) pickup(1);

		if (trap) {

		       /*
			* dotrap on a fire trap calls melt_ice() which triggers
			* spoteffects() (again) which can trigger the same fire
			* trap (again). Use static spottrap to prevent that.
			* We track spottraptyp because some traps morph
			* (landmine to pit) and any new trap type
			* should get triggered.
			*/
			if (!spottrap || spottraptyp != trap->ttyp) {
				spottrap = trap;
				spottraptyp = trap->ttyp;
				dotrap(trap, 0);    /* fall into arrow trap, etc. */
				spottrap = (struct trap *)0;
				spottraptyp = NO_TRAP;
			}
		}
		if (pick && pit) (void) pickup(1);
	}
	/* Warning alerts you to ice danger */
	if (Warning && is_ice(u.ux,u.uy)) {
		static const char * const icewarnings[] = {
			"The ice seems very soft and slushy.",
			"You feel the ice shift beneath you!",
			"The ice, is gonna BREAK!",	/* The Dead Zone */
		};
		long time_left = spot_time_left(u.ux, u.uy, MELT_ICE_AWAY);
		if (time_left && time_left < 15L)
			pline1(
			    (time_left < 5L)  ? icewarnings[2] :
			    (time_left < 10L) ? icewarnings[1] : icewarnings[0]);				    
	}
	if((mtmp = m_at(u.ux, u.uy)) && !u.uswallow) {
		mtmp->mundetected = mtmp->msleeping = 0;
		switch(mtmp->data->mlet) {
		    case S_PIERCER:
			pline("%s suddenly drops from the %s!",
			      Amonnam(mtmp), ceiling(u.ux,u.uy));
			if(mtmp->mtame) /* jumps to greet you, not attack */
			    ;
			else if(uarmh && is_metallic(uarmh))
			    pline("Its blow glances off your %s.",
				  helm_simple_name(uarmh));
			else if (u.uac + 3 <= rnd(20))
			    You("are almost hit by %s!",
				x_monnam(mtmp, ARTICLE_A, "falling", 0, TRUE));
			else {
			    int dmg;
			    You("are hit by %s!",
				x_monnam(mtmp, ARTICLE_A, "falling", 0, TRUE));
			    dmg = d(4,6);
			    if(Half_physical_damage) dmg = (dmg+1) / 2;
			    mdamageu(mtmp, dmg);
			}
			break;
		    default:	/* monster surprises you. */
			if(mtmp->mtame)
			    pline("%s jumps near you from the %s.",
					Amonnam(mtmp), ceiling(u.ux,u.uy));
			else if(mtmp->mpeaceful) {
				You("surprise %s!",
				    Blind && !sensemon(mtmp) ?
				    something : a_monnam(mtmp));
				mtmp->mpeaceful = 0;
			} else
			    pline("%s attacks you by surprise!",
					Amonnam(mtmp));
			break;
		}
		mnexto(mtmp); /* have to move the monster */
	}
 spotdone:
	if (!--inspoteffects) {
	    spotterrain = STONE;	/* 0 */
	    spotloc.x = spotloc.y = 0;
	}
	return;
}

/* returns first matching monster */
STATIC_OVL struct monst *
monstinroom(mdat,roomno)
struct permonst *mdat;
int roomno;
{
	register struct monst *mtmp;

	for(mtmp = fmon; mtmp; mtmp = mtmp->nmon) {
		if (DEADMONSTER(mtmp)) continue;
		if (mtmp->data == mdat &&
		    index(in_rooms(mtmp->mx, mtmp->my, 0), roomno + ROOMOFFSET))
			return mtmp;
	}
	return (struct monst *)0;
}

char *
in_rooms(x, y, typewanted)
register xchar x, y;
register int typewanted;
{
	static char buf[5];
	char rno, *ptr = &buf[4];
	int typefound, min_x, min_y, max_x, max_y_offset, step;
	register struct rm *lev;

#define goodtype(rno) (!typewanted || \
	     ((typefound = rooms[rno - ROOMOFFSET].rtype) == typewanted) || \
	     ((typewanted == SHOPBASE) && (typefound > SHOPBASE))) \

	switch (rno = levl[x][y].roomno) {
		case NO_ROOM:
			return(ptr);
		case SHARED:
			step = 2;
			break;
		case SHARED_PLUS:
			step = 1;
			break;
		default:			/* i.e. a regular room # */
			if (goodtype(rno))
				*(--ptr) = rno;
			return(ptr);
	}

	min_x = x - 1;
	max_x = x + 1;
	if (x < 1)
		min_x += step;
	else
	if (x >= COLNO)
		max_x -= step;

	min_y = y - 1;
	max_y_offset = 2;
	if (min_y < 0) {
		min_y += step;
		max_y_offset -= step;
	} else
	if ((min_y + max_y_offset) >= ROWNO)
		max_y_offset -= step;

	for (x = min_x; x <= max_x; x += step) {
		lev = &levl[x][min_y];
		y = 0;
		if (((rno = lev[y].roomno) >= ROOMOFFSET) &&
		    !index(ptr, rno) && goodtype(rno))
			*(--ptr) = rno;
		y += step;
		if (y > max_y_offset)
			continue;
		if (((rno = lev[y].roomno) >= ROOMOFFSET) &&
		    !index(ptr, rno) && goodtype(rno))
			*(--ptr) = rno;
		y += step;
		if (y > max_y_offset)
			continue;
		if (((rno = lev[y].roomno) >= ROOMOFFSET) &&
		    !index(ptr, rno) && goodtype(rno))
			*(--ptr) = rno;
	}
	return(ptr);
}

/* is (x,y) in a town? */
boolean
in_town(x, y)
register int x, y;
{
	s_level *slev = Is_special(&u.uz);
	register struct mkroom *sroom;
	boolean has_subrooms = FALSE;

	if (!slev || !slev->flags.town) return FALSE;

	/*
	 * See if (x,y) is in a room with subrooms, if so, assume it's the
	 * town.  If there are no subrooms, the whole level is in town.
	 */
	for (sroom = &rooms[0]; sroom->hx > 0; sroom++) {
	    if (sroom->nsubrooms > 0) {
		has_subrooms = TRUE;
		if (inside_room(sroom, x, y)) return TRUE;
	    }
	}

	return !has_subrooms;
}

STATIC_OVL void
move_update(newlev)
register boolean newlev;
{
	char *ptr1, *ptr2, *ptr3, *ptr4;

	Strcpy(u.urooms0, u.urooms);
	Strcpy(u.ushops0, u.ushops);
	if (newlev) {
		u.urooms[0] = '\0';
		u.uentered[0] = '\0';
		u.ushops[0] = '\0';
		u.ushops_entered[0] = '\0';
		Strcpy(u.ushops_left, u.ushops0);
		return;
	}
	Strcpy(u.urooms, in_rooms(u.ux, u.uy, 0));

	for (ptr1 = &u.urooms[0],
	     ptr2 = &u.uentered[0],
	     ptr3 = &u.ushops[0],
	     ptr4 = &u.ushops_entered[0];
	     *ptr1; ptr1++) {
		if (!index(u.urooms0, *ptr1))
			*(ptr2++) = *ptr1;
		if (IS_SHOP(*ptr1 - ROOMOFFSET)) {
			*(ptr3++) = *ptr1;
			if (!index(u.ushops0, *ptr1))
				*(ptr4++) = *ptr1;
		}
	}
	*ptr2 = '\0';
	*ptr3 = '\0';
	*ptr4 = '\0';

	/* filter u.ushops0 -> u.ushops_left */
	for (ptr1 = &u.ushops0[0], ptr2 = &u.ushops_left[0]; *ptr1; ptr1++)
		if (!index(u.ushops, *ptr1))
			*(ptr2++) = *ptr1;
	*ptr2 = '\0';
}

void
check_special_room(newlev)
register boolean newlev;
{
	register struct monst *mtmp;
	char *ptr;

	move_update(newlev);

	if (*u.ushops0)
	    u_left_shop(u.ushops_left, newlev);

	if (!*u.uentered && !*u.ushops_entered)		/* implied by newlev */
	    return;		/* no entrance messages necessary */

	/* Did we just enter a shop? */
	if (*u.ushops_entered)
	    u_entered_shop(u.ushops_entered);

	for (ptr = &u.uentered[0]; *ptr; ptr++) {
	    int roomno = *ptr - ROOMOFFSET,
		rt = rooms[roomno].rtype;
	    boolean msg_given = TRUE;

	    /* Did we just enter some other special room? */
	    /* vault.c insists that a vault remain a VAULT,
	     * and temples should remain TEMPLEs,
	     * but everything else gives a message only the first time */
	    switch (rt) {
		case ZOO:
		    pline("Welcome to David's treasure zoo!");
		    break;
		case SWAMP:
		    pline("It %s rather %s down here.",
			  Blind ? "feels" : "looks",
			  Blind ? "humid" : "muddy");
		    break;
		case COURT:
		    You("enter an opulent throne room!");
		    break;
		case LEPREHALL:
		    You("enter a leprechaun hall!");
		    break;
		case MORGUE:
		    if(midnight()) {
			const char *run = locomotion(youmonst.data, "Run");
			pline("%s away!  %s away!", run, run);
		    } else
			You("have an uncanny feeling...");
		    break;
		case BEEHIVE:
		    You("enter a giant beehive!");
		    break;
		case COCKNEST:
		    You("enter a disgusting nest!");
		    break;
		case ANTHOLE:
		    You("enter an anthole!");
		    break;
		case BARRACKS:
		    if(monstinroom(&mons[PM_SOLDIER], roomno) ||
			monstinroom(&mons[PM_SERGEANT], roomno) ||
			monstinroom(&mons[PM_LIEUTENANT], roomno) ||
			monstinroom(&mons[PM_CAPTAIN], roomno))
			You("enter a military barracks!");
		    else
			You("enter an abandoned barracks.");
		    break;
		case DELPHI:
		    {
			struct monst *oracle = monstinroom(&mons[PM_ORACLE],
								roomno);
			if (oracle) {
			    if (!oracle->mpeaceful)
				verbalize("You're in Delphi, %s.",
		            			plname);
			    else
				verbalize("%s, %s, welcome to Delphi!",
					Hello((struct monst *) 0), plname);
			} else
			    msg_given = FALSE;
		        break;
		    }
		case TEMPLE:
		    intemple(roomno + ROOMOFFSET);
		    /*FALLTHRU*/
		default:
		    msg_given = (rt == TEMPLE);
		    rt = 0;
		    break;
	    }
	    if (msg_given) room_discovered(roomno);

	    if (rt != 0) {
		rooms[roomno].rtype = OROOM;
		if (!search_special(rt)) {
			/* No more room of that type */
			switch(rt) {
			    case COURT:
				level.flags.has_court = 0;
				break;
			    case SWAMP:
				level.flags.has_swamp = 0;
				break;
			    case MORGUE:
				level.flags.has_morgue = 0;
				break;
			    case ZOO:
				level.flags.has_zoo = 0;
				break;
			    case BARRACKS:
				level.flags.has_barracks = 0;
				break;
			    case TEMPLE:
				level.flags.has_temple = 0;
				break;
			    case BEEHIVE:
				level.flags.has_beehive = 0;
				break;
			}
		}
		if (rt == COURT || rt == SWAMP || rt == MORGUE || rt == ZOO)
		    for(mtmp = fmon; mtmp; mtmp = mtmp->nmon) {
			if (DEADMONSTER(mtmp)) continue;
			if (!Stealth && !rn2(3))
				mtmp->msleeping = 0;
		    }
	    }
	}

	return;
}

int
dopickup()
{
	int count;
	struct trap *traphere = t_at(u.ux, u.uy);
 	/* awful kludge to work around parse()'s pre-decrement */
	count = (multi || (save_cm && *save_cm == ',')) ? multi + 1 : 0;
	multi = 0;	/* always reset */
	/* uswallow case added by GAN 01/29/87 */
	if(u.uswallow) {
	    if (!u.ustuck->minvent) {
		if (is_animal(u.ustuck->data)) {
		    You("pick up %s tongue.", s_suffix(mon_nam(u.ustuck)));
		    pline("But it's kind of slimy, so you drop it.");
		} else
		    You("don't %s anything in here to pick up.",
			  Blind ? "feel" : "see");
		return(1);
	    } else {
	    	int tmpcount = -count;
		return loot_mon(u.ustuck, &tmpcount, (boolean *)0);
	    }
	}
	if(is_pool(u.ux, u.uy)) {
	    if (Wwalking || is_floater(youmonst.data) || is_clinger(youmonst.data)
			|| (Flying && !Breathless)) {
		You("cannot dive into the water to pick things up.");
		return(0);
	    } else if (!Underwater) {
		You_cant("even see the bottom, let alone pick up %s.",
				something);
		return(0);
	    }
	}
	if (is_lava(u.ux, u.uy)) {
	    if (Wwalking || is_floater(youmonst.data) ||
		    is_clinger(youmonst.data) || (Flying && !Breathless)) {
		You_cant("reach the bottom to pick things up.");
		return(0);
	    } else if (!likes_lava(youmonst.data)) {
		You("would burn to a crisp trying to pick things up.");
		return(0);
	    }
	}
	if (!OBJ_AT(u.ux, u.uy)) {
	    register struct rm *lev = &levl[u.ux][u.uy];
	    if (IS_THRONE(lev->typ))
		pline("It must weigh%s a ton!",
		      lev->looted ? " almost" : "");
	    else if (IS_SINK(lev->typ))
		pline_The("plumbing connects it to the floor.");
	    else if (IS_GRAVE(lev->typ))
		You("don't need a gravestone.  Yet.");
	    else if (IS_FOUNTAIN(lev->typ))
		You("could drink the water...");
	    else if (IS_DOOR(lev->typ) && (lev->doormask & D_ISOPEN))
		pline("It won't come off the hinges.");
	    else There("is nothing here to pick up.");
	    return 0;
	}
	if (!can_reach_floor(TRUE)) {
	    if (traphere && uteetering_at_seen_pit(traphere))
		You("cannot reach the bottom of the pit.");
	    else if (u.usteed && P_SKILL(P_RIDING) < P_BASIC)
		rider_cant_reach();
	    else if (Blind && !can_reach_floor(TRUE))
	        You("cannot reach anything here.");
	    else
		You("cannot reach the %s.", surface(u.ux,u.uy));
	    return 0;
	}

	return (pickup(-count));
}

/* stop running if we see something interesting */
/* turn around a corner if that is the only way we can proceed */
/* do not turn left or right twice */
void
lookaround()
{
    register int x, y, i, x0 = 0, y0 = 0, m0 = 1, i0 = 9;
    register int corrct = 0, noturn = 0;
    register struct monst *mtmp;
    register struct trap *trap;

    /* Grid bugs stop if trying to move diagonal, even if blind.  Maybe */
    /* they polymorphed while in the middle of a long move. */
    if (u.umonnum == PM_GRID_BUG && u.dx && u.dy) {
	nomul(0);
	return;
    }

    if(Blind || context.run == 0) return;
    for(x = u.ux-1; x <= u.ux+1; x++) for(y = u.uy-1; y <= u.uy+1; y++) {
	if(!isok(x,y)) continue;

	if(u.umonnum == PM_GRID_BUG && x != u.ux && y != u.uy) continue;

	if(x == u.ux && y == u.uy) continue;

	if((mtmp = m_at(x,y)) &&
		    mtmp->m_ap_type != M_AP_FURNITURE &&
		    mtmp->m_ap_type != M_AP_OBJECT &&
		    (!mtmp->minvis || See_invisible) && !mtmp->mundetected) {
	    if((context.run != 1 && !mtmp->mtame)
					|| (x == u.ux+u.dx && y == u.uy+u.dy))
		goto stop;
	}

	if (levl[x][y].typ == STONE) continue;
	if (x == u.ux-u.dx && y == u.uy-u.dy) continue;

	if (IS_ROCK(levl[x][y].typ) || (levl[x][y].typ == ROOM) ||
	    IS_AIR(levl[x][y].typ))
	    continue;
	else if (closed_door(x,y) ||
		 (mtmp && mtmp->m_ap_type == M_AP_FURNITURE &&
		  (mtmp->mappearance == S_hcdoor ||
		   mtmp->mappearance == S_vcdoor))) {
	    if(x != u.ux && y != u.uy) continue;
	    if(context.run != 1) goto stop;
	    goto bcorr;
	} else if (levl[x][y].typ == CORR) {
bcorr:
	    if(levl[u.ux][u.uy].typ != ROOM) {
		if(context.run == 1 || context.run == 3 || context.run == 8) {
		    i = dist2(x,y,u.ux+u.dx,u.uy+u.dy);
		    if(i > 2) continue;
		    if(corrct == 1 && dist2(x,y,x0,y0) != 1)
			noturn = 1;
		    if(i < i0) {
			i0 = i;
			x0 = x;
			y0 = y;
			m0 = mtmp ? 1 : 0;
		    }
		}
		corrct++;
	    }
	    continue;
	} else if ((trap = t_at(x,y)) && trap->tseen) {
	    if(context.run == 1) goto bcorr;	/* if you must */
	    if(x == u.ux+u.dx && y == u.uy+u.dy) goto stop;
	    continue;
	} else if (is_pool_or_lava(x,y)) {
	    /* water and lava only stop you if directly in front, and stop
	     * you even if you are running
	     */
	    if(!Levitation && !Flying && !is_clinger(youmonst.data) &&
				x == u.ux+u.dx && y == u.uy+u.dy)
			/* No Wwalking check; otherwise they'd be able
			 * to test boots by trying to SHIFT-direction
			 * into a pool and seeing if the game allowed it
			 */
			goto stop;
	    continue;
	} else {		/* e.g. objects or trap or stairs */
	    if(context.run == 1) goto bcorr;
	    if(context.run == 8) continue;
	    if(mtmp) continue;		/* d */
	    if(((x == u.ux - u.dx) && (y != u.uy + u.dy)) ||
	       ((y == u.uy - u.dy) && (x != u.ux + u.dx)))
	       continue;
	}
stop:
	nomul(0);
	return;
    } /* end for loops */

    if(corrct > 1 && context.run == 2) goto stop;
    if((context.run == 1 || context.run == 3 || context.run == 8) &&
	!noturn && !m0 && i0 && (corrct == 1 || (corrct == 2 && i0 == 1)))
    {
	/* make sure that we do not turn too far */
	if(i0 == 2) {
	    if(u.dx == y0-u.uy && u.dy == u.ux-x0)
		i = 2;		/* straight turn right */
	    else
		i = -2;		/* straight turn left */
	} else if(u.dx && u.dy) {
	    if((u.dx == u.dy && y0 == u.uy) || (u.dx != u.dy && y0 != u.uy))
		i = -1;		/* half turn left */
	    else
		i = 1;		/* half turn right */
	} else {
	    if((x0-u.ux == y0-u.uy && !u.dy) || (x0-u.ux != y0-u.uy && u.dy))
		i = 1;		/* half turn right */
	    else
		i = -1;		/* half turn left */
	}

	i += u.last_str_turn;
	if(i <= 2 && i >= -2) {
	    u.last_str_turn = i;
	    u.dx = x0-u.ux;
	    u.dy = y0-u.uy;
	}
    }
}

/* check for a doorway which lacks its door (NODOOR or BROKEN) */
STATIC_OVL boolean
doorless_door(x, y)
int x, y;
{
    struct rm *lev_p = &levl[x][y];

    if (!IS_DOOR(lev_p->typ)) return FALSE;
    /* all rogue level doors are doorless but disallow diagonal access, so
       we treat them as if their non-existant doors were actually present */
    if (Is_rogue_level(&u.uz)) return FALSE;
    return !(lev_p->doormask & ~(D_NODOOR|D_BROKEN));
}

/* used by drown() to check whether hero can crawl from water to <x,y> */
boolean
crawl_destination(x, y)
int x, y;
{
    /* is location ok in general? */
    if (!goodpos(x, y, &youmonst, 0)) return FALSE;

    /* orthogonal movement is unrestricted when destination is ok */
    if (x == u.ux || y == u.uy) return TRUE;

    /* diagonal movement has some restrictions */
    if (NODIAG(u.umonnum)) return FALSE;	/* poly'd into a grid bug... */
    if (Passes_walls) return TRUE;		/* or a xorn... */
    /* pool could be next to a door, conceivably even inside a shop */
    if (IS_DOOR(levl[x][y].typ) && (!doorless_door(x, y) || block_door(x, y)))
	return FALSE;
    /* finally, are we trying to squeeze through a too-narrow gap? */
    return !(bad_rock(youmonst.data, u.ux, y) &&
	     bad_rock(youmonst.data, x, u.uy));
}

/* something like lookaround, but we are not running */
/* react only to monsters that might hit us */
int
monster_nearby()
{
	register int x,y;
	register struct monst *mtmp;

	/* Also see the similar check in dochugw() in monmove.c */
	for(x = u.ux-1; x <= u.ux+1; x++)
	    for(y = u.uy-1; y <= u.uy+1; y++) {
		if(!isok(x,y)) continue;
		if(x == u.ux && y == u.uy) continue;
		if((mtmp = m_at(x,y)) &&
		   mtmp->m_ap_type != M_AP_FURNITURE &&
		   mtmp->m_ap_type != M_AP_OBJECT &&
		   (!mtmp->mpeaceful || Hallucination) &&
		   (!is_hider(mtmp->data) || !mtmp->mundetected) &&
		   !noattacks(mtmp->data) &&
		   mtmp->mcanmove && !mtmp->msleeping &&  /* aplvax!jcn */
		   !onscary(u.ux, u.uy, mtmp) &&
		   canspotmon(mtmp))
			return(1);
	}
	return(0);
}

void
nomul(nval)
	register int nval;
{
	if(multi < nval) return;	/* This is a bug fix by ab@unido */
	u.uinvulnerable = FALSE;	/* Kludge to avoid ctrl-C bug -dlc */
	u.usleep = 0;
	multi = nval;
	if (nval == 0) multi_reason = NULL;
	context.travel = context.travel1 = context.mv = context.run = 0;
}

/* called when a non-movement, multi-turn action has completed */
void
unmul(msg_override)
const char *msg_override;
{
	multi = 0;	/* caller will usually have done this already */
	if (msg_override) nomovemsg = msg_override;
	else if (!nomovemsg) nomovemsg = You_can_move_again;
	if (*nomovemsg) pline1(nomovemsg);
	nomovemsg = 0;
	u.usleep = 0;
	multi_reason = NULL;
	if (afternmv) (*afternmv)();
	afternmv = 0;
}

STATIC_OVL void
maybe_wail()
{
    static short powers[] = { TELEPORT, SEE_INVIS, POISON_RES, COLD_RES,
			      SHOCK_RES, FIRE_RES, SLEEP_RES, DISINT_RES,
			      TELEPORT_CONTROL, STEALTH, FAST, INVIS };

    if (moves <= wailmsg + 50) return;

    wailmsg = moves;
    if (Role_if(PM_WIZARD) || Race_if(PM_ELF) || Role_if(PM_VALKYRIE)) {
	const char *who;
	int i, powercnt;

	who = (Role_if(PM_WIZARD) || Role_if(PM_VALKYRIE)) ?
		urole.name.m : "Elf";
	if (u.uhp == 1) {
	    pline("%s is about to die.", who);
	} else {
	    for (i = 0, powercnt = 0; i < SIZE(powers); ++i)
		if (u.uprops[powers[i]].intrinsic & INTRINSIC) ++powercnt;

	    pline(powercnt >= 4 ? "%s, all your powers will be lost..."
				: "%s, your life force is running out.", who);
	}
    } else {
	You_hear(u.uhp == 1 ? "the wailing of the Banshee..."
			    : "the howling of the CwnAnnwn...");
    }
}

void
losehp(n, knam, k_format)
register int n;
register const char *knam;
boolean k_format;
{
	if (Upolyd) {
		u.mh -= n;
		if (u.mhmax < u.mh) u.mhmax = u.mh;
		context.botl = 1;
		if (u.mh < 1)
		    rehumanize();
		else if (n > 0 && u.mh*10 < u.mhmax && Unchanging)
		    maybe_wail();
		return;
	}

	u.uhp -= n;
	if(u.uhp > u.uhpmax)
		u.uhpmax = u.uhp;	/* perhaps n was negative */
	context.botl = 1;
	if(u.uhp < 1) {
		killer.format = k_format;
		if (killer.name != knam) /* the thing that killed you */
		    Strcpy(killer.name, knam ? knam : "");
		You("die...");
		done(DIED);
	} else if (n > 0 && u.uhp*10 < u.uhpmax) {
		maybe_wail();
	}
}

int
weight_cap()
{
	register long carrcap;

	carrcap = 25*(ACURRSTR + ACURR(A_CON)) + 50;
	if (Upolyd) {
		/* consistent with can_carry() in mon.c */
		if (youmonst.data->mlet == S_NYMPH)
			carrcap = MAX_CARR_CAP;
		else if (!youmonst.data->cwt)
			carrcap = (carrcap * (long)youmonst.data->msize) / MZ_HUMAN;
		else if (!strongmonst(youmonst.data)
			|| (strongmonst(youmonst.data) && (youmonst.data->cwt > WT_HUMAN)))
			carrcap = (carrcap * (long)youmonst.data->cwt / WT_HUMAN);
	}

	if (Levitation || Is_airlevel(&u.uz)    /* pugh@cornell */
			|| (u.usteed && strongmonst(u.usteed->data))
	)
		carrcap = MAX_CARR_CAP;
	else {
		if(carrcap > MAX_CARR_CAP) carrcap = MAX_CARR_CAP;
		if (!Flying) {
			if(EWounded_legs & LEFT_SIDE) carrcap -= 100;
			if(EWounded_legs & RIGHT_SIDE) carrcap -= 100;
		}
		if (carrcap < 0) carrcap = 0;
	}
	return((int) carrcap);
}

static int wc;	/* current weight_cap(); valid after call to inv_weight() */

/* returns how far beyond the normal capacity the player is currently. */
/* inv_weight() is negative if the player is below normal capacity. */
int
inv_weight()
{
	register struct obj *otmp = invent;
	register int wt = 0;

	while (otmp) {
		if (otmp->oclass == COIN_CLASS)
			wt += (int)(((long)otmp->quan + 50L) / 100L);
		else if (otmp->otyp != BOULDER || !throws_rocks(youmonst.data))
			wt += otmp->owt;
		otmp = otmp->nobj;
	}
	wc = weight_cap();
	return (wt - wc);
}

/*
 * Returns 0 if below normal capacity, or the number of "capacity units"
 * over the normal capacity the player is loaded.  Max is 5.
 */
int
calc_capacity(xtra_wt)
int xtra_wt;
{
    int cap, wt = inv_weight() + xtra_wt;

    if (wt <= 0) return UNENCUMBERED;
    if (wc <= 1) return OVERLOADED;
    cap = (wt*2 / wc) + 1;
    return min(cap, OVERLOADED);
}

int
near_capacity()
{
    return calc_capacity(0);
}

int
max_capacity()
{
    int wt = inv_weight();

    return (wt - (2 * wc));
}

boolean
check_capacity(str)
const char *str;
{
    if(near_capacity() >= EXT_ENCUMBER) {
	if(str)
	    pline1(str);
	else
	    You_cant("do that while carrying so much stuff.");
	return 1;
    }
    return 0;
}

int
inv_cnt(incl_gold)
boolean incl_gold;
{
	register struct obj *otmp = invent;
	register int ct = 0;

	while(otmp){
		if (incl_gold || otmp->invlet != GOLD_SYM) ct++;
		otmp = otmp->nobj;
	}
	return(ct);
}

/* Counts the money in an object chain. */
/* Intended use is for your or some monsters inventory, */
/* now that u.gold/m.gold is gone.*/
/* Counting money in a container might be possible too. */
long
money_cnt(otmp)
struct obj *otmp;
{
    while (otmp) {
	/* Must change when silver & copper is implemented: */
	if (otmp->oclass == COIN_CLASS) return otmp->quan;
	otmp = otmp->nobj;
    }
    return 0L;
}

/*hack.c*/<|MERGE_RESOLUTION|>--- conflicted
+++ resolved
@@ -1104,11 +1104,7 @@
 	register struct monst *mtmp;
 	register struct rm *tmpr;
 	register xchar x,y;
-<<<<<<< HEAD
 	struct trap *trap = NULL;
-=======
-	struct trap *trap = (struct trap *)0;
->>>>>>> b7ad4a8a
 	int wtcap;
 	boolean on_ice;
 	xchar chainx, chainy, ballx, bally;	/* ball&chain new positions */
