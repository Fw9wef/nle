--- conflicted
+++ resolved
@@ -1155,12 +1155,8 @@
     int tx = u.tx;
     int ty = u.ty;
     boolean ret;
-<<<<<<< HEAD
     int glyph = glyph_at(x,y);
-=======
-    int g = glyph_at(x,y);
-
->>>>>>> cdb4a9e8
+
     if (x == u.ux && y == u.uy)
         return TRUE;
     if (isok(x,y) && glyph_is_cmap(glyph) && S_stone == glyph_to_cmap(glyph)
