--- conflicted
+++ resolved
@@ -2269,13 +2269,8 @@
     register struct rm *lev;
 
 #define goodtype(rno) \
-<<<<<<< HEAD
-    (!typewanted                                                         \
-     || (typefound = (g.rooms[rno - ROOMOFFSET].rtype == typewanted)) != 0 \
-=======
     (!typewanted                                                   \
-     || (typefound = rooms[rno - ROOMOFFSET].rtype) == typewanted  \
->>>>>>> 89749c0f
+     || (typefound = g.rooms[rno - ROOMOFFSET].rtype) == typewanted  \
      || (typewanted == SHOPBASE && typefound > SHOPBASE))
 
     switch (rno = levl[x][y].roomno) {
