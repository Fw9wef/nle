--- conflicted
+++ resolved
@@ -1,8 +1,4 @@
-<<<<<<< HEAD
-/* NetHack 3.5	files.c	$NHDT-Date: 1426544796 2015/03/16 22:26:36 $  $NHDT-Branch: master $:$NHDT-Revision: 1.134 $ */
-=======
 /* NetHack 3.5	files.c	$NHDT-Date: 1426969026 2015/03/21 20:17:06 $  $NHDT-Branch: master $:$NHDT-Revision: 1.137 $ */
->>>>>>> e41b3f71
 /* NetHack 3.5	files.c	$Date: 2012/03/10 02:49:08 $  $Revision: 1.124 $ */
 /* Copyright (c) Stichting Mathematisch Centrum, Amsterdam, 1985. */
 /* NetHack may be freely redistributed.  See license for details. */
@@ -3232,8 +3228,6 @@
 /* ----------  END INTERNAL RECOVER ----------- */
 #endif /*SELF_RECOVER*/
 
-<<<<<<< HEAD
-=======
 /* ----------  OTHER ----------- */
 
 #ifdef SYSCF
@@ -3257,7 +3251,6 @@
 #endif /* SYSCF */
 
 
->>>>>>> e41b3f71
 #ifdef DEBUG
 /* used by debugpline() to decide whether to issue a message
    from a partiular source file; caller passes __FILE__ and we check
