/* NetHack 3.6	files.c	$NHDT-Date: 1571347976 2019/10/17 21:32:56 $  $NHDT-Branch: NetHack-3.6 $:$NHDT-Revision: 1.254 $ */
/* Copyright (c) Stichting Mathematisch Centrum, Amsterdam, 1985. */
/*-Copyright (c) Derek S. Ray, 2015. */
/* NetHack may be freely redistributed.  See license for details. */

#define NEED_VARARGS

#include "hack.h"
#include "dlb.h"
#include <ctype.h>
#include "sfproto.h"
#include "sfprocs.h"
#include "lev.h"

#ifdef TTY_GRAPHICS
#include "wintty.h" /* more() */
#endif

#if (!defined(MAC) && !defined(O_WRONLY) && !defined(AZTEC_C)) \
    || defined(USE_FCNTL)
#include <fcntl.h>
#endif

#include <errno.h>
#ifdef _MSC_VER /* MSC 6.0 defines errno quite differently */
#if (_MSC_VER >= 600)
#define SKIP_ERRNO
#endif
#else
#ifdef NHSTDC
#define SKIP_ERRNO
#endif
#endif
#ifndef SKIP_ERRNO
#ifdef _DCC
const
#endif
    extern int errno;
#endif

#ifdef ZLIB_COMP /* RLC 09 Mar 1999: Support internal ZLIB */
#include "zlib.h"
#ifndef COMPRESS_EXTENSION
#define COMPRESS_EXTENSION ".gz"
#endif
#endif

#if defined(UNIX) && defined(QT_GRAPHICS)
#include <sys/types.h>
#include <dirent.h>
#include <stdlib.h>
#endif

#if defined(UNIX) || defined(VMS) || !defined(NO_SIGNAL)
#include <signal.h>
#endif

#if defined(MSDOS) || defined(OS2) || defined(TOS) || defined(WIN32)
#ifndef GNUDOS
#include <sys\stat.h>
#else
#include <sys/stat.h>
#endif
#endif
#ifndef O_BINARY /* used for micros, no-op for others */
#define O_BINARY 0
#endif

#ifdef PREFIXES_IN_USE
#define FQN_NUMBUF 8
static char fqn_filename_buffer[FQN_NUMBUF][FQN_MAX_FILENAME];
#endif

#if !defined(SAVE_EXTENSION)
#ifdef MICRO
#define SAVE_EXTENSION ".sav"
#endif
#ifdef WIN32
#define SAVE_EXTENSION ".NetHack-saved-game"
#endif
#endif

#if defined(WIN32)
#include <share.h>
#endif

static FILE *NDECL(fopen_wizkit_file);
static void FDECL(wizkit_addinv, (struct obj *));

#ifdef AMIGA
extern char PATH[]; /* see sys/amiga/amidos.c */
extern char bbs_id[];
#ifdef __SASC_60
#include <proto/dos.h>
#endif

#include <libraries/dos.h>
extern void FDECL(amii_set_text_font, (char *, int));
#endif

#if defined(WIN32) || defined(MSDOS)
#ifdef MSDOS
#define Delay(a) msleep(a)
#endif
#define Close close
#ifndef WIN_CE
#define DeleteFile unlink
#endif
#endif

#ifdef MAC
#undef unlink
#define unlink macunlink
#endif

#if (defined(macintosh) && (defined(__SC__) || defined(__MRC__))) \
    || defined(__MWERKS__)
#define PRAGMA_UNUSED
#endif

#ifdef USER_SOUNDS
extern char *sounddir;
#endif

#if defined(UNIX) && defined(QT_GRAPHICS)
#define SELECTSAVED
#endif

#ifdef SELECTSAVED
static int FDECL(CFDECLSPEC strcmp_wrap, (const void *, const void *));
#endif
static char *FDECL(set_bonesfile_name, (char *, d_level *));
static char *NDECL(set_bonestemp_name);
#ifdef COMPRESS
static void FDECL(redirect, (const char *, const char *, FILE *,
                                 BOOLEAN_P));
#endif
#if defined(COMPRESS) || defined(ZLIB_COMP)
static void FDECL(docompress_file, (const char *, BOOLEAN_P));
#endif
#if defined(ZLIB_COMP)
static boolean FDECL(make_compressed_name, (const char *, char *));
#endif
#ifndef USE_FCNTL
static char *FDECL(make_lockname, (const char *, char *));
#endif
static void FDECL(set_configfile_name, (const char *));
static FILE *FDECL(fopen_config_file, (const char *, int));
static int FDECL(get_uchars, (char *, uchar *, BOOLEAN_P,
                                  int, const char *));
boolean FDECL(proc_wizkit_line, (char *));
boolean FDECL(parse_config_line, (char *));
static boolean FDECL(parse_conf_file, (FILE *, boolean (*proc)(char *)));
static FILE *NDECL(fopen_sym_file);
boolean FDECL(proc_symset_line, (char *));
static void FDECL(set_symhandling, (char *, int));
#ifdef NOCWD_ASSUMPTIONS
static void FDECL(adjust_prefix, (char *, int));
#endif
static boolean FDECL(config_error_nextline, (const char *));
static void NDECL(free_config_sections);
static char *FDECL(choose_random_part, (char *, CHAR_P));
static boolean FDECL(is_config_section, (const char *));
static boolean FDECL(handle_config_section, (char *));
static void FDECL(parseformat, (int *, char *));

#ifdef SELF_RECOVER
static boolean FDECL(copy_bytes, (int, int));
#endif
static NHFILE *FDECL(viable_nhfile, (NHFILE *));

/*
 * fname_encode()
 *
 *   Args:
 *      legal       zero-terminated list of acceptable file name characters
 *      quotechar   lead-in character used to quote illegal characters as
 *                  hex digits
 *      s           string to encode
 *      callerbuf   buffer to house result
 *      bufsz       size of callerbuf
 *
 *   Notes:
 *      The hex digits 0-9 and A-F are always part of the legal set due to
 *      their use in the encoding scheme, even if not explicitly included in
 *      'legal'.
 *
 *   Sample:
 *      The following call:
 *  (void)fname_encode("ABCDEFGHIJKLMNOPQRSTUVWXYZabcdefghijklmnopqrstuvwxyz",
 *                     '%', "This is a % test!", buf, 512);
 *      results in this encoding:
 *          "This%20is%20a%20%25%20test%21"
 */
char *
fname_encode(legal, quotechar, s, callerbuf, bufsz)
const char *legal;
char quotechar;
char *s, *callerbuf;
int bufsz;
{
    char *sp, *op;
    int cnt = 0;
    static char hexdigits[] = "0123456789ABCDEF";

    sp = s;
    op = callerbuf;
    *op = '\0';

    while (*sp) {
        /* Do we have room for one more character or encoding? */
        if ((bufsz - cnt) <= 4)
            return callerbuf;

        if (*sp == quotechar) {
            (void) sprintf(op, "%c%02X", quotechar, *sp);
            op += 3;
            cnt += 3;
        } else if ((index(legal, *sp) != 0) || (index(hexdigits, *sp) != 0)) {
            *op++ = *sp;
            *op = '\0';
            cnt++;
        } else {
            (void) sprintf(op, "%c%02X", quotechar, *sp);
            op += 3;
            cnt += 3;
        }
        sp++;
    }
    return callerbuf;
}

/*
 * fname_decode()
 *
 *   Args:
 *      quotechar   lead-in character used to quote illegal characters as
 *                  hex digits
 *      s           string to decode
 *      callerbuf   buffer to house result
 *      bufsz       size of callerbuf
 */
char *
fname_decode(quotechar, s, callerbuf, bufsz)
char quotechar;
char *s, *callerbuf;
int bufsz;
{
    char *sp, *op;
    int k, calc, cnt = 0;
    static char hexdigits[] = "0123456789ABCDEF";

    sp = s;
    op = callerbuf;
    *op = '\0';
    calc = 0;

    while (*sp) {
        /* Do we have room for one more character? */
        if ((bufsz - cnt) <= 2)
            return callerbuf;
        if (*sp == quotechar) {
            sp++;
            for (k = 0; k < 16; ++k)
                if (*sp == hexdigits[k])
                    break;
            if (k >= 16)
                return callerbuf; /* impossible, so bail */
            calc = k << 4;
            sp++;
            for (k = 0; k < 16; ++k)
                if (*sp == hexdigits[k])
                    break;
            if (k >= 16)
                return callerbuf; /* impossible, so bail */
            calc += k;
            sp++;
            *op++ = calc;
            *op = '\0';
        } else {
            *op++ = *sp++;
            *op = '\0';
        }
        cnt++;
    }
    return callerbuf;
}

#ifdef PREFIXES_IN_USE
#define UNUSED_if_not_PREFIXES_IN_USE /*empty*/
#else
#define UNUSED_if_not_PREFIXES_IN_USE UNUSED
#endif

/*ARGSUSED*/
const char *
fqname(basenam, whichprefix, buffnum)
const char *basenam;
int whichprefix UNUSED_if_not_PREFIXES_IN_USE;
int buffnum UNUSED_if_not_PREFIXES_IN_USE;
{
#ifndef PREFIXES_IN_USE
    return basenam;
#else
    if (!basenam || whichprefix < 0 || whichprefix >= PREFIX_COUNT)
        return basenam;
    if (!g.fqn_prefix[whichprefix])
        return basenam;
    if (buffnum < 0 || buffnum >= FQN_NUMBUF) {
        impossible("Invalid fqn_filename_buffer specified: %d", buffnum);
        buffnum = 0;
    }
    if (strlen(g.fqn_prefix[whichprefix]) + strlen(basenam)
        >= FQN_MAX_FILENAME) {
        impossible("fqname too long: %s + %s", g.fqn_prefix[whichprefix],
                   basenam);
        return basenam; /* XXX */
    }
    Strcpy(fqn_filename_buffer[buffnum], g.fqn_prefix[whichprefix]);
    return strcat(fqn_filename_buffer[buffnum], basenam);
#endif
}

int
validate_prefix_locations(reasonbuf)
char *reasonbuf; /* reasonbuf must be at least BUFSZ, supplied by caller */
{
#if defined(NOCWD_ASSUMPTIONS)
    FILE *fp;
    const char *filename;
    int prefcnt, failcount = 0;
    char panicbuf1[BUFSZ], panicbuf2[BUFSZ];
    const char *details;
#endif

    if (reasonbuf)
        reasonbuf[0] = '\0';
#if defined(NOCWD_ASSUMPTIONS)
    for (prefcnt = 1; prefcnt < PREFIX_COUNT; prefcnt++) {
        /* don't test writing to configdir or datadir; they're readonly */
        if (prefcnt == SYSCONFPREFIX || prefcnt == CONFIGPREFIX
            || prefcnt == DATAPREFIX)
            continue;
        filename = fqname("validate", prefcnt, 3);
        if ((fp = fopen(filename, "w"))) {
            fclose(fp);
            (void) unlink(filename);
        } else {
            if (reasonbuf) {
                if (failcount)
                    Strcat(reasonbuf, ", ");
                Strcat(reasonbuf, fqn_prefix_names[prefcnt]);
            }
            /* the paniclog entry gets the value of errno as well */
            Sprintf(panicbuf1, "Invalid %s", fqn_prefix_names[prefcnt]);
#if defined(NHSTDC) && !defined(NOTSTDC)
            if (!(details = strerror(errno)))
#endif
                details = "";
            Sprintf(panicbuf2, "\"%s\", (%d) %s", g.fqn_prefix[prefcnt], errno,
                    details);
            paniclog(panicbuf1, panicbuf2);
            failcount++;
        }
    }
    if (failcount)
        return 0;
    else
#endif
        return 1;
}

/* fopen a file, with OS-dependent bells and whistles */
/* NOTE: a simpler version of this routine also exists in util/dlb_main.c */
FILE *
fopen_datafile(filename, mode, prefix)
const char *filename, *mode;
int prefix;
{
    FILE *fp;

    filename = fqname(filename, prefix, prefix == TROUBLEPREFIX ? 3 : 0);
    fp = fopen(filename, mode);
    return fp;
}

/* ----------  EXTERNAL FILE SUPPORT ----------- */

/* determine byte order */
const int bei = 1;
#define IS_BIGENDIAN() ( (*(char*)&bei) == 0 )

void
zero_nhfile(nhfp)
NHFILE *nhfp;
{
    if (nhfp) {
        nhfp->fd = -1;
        nhfp->mode = COUNTING;
        nhfp->structlevel = FALSE;
        nhfp->fieldlevel = FALSE;
        nhfp->addinfo = FALSE;
        nhfp->bendian = IS_BIGENDIAN();
        nhfp->fpdef = (FILE *)0;
        nhfp->fplog = (FILE *)0;
        nhfp->fpdebug = (FILE *)0;
        nhfp->count = 0;
        nhfp->eof = FALSE;
        nhfp->fnidx = 0;
    }
}

NHFILE *
new_nhfile()
{
    NHFILE *nhfp = (NHFILE *)alloc(sizeof(NHFILE));

    zero_nhfile(nhfp);
    return nhfp;
}

void
free_nhfile(nhfp)
NHFILE *nhfp;
{
    if (nhfp) {
        zero_nhfile(nhfp);
        free(nhfp);
    }
}

void
close_nhfile(nhfp)
NHFILE *nhfp;
{
    if (nhfp) {
        if (nhfp->structlevel && nhfp->fd != -1)
            (void) nhclose(nhfp->fd), nhfp->fd = -1;
        if (nhfp->fieldlevel) {
            if (nhfp->fpdef) {
                (void) fclose(nhfp->fpdef);
                nhfp->fpdef = (FILE *) 0;
            }
        }
        if (nhfp->fplog)
            (void) fprintf(nhfp->fplog, "# closing\n");
        if (nhfp->fplog)
            (void) fclose(nhfp->fplog);
        if (nhfp->fpdebug)
            (void) fclose(nhfp->fpdebug);
        zero_nhfile(nhfp);
        free_nhfile(nhfp);
    }
}

void
rewind_nhfile(nhfp)
NHFILE *nhfp;
{
    if (nhfp->structlevel) {
#ifdef BSD
        (void) lseek(nhfp->fd, 0L, 0);
#else
        (void) lseek(nhfp->fd, (off_t) 0, 0);
#endif
    }
    if (nhfp->fieldlevel) {
        if (nhfp->fpdef) {
            rewind(nhfp->fpdef);
            nhfp->count = 0L;
            nhfp->eof = FALSE;
        }
    }
}

static
NHFILE *
viable_nhfile(nhfp)
NHFILE *nhfp;
{
    /* perform some sanity checks before returning
       the pointer to the nethack file descriptor */
    if (nhfp) {
         /* check for no open file at all,
          * not a structlevel legacy file,
          * nor a fieldlevel file.
          */
         if (((nhfp->fd == -1) && !nhfp->fpdef)
                || (nhfp->structlevel && nhfp->fd < 0)
                || (nhfp->fieldlevel && !nhfp->fpdef)) {
            /* not viable, start the cleanup */
            if (nhfp->fieldlevel) {
                if (nhfp->fpdef) {
                    (void) fclose(nhfp->fpdef);
                    nhfp->fpdef = (FILE *) 0;
                }
                if (nhfp->fplog) {
                    (void) fprintf(nhfp->fplog, "# closing, not viable\n");
                    (void) fclose(nhfp->fplog);
                }
                if (nhfp->fpdebug)
                    (void) fclose(nhfp->fpdebug);
            }
            zero_nhfile(nhfp);
            free_nhfile(nhfp);
            nhfp = (NHFILE *) 0;
        }
    }
    return nhfp;
}

/* ----------  BEGIN LEVEL FILE HANDLING ----------- */

#ifdef MFLOPPY
/* Set names for bones[] and lock[] */
void
set_lock_and_bones()
{
    if (!g.ramdisk) {
        Strcpy(levels, g.permbones);
        Strcpy(g.bones, g.permbones);
    }
    append_slash(g.permbones);
    append_slash(g.levels);
#ifdef AMIGA
    strncat(levels, bbs_id, PATHLEN);
#endif
    append_slash(g.bones);
    Strcat(g.bones, "bonesnn.*");
    Strcpy(g.lock, g.levels);
#ifndef AMIGA
    Strcat(g.lock, g.alllevels);
#endif
    return;
}
#endif /* MFLOPPY */

/* Construct a file name for a level-type file, which is of the form
 * something.level (with any old level stripped off).
 * This assumes there is space on the end of 'file' to append
 * a two digit number.  This is true for 'level'
 * but be careful if you use it for other things -dgk
 */
void
set_levelfile_name(file, lev)
char *file;
int lev;
{
    char *tf;

    tf = rindex(file, '.');
    if (!tf)
        tf = eos(file);
    Sprintf(tf, ".%d", lev);
#ifdef VMS
    Strcat(tf, ";1");
#endif
    return;
}

NHFILE *
create_levelfile(lev, errbuf)
int lev;
char errbuf[];
{
    const char *fq_lock;
    NHFILE *nhfp = (NHFILE *) 0;

    if (errbuf)
        *errbuf = '\0';
    set_levelfile_name(g.lock, lev);
    fq_lock = fqname(g.lock, LEVELPREFIX, 0);

    nhfp = new_nhfile();
    if (nhfp) {
        nhfp->ftype = NHF_LEVELFILE;
        nhfp->mode = WRITING;
        nhfp->structlevel = TRUE;       /* do set this TRUE for levelfiles */
        nhfp->fieldlevel = FALSE;       /* don't set this TRUE for levelfiles */
        nhfp->addinfo = FALSE;
        nhfp->style.deflt = FALSE;
        nhfp->style.binary = TRUE;
        nhfp->fd = -1;
        nhfp->fpdef = (FILE *) 0;
#if defined(MICRO) || defined(WIN32)
        /* Use O_TRUNC to force the file to be shortened if it already
         * exists and is currently longer.
         */
        nhfp->fd = open(fq_lock, O_WRONLY | O_CREAT | O_TRUNC | O_BINARY, FCMASK);
#else
#ifdef MAC
        nhfp->fd = maccreat(fq_lock, LEVL_TYPE);
#else
        nhfp->fd = creat(fq_lock, FCMASK);
#endif
#endif /* MICRO || WIN32 */

        if (nhfp->fd >= 0)
            g.level_info[lev].flags |= LFILE_EXISTS;
        else if (errbuf) /* failure explanation */
            Sprintf(errbuf, "Cannot create file \"%s\" for level %d (errno %d).",
                    g.lock, lev, errno);
    }
    nhfp = viable_nhfile(nhfp);
    return nhfp;
}

NHFILE *
open_levelfile(lev, errbuf)
int lev;
char errbuf[];
{
    const char *fq_lock;
    NHFILE *nhfp = (NHFILE *) 0;

    if (errbuf)
        *errbuf = '\0';
    set_levelfile_name(g.lock, lev);
    fq_lock = fqname(g.lock, LEVELPREFIX, 0);
#ifdef MFLOPPY
    /* If not currently accessible, swap it in. */
    if (g.level_info[lev].where != ACTIVE)
        swapin_file(lev);
#endif
    nhfp = new_nhfile();
    if (nhfp) {
        nhfp->mode = READING;
        nhfp->structlevel = TRUE;       /* do set this TRUE for levelfiles */
        nhfp->fieldlevel = FALSE;       /* do not set this TRUE for levelfiles */
        nhfp->addinfo = FALSE;
        nhfp->style.deflt = FALSE;
        nhfp->style.binary = TRUE;
        nhfp->ftype = NHF_LEVELFILE;
        nhfp->fd = -1;
        nhfp->fpdef = (FILE *) 0;
    }
    if (nhfp && nhfp->structlevel) {
#ifdef MAC
        nhfp->fd = macopen(fq_lock, O_RDONLY | O_BINARY, LEVL_TYPE);
#else
        nhfp->fd = open(fq_lock, O_RDONLY | O_BINARY, 0);
#endif

        /* for failure, return an explanation that our caller can use;
           settle for `lock' instead of `fq_lock' because the latter
           might end up being too big for nethack's BUFSZ */
        if (nhfp->fd < 0 && errbuf)
            Sprintf(errbuf, "Cannot open file \"%s\" for level %d (errno %d).",
                    g.lock, lev, errno);
    }
    nhfp = viable_nhfile(nhfp);
    return nhfp;
}

void
delete_levelfile(lev)
int lev;
{
    /*
     * Level 0 might be created by port specific code that doesn't
     * call create_levfile(), so always assume that it exists.
     */
    if (lev == 0 || (g.level_info[lev].flags & LFILE_EXISTS)) {
        set_levelfile_name(g.lock, lev);
        (void) unlink(fqname(g.lock, LEVELPREFIX, 0));
        g.level_info[lev].flags &= ~LFILE_EXISTS;
    }
}

void
clearlocks()
{
#ifdef HANGUPHANDLING
    if (g.program_state.preserve_locks)
        return;
#endif
#if !defined(PC_LOCKING) && defined(MFLOPPY) && !defined(AMIGA)
    eraseall(levels, g.alllevels);
    if (g.ramdisk)
        eraseall(g.permbones, g.alllevels);
#else
    {
        register int x;

#ifndef NO_SIGNAL
        (void) signal(SIGINT, SIG_IGN);
#endif
#if defined(UNIX) || defined(VMS)
        sethanguphandler((void FDECL((*), (int) )) SIG_IGN);
#endif
        /* can't access maxledgerno() before dungeons are created -dlc */
        for (x = (g.n_dgns ? maxledgerno() : 0); x >= 0; x--)
            delete_levelfile(x); /* not all levels need be present */
    }
#endif /* ?PC_LOCKING,&c */
}

#if defined(SELECTSAVED)
/* qsort comparison routine */
static int CFDECLSPEC
strcmp_wrap(p, q)
const void *p;
const void *q;
{
#if defined(UNIX) && defined(QT_GRAPHICS)
    return strncasecmp(*(char **) p, *(char **) q, 16);
#else
    return strncmpi(*(char **) p, *(char **) q, 16);
#endif
}
#endif

int
nhclose(fd)
int fd;
{
    int retval = 0;

    if (fd >= 0) {
        if (close_check(fd))
            bclose(fd);
        else
            retval = close(fd);
    }
    return retval;
}

/* ----------  END LEVEL FILE HANDLING ----------- */

/* ----------  BEGIN BONES FILE HANDLING ----------- */

/* set up "file" to be file name for retrieving bones, and return a
 * bonesid to be read/written in the bones file.
 */
static char *
set_bonesfile_name(file, lev)
char *file;
d_level *lev;
{
    int idx = 0;
    s_level *sptr;
    char *dptr;

    /*
     * "bonD0.nn"   = bones for level nn in the main dungeon;
     * "bonM0.T"    = bones for Minetown;
     * "bonQBar.n"  = bones for level n in the Barbarian quest;
     * "bon3D0.nn"  = \
     * "bon3M0.T"   =  > same as above, but for bones pool #3.
     * "bon3QBar.n" = /
     *
     * Return value for content validation skips "bon" and the
     * pool number (if present), making it feasible for the admin
     * to manually move a bones file from one pool to another by
     * renaming it.
     */
    Strcpy(file, "bon");
#ifdef SYSCF
    if (sysopt.bones_pools > 1) {
        unsigned poolnum = min((unsigned) sysopt.bones_pools, 10);

        poolnum = (unsigned) ubirthday % poolnum; /* 0..9 */
        Sprintf(eos(file), "%u", poolnum);
    }
#endif
    dptr = eos(file); /* this used to be after the following Sprintf()
                         and the return value was (dptr - 2) */
    /* when this naming scheme was adopted, 'filecode' was one letter;
       3.3.0 turned it into a three letter string (via roles[] in role.c);
       from that version through 3.6.0, 'dptr' pointed past the filecode
       and the return value of (dptr - 2)  was wrong for bones produced
       in the quest branch, skipping the boneid character 'Q' and the
       first letter of the role's filecode; bones loading still worked
       because the bonesid used for validation had the same error */
    Sprintf(dptr, "%c%s", g.dungeons[lev->dnum].boneid,
            In_quest(lev) ? g.urole.filecode : "0");
    if ((sptr = Is_special(lev)) != 0)
        Sprintf(eos(dptr), ".%c", sptr->boneid);
    else
        Sprintf(eos(dptr), ".%d", lev->dlevel);
#ifdef SYSCF
    idx = sysopt.bonesformat[0];
    if (idx > historical && idx <= ascii)
        Strcat(dptr, sfoprocs[idx].ext);
#endif
#ifdef VMS
    Strcat(dptr, ";1");
#endif
    return dptr;
}

/* set up temporary file name for writing bones, to avoid another game's
 * trying to read from an uncompleted bones file.  we want an uncontentious
 * name, so use one in the namespace reserved for this game's level files.
 * (we are not reading or writing level files while writing bones files, so
 * the same array may be used instead of copying.)
 */
static char *
set_bonestemp_name()
{
    char *tf;

    tf = rindex(g.lock, '.');
    if (!tf)
        tf = eos(g.lock);
    Sprintf(tf, ".bn");
#ifdef VMS
    Strcat(tf, ";1");
#endif
    return g.lock;
}

NHFILE *
create_bonesfile(lev, bonesid, errbuf)
d_level *lev;
char **bonesid;
char errbuf[];
{
    const char *file;
    NHFILE *nhfp = (NHFILE *) 0;
    int failed = 0;

    if (errbuf)
        *errbuf = '\0';
    *bonesid = set_bonesfile_name(g.bones, lev);
    file = set_bonestemp_name();
    file = fqname(file, BONESPREFIX, 0);

    nhfp = new_nhfile();
    if (nhfp) {
        nhfp->structlevel = TRUE;
        nhfp->fieldlevel = FALSE;
        nhfp->ftype = NHF_BONESFILE;
        nhfp->mode = WRITING;
#ifdef SYSCF
        if (sysopt.bonesformat[0] > historical &&
            sysopt.bonesformat[0] <= ascii) {
            nhfp->structlevel = FALSE;
            nhfp->fieldlevel = TRUE;
            nhfp->addinfo = TRUE;
            nhfp->style.deflt = TRUE;
            nhfp->style.binary = (sysopt.bonesformat[0] != ascii);
            nhfp->fnidx = sysopt.bonesformat[0];
            nhfp->fd = -1;
            nhfp->fpdef = fopen(file, nhfp->style.binary ? WRBMODE : WRTMODE);
            if (nhfp->fpdef) {
#ifdef SAVEFILE_DEBUGGING
                nhfp->fpdebug = fopen("create_bonesfile-debug.log", "a");
#endif
            } else {
                failed = errno;
            }
        }
#endif      /* SYSCF */
        if (nhfp->structlevel) {
#if defined(MICRO) || defined(WIN32)
            /* Use O_TRUNC to force the file to be shortened if it already
             * exists and is currently longer.
             */
            nhfp->fd = open(file, O_WRONLY | O_CREAT | O_TRUNC | O_BINARY, FCMASK);
#else
#ifdef MAC
            nhfp->fd = maccreat(file, BONE_TYPE);
#else
            nhfp->fd = creat(file, FCMASK);
#endif
#endif
            if (nhfp->fd < 0)
                failed = errno;
        }
        if (failed && errbuf)  /* failure explanation */
            Sprintf(errbuf, "Cannot create bones \"%s\", id %s (errno %d).",
                    g.lock, *bonesid, errno);
    }
#if defined(VMS) && !defined(SECURE)
    /*
       Re-protect bones file with world:read+write+execute+delete access.
       umask() doesn't seem very reliable; also, vaxcrtl won't let us set
       delete access without write access, which is what's really wanted.
       Can't simply create it with the desired protection because creat
       ANDs the mask with the user's default protection, which usually
       denies some or all access to world.
     */
    (void) chmod(file, FCMASK | 007); /* allow other users full access */
#endif /* VMS && !SECURE */

    nhfp = viable_nhfile(nhfp);
    return nhfp;
}

#ifdef MFLOPPY
/* remove partial bonesfile in process of creation */
void
cancel_bonesfile()
{
    const char *tempname;

    tempname = set_bonestemp_name();
    tempname = fqname(tempname, BONESPREFIX, 0);
    (void) unlink(tempname);
}
#endif /* MFLOPPY */

/* move completed bones file to proper name */
void
commit_bonesfile(lev)
d_level *lev;
{
    const char *fq_bones, *tempname;
    int ret;

    (void) set_bonesfile_name(g.bones, lev);
    fq_bones = fqname(g.bones, BONESPREFIX, 0);
    tempname = set_bonestemp_name();
    tempname = fqname(tempname, BONESPREFIX, 1);

#if (defined(SYSV) && !defined(SVR4)) || defined(GENIX)
    /* old SYSVs don't have rename.  Some SVR3's may, but since they
     * also have link/unlink, it doesn't matter. :-)
     */
    (void) unlink(fq_bones);
    ret = link(tempname, fq_bones);
    ret += unlink(tempname);
#else
    ret = rename(tempname, fq_bones);
#endif
    if (wizard && ret != 0)
        pline("couldn't rename %s to %s.", tempname, fq_bones);
}

NHFILE *
open_bonesfile(lev, bonesid)
d_level *lev;
char **bonesid;
{
    const char *fq_bones;
    int failed = 0;
    NHFILE *nhfp = (NHFILE *) 0;

    *bonesid = set_bonesfile_name(g.bones, lev);
    fq_bones = fqname(g.bones, BONESPREFIX, 0);
    nh_uncompress(fq_bones);  /* no effect if nonexistent */

    nhfp = new_nhfile();
    if (nhfp) {
        nhfp->structlevel = TRUE;
        nhfp->fieldlevel = FALSE;
        nhfp->ftype = NHF_BONESFILE;
        nhfp->mode = READING;
#ifdef SYSCF
        if (sysopt.bonesformat[0] > historical &&
            sysopt.bonesformat[0] <= ascii) {
            nhfp->structlevel = FALSE;
            nhfp->fieldlevel = TRUE;
            nhfp->addinfo = TRUE;
            nhfp->style.deflt = TRUE;
            nhfp->style.binary = (sysopt.bonesformat[0] != ascii);
            nhfp->fnidx = sysopt.bonesformat[0];
            nhfp->fd = -1;
            nhfp->fpdef = fopen(fq_bones, nhfp->style.binary ? RDBMODE : RDTMODE);
            if (nhfp->fpdef) {
#ifdef SAVEFILE_DEBUGGING
                nhfp->fpdebug = fopen("open_bonesfile-debug.log", "a");
#endif
            } else {
                failed = errno;
            }
        }
#endif  /* SYSCF */
        if (nhfp->structlevel) {
#ifdef MAC
            nhfp->fd = macopen(fq_bones, O_RDONLY | O_BINARY, BONE_TYPE);
#else
            nhfp->fd = open(fq_bones, O_RDONLY | O_BINARY, 0);
#endif
            if (nhfp->fd < 0)
                failed = errno;
        }
    }
    nhfp = viable_nhfile(nhfp);
    return nhfp;
}

int
delete_bonesfile(lev)
d_level *lev;
{
    (void) set_bonesfile_name(g.bones, lev);
    return !(unlink(fqname(g.bones, BONESPREFIX, 0)) < 0);
}

/* assume we're compressing the recently read or created bonesfile, so the
 * file name is already set properly */
void
compress_bonesfile()
{
    nh_compress(fqname(g.bones, BONESPREFIX, 0));
}

/* ----------  END BONES FILE HANDLING ----------- */

/* ----------  BEGIN SAVE FILE HANDLING ----------- */

/* set savefile name in OS-dependent manner from pre-existing g.plname,
 * avoiding troublesome characters */
void
set_savefile_name(regularize_it)
boolean regularize_it;
{
    int idx = 0, regoffset = 0, overflow = 0,  
        indicator_spot = 0; /* 0=no indicator, 1=before ext, 2=after ext */
    const char *postappend = (const char *) 0,
               *sfindicator = (const char *) 0;

#ifdef SYSCF
    idx = sysopt.saveformat[0];
    if (idx > historical && idx <= ascii)
        sfindicator = sfoprocs[idx].ext;
#endif
#ifdef VMS
    Sprintf(g.SAVEF, "[.save]%d%s", getuid(), g.plname);
    regoffset = 7;
    indicator_spot = 1;
    postappend = ";1");
#endif
#if defined(WIN32)
    if (regularize_it) {
        static const char okchars[] =
            "*ABCDEFGHIJKLMNOPQRSTUVWXYZabcdefghijklmnopqrstuvwxyz_-.";
        const char *legal = okchars;
        char tmp[BUFSZ];

        ++legal; /* skip '*' wildcard character */
        (void) fname_encode(legal, '%', g.plname, tmp, sizeof tmp);
        if (strlen(tmp) < (SAVESIZE - 1))
            Strcpy(g.SAVEF, tmp);
        else
            overflow = 1;
        indicator_spot = 1;
        regularize_it = FALSE;
    }
#endif
#ifdef UNIX
    Sprintf(g.SAVEF, "save/%d%s", (int) getuid(), g.plname);
    regoffset = 5;
    indicator_spot = 2;
#endif
#if defined(MSDOS)
    if (strlen(g.SAVEP) < (SAVESIZE - 1))
        Strcpy(g.SAVEF, g.SAVEP);
    if (strlen(g.SAVEF) < (SAVESIZE - 1))
        (void) strncat(g.SAVEF, g.plname,
			(SAVESIZE - strlen(g.SAVEF)));
#endif
#if defined(MICRO) && !defined(VMS) && !defined(WIN32) && !defined(MSDOS)
    if (strlen(g.SAVEP) < (SAVESIZE - 1))
        Strcpy(g.SAVEF, g.SAVEP);
    else
#ifdef AMIGA
        if (strlen(g.SAVEP) + strlen(bbs_id) < (SAVESIZE - 1))
            strncat(g.SAVEF, bbs_id, PATHLEN);
#endif
    {
        int i = strlen(g.SAVEP);
#ifdef AMIGA
        /* g.plname has to share space with g.SAVEP and ".sav" */
        (void) strncat(g.SAVEF, g.plname,
                       FILENAME - i - strlen(SAVE_EXTENSION));
#else
        (void) strncat(g.SAVEF, g.plname, 8);
#endif
        regoffset = i;
    }
#endif /* MICRO */

    if (regularize_it)
         regularize(g.SAVEF + regoffset);
    if (indicator_spot == 1 && sfindicator && !overflow) {
        if (strlen(g.SAVEF) + strlen(sfindicator) < (SAVESIZE - 1))
            Strcat(g.SAVEF, sfindicator);
        else
            overflow = 2;
    }
#ifdef SAVE_EXTENSION
    if (strlen(SAVE_EXTENSION) > 0 && !overflow) {
        if (strlen(g.SAVEF) + strlen(SAVE_EXTENSION) < (SAVESIZE - 1)) {
            Strcat(g.SAVEF, SAVE_EXTENSION);
#ifdef MSDOS
#ifdef SYSCF
 	if (idx >= historical && idx <= ascii) {
	    /* we did leave room for the extra char in SAVE_EXTENSION */
	    g.SAVEF[strlen(g.SAVEF)-1] =
	    	(idx == lendian) ? 'l' :
	    	(idx == ascii)   ? 'a' : '\0';
	}
        sfindicator = sfoprocs[idx].ext;
#endif
#endif
        } else
            overflow = 3;
    }
#endif
    if (indicator_spot == 2 && sfindicator && !overflow) {
        if (strlen(g.SAVEF) + strlen(sfindicator) < (SAVESIZE - 1))
           Strcat(g.SAVEF, sfindicator);
        else
            overflow = 4;
    }
    if (postappend && !overflow) {
        if (strlen(g.SAVEF) + strlen(postappend) < (SAVESIZE - 1))
            Strcat(g.SAVEF, postappend);
        else
            overflow = 5;
    }
#if (NH_DEVEL_STATUS != NH_STATUS_RELEASED)
    if (overflow)
        impossible("set_savefile_name() couldn't complete without overlow %d",
                    overflow);
#endif
}

#ifdef INSURANCE
void
save_savefile_name(nhfp)
NHFILE *nhfp;
{
    if (nhfp->structlevel)
        (void) write(nhfp->fd, (genericptr_t) g.SAVEF, sizeof(g.SAVEF));
    if (nhfp->fieldlevel)
        sfo_str(nhfp, g.SAVEF, "savefile_name", "g.savef", sizeof(g.SAVEF)); 
}
#endif

#ifndef MICRO
/* change pre-existing savefile name to indicate an error savefile */
void
set_error_savefile()
{
#ifdef VMS
    {
        char *semi_colon = rindex(g.SAVEF, ';');

        if (semi_colon)
            *semi_colon = '\0';
    }
    Strcat(g.SAVEF, ".e;1");
#else
#ifdef MAC
    Strcat(g.SAVEF, "-e");
#else
    Strcat(g.SAVEF, ".e");
#endif
#endif
}
#endif

/* create save file, overwriting one if it already exists */
NHFILE *
create_savefile()
{
    int failed = 0;
    const char *fq_save;
    NHFILE *nhfp = (NHFILE *) 0;

    fq_save = fqname(g.SAVEF, SAVEPREFIX, 0);
    nhfp = new_nhfile();
    if (nhfp) {
        nhfp->structlevel = TRUE;
        nhfp->fieldlevel = FALSE;
        nhfp->ftype = NHF_SAVEFILE;
        nhfp->mode = WRITING;
#ifdef SYSCF
        if (sysopt.saveformat[0] > historical &&
            sysopt.saveformat[0] <= ascii) {
            nhfp->structlevel = FALSE;
            nhfp->fieldlevel = TRUE;
            nhfp->addinfo = TRUE;
            nhfp->style.deflt = TRUE;
            nhfp->style.binary = (sysopt.saveformat[0] != ascii);
            nhfp->fnidx = sysopt.saveformat[0];
            nhfp->fd = -1;
            nhfp->fpdef = fopen(fq_save, nhfp->style.binary ? WRBMODE : WRTMODE);
            if (nhfp->fpdef) {
#ifdef SAVEFILE_DEBUGGING
                nhfp->fpdebug = fopen("create_savefile-debug.log", "a");
#endif
            } else {
                failed = errno;
            }
        }
#endif /* SYSCF */
        if (nhfp->structlevel) {
#if defined(MICRO) || defined(WIN32)
            nhfp->fd = open(fq_save, O_WRONLY | O_BINARY | O_CREAT | O_TRUNC, FCMASK);
#else
#ifdef MAC
            nhfp->fd = maccreat(fq_save, SAVE_TYPE);
#else
            nhfp->fd = creat(fq_save, FCMASK);
#endif
#endif /* MICRO || WIN32 */
            if (nhfp->fd < 0)
                failed = errno;
        }
    }
#if defined(VMS) && !defined(SECURE)
    /*
       Make sure the save file is owned by the current process.  That's
       the default for non-privileged users, but for priv'd users the
       file will be owned by the directory's owner instead of the user.
    */
#undef getuid
    (void) chown(fq_save, getuid(), getgid());
#define getuid() vms_getuid()
#endif /* VMS && !SECURE */

    nhfp = viable_nhfile(nhfp);
    return nhfp;
}

/* open savefile for reading */
NHFILE *
open_savefile()
{
    int failed = 0;
    const char *fq_save;
    NHFILE *nhfp = (NHFILE *) 0;

    fq_save = fqname(g.SAVEF, SAVEPREFIX, 0);
    nhfp = new_nhfile();
    if (nhfp) {
        nhfp->structlevel = TRUE;
        nhfp->fieldlevel = FALSE;
        nhfp->ftype = NHF_SAVEFILE;
        nhfp->mode = READING;
#ifdef SYSCF
        if (sysopt.saveformat[0] > historical &&
            sysopt.saveformat[0] <= ascii) {
            nhfp->structlevel = FALSE;
            nhfp->fieldlevel = TRUE;
            nhfp->addinfo = TRUE;
            nhfp->style.deflt = TRUE;
            nhfp->style.binary = (sysopt.saveformat[0] < ascii);
            nhfp->fnidx = sysopt.saveformat[0];
            nhfp->fd = -1;
            nhfp->fpdef = fopen(fq_save, nhfp->style.binary ? RDBMODE : RDTMODE);
            if (nhfp->fpdef) {
#ifdef SAVEFILE_DEBUGGING
                nhfp->fpdebug = fopen("open_savefile-debug.log", "a");
#endif
            } else {
                failed = errno;
            }
        }
#endif /* SYSCF */
        if (nhfp->structlevel) {
#ifdef MAC
            nhfp->fd = macopen(fq_save, O_RDONLY | O_BINARY, SAVE_TYPE);
#else
            nhfp->fd = open(fq_save, O_RDONLY | O_BINARY, 0);
#endif
            if (nhfp->fd < 0)
                failed = errno;
        }
    }
    nhfp = viable_nhfile(nhfp);
    return nhfp;
}

/* delete savefile */
int
delete_savefile()
{
    (void) unlink(fqname(g.SAVEF, SAVEPREFIX, 0));
    return 0; /* for restore_saved_game() (ex-xxxmain.c) test */
}

/* try to open up a save file and prepare to restore it */
NHFILE *
restore_saved_game()
{
    const char *fq_save;
    NHFILE *nhfp = (NHFILE *) 0;

    set_savefile_name(TRUE);
#ifdef MFLOPPY
    if (!saveDiskPrompt(1))
        return -1;
#endif /* MFLOPPY */
    fq_save = fqname(g.SAVEF, SAVEPREFIX, 0);

    nh_uncompress(fq_save);
    if ((nhfp = open_savefile()) != 0) {
        if (nhfp && nhfp->fieldlevel && nhfp->fplog)
            (void) fprintf(nhfp->fplog, "# just opened\n");
        if (nhfp->fieldlevel && nhfp->addinfo)
            sfi_addinfo(nhfp, "NetHack", "start", "savefile", 0);
        if (validate(nhfp, fq_save) != 0) {
            close_nhfile(nhfp);
            nhfp = (NHFILE *)0;
            (void) delete_savefile();
        }
    }
    return nhfp;
}

#if defined(SELECTSAVED)
char *
plname_from_file(filename)
const char *filename;
{
    NHFILE *nhfp = (NHFILE *) 0;
    char *result = 0;

    Strcpy(g.SAVEF, filename);
#ifdef COMPRESS_EXTENSION
    g.SAVEF[strlen(g.SAVEF) - strlen(COMPRESS_EXTENSION)] = '\0';
#endif
    nh_uncompress(g.SAVEF);
    if ((nhfp = open_savefile()) != 0) {
        if (validate(nhfp, filename) == 0) {
            char tplname[PL_NSIZ];

            get_plname_from_file(nhfp, tplname);
            result = dupstr(tplname);
        }
        close_nhfile(nhfp);
    }
    nh_compress(g.SAVEF);

    return result;
#if 0
/* --------- obsolete - used to be ifndef STORE_PLNAME_IN_FILE ----*/
#if defined(UNIX) && defined(QT_GRAPHICS)
    /* Name not stored in save file, so we have to extract it from
       the filename, which loses information
       (eg. "/", "_", and "." characters are lost. */
    int k;
    int uid;
    char name[64]; /* more than PL_NSIZ */
#ifdef COMPRESS_EXTENSION
#define EXTSTR COMPRESS_EXTENSION
#else
#define EXTSTR ""
#endif

    if ( sscanf( filename, "%*[^/]/%d%63[^.]" EXTSTR, &uid, name ) == 2 ) {
#undef EXTSTR
        /* "_" most likely means " ", which certainly looks nicer */
        for (k=0; name[k]; k++)
            if ( name[k] == '_' )
                name[k] = ' ';
        return dupstr(name);
    } else
#endif /* UNIX && QT_GRAPHICS */
    {
        return 0;
    }
/* --------- end of obsolete code ----*/
#endif /* 0 - WAS STORE_PLNAME_IN_FILE*/
}
#endif /* defined(SELECTSAVED) */

char **
get_saved_games()
{
#if defined(SELECTSAVED)
    int n, j = 0;
    char **result = 0;
#ifdef WIN32
    {
        char *foundfile;
        const char *fq_save;

        Strcpy(g.plname, "*");
        set_savefile_name(FALSE);
#if defined(ZLIB_COMP)
        Strcat(g.SAVEF, COMPRESS_EXTENSION);
#endif
        fq_save = fqname(g.SAVEF, SAVEPREFIX, 0);

        n = 0;
        foundfile = foundfile_buffer();
        if (findfirst((char *) fq_save)) {
            do {
                ++n;
            } while (findnext());
        }
        if (n > 0) {
            result = (char **) alloc((n + 1) * sizeof(char *)); /* at most */
            (void) memset((genericptr_t) result, 0, (n + 1) * sizeof(char *));
            if (findfirst((char *) fq_save)) {
                j = n = 0;
                do {
                    char *r;
                    r = plname_from_file(foundfile);
                    if (r)
                        result[j++] = r;
                    ++n;
                } while (findnext());
            }
        }
    }
#endif
#if defined(UNIX) && defined(QT_GRAPHICS)
    /* posixly correct version */
    int myuid = getuid();
    DIR *dir;

    if ((dir = opendir(fqname("save", SAVEPREFIX, 0)))) {
        for (n = 0; readdir(dir); n++)
            ;
        closedir(dir);
        if (n > 0) {
            int i;

            if (!(dir = opendir(fqname("save", SAVEPREFIX, 0))))
                return 0;
            result = (char **) alloc((n + 1) * sizeof(char *)); /* at most */
            (void) memset((genericptr_t) result, 0, (n + 1) * sizeof(char *));
            for (i = 0, j = 0; i < n; i++) {
                int uid;
                char name[64]; /* more than PL_NSIZ */
                struct dirent *entry = readdir(dir);

                if (!entry)
                    break;
                if (sscanf(entry->d_name, "%d%63s", &uid, name) == 2) {
                    if (uid == myuid) {
                        char filename[BUFSZ];
                        char *r;

                        Sprintf(filename, "save/%d%s", uid, name);
                        r = plname_from_file(filename);
                        if (r)
                            result[j++] = r;
                    }
                }
            }
            closedir(dir);
        }
    }
#endif
#ifdef VMS
    Strcpy(g.plname, "*");
    set_savefile_name(FALSE);
    j = vms_get_saved_games(g.SAVEF, &result);
#endif /* VMS */

    if (j > 0) {
        if (j > 1)
            qsort(result, j, sizeof (char *), strcmp_wrap);
        result[j] = 0;
        return result;
    } else if (result) { /* could happen if save files are obsolete */
        free_saved_games(result);
    }
#endif /* SELECTSAVED */
    return 0;
}

void
free_saved_games(saved)
char **saved;
{
    if (saved) {
        int i = 0;

        while (saved[i])
            free((genericptr_t) saved[i++]);
        free((genericptr_t) saved);
    }
}

/* ----------  END SAVE FILE HANDLING ----------- */

/* ----------  BEGIN FILE COMPRESSION HANDLING ----------- */

#ifdef COMPRESS

static void
redirect(filename, mode, stream, uncomp)
const char *filename, *mode;
FILE *stream;
boolean uncomp;
{
    if (freopen(filename, mode, stream) == (FILE *) 0) {
        (void) fprintf(stderr, "freopen of %s for %scompress failed\n",
                       filename, uncomp ? "un" : "");
        nh_terminate(EXIT_FAILURE);
    }
}

/*
 * using system() is simpler, but opens up security holes and causes
 * problems on at least Interactive UNIX 3.0.1 (SVR3.2), where any
 * setuid is renounced by /bin/sh, so the files cannot be accessed.
 *
 * cf. child() in unixunix.c.
 */
static void
docompress_file(filename, uncomp)
const char *filename;
boolean uncomp;
{
    char cfn[80];
    FILE *cf;
    const char *args[10];
#ifdef COMPRESS_OPTIONS
    char opts[80];
#endif
    int i = 0;
    int f;
#ifdef TTY_GRAPHICS
    boolean istty = WINDOWPORT("tty");
#endif

    Strcpy(cfn, filename);
#ifdef COMPRESS_EXTENSION
    Strcat(cfn, COMPRESS_EXTENSION);
#endif
    /* when compressing, we know the file exists */
    if (uncomp) {
        if ((cf = fopen(cfn, RDBMODE)) == (FILE *) 0)
            return;
        (void) fclose(cf);
    }

    args[0] = COMPRESS;
    if (uncomp)
        args[++i] = "-d"; /* uncompress */
#ifdef COMPRESS_OPTIONS
    {
        /* we can't guarantee there's only one additional option, sigh */
        char *opt;
        boolean inword = FALSE;

        Strcpy(opts, COMPRESS_OPTIONS);
        opt = opts;
        while (*opt) {
            if ((*opt == ' ') || (*opt == '\t')) {
                if (inword) {
                    *opt = '\0';
                    inword = FALSE;
                }
            } else if (!inword) {
                args[++i] = opt;
                inword = TRUE;
            }
            opt++;
        }
    }
#endif
    args[++i] = (char *) 0;

#ifdef TTY_GRAPHICS
    /* If we don't do this and we are right after a y/n question *and*
     * there is an error message from the compression, the 'y' or 'n' can
     * end up being displayed after the error message.
     */
    if (istty)
        mark_synch();
#endif
    f = fork();
    if (f == 0) { /* child */
#ifdef TTY_GRAPHICS
        /* any error messages from the compression must come out after
         * the first line, because the more() to let the user read
         * them will have to clear the first line.  This should be
         * invisible if there are no error messages.
         */
        if (istty)
            raw_print("");
#endif
        /* run compressor without privileges, in case other programs
         * have surprises along the line of gzip once taking filenames
         * in GZIP.
         */
        /* assume all compressors will compress stdin to stdout
         * without explicit filenames.  this is true of at least
         * compress and gzip, those mentioned in config.h.
         */
        if (uncomp) {
            redirect(cfn, RDBMODE, stdin, uncomp);
            redirect(filename, WRBMODE, stdout, uncomp);
        } else {
            redirect(filename, RDBMODE, stdin, uncomp);
            redirect(cfn, WRBMODE, stdout, uncomp);
        }
        (void) setgid(getgid());
        (void) setuid(getuid());
        (void) execv(args[0], (char *const *) args);
        perror((char *) 0);
        (void) fprintf(stderr, "Exec to %scompress %s failed.\n",
                       uncomp ? "un" : "", filename);
        nh_terminate(EXIT_FAILURE);
    } else if (f == -1) {
        perror((char *) 0);
        pline("Fork to %scompress %s failed.", uncomp ? "un" : "", filename);
        return;
    }
#ifndef NO_SIGNAL
    (void) signal(SIGINT, SIG_IGN);
    (void) signal(SIGQUIT, SIG_IGN);
    (void) wait((int *) &i);
    (void) signal(SIGINT, (SIG_RET_TYPE) done1);
    if (wizard)
        (void) signal(SIGQUIT, SIG_DFL);
#else
    /* I don't think we can really cope with external compression
     * without signals, so we'll declare that compress failed and
     * go on.  (We could do a better job by forcing off external
     * compression if there are no signals, but we want this for
     * testing with FailSafeC
     */
    i = 1;
#endif
    if (i == 0) {
        /* (un)compress succeeded: remove file left behind */
        if (uncomp)
            (void) unlink(cfn);
        else
            (void) unlink(filename);
    } else {
        /* (un)compress failed; remove the new, bad file */
        if (uncomp) {
            raw_printf("Unable to uncompress %s", filename);
            (void) unlink(filename);
        } else {
            /* no message needed for compress case; life will go on */
            (void) unlink(cfn);
        }
#ifdef TTY_GRAPHICS
        /* Give them a chance to read any error messages from the
         * compression--these would go to stdout or stderr and would get
         * overwritten only in tty mode.  It's still ugly, since the
         * messages are being written on top of the screen, but at least
         * the user can read them.
         */
        if (istty && iflags.window_inited) {
            clear_nhwindow(WIN_MESSAGE);
            more();
            /* No way to know if this is feasible */
            /* doredraw(); */
        }
#endif
    }
}
#endif /* COMPRESS */

#if defined(COMPRESS) || defined(ZLIB_COMP)
#define UNUSED_if_not_COMPRESS /*empty*/
#else
#define UNUSED_if_not_COMPRESS UNUSED
#endif

/* compress file */
void
nh_compress(filename)
const char *filename UNUSED_if_not_COMPRESS;
{
#if !defined(COMPRESS) && !defined(ZLIB_COMP)
#ifdef PRAGMA_UNUSED
#pragma unused(filename)
#endif
#else
    docompress_file(filename, FALSE);
#endif
}

/* uncompress file if it exists */
void
nh_uncompress(filename)
const char *filename UNUSED_if_not_COMPRESS;
{
#if !defined(COMPRESS) && !defined(ZLIB_COMP)
#ifdef PRAGMA_UNUSED
#pragma unused(filename)
#endif
#else
    docompress_file(filename, TRUE);
#endif
}

#ifdef ZLIB_COMP /* RLC 09 Mar 1999: Support internal ZLIB */
static boolean
make_compressed_name(filename, cfn)
const char *filename;
char *cfn;
{
#ifndef SHORT_FILENAMES
    /* Assume free-form filename with no 8.3 restrictions */
    strcpy(cfn, filename);
    strcat(cfn, COMPRESS_EXTENSION);
    return TRUE;
#else
#ifdef SAVE_EXTENSION
    char *bp = (char *) 0;

    strcpy(cfn, filename);
    if ((bp = strstri(cfn, SAVE_EXTENSION))) {
        strsubst(bp, SAVE_EXTENSION, ".saz");
        return TRUE;
    } else {
        /* find last occurrence of bon */
        bp = eos(cfn);
        while (bp-- > cfn) {
            if (strstri(bp, "bon")) {
                strsubst(bp, "bon", "boz");
                return TRUE;
            }
        }
    }
#endif /* SAVE_EXTENSION */
    return FALSE;
#endif /* SHORT_FILENAMES */
}

static void
docompress_file(filename, uncomp)
const char *filename;
boolean uncomp;
{
    gzFile compressedfile;
    FILE *uncompressedfile;
    char cfn[256];
    char buf[1024];
    unsigned len, len2;

    if (!make_compressed_name(filename, cfn))
        return;

    if (!uncomp) {
        /* Open the input and output files */
        /* Note that gzopen takes "wb" as its mode, even on systems where
           fopen takes "r" and "w" */

        uncompressedfile = fopen(filename, RDBMODE);
        if (!uncompressedfile) {
            pline("Error in zlib docompress_file %s", filename);
            return;
        }
        compressedfile = gzopen(cfn, "wb");
        if (compressedfile == NULL) {
            if (errno == 0) {
                pline("zlib failed to allocate memory");
            } else {
                panic("Error in docompress_file %d", errno);
            }
            fclose(uncompressedfile);
            return;
        }

        /* Copy from the uncompressed to the compressed file */

        while (1) {
            len = fread(buf, 1, sizeof(buf), uncompressedfile);
            if (ferror(uncompressedfile)) {
                pline("Failure reading uncompressed file");
                pline("Can't compress %s.", filename);
                fclose(uncompressedfile);
                gzclose(compressedfile);
                (void) unlink(cfn);
                return;
            }
            if (len == 0)
                break; /* End of file */

            len2 = gzwrite(compressedfile, buf, len);
            if (len2 == 0) {
                pline("Failure writing compressed file");
                pline("Can't compress %s.", filename);
                fclose(uncompressedfile);
                gzclose(compressedfile);
                (void) unlink(cfn);
                return;
            }
        }

        fclose(uncompressedfile);
        gzclose(compressedfile);

        /* Delete the file left behind */

        (void) unlink(filename);

    } else { /* uncomp */

        /* Open the input and output files */
        /* Note that gzopen takes "rb" as its mode, even on systems where
           fopen takes "r" and "w" */

        compressedfile = gzopen(cfn, "rb");
        if (compressedfile == NULL) {
            if (errno == 0) {
                pline("zlib failed to allocate memory");
            } else if (errno != ENOENT) {
                panic("Error in zlib docompress_file %s, %d", filename,
                      errno);
            }
            return;
        }
        uncompressedfile = fopen(filename, WRBMODE);
        if (!uncompressedfile) {
            pline("Error in zlib docompress file uncompress %s", filename);
            gzclose(compressedfile);
            return;
        }

        /* Copy from the compressed to the uncompressed file */

        while (1) {
            len = gzread(compressedfile, buf, sizeof(buf));
            if (len == (unsigned) -1) {
                pline("Failure reading compressed file");
                pline("Can't uncompress %s.", filename);
                fclose(uncompressedfile);
                gzclose(compressedfile);
                (void) unlink(filename);
                return;
            }
            if (len == 0)
                break; /* End of file */

            fwrite(buf, 1, len, uncompressedfile);
            if (ferror(uncompressedfile)) {
                pline("Failure writing uncompressed file");
                pline("Can't uncompress %s.", filename);
                fclose(uncompressedfile);
                gzclose(compressedfile);
                (void) unlink(filename);
                return;
            }
        }

        fclose(uncompressedfile);
        gzclose(compressedfile);

        /* Delete the file left behind */
        (void) unlink(cfn);
    }
}
#endif /* RLC 09 Mar 1999: End ZLIB patch */

/* ----------  END FILE COMPRESSION HANDLING ----------- */

/* ----------  BEGIN FILE LOCKING HANDLING ----------- */

#if defined(NO_FILE_LINKS) || defined(USE_FCNTL) /* implies UNIX */
static int lockfd; /* for lock_file() to pass to unlock_file() */
#endif
#ifdef USE_FCNTL
struct flock sflock; /* for unlocking, same as above */
#endif

#define HUP if (!g.program_state.done_hup)

#ifndef USE_FCNTL
static char *
make_lockname(filename, lockname)
const char *filename;
char *lockname;
{
#if defined(UNIX) || defined(VMS) || defined(AMIGA) || defined(WIN32) \
    || defined(MSDOS)
#ifdef NO_FILE_LINKS
    Strcpy(lockname, LOCKDIR);
    Strcat(lockname, "/");
    Strcat(lockname, filename);
#else
    Strcpy(lockname, filename);
#endif
#ifdef VMS
    {
        char *semi_colon = rindex(lockname, ';');
        if (semi_colon)
            *semi_colon = '\0';
    }
    Strcat(lockname, ".lock;1");
#else
    Strcat(lockname, "_lock");
#endif
    return lockname;
#else /* !(UNIX || VMS || AMIGA || WIN32 || MSDOS) */
#ifdef PRAGMA_UNUSED
#pragma unused(filename)
#endif
    lockname[0] = '\0';
    return (char *) 0;
#endif
}
#endif /* !USE_FCNTL */

/* lock a file */
boolean
lock_file(filename, whichprefix, retryct)
const char *filename;
int whichprefix;
int retryct;
{
#if defined(PRAGMA_UNUSED) && !(defined(UNIX) || defined(VMS)) \
    && !(defined(AMIGA) || defined(WIN32) || defined(MSDOS))
#pragma unused(retryct)
#endif
#ifndef USE_FCNTL
    char locknambuf[BUFSZ];
    const char *lockname;
#endif

    g.nesting++;
    if (g.nesting > 1) {
        impossible("TRIED TO NEST LOCKS");
        return TRUE;
    }

#ifndef USE_FCNTL
    lockname = make_lockname(filename, locknambuf);
#ifndef NO_FILE_LINKS /* LOCKDIR should be subsumed by LOCKPREFIX */
    lockname = fqname(lockname, LOCKPREFIX, 2);
#endif
#endif
    filename = fqname(filename, whichprefix, 0);
#ifdef USE_FCNTL
    lockfd = open(filename, O_RDWR);
    if (lockfd == -1) {
        HUP raw_printf("Cannot open file %s.  Is NetHack installed correctly?",
                       filename);
        g.nesting--;
        return FALSE;
    }
    sflock.l_type = F_WRLCK;
    sflock.l_whence = SEEK_SET;
    sflock.l_start = 0;
    sflock.l_len = 0;
#endif

#if defined(UNIX) || defined(VMS)
#ifdef USE_FCNTL
    while (fcntl(lockfd, F_SETLK, &sflock) == -1) {
#else
#ifdef NO_FILE_LINKS
    while ((lockfd = open(lockname, O_RDWR | O_CREAT | O_EXCL, 0666)) == -1) {
#else
    while (link(filename, lockname) == -1) {
#endif
#endif

#ifdef USE_FCNTL
        if (retryct--) {
            HUP raw_printf(
               "Waiting for release of fcntl lock on %s.  (%d retries left.)",
                           filename, retryct);
            sleep(1);
        } else {
            HUP(void) raw_print("I give up.  Sorry.");
            HUP raw_printf("Some other process has an unnatural grip on %s.",
                           filename);
            g.nesting--;
            return FALSE;
        }
#else
        register int errnosv = errno;

        switch (errnosv) { /* George Barbanis */
        case EEXIST:
            if (retryct--) {
                HUP raw_printf(
                    "Waiting for access to %s.  (%d retries left).", filename,
                    retryct);
#if defined(SYSV) || defined(ULTRIX) || defined(VMS)
                (void)
#endif
                    sleep(1);
            } else {
                HUP(void) raw_print("I give up.  Sorry.");
                HUP raw_printf("Perhaps there is an old %s around?",
                               lockname);
                g.nesting--;
                return FALSE;
            }

            break;
        case ENOENT:
            HUP raw_printf("Can't find file %s to lock!", filename);
            g.nesting--;
            return FALSE;
        case EACCES:
            HUP raw_printf("No write permission to lock %s!", filename);
            g.nesting--;
            return FALSE;
#ifdef VMS /* c__translate(vmsfiles.c) */
        case EPERM:
            /* could be misleading, but usually right */
            HUP raw_printf("Can't lock %s due to directory protection.",
                           filename);
            g.nesting--;
            return FALSE;
#endif
        case EROFS:
            /* take a wild guess at the underlying cause */
            HUP perror(lockname);
            HUP raw_printf("Cannot lock %s.", filename);
            HUP raw_printf(
  "(Perhaps you are running NetHack from inside the distribution package?).");
            g.nesting--;
            return FALSE;
        default:
            HUP perror(lockname);
            HUP raw_printf("Cannot lock %s for unknown reason (%d).",
                           filename, errnosv);
            g.nesting--;
            return FALSE;
        }
#endif /* USE_FCNTL */
    }
#endif /* UNIX || VMS */

#if (defined(AMIGA) || defined(WIN32) || defined(MSDOS)) \
    && !defined(USE_FCNTL)
#ifdef AMIGA
#define OPENFAILURE(fd) (!fd)
    g.lockptr = 0;
#else
#define OPENFAILURE(fd) (fd < 0)
    g.lockptr = -1;
#endif
    while (--retryct && OPENFAILURE(g.lockptr)) {
#if defined(WIN32) && !defined(WIN_CE)
        g.lockptr = sopen(lockname, O_RDWR | O_CREAT, SH_DENYRW, S_IWRITE);
#else
        (void) DeleteFile(lockname); /* in case dead process was here first */
#ifdef AMIGA
        g.lockptr = Open(lockname, MODE_NEWFILE);
#else
        g.lockptr = open(lockname, O_RDWR | O_CREAT | O_EXCL, S_IWRITE);
#endif
#endif
        if (OPENFAILURE(g.lockptr)) {
            raw_printf("Waiting for access to %s.  (%d retries left).",
                       filename, retryct);
            Delay(50);
        }
    }
    if (!retryct) {
        raw_printf("I give up.  Sorry.");
        g.nesting--;
        return FALSE;
    }
#endif /* AMIGA || WIN32 || MSDOS */
    return TRUE;
}

#ifdef VMS /* for unlock_file, use the unlink() routine in vmsunix.c */
#ifdef unlink
#undef unlink
#endif
#define unlink(foo) vms_unlink(foo)
#endif

/* unlock file, which must be currently locked by lock_file */
void
unlock_file(filename)
const char *filename;
{
#ifndef USE_FCNTL
    char locknambuf[BUFSZ];
    const char *lockname;
#endif

    if (g.nesting == 1) {
#ifdef USE_FCNTL
        sflock.l_type = F_UNLCK;
        if (fcntl(lockfd, F_SETLK, &sflock) == -1) {
            HUP raw_printf("Can't remove fcntl lock on %s.", filename);
            (void) close(lockfd);
        }
#else
        lockname = make_lockname(filename, locknambuf);
#ifndef NO_FILE_LINKS /* LOCKDIR should be subsumed by LOCKPREFIX */
        lockname = fqname(lockname, LOCKPREFIX, 2);
#endif

#if defined(UNIX) || defined(VMS)
        if (unlink(lockname) < 0)
            HUP raw_printf("Can't unlink %s.", lockname);
#ifdef NO_FILE_LINKS
        (void) nhclose(lockfd);
#endif

#endif /* UNIX || VMS */

#if defined(AMIGA) || defined(WIN32) || defined(MSDOS)
        if (g.lockptr)
            Close(g.lockptr);
        DeleteFile(lockname);
        g.lockptr = 0;
#endif /* AMIGA || WIN32 || MSDOS */
#endif /* USE_FCNTL */
    }

    g.nesting--;
}

/* ----------  END FILE LOCKING HANDLING ----------- */

/* ----------  BEGIN CONFIG FILE HANDLING ----------- */

const char *default_configfile =
#ifdef UNIX
    ".nethackrc";
#else
#if defined(MAC) || defined(__BEOS__)
    "NetHack Defaults";
#else
#if defined(MSDOS) || defined(WIN32)
    "defaults.nh";
#else
    "NetHack.cnf";
#endif
#endif
#endif

/* used for messaging */
char configfile[BUFSZ];

#ifdef MSDOS
/* conflict with speed-dial under windows
 * for XXX.cnf file so support of NetHack.cnf
 * is for backward compatibility only.
 * Preferred name (and first tried) is now defaults.nh but
 * the game will try the old name if there
 * is no defaults.nh.
 */
const char *backward_compat_configfile = "nethack.cnf";
#endif

/* remember the name of the file we're accessing;
   if may be used in option reject messages */
static void
set_configfile_name(fname)
const char *fname;
{
    (void) strncpy(configfile, fname, sizeof configfile - 1);
    configfile[sizeof configfile - 1] = '\0';
}

#ifndef MFLOPPY
#define fopenp fopen
#endif

static FILE *
fopen_config_file(filename, src)
const char *filename;
int src;
{
    FILE *fp;
#if defined(UNIX) || defined(VMS)
    char tmp_config[BUFSZ];
    char *envp;
#endif

    if (src == SET_IN_SYS) {
        /* SYSCF_FILE; if we can't open it, caller will bail */
        if (filename && *filename) {
            set_configfile_name(fqname(filename, SYSCONFPREFIX, 0));
            fp = fopenp(configfile, "r");
        } else
            fp = (FILE *) 0;
        return  fp;
    }
    /* If src != SET_IN_SYS, "filename" is an environment variable, so it
     * should hang around. If set, it is expected to be a full path name
     * (if relevant)
     */
    if (filename && *filename) {
        set_configfile_name(filename);
#ifdef UNIX
        if (access(configfile, 4) == -1) { /* 4 is R_OK on newer systems */
            /* nasty sneaky attempt to read file through
             * NetHack's setuid permissions -- this is the only
             * place a file name may be wholly under the player's
             * control (but SYSCF_FILE is not under the player's
             * control so it's OK).
             */
            raw_printf("Access to %s denied (%d).", configfile, errno);
            wait_synch();
            /* fall through to standard names */
        } else
#endif
        if ((fp = fopenp(configfile, "r")) != (FILE *) 0) {
            return  fp;
#if defined(UNIX) || defined(VMS)
        } else {
            /* access() above probably caught most problems for UNIX */
            raw_printf("Couldn't open requested config file %s (%d).",
                       configfile, errno);
            wait_synch();
#endif
        }
    }
    /* fall through to standard names */

#if defined(MICRO) || defined(MAC) || defined(__BEOS__) || defined(WIN32)
    set_configfile_name(fqname(default_configfile, CONFIGPREFIX, 0));
    if ((fp = fopenp(configfile, "r")) != (FILE *) 0) {
        return fp;
    } else if (strcmp(default_configfile, configfile)) {
        set_configfile_name(default_configfile);
        if ((fp = fopenp(configfile, "r")) != (FILE *) 0)
            return fp;
    }
#ifdef MSDOS
    set_configfile_name(fqname(backward_compat_configfile, CONFIGPREFIX, 0));
    if ((fp = fopenp(configfile, "r")) != (FILE *) 0) {
        return fp;
    } else if (strcmp(backward_compat_configfile, configfile)) {
        set_configfile_name(backward_compat_configfile);
        if ((fp = fopenp(configfile, "r")) != (FILE *) 0)
            return fp;
    }
#endif
#else
/* constructed full path names don't need fqname() */
#ifdef VMS
    /* no punctuation, so might be a logical name */
    set_configfile_name(fqname("nethackini", CONFIGPREFIX, 0));
    if ((fp = fopenp(configfile, "r")) != (FILE *) 0)
        return fp;
    set_configfile_name("sys$login:nethack.ini");
    if ((fp = fopenp(configfile, "r")) != (FILE *) 0)
        return fp;

    envp = nh_getenv("HOME");
    if (!envp || !*envp)
        Strcpy(tmp_config, "NetHack.cnf");
    else
        Sprintf(tmp_config, "%s%s%s", envp,
                !index(":]>/", envp[strlen(envp) - 1]) ? "/" : "",
                "NetHack.cnf");
    set_configfile_name(tmp_config);
    if ((fp = fopenp(configfile, "r")) != (FILE *) 0)
        return fp;
#else /* should be only UNIX left */
    envp = nh_getenv("HOME");
    if (!envp)
        Strcpy(tmp_config, ".nethackrc");
    else
        Sprintf(tmp_config, "%s/%s", envp, ".nethackrc");

    set_configfile_name(tmp_config);
    if ((fp = fopenp(configfile, "r")) != (FILE *) 0)
        return fp;
#if defined(__APPLE__) /* UNIX+__APPLE__ => MacOSX */
    /* try an alternative */
    if (envp) {
        /* OSX-style configuration settings */
        Sprintf(tmp_config, "%s/%s", envp,
                "Library/Preferences/NetHack Defaults");
        set_configfile_name(tmp_config);
        if ((fp = fopenp(configfile, "r")) != (FILE *) 0)
            return fp;
        /* may be easier for user to edit if filename as '.txt' suffix */
        Sprintf(tmp_config, "%s/%s", envp,
                "Library/Preferences/NetHack Defaults.txt");
        set_configfile_name(tmp_config);
        if ((fp = fopenp(configfile, "r")) != (FILE *) 0)
            return fp;
    }
#endif /*__APPLE__*/
    if (errno != ENOENT) {
        const char *details;

        /* e.g., problems when setuid NetHack can't search home
           directory restricted to user */
#if defined(NHSTDC) && !defined(NOTSTDC)
        if ((details = strerror(errno)) == 0)
#endif
            details = "";
        raw_printf("Couldn't open default config file %s %s(%d).",
                   configfile, details, errno);
        wait_synch();
    }
#endif /* !VMS => Unix */
#endif /* !(MICRO || MAC || __BEOS__ || WIN32) */
    return (FILE *) 0;
}

/*
 * Retrieve a list of integers from buf into a uchar array.
 *
 * NOTE: zeros are inserted unless modlist is TRUE, in which case the list
 *  location is unchanged.  Callers must handle zeros if modlist is FALSE.
 */
static int
get_uchars(bufp, list, modlist, size, name)
char *bufp;       /* current pointer */
uchar *list;      /* return list */
boolean modlist;  /* TRUE: list is being modified in place */
int size;         /* return list size */
const char *name; /* name of option for error message */
{
    unsigned int num = 0;
    int count = 0;
    boolean havenum = FALSE;

    while (1) {
        switch (*bufp) {
        case ' ':
        case '\0':
        case '\t':
        case '\n':
            if (havenum) {
                /* if modifying in place, don't insert zeros */
                if (num || !modlist)
                    list[count] = num;
                count++;
                num = 0;
                havenum = FALSE;
            }
            if (count == size || !*bufp)
                return count;
            bufp++;
            break;

        case '0':
        case '1':
        case '2':
        case '3':
        case '4':
        case '5':
        case '6':
        case '7':
        case '8':
        case '9':
            havenum = TRUE;
            num = num * 10 + (*bufp - '0');
            bufp++;
            break;

        case '\\':
            goto gi_error;
            break;

        default:
 gi_error:
            raw_printf("Syntax error in %s", name);
            wait_synch();
            return count;
        }
    }
    /*NOTREACHED*/
}

#ifdef NOCWD_ASSUMPTIONS
static void
adjust_prefix(bufp, prefixid)
char *bufp;
int prefixid;
{
    char *ptr;

    if (!bufp)
        return;
    /* Backward compatibility, ignore trailing ;n */
    if ((ptr = index(bufp, ';')) != 0)
        *ptr = '\0';
    if (strlen(bufp) > 0) {
        g.fqn_prefix[prefixid] = (char *) alloc(strlen(bufp) + 2);
        Strcpy(g.fqn_prefix[prefixid], bufp);
        append_slash(g.fqn_prefix[prefixid]);
    }
}
#endif

/* Choose at random one of the sep separated parts from str. Mangles str. */
static char *
choose_random_part(str,sep)
char *str;
char sep;
{
    int nsep = 1;
    int csep;
    int len = 0;
    char *begin = str;

    if (!str)
        return (char *) 0;

    while (*str) {
        if (*str == sep)
            nsep++;
        str++;
    }
    csep = rn2(nsep);
    str = begin;
    while ((csep > 0) && *str) {
        str++;
        if (*str == sep)
            csep--;
    }
    if (*str) {
        if (*str == sep)
            str++;
        begin = str;
        while (*str && *str != sep) {
            str++;
            len++;
        }
        *str = '\0';
        if (len)
            return begin;
    }
    return (char *) 0;
}

static void
free_config_sections()
{
    if (g.config_section_chosen) {
        free(g.config_section_chosen);
        g.config_section_chosen = NULL;
    }
    if (g.config_section_current) {
        free(g.config_section_current);
        g.config_section_current = NULL;
    }
}

static boolean
is_config_section(str)
const char *str;
{
    const char *a = rindex(str, ']');

    return (a && *str == '[' && *(a+1) == '\0' && (int)(a - str) > 0);
}

static boolean
handle_config_section(buf)
char *buf;
{
    if (is_config_section(buf)) {
        char *send;
        if (g.config_section_current) {
            free(g.config_section_current);
        }
        g.config_section_current = dupstr(&buf[1]);
        send = rindex(g.config_section_current, ']');
        *send = '\0';
        debugpline1("set config section: '%s'", g.config_section_current);
        return TRUE;
    }

    if (g.config_section_current) {
        if (!g.config_section_chosen)
            return TRUE;
        if (strcmp(g.config_section_current, g.config_section_chosen))
            return TRUE;
    }
    return FALSE;
}

#define match_varname(INP, NAM, LEN) match_optname(INP, NAM, LEN, TRUE)

/* find the '=' or ':' */
char *
find_optparam(buf)
const char *buf;
{
    char *bufp, *altp;

    bufp = index(buf, '=');
    altp = index(buf, ':');
    if (!bufp || (altp && altp < bufp))
        bufp = altp;

    return bufp;
}

boolean
parse_config_line(origbuf)
char *origbuf;
{
#if defined(MICRO) && !defined(NOCWD_ASSUMPTIONS)
    static boolean ramdisk_specified = FALSE;
#endif
#ifdef SYSCF
    int n;
#endif
    char *bufp, buf[4 * BUFSZ];
    uchar translate[MAXPCHARS];
    int len;
    boolean retval = TRUE;
    int src = iflags.parse_config_file_src;

    /* convert any tab to space, condense consecutive spaces into one,
       remove leading and trailing spaces (exception: if there is nothing
       but spaces, one of them will be kept even though it leads/trails) */
    mungspaces(strcpy(buf, origbuf));

    /* find the '=' or ':' */
    bufp = find_optparam(buf);
    if (!bufp) {
        config_error_add("Not a config statement, missing '='");
        return FALSE;
    }
    /* skip past '=', then space between it and value, if any */
    ++bufp;
    if (*bufp == ' ')
        ++bufp;

    /* Go through possible variables */
    /* some of these (at least LEVELS and SAVE) should now set the
     * appropriate g.fqn_prefix[] rather than specialized variables
     */
    if (match_varname(buf, "OPTIONS", 4)) {
        /* hack: un-mungspaces to allow consecutive spaces in
           general options until we verify that this is unnecessary;
           '=' or ':' is guaranteed to be present */
        bufp = find_optparam(origbuf);
        ++bufp; /* skip '='; parseoptions() handles spaces */

        if (!parseoptions(bufp, TRUE, TRUE))
            retval = FALSE;
    } else if (match_varname(buf, "AUTOPICKUP_EXCEPTION", 5)) {
        add_autopickup_exception(bufp);
    } else if (match_varname(buf, "BINDINGS", 4)) {
        if (!parsebindings(bufp))
            retval = FALSE;
    } else if (match_varname(buf, "AUTOCOMPLETE", 5)) {
        parseautocomplete(bufp, TRUE);
    } else if (match_varname(buf, "MSGTYPE", 7)) {
        if (!msgtype_parse_add(bufp))
            retval = FALSE;
#ifdef NOCWD_ASSUMPTIONS
    } else if (match_varname(buf, "HACKDIR", 4)) {
        adjust_prefix(bufp, HACKPREFIX);
    } else if (match_varname(buf, "LEVELDIR", 4)
               || match_varname(buf, "LEVELS", 4)) {
        adjust_prefix(bufp, LEVELPREFIX);
    } else if (match_varname(buf, "SAVEDIR", 4)) {
        adjust_prefix(bufp, SAVEPREFIX);
    } else if (match_varname(buf, "BONESDIR", 5)) {
        adjust_prefix(bufp, BONESPREFIX);
    } else if (match_varname(buf, "DATADIR", 4)) {
        adjust_prefix(bufp, DATAPREFIX);
    } else if (match_varname(buf, "SCOREDIR", 4)) {
        adjust_prefix(bufp, SCOREPREFIX);
    } else if (match_varname(buf, "LOCKDIR", 4)) {
        adjust_prefix(bufp, LOCKPREFIX);
    } else if (match_varname(buf, "CONFIGDIR", 4)) {
        adjust_prefix(bufp, CONFIGPREFIX);
    } else if (match_varname(buf, "TROUBLEDIR", 4)) {
        adjust_prefix(bufp, TROUBLEPREFIX);
#else /*NOCWD_ASSUMPTIONS*/
#ifdef MICRO
    } else if (match_varname(buf, "HACKDIR", 4)) {
        (void) strncpy(g.hackdir, bufp, PATHLEN - 1);
#ifdef MFLOPPY
    } else if (match_varname(buf, "RAMDISK", 3)) {
/* The following ifdef is NOT in the wrong
 * place.  For now, we accept and silently
 * ignore RAMDISK */
#ifndef AMIGA
        if (strlen(bufp) >= PATHLEN)
            bufp[PATHLEN - 1] = '\0';
        Strcpy(levels, bufp);
        g.ramdisk = (strcmp(g.permbones, levels) != 0);
        ramdisk_specified = TRUE;
#endif
#endif
    } else if (match_varname(buf, "LEVELS", 4)) {
        if (strlen(bufp) >= PATHLEN)
            bufp[PATHLEN - 1] = '\0';
        Strcpy(g.permbones, bufp);
        if (!ramdisk_specified || !*levels)
            Strcpy(levels, bufp);
        g.ramdisk = (strcmp(g.permbones, levels) != 0);
    } else if (match_varname(buf, "SAVE", 4)) {
        char *ptr;

        if ((ptr = index(bufp, ';')) != 0) {
            *ptr = '\0';
#ifdef MFLOPPY
            if (*(ptr + 1) == 'n' || *(ptr + 1) == 'N') {
                g.saveprompt = FALSE;
            }
#endif
        }
#if defined(SYSFLAGS) && defined(MFLOPPY)
        else
            g.saveprompt = sysflags.asksavedisk;
#endif

        (void) strncpy(g.SAVEP, bufp, SAVESIZE - 1);
        append_slash(g.SAVEP);
#endif /* MICRO */
#endif /*NOCWD_ASSUMPTIONS*/

    } else if (match_varname(buf, "NAME", 4)) {
        (void) strncpy(g.plname, bufp, PL_NSIZ - 1);
    } else if (match_varname(buf, "ROLE", 4)
               || match_varname(buf, "CHARACTER", 4)) {
        if ((len = str2role(bufp)) >= 0)
            flags.initrole = len;
    } else if (match_varname(buf, "dogname", 3)) {
        (void) strncpy(g.dogname, bufp, PL_PSIZ - 1);
    } else if (match_varname(buf, "catname", 3)) {
        (void) strncpy(g.catname, bufp, PL_PSIZ - 1);

#ifdef SYSCF
    } else if (src == SET_IN_SYS && match_varname(buf, "WIZARDS", 7)) {
        if (sysopt.wizards)
            free((genericptr_t) sysopt.wizards);
        sysopt.wizards = dupstr(bufp);
        if (strlen(sysopt.wizards) && strcmp(sysopt.wizards, "*")) {
            /* pre-format WIZARDS list now; it's displayed during a panic
               and since that panic might be due to running out of memory,
               we don't want to risk attempting to allocate any memory then */
            if (sysopt.fmtd_wizard_list)
                free((genericptr_t) sysopt.fmtd_wizard_list);
            sysopt.fmtd_wizard_list = build_english_list(sysopt.wizards);
        }
    } else if (src == SET_IN_SYS && match_varname(buf, "SHELLERS", 8)) {
        if (sysopt.shellers)
            free((genericptr_t) sysopt.shellers);
        sysopt.shellers = dupstr(bufp);
    } else if (src == SET_IN_SYS && match_varname(buf, "EXPLORERS", 7)) {
        if (sysopt.explorers)
            free((genericptr_t) sysopt.explorers);
        sysopt.explorers = dupstr(bufp);
    } else if (src == SET_IN_SYS && match_varname(buf, "DEBUGFILES", 5)) {
        /* if showdebug() has already been called (perhaps we've added
           some debugpline() calls to option processing) and has found
           a value for getenv("DEBUGFILES"), don't override that */
        if (sysopt.env_dbgfl <= 0) {
            if (sysopt.debugfiles)
                free((genericptr_t) sysopt.debugfiles);
            sysopt.debugfiles = dupstr(bufp);
        }
    } else if (src == SET_IN_SYS && match_varname(buf, "DUMPLOGFILE", 7)) {
#ifdef DUMPLOG
        if (sysopt.dumplogfile)
            free((genericptr_t) sysopt.dumplogfile);
        sysopt.dumplogfile = dupstr(bufp);
#endif
    } else if (src == SET_IN_SYS && match_varname(buf, "GENERICUSERS", 12)) {
        if (sysopt.genericusers)
            free((genericptr_t) sysopt.genericusers);
        sysopt.genericusers = dupstr(bufp);
    } else if (src == SET_IN_SYS && match_varname(buf, "BONES_POOLS", 10)) {
        /* max value of 10 guarantees (N % bones.pools) will be one digit
           so we don't lose control of the length of bones file names */
        n = atoi(bufp);
        sysopt.bones_pools = (n <= 0) ? 0 : min(n, 10);
        /* note: right now bones_pools==0 is the same as bones_pools==1,
           but we could change that and make bones_pools==0 become an
           indicator to suppress bones usage altogether */
    } else if (src == SET_IN_SYS && match_varname(buf, "SUPPORT", 7)) {
        if (sysopt.support)
            free((genericptr_t) sysopt.support);
        sysopt.support = dupstr(bufp);
    } else if (src == SET_IN_SYS && match_varname(buf, "RECOVER", 7)) {
        if (sysopt.recover)
            free((genericptr_t) sysopt.recover);
        sysopt.recover = dupstr(bufp);
    } else if (src == SET_IN_SYS
               && match_varname(buf, "CHECK_SAVE_UID", 14)) {
        n = atoi(bufp);
        sysopt.check_save_uid = n;
    } else if (src == SET_IN_SYS
               && match_varname(buf, "CHECK_PLNAME", 12)) {
        n = atoi(bufp);
        sysopt.check_plname = n;
    } else if (match_varname(buf, "SEDUCE", 6)) {
        n = !!atoi(bufp); /* XXX this could be tighter */
        /* allow anyone to turn it off, but only sysconf to turn it on*/
        if (src != SET_IN_SYS && n != 0) {
            config_error_add("Illegal value in SEDUCE");
            return FALSE;
        }
        sysopt.seduce = n;
        sysopt_seduce_set(sysopt.seduce);
    } else if (src == SET_IN_SYS && match_varname(buf, "MAXPLAYERS", 10)) {
        n = atoi(bufp);
        /* XXX to get more than 25, need to rewrite all lock code */
        if (n < 0 || n > 25) {
            config_error_add("Illegal value in MAXPLAYERS (maximum is 25).");
            return FALSE;
        }
        sysopt.maxplayers = n;
    } else if (src == SET_IN_SYS && match_varname(buf, "PERSMAX", 7)) {
        n = atoi(bufp);
        if (n < 1) {
            config_error_add("Illegal value in PERSMAX (minimum is 1).");
            return FALSE;
        }
        sysopt.persmax = n;
    } else if (src == SET_IN_SYS && match_varname(buf, "PERS_IS_UID", 11)) {
        n = atoi(bufp);
        if (n != 0 && n != 1) {
            config_error_add("Illegal value in PERS_IS_UID (must be 0 or 1).");
            return FALSE;
        }
        sysopt.pers_is_uid = n;
    } else if (src == SET_IN_SYS && match_varname(buf, "ENTRYMAX", 8)) {
        n = atoi(bufp);
        if (n < 10) {
            config_error_add("Illegal value in ENTRYMAX (minimum is 10).");
            return FALSE;
        }
        sysopt.entrymax = n;
    } else if ((src == SET_IN_SYS) && match_varname(buf, "POINTSMIN", 9)) {
        n = atoi(bufp);
        if (n < 1) {
            config_error_add("Illegal value in POINTSMIN (minimum is 1).");
            return FALSE;
        }
        sysopt.pointsmin = n;
    } else if (src == SET_IN_SYS
               && match_varname(buf, "MAX_STATUENAME_RANK", 10)) {
        n = atoi(bufp);
        if (n < 1) {
            config_error_add(
                      "Illegal value in MAX_STATUENAME_RANK (minimum is 1).");
            return FALSE;
        }
        sysopt.tt_oname_maxrank = n;

    /* SYSCF PANICTRACE options */
    } else if (src == SET_IN_SYS
               && match_varname(buf, "PANICTRACE_LIBC", 15)) {
        n = atoi(bufp);
#if defined(PANICTRACE) && defined(PANICTRACE_LIBC)
        if (n < 0 || n > 2) {
            config_error_add("Illegal value in PANICTRACE_LIBC (not 0,1,2).");
            return FALSE;
        }
#endif
        sysopt.panictrace_libc = n;
    } else if (src == SET_IN_SYS
               && match_varname(buf, "PANICTRACE_GDB", 14)) {
        n = atoi(bufp);
#if defined(PANICTRACE)
        if (n < 0 || n > 2) {
            config_error_add("Illegal value in PANICTRACE_GDB (not 0,1,2).");
            return FALSE;
        }
#endif
        sysopt.panictrace_gdb = n;
    } else if (src == SET_IN_SYS && match_varname(buf, "GDBPATH", 7)) {
#if defined(PANICTRACE) && !defined(VMS)
        if (!file_exists(bufp)) {
            config_error_add("File specified in GDBPATH does not exist.");
            return FALSE;
        }
#endif
        if (sysopt.gdbpath)
            free((genericptr_t) sysopt.gdbpath);
        sysopt.gdbpath = dupstr(bufp);
    } else if (src == SET_IN_SYS && match_varname(buf, "GREPPATH", 7)) {
#if defined(PANICTRACE) && !defined(VMS)
        if (!file_exists(bufp)) {
            config_error_add("File specified in GREPPATH does not exist.");
            return FALSE;
        }
#endif
        if (sysopt.greppath)
            free((genericptr_t) sysopt.greppath);
        sysopt.greppath = dupstr(bufp);
    /* SYSCF SAVE and BONES format options */
    } else if (src == SET_IN_SYS
               && match_varname(buf, "SAVEFORMAT", 10)) {
        parseformat(sysopt.saveformat, bufp);
    } else if (src == SET_IN_SYS
               && match_varname(buf, "BONESFORMAT", 11)) {
        parseformat(sysopt.bonesformat, bufp);
#endif /* SYSCF */

    } else if (match_varname(buf, "BOULDER", 3)) {
        (void) get_uchars(bufp, &iflags.bouldersym, TRUE, 1,
                          "BOULDER");
    } else if (match_varname(buf, "MENUCOLOR", 9)) {
        if (!add_menu_coloring(bufp))
            retval = FALSE;
    } else if (match_varname(buf, "HILITE_STATUS", 6)) {
#ifdef STATUS_HILITES
        if (!parse_status_hl1(bufp, TRUE))
            retval = FALSE;
#endif
    } else if (match_varname(buf, "WARNINGS", 5)) {
        (void) get_uchars(bufp, translate, FALSE, WARNCOUNT,
                          "WARNINGS");
        assign_warnings(translate);
    } else if (match_varname(buf, "SYMBOLS", 4)) {
        if (!parsesymbols(bufp)) {
            config_error_add("Error in SYMBOLS definition '%s'", bufp);
            retval = FALSE;
        }
        switch_symbols(TRUE);
    } else if (match_varname(buf, "WIZKIT", 6)) {
        (void) strncpy(g.wizkit, bufp, WIZKIT_MAX - 1);
#ifdef AMIGA
    } else if (match_varname(buf, "FONT", 4)) {
        char *t;

        if (t = strchr(buf + 5, ':')) {
            *t = 0;
            amii_set_text_font(buf + 5, atoi(t + 1));
            *t = ':';
        }
    } else if (match_varname(buf, "PATH", 4)) {
        (void) strncpy(PATH, bufp, PATHLEN - 1);
    } else if (match_varname(buf, "DEPTH", 5)) {
        extern int amii_numcolors;
        int val = atoi(bufp);

        amii_numcolors = 1L << min(DEPTH, val);
#ifdef SYSFLAGS
    } else if (match_varname(buf, "DRIPENS", 7)) {
        int i, val;
        char *t;

        for (i = 0, t = strtok(bufp, ",/"); t != (char *) 0;
             i < 20 && (t = strtok((char *) 0, ",/")), ++i) {
            sscanf(t, "%d", &val);
            sysflags.amii_dripens[i] = val;
        }
#endif
    } else if (match_varname(buf, "SCREENMODE", 10)) {
        extern long amii_scrnmode;

        if (!stricmp(bufp, "req"))
            amii_scrnmode = 0xffffffff; /* Requester */
        else if (sscanf(bufp, "%x", &amii_scrnmode) != 1)
            amii_scrnmode = 0;
    } else if (match_varname(buf, "MSGPENS", 7)) {
        extern int amii_msgAPen, amii_msgBPen;
        char *t = strtok(bufp, ",/");

        if (t) {
            sscanf(t, "%d", &amii_msgAPen);
            if (t = strtok((char *) 0, ",/"))
                sscanf(t, "%d", &amii_msgBPen);
        }
    } else if (match_varname(buf, "TEXTPENS", 8)) {
        extern int amii_textAPen, amii_textBPen;
        char *t = strtok(bufp, ",/");

        if (t) {
            sscanf(t, "%d", &amii_textAPen);
            if (t = strtok((char *) 0, ",/"))
                sscanf(t, "%d", &amii_textBPen);
        }
    } else if (match_varname(buf, "MENUPENS", 8)) {
        extern int amii_menuAPen, amii_menuBPen;
        char *t = strtok(bufp, ",/");

        if (t) {
            sscanf(t, "%d", &amii_menuAPen);
            if (t = strtok((char *) 0, ",/"))
                sscanf(t, "%d", &amii_menuBPen);
        }
    } else if (match_varname(buf, "STATUSPENS", 10)) {
        extern int amii_statAPen, amii_statBPen;
        char *t = strtok(bufp, ",/");

        if (t) {
            sscanf(t, "%d", &amii_statAPen);
            if (t = strtok((char *) 0, ",/"))
                sscanf(t, "%d", &amii_statBPen);
        }
    } else if (match_varname(buf, "OTHERPENS", 9)) {
        extern int amii_otherAPen, amii_otherBPen;
        char *t = strtok(bufp, ",/");

        if (t) {
            sscanf(t, "%d", &amii_otherAPen);
            if (t = strtok((char *) 0, ",/"))
                sscanf(t, "%d", &amii_otherBPen);
        }
    } else if (match_varname(buf, "PENS", 4)) {
        extern unsigned short amii_init_map[AMII_MAXCOLORS];
        int i;
        char *t;

        for (i = 0, t = strtok(bufp, ",/");
             i < AMII_MAXCOLORS && t != (char *) 0;
             t = strtok((char *) 0, ",/"), ++i) {
            sscanf(t, "%hx", &amii_init_map[i]);
        }
        amii_setpens(amii_numcolors = i);
    } else if (match_varname(buf, "FGPENS", 6)) {
        extern int foreg[AMII_MAXCOLORS];
        int i;
        char *t;

        for (i = 0, t = strtok(bufp, ",/");
             i < AMII_MAXCOLORS && t != (char *) 0;
             t = strtok((char *) 0, ",/"), ++i) {
            sscanf(t, "%d", &foreg[i]);
        }
    } else if (match_varname(buf, "BGPENS", 6)) {
        extern int backg[AMII_MAXCOLORS];
        int i;
        char *t;

        for (i = 0, t = strtok(bufp, ",/");
             i < AMII_MAXCOLORS && t != (char *) 0;
             t = strtok((char *) 0, ",/"), ++i) {
            sscanf(t, "%d", &backg[i]);
        }
#endif /*AMIGA*/
#ifdef USER_SOUNDS
    } else if (match_varname(buf, "SOUNDDIR", 8)) {
        sounddir = dupstr(bufp);
    } else if (match_varname(buf, "SOUND", 5)) {
        add_sound_mapping(bufp);
#endif
    } else if (match_varname(buf, "QT_TILEWIDTH", 12)) {
#ifdef QT_GRAPHICS
        extern char *qt_tilewidth;

        if (qt_tilewidth == NULL)
            qt_tilewidth = dupstr(bufp);
#endif
    } else if (match_varname(buf, "QT_TILEHEIGHT", 13)) {
#ifdef QT_GRAPHICS
        extern char *qt_tileheight;

        if (qt_tileheight == NULL)
            qt_tileheight = dupstr(bufp);
#endif
    } else if (match_varname(buf, "QT_FONTSIZE", 11)) {
#ifdef QT_GRAPHICS
        extern char *qt_fontsize;

        if (qt_fontsize == NULL)
            qt_fontsize = dupstr(bufp);
#endif
    } else if (match_varname(buf, "QT_COMPACT", 10)) {
#ifdef QT_GRAPHICS
        extern int qt_compact_mode;

        qt_compact_mode = atoi(bufp);
#endif
    } else {
        config_error_add("Unknown config statement");
        return FALSE;
    }
    return retval;
}

#ifdef USER_SOUNDS
boolean
can_read_file(filename)
const char *filename;
{
    return (boolean) (access(filename, 4) == 0);
}
#endif /* USER_SOUNDS */

struct _config_error_frame {
    int line_num;
    int num_errors;
    boolean origline_shown;
    boolean fromfile;
    boolean secure;
    char origline[4 * BUFSZ];
    char source[BUFSZ];
    struct _config_error_frame *next;
};

static struct _config_error_frame *config_error_data = 0;

void
config_error_init(from_file, sourcename, secure)
boolean from_file;
const char *sourcename;
boolean secure;
{
    struct _config_error_frame *tmp = (struct _config_error_frame *)
        alloc(sizeof (struct _config_error_frame));

    tmp->line_num = 0;
    tmp->num_errors = 0;
    tmp->origline_shown = FALSE;
    tmp->fromfile = from_file;
    tmp->secure = secure;
    tmp->origline[0] = '\0';
    if (sourcename && sourcename[0]) {
        (void) strncpy(tmp->source, sourcename, sizeof (tmp->source) - 1);
        tmp->source[sizeof (tmp->source) - 1] = '\0';
    } else
        tmp->source[0] = '\0';

    tmp->next = config_error_data;
    config_error_data = tmp;
}

static boolean
config_error_nextline(line)
const char *line;
{
    struct _config_error_frame *ced = config_error_data;

    if (!ced)
        return FALSE;

    if (ced->num_errors && ced->secure)
        return FALSE;

    ced->line_num++;
    ced->origline_shown = FALSE;
    if (line && line[0]) {
        (void) strncpy(ced->origline, line, sizeof (ced->origline) - 1);
        ced->origline[sizeof (ced->origline) - 1] = '\0';
    } else
        ced->origline[0] = '\0';

    return TRUE;
}

/* varargs 'config_error_add()' moved to pline.c */
void
config_erradd(buf)
const char *buf;
{
    char lineno[QBUFSZ];

    if (!buf || !*buf)
        buf = "Unknown error";

    if (!config_error_data) {
        /* either very early, where pline() will use raw_print(), or
           player gave bad value when prompted by interactive 'O' command */
        pline("%s%s.", !iflags.window_inited ? "config_error_add: " : "", buf);
        wait_synch();
        return;
    }

    config_error_data->num_errors++;
    if (!config_error_data->origline_shown && !config_error_data->secure) {
        pline("\n%s", config_error_data->origline);
        config_error_data->origline_shown = TRUE;
    }
    if (config_error_data->line_num > 0 && !config_error_data->secure) {
        Sprintf(lineno, "Line %d: ", config_error_data->line_num);
    } else
        lineno[0] = '\0';

    pline("%s %s%s.", config_error_data->secure ? "Error:" : " *",
          lineno, buf);
}

int
config_error_done()
{
    int n;
    struct _config_error_frame *tmp = config_error_data;

    if (!config_error_data)
        return 0;
    n = config_error_data->num_errors;
    if (n) {
        pline("\n%d error%s in %s.\n", n,
                   (n > 1) ? "s" : "",
                   *config_error_data->source
              ? config_error_data->source : configfile);
        wait_synch();
    }
    config_error_data = tmp->next;
    free(tmp);
    return n;
}

boolean
read_config_file(filename, src)
const char *filename;
int src;
{
    FILE *fp;
    boolean rv = TRUE;

    if (!(fp = fopen_config_file(filename, src)))
        return FALSE;

    /* begin detection of duplicate configfile options */
    set_duplicate_opt_detection(1);
    free_config_sections();
    iflags.parse_config_file_src = src;

    rv = parse_conf_file(fp, parse_config_line);
    (void) fclose(fp);

    free_config_sections();
    /* turn off detection of duplicate configfile options */
    set_duplicate_opt_detection(0);
    return rv;
}

static FILE *
fopen_wizkit_file()
{
    FILE *fp;
#if defined(VMS) || defined(UNIX)
    char tmp_wizkit[BUFSZ];
#endif
    char *envp;

    envp = nh_getenv("WIZKIT");
    if (envp && *envp)
        (void) strncpy(g.wizkit, envp, WIZKIT_MAX - 1);
    if (!g.wizkit[0])
        return (FILE *) 0;

#ifdef UNIX
    if (access(g.wizkit, 4) == -1) {
        /* 4 is R_OK on newer systems */
        /* nasty sneaky attempt to read file through
         * NetHack's setuid permissions -- this is a
         * place a file name may be wholly under the player's
         * control
         */
        raw_printf("Access to %s denied (%d).", g.wizkit, errno);
        wait_synch();
        /* fall through to standard names */
    } else
#endif
        if ((fp = fopenp(g.wizkit, "r")) != (FILE *) 0) {
        return fp;
#if defined(UNIX) || defined(VMS)
    } else {
        /* access() above probably caught most problems for UNIX */
        raw_printf("Couldn't open requested config file %s (%d).", g.wizkit,
                   errno);
        wait_synch();
#endif
    }

#if defined(MICRO) || defined(MAC) || defined(__BEOS__) || defined(WIN32)
    if ((fp = fopenp(fqname(g.wizkit, CONFIGPREFIX, 0), "r")) != (FILE *) 0)
        return fp;
#else
#ifdef VMS
    envp = nh_getenv("HOME");
    if (envp)
        Sprintf(tmp_wizkit, "%s%s", envp, g.wizkit);
    else
        Sprintf(tmp_wizkit, "%s%s", "sys$login:", g.wizkit);
    if ((fp = fopenp(tmp_wizkit, "r")) != (FILE *) 0)
        return fp;
#else /* should be only UNIX left */
    envp = nh_getenv("HOME");
    if (envp)
        Sprintf(tmp_wizkit, "%s/%s", envp, g.wizkit);
    else
        Strcpy(tmp_wizkit, g.wizkit);
    if ((fp = fopenp(tmp_wizkit, "r")) != (FILE *) 0)
        return fp;
    else if (errno != ENOENT) {
        /* e.g., problems when setuid NetHack can't search home
         * directory restricted to user */
        raw_printf("Couldn't open default g.wizkit file %s (%d).", tmp_wizkit,
                   errno);
        wait_synch();
    }
#endif
#endif
    return (FILE *) 0;
}

/* add to hero's inventory if there's room, otherwise put item on floor */
static void
wizkit_addinv(obj)
struct obj *obj;
{
    if (!obj || obj == &cg.zeroobj)
        return;

    /* subset of starting inventory pre-ID */
    obj->dknown = 1;
    if (Role_if(PM_PRIEST))
        obj->bknown = 1; /* ok to bypass set_bknown() */
    /* same criteria as lift_object()'s check for available inventory slot */
    if (obj->oclass != COIN_CLASS && inv_cnt(FALSE) >= 52
        && !merge_choice(g.invent, obj)) {
        /* inventory overflow; can't just place & stack object since
           hero isn't in position yet, so schedule for arrival later */
        add_to_migration(obj);
        obj->ox = 0; /* index of main dungeon */
        obj->oy = 1; /* starting level number */
        obj->owornmask =
            (long) (MIGR_WITH_HERO | MIGR_NOBREAK | MIGR_NOSCATTER);
    } else {
        (void) addinv(obj);
    }
}


boolean
proc_wizkit_line(buf)
char *buf;
{
    struct obj *otmp = readobjnam(buf, (struct obj *) 0);

    if (otmp) {
        if (otmp != &cg.zeroobj)
            wizkit_addinv(otmp);
    } else {
        /* .60 limits output line width to 79 chars */
        config_error_add("Bad wizkit item: \"%.60s\"", buf);
        return FALSE;
    }
    return TRUE;
}

void
read_wizkit()
{
    FILE *fp;

    if (!wizard || !(fp = fopen_wizkit_file()))
        return;

    g.program_state.wizkit_wishing = 1;
    config_error_init(TRUE, "WIZKIT", FALSE);

    parse_conf_file(fp, proc_wizkit_line);
    (void) fclose(fp);

    config_error_done();
    g.program_state.wizkit_wishing = 0;

    return;
}

/* parse_conf_file
 *
 * Read from file fp, handling comments, empty lines, config sections,
 * CHOOSE, and line continuation, calling proc for every valid line.
 *
 * Continued lines are merged together with one space in between.
 */
static boolean
parse_conf_file(fp, proc)
FILE *fp;
boolean FDECL((*proc), (char *));
{
    char inbuf[4 * BUFSZ];
    boolean rv = TRUE; /* assume successful parse */
    char *ep;
    boolean skip = FALSE, morelines = FALSE;
    char *buf = (char *) 0;
    size_t inbufsz = sizeof inbuf;

    free_config_sections();

    while (fgets(inbuf, (int) inbufsz, fp)) {
        ep = index(inbuf, '\n');
        if (skip) { /* in case previous line was too long */
            if (ep)
                skip = FALSE; /* found newline; next line is normal */
        } else {
            if (!ep) {  /* newline missing */
                if (strlen(inbuf) < (inbufsz - 2)) {
                    /* likely the last line of file is just
                       missing a newline; process it anyway  */
                    ep = eos(inbuf);
                } else {
                    config_error_add("Line too long, skipping");
                    skip = TRUE; /* discard next fgets */
                }
            } else {
                *ep = '\0'; /* remove newline */
            }
            if (ep) {
                char *tmpbuf = (char *) 0;
                int len;
                boolean ignoreline = FALSE;
                boolean oldline = FALSE;

                /* line continuation (trailing '\') */
                morelines = (--ep >= inbuf && *ep == '\\');
                if (morelines)
                    *ep = '\0';

                /* trim off spaces at end of line */
                while (ep >= inbuf
                       && (*ep == ' ' || *ep == '\t' || *ep == '\r'))
                    *ep-- = '\0';

                if (!config_error_nextline(inbuf)) {
                    rv = FALSE;
                    if (buf)
                        free(buf), buf = (char *) 0;
                    break;
                }

                ep = inbuf;
                while (*ep == ' ' || *ep == '\t')
                    ++ep;

                /* ingore empty lines and full-line comment lines */
                if (!*ep || *ep == '#')
                    ignoreline = TRUE;

                if (buf)
                    oldline = TRUE;

                /* merge now read line with previous ones, if necessary */
                if (!ignoreline) {
                    len = (int) strlen(inbuf) + 1;
                    if (buf)
                        len += (int) strlen(buf);
                    tmpbuf = (char *) alloc(len);
                    if (buf) {
                        Sprintf(tmpbuf, "%s %s", buf, inbuf);
                        free(buf);
                    } else
                        Strcpy(tmpbuf, inbuf);
                    buf = tmpbuf;
                }

                if (morelines || (ignoreline && !oldline))
                    continue;

                if (handle_config_section(ep)) {
                    free(buf);
                    buf = (char *) 0;
                    continue;
                }

                /* from here onwards, we'll handle buf only */

                if (match_varname(buf, "CHOOSE", 6)) {
                    char *section;
                    char *bufp = find_optparam(buf);

                    if (!bufp) {
                        config_error_add(
                                    "Format is CHOOSE=section1,section2,...");
                        rv = FALSE;
                        free(buf);
                        buf = (char *) 0;
                        continue;
                    }
                    bufp++;
                    if (g.config_section_chosen)
                        free(g.config_section_chosen);
                    section = choose_random_part(bufp, ',');
                    if (section)
                        g.config_section_chosen = dupstr(section);
                    else {
                        config_error_add("No config section to choose");
                        rv = FALSE;
                    }
                    free(buf);
                    buf = (char *) 0;
                    continue;
                }

                if (!proc(buf))
                    rv = FALSE;

                free(buf);
                buf = (char *) 0;
            }
        }
    }

    if (buf)
        free(buf);

    free_config_sections();
    return rv;
}

extern const char *known_handling[];     /* drawing.c */
extern const char *known_restrictions[]; /* drawing.c */

static
FILE *
fopen_sym_file()
{
    FILE *fp;

    fp = fopen_datafile(SYMBOLS, "r", HACKPREFIX);
    return fp;
}

/*
 * Returns 1 if the chose symset was found and loaded.
 *         0 if it wasn't found in the sym file or other problem.
 */
int
read_sym_file(which_set)
int which_set;
{
    FILE *fp;

    symset[which_set].explicitly = FALSE;
    if (!(fp = fopen_sym_file()))
        return 0;

<<<<<<< HEAD
    g.symset_count = 0;
    g.chosen_symset_start = g.chosen_symset_end = FALSE;
    g.symset_which_set = which_set;
=======
    symset[which_set].explicitly = TRUE;
    symset_count = 0;
    chosen_symset_start = chosen_symset_end = FALSE;
    symset_which_set = which_set;
>>>>>>> 389c4960

    config_error_init(TRUE, "symbols", FALSE);

    parse_conf_file(fp, proc_symset_line);
    (void) fclose(fp);

    if (!g.chosen_symset_start && !g.chosen_symset_end) {
        /* name caller put in symset[which_set].name was not found;
           if it looks like "Default symbols", null it out and return
           success to use the default; otherwise, return failure */
        if (g.symset[which_set].name
            && (fuzzymatch(g.symset[which_set].name, "Default symbols",
                           " -_", TRUE)
                || !strcmpi(g.symset[which_set].name, "default")))
            clear_symsetentry(which_set, TRUE);
        config_error_done();
<<<<<<< HEAD
        return (g.symset[which_set].name == 0) ? 1 : 0;
=======

        /* If name was defined, it was invalid... Then we're loading fallback */
        if (symset[which_set].name) {
            symset[which_set].explicitly = FALSE;
            return 0;
        }

        return 1;
>>>>>>> 389c4960
    }
    if (!g.chosen_symset_end)
        config_error_add("Missing finish for symset \"%s\"",
                         g.symset[which_set].name ? g.symset[which_set].name
                                                : "unknown");
    config_error_done();
    return 1;
}

boolean
proc_symset_line(buf)
char *buf;
{
    return !((boolean) parse_sym_line(buf, g.symset_which_set));
}

/* returns 0 on error */
int
parse_sym_line(buf, which_set)
char *buf;
int which_set;
{
    int val, i;
    struct symparse *symp;
    char *bufp, *commentp, *altp;

    /* convert each instance of whitespace (tabs, consecutive spaces)
       into a single space; leading and trailing spaces are stripped */
    mungspaces(buf);

    /* remove trailing comment, if any (this isn't strictly needed for
       individual symbols, and it won't matter if "X#comment" without
       separating space slips through; for handling or set description,
       symbol set creator is responsible for preceding '#' with a space
       and that comment itself doesn't contain " #") */
    if ((commentp = rindex(buf, '#')) != 0 && commentp[-1] == ' ')
        commentp[-1] = '\0';

    /* find the '=' or ':' */
    bufp = index(buf, '=');
    altp = index(buf, ':');
    if (!bufp || (altp && altp < bufp))
        bufp = altp;
    if (!bufp) {
        if (strncmpi(buf, "finish", 6) == 0) {
            /* end current graphics set */
            if (g.chosen_symset_start)
                g.chosen_symset_end = TRUE;
            g.chosen_symset_start = FALSE;
            return 1;
        }
        config_error_add("No \"finish\"");
        return 0;
    }
    /* skip '=' and space which follows, if any */
    ++bufp;
    if (*bufp == ' ')
        ++bufp;

    symp = match_sym(buf);
    if (!symp) {
        config_error_add("Unknown sym keyword");
        return 0;
    }

    if (!g.symset[which_set].name) {
        /* A null symset name indicates that we're just
           building a pick-list of possible symset
           values from the file, so only do that */
        if (symp->range == SYM_CONTROL) {
            struct symsetentry *tmpsp, *lastsp;

            for (lastsp = symset_list; lastsp; lastsp = lastsp->next)
                if (!lastsp->next)
                    break;
            switch (symp->idx) {
            case 0:
                tmpsp = (struct symsetentry *) alloc(sizeof *tmpsp);
<<<<<<< HEAD
                tmpsp->next = g.symset_list;
                g.symset_list = tmpsp;
                tmpsp->idx = g.symset_count++;
=======
                tmpsp->next = (struct symsetentry *) 0;
                if (!lastsp)
                    symset_list = tmpsp;
                else
                    lastsp->next = tmpsp;
                tmpsp->idx = symset_count++;
>>>>>>> 389c4960
                tmpsp->name = dupstr(bufp);
                tmpsp->desc = (char *) 0;
                tmpsp->handling = H_UNK;
                /* initialize restriction bits */
                tmpsp->nocolor = 0;
                tmpsp->primary = 0;
                tmpsp->rogue = 0;
                break;
            case 2:
                /* handler type identified */
<<<<<<< HEAD
                tmpsp = g.symset_list; /* most recent symset */
=======
                tmpsp = lastsp; /* most recent symset */
>>>>>>> 389c4960
                for (i = 0; known_handling[i]; ++i)
                    if (!strcmpi(known_handling[i], bufp)) {
                        tmpsp->handling = i;
                        break; /* for loop */
                    }
                break;
<<<<<<< HEAD
            case 3:                  /* description:something */
                tmpsp = g.symset_list; /* most recent symset */
=======
            case 3:
                /* description:something */
                tmpsp = lastsp; /* most recent symset */
>>>>>>> 389c4960
                if (tmpsp && !tmpsp->desc)
                    tmpsp->desc = dupstr(bufp);
                break;
            case 5:
                /* restrictions: xxxx*/
<<<<<<< HEAD
                tmpsp = g.symset_list; /* most recent symset */
=======
                tmpsp = lastsp; /* most recent symset */
>>>>>>> 389c4960
                for (i = 0; known_restrictions[i]; ++i) {
                    if (!strcmpi(known_restrictions[i], bufp)) {
                        switch (i) {
                        case 0:
                            tmpsp->primary = 1;
                            break;
                        case 1:
                            tmpsp->rogue = 1;
                            break;
                        }
                        break; /* while loop */
                    }
                }
                break;
            }
        }
        return 1;
    }
    if (symp->range) {
        if (symp->range == SYM_CONTROL) {
            switch (symp->idx) {
            case 0:
                /* start of symset */
                if (!strcmpi(bufp, g.symset[which_set].name)) {
                    /* matches desired one */
                    g.chosen_symset_start = TRUE;
                    /* these init_*() functions clear symset fields too */
                    if (which_set == ROGUESET)
                        init_r_symbols();
                    else if (which_set == PRIMARY)
                        init_l_symbols();
                }
                break;
            case 1:
                /* finish symset */
                if (g.chosen_symset_start)
                    g.chosen_symset_end = TRUE;
                g.chosen_symset_start = FALSE;
                break;
            case 2:
                /* handler type identified */
                if (g.chosen_symset_start)
                    set_symhandling(bufp, which_set);
                break;
            /* case 3: (description) is ignored here */
            case 4: /* color:off */
                if (g.chosen_symset_start) {
                    if (bufp) {
                        if (!strcmpi(bufp, "true") || !strcmpi(bufp, "yes")
                            || !strcmpi(bufp, "on"))
                            g.symset[which_set].nocolor = 0;
                        else if (!strcmpi(bufp, "false")
                                 || !strcmpi(bufp, "no")
                                 || !strcmpi(bufp, "off"))
                            g.symset[which_set].nocolor = 1;
                    }
                }
                break;
            case 5: /* restrictions: xxxx*/
                if (g.chosen_symset_start) {
                    int n = 0;

                    while (known_restrictions[n]) {
                        if (!strcmpi(known_restrictions[n], bufp)) {
                            switch (n) {
                            case 0:
                                g.symset[which_set].primary = 1;
                                break;
                            case 1:
                                g.symset[which_set].rogue = 1;
                                break;
                            }
                            break; /* while loop */
                        }
                        n++;
                    }
                }
                break;
            }
        } else { /* !SYM_CONTROL */
            val = sym_val(bufp);
            if (g.chosen_symset_start) {
                if (which_set == PRIMARY) {
                    update_l_symset(symp, val);
                } else if (which_set == ROGUESET) {
                    update_r_symset(symp, val);
                }
            }
        }
    }
    return 1;
}

static void
set_symhandling(handling, which_set)
char *handling;
int which_set;
{
    int i = 0;

    g.symset[which_set].handling = H_UNK;
    while (known_handling[i]) {
        if (!strcmpi(known_handling[i], handling)) {
            g.symset[which_set].handling = i;
            return;
        }
        i++;
    }
}

void
parseformat(arr, str)
int *arr;
char *str;
{
    const char *legal[] = {"historical", "lendian", "ascii"};
    int i, kwi = 0, words = 0;
    char *p = str, *keywords[2];

    while (*p) {
        while (*p && isspace((uchar) *p)) {
            *p = '\0';
            p++;
        }
        if (*p) {
            words++;
            if (kwi < 2)
                keywords[kwi++] = p;
        }
        while (*p && !isspace((uchar) *p))
            p++;
    }
    if (!words) {
        impossible("missing format list");
        return;
    }
    while (--kwi >= 0)
        if (kwi < 2) {
            for (i = 0; i < SIZE(legal); ++i) {
               if (!strcmpi(keywords[kwi], legal[i]))
                   arr[kwi] = i + 1;
            }
        }
}

/* ----------  END CONFIG FILE HANDLING ----------- */

/* ----------  BEGIN SCOREBOARD CREATION ----------- */

#ifdef OS2_CODEVIEW
#define UNUSED_if_not_OS2_CODEVIEW /*empty*/
#else
#define UNUSED_if_not_OS2_CODEVIEW UNUSED
#endif

/* verify that we can write to scoreboard file; if not, try to create one */
/*ARGUSED*/
void
check_recordfile(dir)
const char *dir UNUSED_if_not_OS2_CODEVIEW;
{
#if defined(PRAGMA_UNUSED) && !defined(OS2_CODEVIEW)
#pragma unused(dir)
#endif
    const char *fq_record;
    int fd;

#if defined(UNIX) || defined(VMS)
    fq_record = fqname(RECORD, SCOREPREFIX, 0);
    fd = open(fq_record, O_RDWR, 0);
    if (fd >= 0) {
#ifdef VMS /* must be stream-lf to use UPDATE_RECORD_IN_PLACE */
        if (!file_is_stmlf(fd)) {
            raw_printf(
                   "Warning: scoreboard file '%s' is not in stream_lf format",
                       fq_record);
            wait_synch();
        }
#endif
        (void) nhclose(fd); /* RECORD is accessible */
    } else if ((fd = open(fq_record, O_CREAT | O_RDWR, FCMASK)) >= 0) {
        (void) nhclose(fd); /* RECORD newly created */
#if defined(VMS) && !defined(SECURE)
        /* Re-protect RECORD with world:read+write+execute+delete access. */
        (void) chmod(fq_record, FCMASK | 007);
#endif /* VMS && !SECURE */
    } else {
        raw_printf("Warning: cannot write scoreboard file '%s'", fq_record);
        wait_synch();
    }
#endif /* !UNIX && !VMS */
#if defined(MICRO) || defined(WIN32)
    char tmp[PATHLEN];

#ifdef OS2_CODEVIEW /* explicit path on opening for OS/2 */
    /* how does this work when there isn't an explicit path or fopenp
     * for later access to the file via fopen_datafile? ? */
    (void) strncpy(tmp, dir, PATHLEN - 1);
    tmp[PATHLEN - 1] = '\0';
    if ((strlen(tmp) + 1 + strlen(RECORD)) < (PATHLEN - 1)) {
        append_slash(tmp);
        Strcat(tmp, RECORD);
    }
    fq_record = tmp;
#else
    Strcpy(tmp, RECORD);
    fq_record = fqname(RECORD, SCOREPREFIX, 0);
#endif
#ifdef WIN32
    /* If dir is NULL it indicates create but
       only if it doesn't already exist */
    if (!dir) {
        char buf[BUFSZ];

        buf[0] = '\0';
        fd = open(fq_record, O_RDWR);
        if (!(fd == -1 && errno == ENOENT)) {
            if (fd >= 0) {
                (void) nhclose(fd);
            } else {
                /* explanation for failure other than missing file */
                Sprintf(buf, "error   \"%s\", (errno %d).",
                        fq_record, errno);
                paniclog("scorefile", buf);
            }
            return;
        }
        Sprintf(buf, "missing \"%s\", creating new scorefile.",
                fq_record);
        paniclog("scorefile", buf);
    }
#endif

    if ((fd = open(fq_record, O_RDWR)) < 0) {
        /* try to create empty 'record' */
#if defined(AZTEC_C) || defined(_DCC) \
    || (defined(__GNUC__) && defined(__AMIGA__))
        /* Aztec doesn't use the third argument */
        /* DICE doesn't like it */
        fd = open(fq_record, O_CREAT | O_RDWR);
#else
        fd = open(fq_record, O_CREAT | O_RDWR, S_IREAD | S_IWRITE);
#endif
        if (fd <= 0) {
            raw_printf("Warning: cannot write record '%s'", tmp);
            wait_synch();
        } else {
            (void) nhclose(fd);
        }
    } else {
        /* open succeeded => 'record' exists */
        (void) nhclose(fd);
    }
#else /* MICRO || WIN32*/

#ifdef MAC
    /* Create the "record" file, if necessary */
    fq_record = fqname(RECORD, SCOREPREFIX, 0);
    fd = macopen(fq_record, O_RDWR | O_CREAT, TEXT_TYPE);
    if (fd != -1)
        macclose(fd);
#endif /* MAC */

#endif /* MICRO || WIN32*/
}

/* ----------  END SCOREBOARD CREATION ----------- */

/* ----------  BEGIN PANIC/IMPOSSIBLE/TESTING LOG ----------- */

/*ARGSUSED*/
void
paniclog(type, reason)
const char *type;   /* panic, impossible, trickery */
const char *reason; /* explanation */
{
#ifdef PANICLOG
    FILE *lfile;
    char buf[BUFSZ];

    if (!g.program_state.in_paniclog) {
        g.program_state.in_paniclog = 1;
        lfile = fopen_datafile(PANICLOG, "a", TROUBLEPREFIX);
        if (lfile) {
#ifdef PANICLOG_FMT2
            (void) fprintf(lfile, "%ld %s: %s %s\n",
                           ubirthday, (g.plname ? g.plname : "(none)"),
                           type, reason);
#else
            time_t now = getnow();
            int uid = getuid();
            char playmode = wizard ? 'D' : discover ? 'X' : '-';

            (void) fprintf(lfile, "%s %08ld %06ld %d %c: %s %s\n",
                           version_string(buf), yyyymmdd(now), hhmmss(now),
                           uid, playmode, type, reason);
#endif /* !PANICLOG_FMT2 */
            (void) fclose(lfile);
        }
        g.program_state.in_paniclog = 0;
    }
#endif /* PANICLOG */
    return;
}

void
testinglog(filenm, type, reason)
const char *filenm;   /* ad hoc file name */
const char *type;
const char *reason;   /* explanation */
{
    FILE *lfile;
    char fnbuf[BUFSZ];

    if (!filenm)
        return;
    Strcpy(fnbuf, filenm);
    if (index(fnbuf, '.') == 0)
        Strcat(fnbuf, ".log");
    lfile = fopen_datafile(fnbuf, "a", TROUBLEPREFIX);
    if (lfile) {
        (void) fprintf(lfile, "%s\n%s\n", type, reason);
        (void) fclose(lfile);
    }
    return;
}

/* ----------  END PANIC/IMPOSSIBLE/TESTING LOG ----------- */

#ifdef SELF_RECOVER

/* ----------  BEGIN INTERNAL RECOVER ----------- */
boolean
recover_savefile()
{
    NHFILE *gnhfp, *lnhfp, *snhfp;
    int lev, savelev, hpid, pltmpsiz;
    xchar levc;
    struct version_info version_data;
    int processed[256];
    char savename[SAVESIZE], errbuf[BUFSZ];
    struct savefile_info sfi;
    char tmpplbuf[PL_NSIZ];

    for (lev = 0; lev < 256; lev++)
        processed[lev] = 0;

    /* level 0 file contains:
     *  pid of creating process (ignored here)
     *  level number for current level of save file
     *  name of save file nethack would have created
     *  savefile info
     *  player name
     *  and game state
     */

    gnhfp = open_levelfile(0, errbuf);
    if (!gnhfp) {
        raw_printf("%s\n", errbuf);
        return FALSE;
    }
    if (read(gnhfp->fd, (genericptr_t) &hpid, sizeof hpid) != sizeof hpid) {
        raw_printf("\n%s\n%s\n",
            "Checkpoint data incompletely written or subsequently clobbered.",
                   "Recovery impossible.");
        close_nhfile(gnhfp);
        return FALSE;
    }
    if (read(gnhfp->fd, (genericptr_t) &savelev, sizeof(savelev))
        != sizeof(savelev)) {
        raw_printf(
         "\nCheckpointing was not in effect for %s -- recovery impossible.\n",
                   g.lock);
        close_nhfile(gnhfp);
        return FALSE;
    }
    if ((read(gnhfp->fd, (genericptr_t) savename, sizeof savename)
         != sizeof savename)
        || (read(gnhfp->fd, (genericptr_t) &version_data, sizeof version_data)
            != sizeof version_data)
        || (read(gnhfp->fd, (genericptr_t) &sfi, sizeof sfi) != sizeof sfi)
        || (read(gnhfp->fd, (genericptr_t) &pltmpsiz, sizeof pltmpsiz)
            != sizeof pltmpsiz) || (pltmpsiz > PL_NSIZ)
        || (read(gnhfp->fd, (genericptr_t) &tmpplbuf, pltmpsiz) != pltmpsiz)) {
        raw_printf("\nError reading %s -- can't recover.\n", g.lock);
        close_nhfile(gnhfp);
        return FALSE;
    }

    /* save file should contain:
     *  version info
     *  savefile info
     *  player name
     *  current level (including pets)
     *  (non-level-based) game state
     *  other levels
     */
    set_savefile_name(TRUE);
    snhfp = create_savefile();
    if (!snhfp) {
        raw_printf("\nCannot recover savefile %s.\n", g.SAVEF);
        close_nhfile(gnhfp);
        return FALSE;
    }

    lnhfp = open_levelfile(savelev, errbuf);
    if (!lnhfp) {
        raw_printf("\n%s\n", errbuf);
        close_nhfile(gnhfp);
        close_nhfile(snhfp);
        delete_savefile();
        return FALSE;
    }

    if (write(snhfp->fd, (genericptr_t) &version_data, sizeof version_data)
        != sizeof version_data) {
        raw_printf("\nError writing %s; recovery failed.", g.SAVEF);
        close_nhfile(gnhfp);
        close_nhfile(snhfp);
        close_nhfile(lnhfp);
        delete_savefile();
        return FALSE;
    }

    if (write(snhfp->fd, (genericptr_t) &sfi, sizeof sfi) != sizeof sfi) {
        raw_printf("\nError writing %s; recovery failed (savefile_info).\n",
                   g.SAVEF);
        close_nhfile(gnhfp);
        close_nhfile(snhfp);
        close_nhfile(lnhfp);
        delete_savefile();
        return FALSE;
    }

    if (write(snhfp->fd, (genericptr_t) &pltmpsiz, sizeof pltmpsiz)
        != sizeof pltmpsiz) {
        raw_printf("Error writing %s; recovery failed (player name size).\n",
                   g.SAVEF);
        close_nhfile(gnhfp);
        close_nhfile(snhfp);
        close_nhfile(lnhfp);
        delete_savefile();
        return FALSE;
    }

    if (write(snhfp->fd, (genericptr_t) &tmpplbuf, pltmpsiz) != pltmpsiz) {
        raw_printf("Error writing %s; recovery failed (player name).\n",
                   g.SAVEF);
        close_nhfile(gnhfp);
        close_nhfile(snhfp);
        close_nhfile(lnhfp);
        delete_savefile();
        return FALSE;
    }

    if (!copy_bytes(lnhfp->fd, snhfp->fd)) {
        close_nhfile(gnhfp);
        close_nhfile(snhfp);
        close_nhfile(lnhfp);
        delete_savefile();
        return FALSE;
    }
    close_nhfile(lnhfp);
    processed[savelev] = 1;

    if (!copy_bytes(gnhfp->fd, snhfp->fd)) {
        close_nhfile(gnhfp);
        close_nhfile(snhfp);
        delete_savefile();
        return FALSE;
    }
    close_nhfile(gnhfp);
    processed[0] = 1;

    for (lev = 1; lev < 256; lev++) {
        /* level numbers are kept in xchars in save.c, so the
         * maximum level number (for the endlevel) must be < 256
         */
        if (lev != savelev) {
            lnhfp = open_levelfile(lev, (char *) 0);
            if (lnhfp) {
                /* any or all of these may not exist */
                levc = (xchar) lev;
                write(snhfp->fd, (genericptr_t) &levc, sizeof(levc));
                if (!copy_bytes(lnhfp->fd, snhfp->fd)) {
                    close_nhfile(lnhfp);
                    close_nhfile(snhfp);
                    delete_savefile();
                    return FALSE;
                }
                close_nhfile(lnhfp);
                processed[lev] = 1;
            }
        }
    }
    close_nhfile(snhfp);
    /*
     * We have a successful savefile!
     * Only now do we erase the level files.
     */
    for (lev = 0; lev < 256; lev++) {
        if (processed[lev]) {
            const char *fq_lock;

            set_levelfile_name(g.lock, lev);
            fq_lock = fqname(g.lock, LEVELPREFIX, 3);
            (void) unlink(fq_lock);
        }
    }
    return TRUE;
}

boolean
copy_bytes(ifd, ofd)
int ifd, ofd;
{
    char buf[BUFSIZ];
    int nfrom, nto;

    do {
        nfrom = read(ifd, buf, BUFSIZ);
        nto = write(ofd, buf, nfrom);
        if (nto != nfrom)
            return FALSE;
    } while (nfrom == BUFSIZ);
    return TRUE;
}

/* ----------  END INTERNAL RECOVER ----------- */
#endif /*SELF_RECOVER*/

/* ----------  OTHER ----------- */

#ifdef SYSCF
#ifdef SYSCF_FILE
void
assure_syscf_file()
{
    int fd;

    /*
     * All we really care about is the end result - can we read the file?
     * So just check that directly.
     *
     * Not tested on most of the old platforms (which don't attempt
     * to implement SYSCF).
     * Some ports don't like open()'s optional third argument;
     * VMS overrides open() usage with a macro which requires it.
     */
#ifndef VMS
# if defined(NOCWD_ASSUMPTIONS) && defined(WIN32)
    fd = open(fqname(SYSCF_FILE, SYSCONFPREFIX, 0), O_RDONLY);
# else
    fd = open(SYSCF_FILE, O_RDONLY);
# endif
#else
    fd = open(SYSCF_FILE, O_RDONLY, 0);
#endif
    if (fd >= 0) {
        /* readable */
        close(fd);
        return;
    }
    raw_printf("Unable to open SYSCF_FILE.\n");
    exit(EXIT_FAILURE);
}

#endif /* SYSCF_FILE */
#endif /* SYSCF */

#ifdef DEBUG
/* used by debugpline() to decide whether to issue a message
 * from a particular source file; caller passes __FILE__ and we check
 * whether it is in the source file list supplied by SYSCF's DEBUGFILES
 *
 * pass FALSE to override wildcard matching; useful for files
 * like dungeon.c and questpgr.c, which generate a ridiculous amount of
 * output if DEBUG is defined and effectively block the use of a wildcard */
boolean
debugcore(filename, wildcards)
const char *filename;
boolean wildcards;
{
    const char *debugfiles, *p;

    if (!filename || !*filename)
        return FALSE; /* sanity precaution */

    if (sysopt.env_dbgfl == 0) {
        /* check once for DEBUGFILES in the environment;
           if found, it supersedes the sysconf value
           [note: getenv() rather than nh_getenv() since a long value
           is valid and doesn't pose any sort of overflow risk here] */
        if ((p = getenv("DEBUGFILES")) != 0) {
            if (sysopt.debugfiles)
                free((genericptr_t) sysopt.debugfiles);
            sysopt.debugfiles = dupstr(p);
            sysopt.env_dbgfl = 1;
        } else
            sysopt.env_dbgfl = -1;
    }

    debugfiles = sysopt.debugfiles;
    /* usual case: sysopt.debugfiles will be empty */
    if (!debugfiles || !*debugfiles)
        return FALSE;

/* strip filename's path if present */
#ifdef UNIX
    if ((p = rindex(filename, '/')) != 0)
        filename = p + 1;
#endif
#ifdef VMS
    filename = vms_basename(filename);
    /* vms_basename strips off 'type' suffix as well as path and version;
       we want to put suffix back (".c" assumed); since it always returns
       a pointer to a static buffer, we can safely modify its result */
    Strcat((char *) filename, ".c");
#endif

    /*
     * Wildcard match will only work if there's a single pattern (which
     * might be a single file name without any wildcarding) rather than
     * a space-separated list.
     * [to NOT do: We could step through the space-separated list and
     * attempt a wildcard match against each element, but that would be
     * overkill for the intended usage.]
     */
    if (wildcards && pmatch(debugfiles, filename))
        return TRUE;

    /* check whether filename is an element of the list */
    if ((p = strstr(debugfiles, filename)) != 0) {
        int l = (int) strlen(filename);

        if ((p == debugfiles || p[-1] == ' ' || p[-1] == '/')
            && (p[l] == ' ' || p[l] == '\0'))
            return TRUE;
    }
    return FALSE;
}

#endif /*DEBUG*/

/* ----------  BEGIN TRIBUTE ----------- */

/* 3.6 tribute code
 */

#define SECTIONSCOPE 1
#define TITLESCOPE 2
#define PASSAGESCOPE 3

#define MAXPASSAGES SIZE(g.context.novel.pasg) /* 20 */

static int FDECL(choose_passage, (int, unsigned));

/* choose a random passage that hasn't been chosen yet; once all have
   been chosen, reset the tracking to make all passages available again */
static int
choose_passage(passagecnt, oid)
int passagecnt; /* total of available passages */
unsigned oid; /* book.o_id, used to determine whether re-reading same book */
{
    int idx, res;

    if (passagecnt < 1)
        return 0;

    /* if a different book or we've used up all the passages already,
       reset in order to have all 'passagecnt' passages available */
    if (oid != g.context.novel.id || g.context.novel.count == 0) {
        int i, range = passagecnt, limit = MAXPASSAGES;

        g.context.novel.id = oid;
        if (range <= limit) {
            /* collect all of the N indices */
            g.context.novel.count = passagecnt;
            for (idx = 0; idx < MAXPASSAGES; idx++)
                g.context.novel.pasg[idx] = (xchar) ((idx < passagecnt)
                                                   ? idx + 1 : 0);
        } else {
            /* collect MAXPASSAGES of the N indices */
            g.context.novel.count = MAXPASSAGES;
            for (idx = i = 0; i < passagecnt; ++i, --range)
                if (range > 0 && rn2(range) < limit) {
                    g.context.novel.pasg[idx++] = (xchar) (i + 1);
                    --limit;
                }
        }
    }

    idx = rn2(g.context.novel.count);
    res = (int) g.context.novel.pasg[idx];
    /* move the last slot's passage index into the slot just used
       and reduce the number of passages available */
    g.context.novel.pasg[idx] = g.context.novel.pasg[--g.context.novel.count];
    return res;
}

/* Returns True if you were able to read something. */
boolean
read_tribute(tribsection, tribtitle, tribpassage, nowin_buf, bufsz, oid)
const char *tribsection, *tribtitle;
int tribpassage, bufsz;
char *nowin_buf;
unsigned oid; /* book identifier */
{
    dlb *fp;
    char line[BUFSZ], lastline[BUFSZ];

    int scope = 0;
    int linect = 0, passagecnt = 0, targetpassage = 0;
    const char *badtranslation = "an incomprehensible foreign translation";
    boolean matchedsection = FALSE, matchedtitle = FALSE;
    winid tribwin = WIN_ERR;
    boolean grasped = FALSE;
    boolean foundpassage = FALSE;

    if (nowin_buf)
        *nowin_buf = '\0';

    /* check for mandatories */
    if (!tribsection || !tribtitle) {
        if (!nowin_buf)
            pline("It's %s of \"%s\"!", badtranslation, tribtitle);
        return grasped;
    }

    debugpline3("read_tribute %s, %s, %d.", tribsection, tribtitle,
                tribpassage);

    fp = dlb_fopen(TRIBUTEFILE, "r");
    if (!fp) {
        /* this is actually an error - cannot open tribute file! */
        if (!nowin_buf)
            pline("You feel too overwhelmed to continue!");
        return grasped;
    }

    /*
     * Syntax (not case-sensitive):
     *  %section books
     *
     * In the books section:
     *    %title booktitle (n)
     *          where booktitle=book title without quotes
     *          (n)= total number of passages present for this title
     *    %passage k
     *          where k=sequential passage number
     *
     * %e ends the passage/book/section
     *    If in a passage, it marks the end of that passage.
     *    If in a book, it marks the end of that book.
     *    If in a section, it marks the end of that section.
     *
     *  %section death
     */

    *line = *lastline = '\0';
    while (dlb_fgets(line, sizeof line, fp) != 0) {
        linect++;
        (void) strip_newline(line);
        switch (line[0]) {
        case '%':
            if (!strncmpi(&line[1], "section ", sizeof "section " - 1)) {
                char *st = &line[9]; /* 9 from "%section " */

                scope = SECTIONSCOPE;
                matchedsection = !strcmpi(st, tribsection) ? TRUE : FALSE;
            } else if (!strncmpi(&line[1], "title ", sizeof "title " - 1)) {
                char *st = &line[7]; /* 7 from "%title " */
                char *p1, *p2;

                if ((p1 = index(st, '(')) != 0) {
                    *p1++ = '\0';
                    (void) mungspaces(st);
                    if ((p2 = index(p1, ')')) != 0) {
                        *p2 = '\0';
                        passagecnt = atoi(p1);
                        scope = TITLESCOPE;
                        if (matchedsection && !strcmpi(st, tribtitle)) {
                            matchedtitle = TRUE;
                            targetpassage = !tribpassage
                                             ? choose_passage(passagecnt, oid)
                                             : (tribpassage <= passagecnt)
                                                ? tribpassage : 0;
                        } else {
                            matchedtitle = FALSE;
                        }
                    }
                }
            } else if (!strncmpi(&line[1], "passage ",
                                 sizeof "passage " - 1)) {
                int passagenum = 0;
                char *st = &line[9]; /* 9 from "%passage " */

                mungspaces(st);
                passagenum = atoi(st);
                if (passagenum > 0 && passagenum <= passagecnt) {
                    scope = PASSAGESCOPE;
                    if (matchedtitle && passagenum == targetpassage) {
                        foundpassage = TRUE;
                        if (!nowin_buf) {
                            tribwin = create_nhwindow(NHW_MENU);
                            if (tribwin == WIN_ERR)
                                goto cleanup;
                        }
                    }
                }
            } else if (!strncmpi(&line[1], "e ", sizeof "e " - 1)) {
                if (foundpassage)
                    goto cleanup;
                if (scope == TITLESCOPE)
                    matchedtitle = FALSE;
                if (scope == SECTIONSCOPE)
                    matchedsection = FALSE;
                if (scope)
                    --scope;
            } else {
                debugpline1("tribute file error: bad %% command, line %d.",
                            linect);
            }
            break;
        case '#':
            /* comment only, next! */
            break;
        default:
            if (foundpassage) {
                if (!nowin_buf) {
                    /* outputting multi-line passage to text window */
                    putstr(tribwin, 0, line);
                    if (*line)
                        Strcpy(lastline, line);
                } else {
                    /* fetching one-line passage into buffer */
                    copynchars(nowin_buf, line, bufsz - 1);
                    goto cleanup; /* don't wait for "%e passage" */
                }
            }
        }
    }

 cleanup:
    (void) dlb_fclose(fp);
    if (nowin_buf) {
        /* one-line buffer */
        grasped = *nowin_buf ? TRUE : FALSE;
    } else {
        if (tribwin != WIN_ERR) { /* implies 'foundpassage' */
            /* multi-line window, normal case;
               if lastline is empty, there were no non-empty lines between
               "%passage n" and "%e passage" so we leave 'grasped' False */
            if (*lastline) {
                display_nhwindow(tribwin, FALSE);
                /* put the final attribution line into message history,
                   analogous to the summary line from long quest messages */
                if (index(lastline, '['))
                    mungspaces(lastline); /* to remove leading spaces */
                else /* construct one if necessary */
                    Sprintf(lastline, "[%s, by Terry Pratchett]", tribtitle);
                putmsghistory(lastline, FALSE);
                grasped = TRUE;
            }
            destroy_nhwindow(tribwin);
        }
        if (!grasped)
            /* multi-line window, problem */
            pline("It seems to be %s of \"%s\"!", badtranslation, tribtitle);
    }
    return grasped;
}

boolean
Death_quote(buf, bufsz)
char *buf;
int bufsz;
{
    unsigned death_oid = 1; /* chance of oid #1 being a novel is negligible */

    return read_tribute("Death", "Death Quotes", 0, buf, bufsz, death_oid);
}

/* ----------  END TRIBUTE ----------- */

/*files.c*/<|MERGE_RESOLUTION|>--- conflicted
+++ resolved
@@ -3399,20 +3399,13 @@
 {
     FILE *fp;
 
-    symset[which_set].explicitly = FALSE;
+    g.symset[which_set].explicitly = FALSE;
     if (!(fp = fopen_sym_file()))
         return 0;
 
-<<<<<<< HEAD
-    g.symset_count = 0;
+    g.symset[which_set].explicitly = TRUE;
     g.chosen_symset_start = g.chosen_symset_end = FALSE;
     g.symset_which_set = which_set;
-=======
-    symset[which_set].explicitly = TRUE;
-    symset_count = 0;
-    chosen_symset_start = chosen_symset_end = FALSE;
-    symset_which_set = which_set;
->>>>>>> 389c4960
 
     config_error_init(TRUE, "symbols", FALSE);
 
@@ -3429,18 +3422,14 @@
                 || !strcmpi(g.symset[which_set].name, "default")))
             clear_symsetentry(which_set, TRUE);
         config_error_done();
-<<<<<<< HEAD
-        return (g.symset[which_set].name == 0) ? 1 : 0;
-=======
 
         /* If name was defined, it was invalid... Then we're loading fallback */
-        if (symset[which_set].name) {
-            symset[which_set].explicitly = FALSE;
+        if (g.symset[which_set].name) {
+            g.symset[which_set].explicitly = FALSE;
             return 0;
         }
 
         return 1;
->>>>>>> 389c4960
     }
     if (!g.chosen_symset_end)
         config_error_add("Missing finish for symset \"%s\"",
@@ -3513,24 +3502,17 @@
         if (symp->range == SYM_CONTROL) {
             struct symsetentry *tmpsp, *lastsp;
 
-            for (lastsp = symset_list; lastsp; lastsp = lastsp->next)
+            for (lastsp = g.symset_list; lastsp; lastsp = lastsp->next)
                 if (!lastsp->next)
                     break;
             switch (symp->idx) {
             case 0:
                 tmpsp = (struct symsetentry *) alloc(sizeof *tmpsp);
-<<<<<<< HEAD
-                tmpsp->next = g.symset_list;
-                g.symset_list = tmpsp;
-                tmpsp->idx = g.symset_count++;
-=======
                 tmpsp->next = (struct symsetentry *) 0;
                 if (!lastsp)
-                    symset_list = tmpsp;
+                    g.symset_list = tmpsp;
                 else
                     lastsp->next = tmpsp;
-                tmpsp->idx = symset_count++;
->>>>>>> 389c4960
                 tmpsp->name = dupstr(bufp);
                 tmpsp->desc = (char *) 0;
                 tmpsp->handling = H_UNK;
@@ -3541,35 +3523,22 @@
                 break;
             case 2:
                 /* handler type identified */
-<<<<<<< HEAD
-                tmpsp = g.symset_list; /* most recent symset */
-=======
                 tmpsp = lastsp; /* most recent symset */
->>>>>>> 389c4960
                 for (i = 0; known_handling[i]; ++i)
                     if (!strcmpi(known_handling[i], bufp)) {
                         tmpsp->handling = i;
                         break; /* for loop */
                     }
                 break;
-<<<<<<< HEAD
-            case 3:                  /* description:something */
-                tmpsp = g.symset_list; /* most recent symset */
-=======
             case 3:
                 /* description:something */
                 tmpsp = lastsp; /* most recent symset */
->>>>>>> 389c4960
                 if (tmpsp && !tmpsp->desc)
                     tmpsp->desc = dupstr(bufp);
                 break;
             case 5:
                 /* restrictions: xxxx*/
-<<<<<<< HEAD
-                tmpsp = g.symset_list; /* most recent symset */
-=======
                 tmpsp = lastsp; /* most recent symset */
->>>>>>> 389c4960
                 for (i = 0; known_restrictions[i]; ++i) {
                     if (!strcmpi(known_restrictions[i], bufp)) {
                         switch (i) {
