--- conflicted
+++ resolved
@@ -1,8 +1,4 @@
-<<<<<<< HEAD
-/* NetHack 3.5	files.c	$NHDT-Date: 1426545233 2015/03/16 22:33:53 $  $NHDT-Branch: derek-farming $:$NHDT-Revision: 1.133 $ */
-=======
 /* NetHack 3.5	files.c	$NHDT-Date: 1426969026 2015/03/21 20:17:06 $  $NHDT-Branch: master $:$NHDT-Revision: 1.137 $ */
->>>>>>> 12ca92aa
 /* NetHack 3.5	files.c	$Date: 2012/03/10 02:49:08 $  $Revision: 1.124 $ */
 /* Copyright (c) Stichting Mathematisch Centrum, Amsterdam, 1985. */
 /* NetHack may be freely redistributed.  See license for details. */
@@ -1887,11 +1883,17 @@
 	}
 
 #if defined(MICRO) || defined(MAC) || defined(__BEOS__) || defined(WIN32)
-<<<<<<< HEAD
 # if defined(WIN32) || defined(MSDOS)
     /* user's home directory should be where we look first here, too */
     envp = nh_getenv("USERPROFILE");
 # endif
+/*
+ * TODO: uncomment this when you figure out where to put it
+	(void) strncpy(lastconfigfile,
+			fqname(configfile, CONFIGPREFIX, 0), BUFSZ-1);
+	lastconfigfile[BUFSZ-1] = '\0';	
+	if ((fp = fopenp(lastconfigfile, "r")) != (FILE *)0) {
+*/
 # ifdef WIN32
     if (!envp) {
         Strcpy(tmp_config, configfile);
@@ -1916,20 +1918,6 @@
             Sprintf(tmp_config, "%s\\%s", envp, backward_compat_configfile);
         }
         if ((fp = fopenp(tmp_config, "r")) != (FILE *)0)
-=======
-	(void) strncpy(lastconfigfile,
-			fqname(configfile, CONFIGPREFIX, 0), BUFSZ-1);
-	lastconfigfile[BUFSZ-1] = '\0';
-	if ((fp = fopenp(lastconfigfile, "r")) != (FILE *)0) {
-		return(fp);
-	}
-# ifdef MSDOS
-	(void) strncpy(lastconfigfile,
-			fqname(backward_compat_configfile, CONFIGPREFIX, 0),
-			BUFSZ-1);
-	lastconfigfile[BUFSZ-1] = '\0';
-	else if ((fp = fopenp(lastconfigfile, "r")) != (FILE *)0)
->>>>>>> 12ca92aa
 		return(fp);
         if ((fp = fopenp(fqname(configfile, CONFIGPREFIX, 0), "r")) != (FILE *)0)
             return(fp);
