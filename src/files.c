/* NetHack 3.6	files.c	$NHDT-Date: 1571347976 2019/10/17 21:32:56 $  $NHDT-Branch: NetHack-3.6 $:$NHDT-Revision: 1.254 $ */
/* Copyright (c) Stichting Mathematisch Centrum, Amsterdam, 1985. */
/*-Copyright (c) Derek S. Ray, 2015. */
/* NetHack may be freely redistributed.  See license for details. */

#define NEED_VARARGS

#include "hack.h"
#include "dlb.h"
#include <ctype.h>
#include "sfproto.h"
#include "sfprocs.h"
#include "lev.h"

#ifdef TTY_GRAPHICS
#include "wintty.h" /* more() */
#endif

#if (!defined(MAC) && !defined(O_WRONLY) && !defined(AZTEC_C)) \
    || defined(USE_FCNTL)
#include <fcntl.h>
#endif

#include <errno.h>
#ifdef _MSC_VER /* MSC 6.0 defines errno quite differently */
#if (_MSC_VER >= 600)
#define SKIP_ERRNO
#endif
#else
#ifdef NHSTDC
#define SKIP_ERRNO
#endif
#endif
#ifndef SKIP_ERRNO
#ifdef _DCC
const
#endif
    extern int errno;
#endif

#ifdef ZLIB_COMP /* RLC 09 Mar 1999: Support internal ZLIB */
#include "zlib.h"
#ifndef COMPRESS_EXTENSION
#define COMPRESS_EXTENSION ".gz"
#endif
#endif

#if defined(UNIX) && defined(QT_GRAPHICS)
#include <sys/types.h>
#include <dirent.h>
#include <stdlib.h>
#endif

#if defined(UNIX) || defined(VMS) || !defined(NO_SIGNAL)
#include <signal.h>
#endif

#if defined(MSDOS) || defined(OS2) || defined(TOS) || defined(WIN32)
#ifndef GNUDOS
#include <sys\stat.h>
#else
#include <sys/stat.h>
#endif
#endif
#ifndef O_BINARY /* used for micros, no-op for others */
#define O_BINARY 0
#endif

#ifdef PREFIXES_IN_USE
#define FQN_NUMBUF 8
static char fqn_filename_buffer[FQN_NUMBUF][FQN_MAX_FILENAME];
#endif

#if !defined(SAVE_EXTENSION)
#ifdef MICRO
#define SAVE_EXTENSION ".sav"
#endif
#ifdef WIN32
#define SAVE_EXTENSION ".NetHack-saved-game"
#endif
#endif

#if defined(WIN32)
#include <share.h>
#endif

static FILE *NDECL(fopen_wizkit_file);
static void FDECL(wizkit_addinv, (struct obj *));

#ifdef AMIGA
extern char PATH[]; /* see sys/amiga/amidos.c */
extern char bbs_id[];
#ifdef __SASC_60
#include <proto/dos.h>
#endif

#include <libraries/dos.h>
extern void FDECL(amii_set_text_font, (char *, int));
#endif

#if defined(WIN32) || defined(MSDOS)
#ifdef MSDOS
#define Delay(a) msleep(a)
#endif
#define Close close
#ifndef WIN_CE
#define DeleteFile unlink
#endif
#endif

#ifdef MAC
#undef unlink
#define unlink macunlink
#endif

#if (defined(macintosh) && (defined(__SC__) || defined(__MRC__))) \
    || defined(__MWERKS__)
#define PRAGMA_UNUSED
#endif

#ifdef USER_SOUNDS
extern char *sounddir;
#endif

#if defined(UNIX) && defined(QT_GRAPHICS)
#define SELECTSAVED
#endif

#ifdef SELECTSAVED
static int FDECL(CFDECLSPEC strcmp_wrap, (const void *, const void *));
#endif
static char *FDECL(set_bonesfile_name, (char *, d_level *));
static char *NDECL(set_bonestemp_name);
#ifdef COMPRESS
static void FDECL(redirect, (const char *, const char *, FILE *,
                                 BOOLEAN_P));
#endif
#if defined(COMPRESS) || defined(ZLIB_COMP)
static void FDECL(docompress_file, (const char *, BOOLEAN_P));
#endif
#if defined(ZLIB_COMP)
static boolean FDECL(make_compressed_name, (const char *, char *));
#endif
#ifndef USE_FCNTL
static char *FDECL(make_lockname, (const char *, char *));
#endif
static void FDECL(set_configfile_name, (const char *));
static FILE *FDECL(fopen_config_file, (const char *, int));
static int FDECL(get_uchars, (char *, uchar *, BOOLEAN_P,
                                  int, const char *));
boolean FDECL(proc_wizkit_line, (char *));
boolean FDECL(parse_config_line, (char *));
static boolean FDECL(parse_conf_file, (FILE *, boolean (*proc)(char *)));
static FILE *NDECL(fopen_sym_file);
boolean FDECL(proc_symset_line, (char *));
static void FDECL(set_symhandling, (char *, int));
#ifdef NOCWD_ASSUMPTIONS
static void FDECL(adjust_prefix, (char *, int));
#endif
static boolean FDECL(config_error_nextline, (const char *));
static void NDECL(free_config_sections);
static char *FDECL(choose_random_part, (char *, CHAR_P));
static boolean FDECL(is_config_section, (const char *));
static boolean FDECL(handle_config_section, (char *));
static void FDECL(parseformat, (int *, char *));

#ifdef SELF_RECOVER
static boolean FDECL(copy_bytes, (int, int));
#endif
static NHFILE *FDECL(viable_nhfile, (NHFILE *));

/*
 * fname_encode()
 *
 *   Args:
 *      legal       zero-terminated list of acceptable file name characters
 *      quotechar   lead-in character used to quote illegal characters as
 *                  hex digits
 *      s           string to encode
 *      callerbuf   buffer to house result
 *      bufsz       size of callerbuf
 *
 *   Notes:
 *      The hex digits 0-9 and A-F are always part of the legal set due to
 *      their use in the encoding scheme, even if not explicitly included in
 *      'legal'.
 *
 *   Sample:
 *      The following call:
 *  (void)fname_encode("ABCDEFGHIJKLMNOPQRSTUVWXYZabcdefghijklmnopqrstuvwxyz",
 *                     '%', "This is a % test!", buf, 512);
 *      results in this encoding:
 *          "This%20is%20a%20%25%20test%21"
 */
char *
fname_encode(legal, quotechar, s, callerbuf, bufsz)
const char *legal;
char quotechar;
char *s, *callerbuf;
int bufsz;
{
    char *sp, *op;
    int cnt = 0;
    static char hexdigits[] = "0123456789ABCDEF";

    sp = s;
    op = callerbuf;
    *op = '\0';

    while (*sp) {
        /* Do we have room for one more character or encoding? */
        if ((bufsz - cnt) <= 4)
            return callerbuf;

        if (*sp == quotechar) {
            (void) sprintf(op, "%c%02X", quotechar, *sp);
            op += 3;
            cnt += 3;
        } else if ((index(legal, *sp) != 0) || (index(hexdigits, *sp) != 0)) {
            *op++ = *sp;
            *op = '\0';
            cnt++;
        } else {
            (void) sprintf(op, "%c%02X", quotechar, *sp);
            op += 3;
            cnt += 3;
        }
        sp++;
    }
    return callerbuf;
}

/*
 * fname_decode()
 *
 *   Args:
 *      quotechar   lead-in character used to quote illegal characters as
 *                  hex digits
 *      s           string to decode
 *      callerbuf   buffer to house result
 *      bufsz       size of callerbuf
 */
char *
fname_decode(quotechar, s, callerbuf, bufsz)
char quotechar;
char *s, *callerbuf;
int bufsz;
{
    char *sp, *op;
    int k, calc, cnt = 0;
    static char hexdigits[] = "0123456789ABCDEF";

    sp = s;
    op = callerbuf;
    *op = '\0';
    calc = 0;

    while (*sp) {
        /* Do we have room for one more character? */
        if ((bufsz - cnt) <= 2)
            return callerbuf;
        if (*sp == quotechar) {
            sp++;
            for (k = 0; k < 16; ++k)
                if (*sp == hexdigits[k])
                    break;
            if (k >= 16)
                return callerbuf; /* impossible, so bail */
            calc = k << 4;
            sp++;
            for (k = 0; k < 16; ++k)
                if (*sp == hexdigits[k])
                    break;
            if (k >= 16)
                return callerbuf; /* impossible, so bail */
            calc += k;
            sp++;
            *op++ = calc;
            *op = '\0';
        } else {
            *op++ = *sp++;
            *op = '\0';
        }
        cnt++;
    }
    return callerbuf;
}

#ifdef PREFIXES_IN_USE
#define UNUSED_if_not_PREFIXES_IN_USE /*empty*/
#else
#define UNUSED_if_not_PREFIXES_IN_USE UNUSED
#endif

/*ARGSUSED*/
const char *
fqname(basenam, whichprefix, buffnum)
const char *basenam;
int whichprefix UNUSED_if_not_PREFIXES_IN_USE;
int buffnum UNUSED_if_not_PREFIXES_IN_USE;
{
#ifndef PREFIXES_IN_USE
    return basenam;
#else
    if (!basenam || whichprefix < 0 || whichprefix >= PREFIX_COUNT)
        return basenam;
    if (!g.fqn_prefix[whichprefix])
        return basenam;
    if (buffnum < 0 || buffnum >= FQN_NUMBUF) {
        impossible("Invalid fqn_filename_buffer specified: %d", buffnum);
        buffnum = 0;
    }
    if (strlen(g.fqn_prefix[whichprefix]) + strlen(basenam)
        >= FQN_MAX_FILENAME) {
        impossible("fqname too long: %s + %s", g.fqn_prefix[whichprefix],
                   basenam);
        return basenam; /* XXX */
    }
    Strcpy(fqn_filename_buffer[buffnum], g.fqn_prefix[whichprefix]);
    return strcat(fqn_filename_buffer[buffnum], basenam);
#endif
}

int
validate_prefix_locations(reasonbuf)
char *reasonbuf; /* reasonbuf must be at least BUFSZ, supplied by caller */
{
#if defined(NOCWD_ASSUMPTIONS)
    FILE *fp;
    const char *filename;
    int prefcnt, failcount = 0;
    char panicbuf1[BUFSZ], panicbuf2[BUFSZ];
    const char *details;
#endif

    if (reasonbuf)
        reasonbuf[0] = '\0';
#if defined(NOCWD_ASSUMPTIONS)
    for (prefcnt = 1; prefcnt < PREFIX_COUNT; prefcnt++) {
        /* don't test writing to configdir or datadir; they're readonly */
        if (prefcnt == SYSCONFPREFIX || prefcnt == CONFIGPREFIX
            || prefcnt == DATAPREFIX)
            continue;
        filename = fqname("validate", prefcnt, 3);
        if ((fp = fopen(filename, "w"))) {
            fclose(fp);
            (void) unlink(filename);
        } else {
            if (reasonbuf) {
                if (failcount)
                    Strcat(reasonbuf, ", ");
                Strcat(reasonbuf, fqn_prefix_names[prefcnt]);
            }
            /* the paniclog entry gets the value of errno as well */
            Sprintf(panicbuf1, "Invalid %s", fqn_prefix_names[prefcnt]);
#if defined(NHSTDC) && !defined(NOTSTDC)
            if (!(details = strerror(errno)))
#endif
                details = "";
            Sprintf(panicbuf2, "\"%s\", (%d) %s", g.fqn_prefix[prefcnt], errno,
                    details);
            paniclog(panicbuf1, panicbuf2);
            failcount++;
        }
    }
    if (failcount)
        return 0;
    else
#endif
        return 1;
}

/* fopen a file, with OS-dependent bells and whistles */
/* NOTE: a simpler version of this routine also exists in util/dlb_main.c */
FILE *
fopen_datafile(filename, mode, prefix)
const char *filename, *mode;
int prefix;
{
    FILE *fp;

    filename = fqname(filename, prefix, prefix == TROUBLEPREFIX ? 3 : 0);
    fp = fopen(filename, mode);
    return fp;
}

/* ----------  EXTERNAL FILE SUPPORT ----------- */

/* determine byte order */
const int bei = 1;
#define IS_BIGENDIAN() ( (*(char*)&bei) == 0 )

void
zero_nhfile(nhfp)
NHFILE *nhfp;
{
    if (nhfp) {
        nhfp->fd = -1;
        nhfp->mode = COUNTING;
        nhfp->structlevel = FALSE;
        nhfp->fieldlevel = FALSE;
        nhfp->addinfo = FALSE;
        nhfp->bendian = IS_BIGENDIAN();
        nhfp->fpdef = (FILE *)0;
        nhfp->fplog = (FILE *)0;
        nhfp->fpdebug = (FILE *)0;
        nhfp->count = 0;
        nhfp->eof = FALSE;
        nhfp->fnidx = 0;
    }
}

NHFILE *
new_nhfile()
{
    NHFILE *nhfp = (NHFILE *)alloc(sizeof(NHFILE));

    zero_nhfile(nhfp);
    return nhfp;
}

void
free_nhfile(nhfp)
NHFILE *nhfp;
{
    if (nhfp) {
        zero_nhfile(nhfp);
        free(nhfp);
    }
}

void
close_nhfile(nhfp)
NHFILE *nhfp;
{
    if (nhfp) {
        if (nhfp->structlevel && nhfp->fd != -1)
            (void) nhclose(nhfp->fd), nhfp->fd = -1;
        if (nhfp->fieldlevel) {
            if (nhfp->fpdef) {
                (void) fclose(nhfp->fpdef);
                nhfp->fpdef = (FILE *) 0;
            }
        }
        if (nhfp->fplog)
            (void) fprintf(nhfp->fplog, "# closing\n");
        if (nhfp->fplog)
            (void) fclose(nhfp->fplog);
        if (nhfp->fpdebug)
            (void) fclose(nhfp->fpdebug);
        zero_nhfile(nhfp);
        free_nhfile(nhfp);
    }
}

void
rewind_nhfile(nhfp)
NHFILE *nhfp;
{
    if (nhfp->structlevel) {
#ifdef BSD
        (void) lseek(nhfp->fd, 0L, 0);
#else
        (void) lseek(nhfp->fd, (off_t) 0, 0);
#endif
    }
    if (nhfp->fieldlevel) {
        if (nhfp->fpdef) {
            rewind(nhfp->fpdef);
            nhfp->count = 0L;
            nhfp->eof = FALSE;
        }
    }
}

static
NHFILE *
viable_nhfile(nhfp)
NHFILE *nhfp;
{
    /* perform some sanity checks before returning
       the pointer to the nethack file descriptor */
    if (nhfp) {
         /* check for no open file at all,
          * not a structlevel legacy file,
          * nor a fieldlevel file.
          */
         if (((nhfp->fd == -1) && !nhfp->fpdef)
                || (nhfp->structlevel && nhfp->fd < 0)
                || (nhfp->fieldlevel && !nhfp->fpdef)) {
            /* not viable, start the cleanup */
            if (nhfp->fieldlevel) {
                if (nhfp->fpdef) {
                    (void) fclose(nhfp->fpdef);
                    nhfp->fpdef = (FILE *) 0;
                }
                if (nhfp->fplog) {
                    (void) fprintf(nhfp->fplog, "# closing, not viable\n");
                    (void) fclose(nhfp->fplog);
                }
                if (nhfp->fpdebug)
                    (void) fclose(nhfp->fpdebug);
            }
            zero_nhfile(nhfp);
            free_nhfile(nhfp);
            nhfp = (NHFILE *) 0;
        }
    }
    return nhfp;
}

/* ----------  BEGIN LEVEL FILE HANDLING ----------- */

#ifdef MFLOPPY
/* Set names for bones[] and lock[] */
void
set_lock_and_bones()
{
    if (!g.ramdisk) {
        Strcpy(levels, g.permbones);
        Strcpy(g.bones, g.permbones);
    }
    append_slash(g.permbones);
    append_slash(g.levels);
#ifdef AMIGA
    strncat(levels, bbs_id, PATHLEN);
#endif
    append_slash(g.bones);
    Strcat(g.bones, "bonesnn.*");
    Strcpy(g.lock, g.levels);
#ifndef AMIGA
    Strcat(g.lock, g.alllevels);
#endif
    return;
}
#endif /* MFLOPPY */

/* Construct a file name for a level-type file, which is of the form
 * something.level (with any old level stripped off).
 * This assumes there is space on the end of 'file' to append
 * a two digit number.  This is true for 'level'
 * but be careful if you use it for other things -dgk
 */
void
set_levelfile_name(file, lev)
char *file;
int lev;
{
    char *tf;

    tf = rindex(file, '.');
    if (!tf)
        tf = eos(file);
    Sprintf(tf, ".%d", lev);
#ifdef VMS
    Strcat(tf, ";1");
#endif
    return;
}

NHFILE *
create_levelfile(lev, errbuf)
int lev;
char errbuf[];
{
    const char *fq_lock;
    NHFILE *nhfp = (NHFILE *) 0;

    if (errbuf)
        *errbuf = '\0';
    set_levelfile_name(g.lock, lev);
    fq_lock = fqname(g.lock, LEVELPREFIX, 0);

    nhfp = new_nhfile();
    if (nhfp) {
        nhfp->ftype = NHF_LEVELFILE;
        nhfp->mode = WRITING;
        nhfp->structlevel = TRUE;       /* do set this TRUE for levelfiles */
        nhfp->fieldlevel = FALSE;       /* don't set this TRUE for levelfiles */
        nhfp->addinfo = FALSE;
        nhfp->style.deflt = FALSE;
        nhfp->style.binary = TRUE;
        nhfp->fd = -1;
        nhfp->fpdef = (FILE *) 0;
#if defined(MICRO) || defined(WIN32)
        /* Use O_TRUNC to force the file to be shortened if it already
         * exists and is currently longer.
         */
        nhfp->fd = open(fq_lock, O_WRONLY | O_CREAT | O_TRUNC | O_BINARY, FCMASK);
#else
#ifdef MAC
        nhfp->fd = maccreat(fq_lock, LEVL_TYPE);
#else
        nhfp->fd = creat(fq_lock, FCMASK);
#endif
#endif /* MICRO || WIN32 */

        if (nhfp->fd >= 0)
            g.level_info[lev].flags |= LFILE_EXISTS;
        else if (errbuf) /* failure explanation */
            Sprintf(errbuf, "Cannot create file \"%s\" for level %d (errno %d).",
                    g.lock, lev, errno);
    }
    nhfp = viable_nhfile(nhfp);
    return nhfp;
}

NHFILE *
open_levelfile(lev, errbuf)
int lev;
char errbuf[];
{
    const char *fq_lock;
    NHFILE *nhfp = (NHFILE *) 0;

    if (errbuf)
        *errbuf = '\0';
    set_levelfile_name(g.lock, lev);
    fq_lock = fqname(g.lock, LEVELPREFIX, 0);
#ifdef MFLOPPY
    /* If not currently accessible, swap it in. */
    if (g.level_info[lev].where != ACTIVE)
        swapin_file(lev);
#endif
    nhfp = new_nhfile();
    if (nhfp) {
        nhfp->mode = READING;
        nhfp->structlevel = TRUE;       /* do set this TRUE for levelfiles */
        nhfp->fieldlevel = FALSE;       /* do not set this TRUE for levelfiles */
        nhfp->addinfo = FALSE;
        nhfp->style.deflt = FALSE;
        nhfp->style.binary = TRUE;
        nhfp->ftype = NHF_LEVELFILE;
        nhfp->fd = -1;
        nhfp->fpdef = (FILE *) 0;
    }
    if (nhfp && nhfp->structlevel) {
#ifdef MAC
        nhfp->fd = macopen(fq_lock, O_RDONLY | O_BINARY, LEVL_TYPE);
#else
        nhfp->fd = open(fq_lock, O_RDONLY | O_BINARY, 0);
#endif

        /* for failure, return an explanation that our caller can use;
           settle for `lock' instead of `fq_lock' because the latter
           might end up being too big for nethack's BUFSZ */
        if (nhfp->fd < 0 && errbuf)
            Sprintf(errbuf, "Cannot open file \"%s\" for level %d (errno %d).",
                    g.lock, lev, errno);
    }
    nhfp = viable_nhfile(nhfp);
    return nhfp;
}

void
delete_levelfile(lev)
int lev;
{
    /*
     * Level 0 might be created by port specific code that doesn't
     * call create_levfile(), so always assume that it exists.
     */
    if (lev == 0 || (g.level_info[lev].flags & LFILE_EXISTS)) {
        set_levelfile_name(g.lock, lev);
        (void) unlink(fqname(g.lock, LEVELPREFIX, 0));
        g.level_info[lev].flags &= ~LFILE_EXISTS;
    }
}

void
clearlocks()
{
#ifdef HANGUPHANDLING
    if (g.program_state.preserve_locks)
        return;
#endif
#if !defined(PC_LOCKING) && defined(MFLOPPY) && !defined(AMIGA)
    eraseall(levels, g.alllevels);
    if (g.ramdisk)
        eraseall(g.permbones, g.alllevels);
#else
    {
        register int x;

#ifndef NO_SIGNAL
        (void) signal(SIGINT, SIG_IGN);
#endif
#if defined(UNIX) || defined(VMS)
        sethanguphandler((void FDECL((*), (int) )) SIG_IGN);
#endif
        /* can't access maxledgerno() before dungeons are created -dlc */
        for (x = (g.n_dgns ? maxledgerno() : 0); x >= 0; x--)
            delete_levelfile(x); /* not all levels need be present */
    }
#endif /* ?PC_LOCKING,&c */
}

#if defined(SELECTSAVED)
/* qsort comparison routine */
static int CFDECLSPEC
strcmp_wrap(p, q)
const void *p;
const void *q;
{
#if defined(UNIX) && defined(QT_GRAPHICS)
    return strncasecmp(*(char **) p, *(char **) q, 16);
#else
    return strncmpi(*(char **) p, *(char **) q, 16);
#endif
}
#endif

int
nhclose(fd)
int fd;
{
    int retval = 0;

    if (fd >= 0) {
        if (close_check(fd))
            bclose(fd);
        else
            retval = close(fd);
    }
    return retval;
}

/* ----------  END LEVEL FILE HANDLING ----------- */

/* ----------  BEGIN BONES FILE HANDLING ----------- */

/* set up "file" to be file name for retrieving bones, and return a
 * bonesid to be read/written in the bones file.
 */
static char *
set_bonesfile_name(file, lev)
char *file;
d_level *lev;
{
    int idx = 0;
    s_level *sptr;
    char *dptr;

    /*
     * "bonD0.nn"   = bones for level nn in the main dungeon;
     * "bonM0.T"    = bones for Minetown;
     * "bonQBar.n"  = bones for level n in the Barbarian quest;
     * "bon3D0.nn"  = \
     * "bon3M0.T"   =  > same as above, but for bones pool #3.
     * "bon3QBar.n" = /
     *
     * Return value for content validation skips "bon" and the
     * pool number (if present), making it feasible for the admin
     * to manually move a bones file from one pool to another by
     * renaming it.
     */
    Strcpy(file, "bon");
#ifdef SYSCF
    if (sysopt.bones_pools > 1) {
        unsigned poolnum = min((unsigned) sysopt.bones_pools, 10);

        poolnum = (unsigned) ubirthday % poolnum; /* 0..9 */
        Sprintf(eos(file), "%u", poolnum);
    }
#endif
    dptr = eos(file); /* this used to be after the following Sprintf()
                         and the return value was (dptr - 2) */
    /* when this naming scheme was adopted, 'filecode' was one letter;
       3.3.0 turned it into a three letter string (via roles[] in role.c);
       from that version through 3.6.0, 'dptr' pointed past the filecode
       and the return value of (dptr - 2)  was wrong for bones produced
       in the quest branch, skipping the boneid character 'Q' and the
       first letter of the role's filecode; bones loading still worked
       because the bonesid used for validation had the same error */
    Sprintf(dptr, "%c%s", g.dungeons[lev->dnum].boneid,
            In_quest(lev) ? g.urole.filecode : "0");
    if ((sptr = Is_special(lev)) != 0)
        Sprintf(eos(dptr), ".%c", sptr->boneid);
    else
        Sprintf(eos(dptr), ".%d", lev->dlevel);
#ifdef SYSCF
    idx = sysopt.bonesformat[0];
    if (idx > historical && idx <= ascii)
        Strcat(dptr, sfoprocs[idx].ext);
#endif
#ifdef VMS
    Strcat(dptr, ";1");
#endif
    return dptr;
}

/* set up temporary file name for writing bones, to avoid another game's
 * trying to read from an uncompleted bones file.  we want an uncontentious
 * name, so use one in the namespace reserved for this game's level files.
 * (we are not reading or writing level files while writing bones files, so
 * the same array may be used instead of copying.)
 */
static char *
set_bonestemp_name()
{
    char *tf;

    tf = rindex(g.lock, '.');
    if (!tf)
        tf = eos(g.lock);
    Sprintf(tf, ".bn");
#ifdef VMS
    Strcat(tf, ";1");
#endif
    return g.lock;
}

NHFILE *
create_bonesfile(lev, bonesid, errbuf)
d_level *lev;
char **bonesid;
char errbuf[];
{
    const char *file;
    NHFILE *nhfp = (NHFILE *) 0;
    int failed = 0;

    if (errbuf)
        *errbuf = '\0';
    *bonesid = set_bonesfile_name(g.bones, lev);
    file = set_bonestemp_name();
    file = fqname(file, BONESPREFIX, 0);

    nhfp = new_nhfile();
    if (nhfp) {
        nhfp->structlevel = TRUE;
        nhfp->fieldlevel = FALSE;
        nhfp->ftype = NHF_BONESFILE;
        nhfp->mode = WRITING;
#ifdef SYSCF
        if (sysopt.bonesformat[0] > historical &&
            sysopt.bonesformat[0] <= ascii) {
            nhfp->structlevel = FALSE;
            nhfp->fieldlevel = TRUE;
            nhfp->addinfo = TRUE;
            nhfp->style.deflt = TRUE;
            nhfp->style.binary = (sysopt.bonesformat[0] != ascii);
            nhfp->fnidx = sysopt.bonesformat[0];
            nhfp->fd = -1;
            nhfp->fpdef = fopen(file, nhfp->style.binary ? WRBMODE : WRTMODE);
            if (nhfp->fpdef) {
#ifdef SAVEFILE_DEBUGGING
                nhfp->fpdebug = fopen("create_bonesfile-debug.log", "a");
#endif
            } else {
                failed = errno;
            }
        }
#endif      /* SYSCF */
        if (nhfp->structlevel) {
#if defined(MICRO) || defined(WIN32)
            /* Use O_TRUNC to force the file to be shortened if it already
             * exists and is currently longer.
             */
            nhfp->fd = open(file, O_WRONLY | O_CREAT | O_TRUNC | O_BINARY, FCMASK);
#else
#ifdef MAC
            nhfp->fd = maccreat(file, BONE_TYPE);
#else
            nhfp->fd = creat(file, FCMASK);
#endif
#endif
            if (nhfp->fd < 0)
                failed = errno;
        }
        if (failed && errbuf)  /* failure explanation */
            Sprintf(errbuf, "Cannot create bones \"%s\", id %s (errno %d).",
                    g.lock, *bonesid, errno);
    }
#if defined(VMS) && !defined(SECURE)
    /*
       Re-protect bones file with world:read+write+execute+delete access.
       umask() doesn't seem very reliable; also, vaxcrtl won't let us set
       delete access without write access, which is what's really wanted.
       Can't simply create it with the desired protection because creat
       ANDs the mask with the user's default protection, which usually
       denies some or all access to world.
     */
    (void) chmod(file, FCMASK | 007); /* allow other users full access */
#endif /* VMS && !SECURE */

    nhfp = viable_nhfile(nhfp);
    return nhfp;
}

#ifdef MFLOPPY
/* remove partial bonesfile in process of creation */
void
cancel_bonesfile()
{
    const char *tempname;

    tempname = set_bonestemp_name();
    tempname = fqname(tempname, BONESPREFIX, 0);
    (void) unlink(tempname);
}
#endif /* MFLOPPY */

/* move completed bones file to proper name */
void
commit_bonesfile(lev)
d_level *lev;
{
    const char *fq_bones, *tempname;
    int ret;

    (void) set_bonesfile_name(g.bones, lev);
    fq_bones = fqname(g.bones, BONESPREFIX, 0);
    tempname = set_bonestemp_name();
    tempname = fqname(tempname, BONESPREFIX, 1);

#if (defined(SYSV) && !defined(SVR4)) || defined(GENIX)
    /* old SYSVs don't have rename.  Some SVR3's may, but since they
     * also have link/unlink, it doesn't matter. :-)
     */
    (void) unlink(fq_bones);
    ret = link(tempname, fq_bones);
    ret += unlink(tempname);
#else
    ret = rename(tempname, fq_bones);
#endif
    if (wizard && ret != 0)
        pline("couldn't rename %s to %s.", tempname, fq_bones);
}

NHFILE *
open_bonesfile(lev, bonesid)
d_level *lev;
char **bonesid;
{
    const char *fq_bones;
    int failed = 0;
    NHFILE *nhfp = (NHFILE *) 0;

    *bonesid = set_bonesfile_name(g.bones, lev);
    fq_bones = fqname(g.bones, BONESPREFIX, 0);
    nh_uncompress(fq_bones);  /* no effect if nonexistent */

    nhfp = new_nhfile();
    if (nhfp) {
        nhfp->structlevel = TRUE;
        nhfp->fieldlevel = FALSE;
        nhfp->ftype = NHF_BONESFILE;
        nhfp->mode = READING;
#ifdef SYSCF
        if (sysopt.bonesformat[0] > historical &&
            sysopt.bonesformat[0] <= ascii) {
            nhfp->structlevel = FALSE;
            nhfp->fieldlevel = TRUE;
            nhfp->addinfo = TRUE;
            nhfp->style.deflt = TRUE;
            nhfp->style.binary = (sysopt.bonesformat[0] != ascii);
            nhfp->fnidx = sysopt.bonesformat[0];
            nhfp->fd = -1;
            nhfp->fpdef = fopen(fq_bones, nhfp->style.binary ? RDBMODE : RDTMODE);
            if (nhfp->fpdef) {
#ifdef SAVEFILE_DEBUGGING
                nhfp->fpdebug = fopen("open_bonesfile-debug.log", "a");
#endif
            } else {
                failed = errno;
            }
        }
#endif  /* SYSCF */
        if (nhfp->structlevel) {
#ifdef MAC
            nhfp->fd = macopen(fq_bones, O_RDONLY | O_BINARY, BONE_TYPE);
#else
            nhfp->fd = open(fq_bones, O_RDONLY | O_BINARY, 0);
#endif
            if (nhfp->fd < 0)
                failed = errno;
        }
    }
    nhfp = viable_nhfile(nhfp);
    return nhfp;
}

int
delete_bonesfile(lev)
d_level *lev;
{
    (void) set_bonesfile_name(g.bones, lev);
    return !(unlink(fqname(g.bones, BONESPREFIX, 0)) < 0);
}

/* assume we're compressing the recently read or created bonesfile, so the
 * file name is already set properly */
void
compress_bonesfile()
{
    nh_compress(fqname(g.bones, BONESPREFIX, 0));
}

/* ----------  END BONES FILE HANDLING ----------- */

/* ----------  BEGIN SAVE FILE HANDLING ----------- */

/* set savefile name in OS-dependent manner from pre-existing g.plname,
 * avoiding troublesome characters */
void
set_savefile_name(regularize_it)
boolean regularize_it;
{
    int idx = 0, regoffset = 0, overflow = 0,  
        indicator_spot = 0; /* 0=no indicator, 1=before ext, 2=after ext */
    const char *postappend = (const char *) 0,
               *sfindicator = (const char *) 0;

#ifdef SYSCF
    idx = sysopt.saveformat[0];
    if (idx > historical && idx <= ascii)
        sfindicator = sfoprocs[idx].ext;
#endif
#ifdef VMS
    Sprintf(g.SAVEF, "[.save]%d%s", getuid(), g.plname);
    regoffset = 7;
    indicator_spot = 1;
    postappend = ";1");
#endif
#if defined(WIN32)
    if (regularize_it) {
        static const char okchars[] =
            "*ABCDEFGHIJKLMNOPQRSTUVWXYZabcdefghijklmnopqrstuvwxyz_-.";
        const char *legal = okchars;
        char tmp[BUFSZ];

        ++legal; /* skip '*' wildcard character */
        (void) fname_encode(legal, '%', g.plname, tmp, sizeof tmp);
        if (strlen(tmp) < (SAVESIZE - 1))
            Strcpy(g.SAVEF, tmp);
        else
            overflow = 1;
        indicator_spot = 1;
        regularize_it = FALSE;
    }
#endif
#ifdef UNIX
    Sprintf(g.SAVEF, "save/%d%s", (int) getuid(), g.plname);
    regoffset = 5;
    indicator_spot = 2;
#endif
#if defined(MSDOS)
    if (strlen(g.SAVEP) < (SAVESIZE - 1))
        Strcpy(g.SAVEF, g.SAVEP);
    if (strlen(g.SAVEF) < (SAVESIZE - 1))
        (void) strncat(g.SAVEF, g.plname,
			(SAVESIZE - strlen(g.SAVEF)));
#endif
#if defined(MICRO) && !defined(VMS) && !defined(WIN32) && !defined(MSDOS)
    if (strlen(g.SAVEP) < (SAVESIZE - 1))
        Strcpy(g.SAVEF, g.SAVEP);
    else
#ifdef AMIGA
        if (strlen(g.SAVEP) + strlen(bbs_id) < (SAVESIZE - 1))
            strncat(g.SAVEF, bbs_id, PATHLEN);
#endif
    {
        int i = strlen(g.SAVEP);
#ifdef AMIGA
        /* g.plname has to share space with g.SAVEP and ".sav" */
        (void) strncat(g.SAVEF, g.plname,
                       FILENAME - i - strlen(SAVE_EXTENSION));
#else
        (void) strncat(g.SAVEF, g.plname, 8);
#endif
        regoffset = i;
    }
#endif /* MICRO */

    if (regularize_it)
         regularize(g.SAVEF + regoffset);
    if (indicator_spot == 1 && sfindicator && !overflow) {
        if (strlen(g.SAVEF) + strlen(sfindicator) < (SAVESIZE - 1))
            Strcat(g.SAVEF, sfindicator);
        else
            overflow = 2;
    }
#ifdef SAVE_EXTENSION
    if (strlen(SAVE_EXTENSION) > 0 && !overflow) {
        if (strlen(g.SAVEF) + strlen(SAVE_EXTENSION) < (SAVESIZE - 1)) {
            Strcat(g.SAVEF, SAVE_EXTENSION);
#ifdef MSDOS
#ifdef SYSCF
 	if (idx >= historical && idx <= ascii) {
	    /* we did leave room for the extra char in SAVE_EXTENSION */
	    g.SAVEF[strlen(g.SAVEF)-1] =
	    	(idx == lendian) ? 'l' :
	    	(idx == ascii)   ? 'a' : '\0';
	}
        sfindicator = sfoprocs[idx].ext;
#endif
#endif
        } else
            overflow = 3;
    }
#endif
    if (indicator_spot == 2 && sfindicator && !overflow) {
        if (strlen(g.SAVEF) + strlen(sfindicator) < (SAVESIZE - 1))
           Strcat(g.SAVEF, sfindicator);
        else
            overflow = 4;
    }
    if (postappend && !overflow) {
        if (strlen(g.SAVEF) + strlen(postappend) < (SAVESIZE - 1))
            Strcat(g.SAVEF, postappend);
        else
            overflow = 5;
    }
#if (NH_DEVEL_STATUS != NH_STATUS_RELEASED)
    if (overflow)
        impossible("set_savefile_name() couldn't complete without overlow %d",
                    overflow);
#endif
}

#ifdef INSURANCE
void
save_savefile_name(nhfp)
NHFILE *nhfp;
{
    if (nhfp->structlevel)
        (void) write(nhfp->fd, (genericptr_t) g.SAVEF, sizeof(g.SAVEF));
    if (nhfp->fieldlevel)
        sfo_str(nhfp, g.SAVEF, "savefile_name", "g.savef", sizeof(g.SAVEF)); 
}
#endif

#ifndef MICRO
/* change pre-existing savefile name to indicate an error savefile */
void
set_error_savefile()
{
#ifdef VMS
    {
        char *semi_colon = rindex(g.SAVEF, ';');

        if (semi_colon)
            *semi_colon = '\0';
    }
    Strcat(g.SAVEF, ".e;1");
#else
#ifdef MAC
    Strcat(g.SAVEF, "-e");
#else
    Strcat(g.SAVEF, ".e");
#endif
#endif
}
#endif

/* create save file, overwriting one if it already exists */
NHFILE *
create_savefile()
{
    int failed = 0;
    const char *fq_save;
    NHFILE *nhfp = (NHFILE *) 0;

    fq_save = fqname(g.SAVEF, SAVEPREFIX, 0);
    nhfp = new_nhfile();
    if (nhfp) {
        nhfp->structlevel = TRUE;
        nhfp->fieldlevel = FALSE;
        nhfp->ftype = NHF_SAVEFILE;
        nhfp->mode = WRITING;
#ifdef SYSCF
        if (sysopt.saveformat[0] > historical &&
            sysopt.saveformat[0] <= ascii) {
            nhfp->structlevel = FALSE;
            nhfp->fieldlevel = TRUE;
            nhfp->addinfo = TRUE;
            nhfp->style.deflt = TRUE;
            nhfp->style.binary = (sysopt.saveformat[0] != ascii);
            nhfp->fnidx = sysopt.saveformat[0];
            nhfp->fd = -1;
            nhfp->fpdef = fopen(fq_save, nhfp->style.binary ? WRBMODE : WRTMODE);
            if (nhfp->fpdef) {
#ifdef SAVEFILE_DEBUGGING
                nhfp->fpdebug = fopen("create_savefile-debug.log", "a");
#endif
            } else {
                failed = errno;
            }
        }
#endif /* SYSCF */
        if (nhfp->structlevel) {
#if defined(MICRO) || defined(WIN32)
            nhfp->fd = open(fq_save, O_WRONLY | O_BINARY | O_CREAT | O_TRUNC, FCMASK);
#else
#ifdef MAC
            nhfp->fd = maccreat(fq_save, SAVE_TYPE);
#else
            nhfp->fd = creat(fq_save, FCMASK);
#endif
#endif /* MICRO || WIN32 */
            if (nhfp->fd < 0)
                failed = errno;
        }
    }
#if defined(VMS) && !defined(SECURE)
    /*
       Make sure the save file is owned by the current process.  That's
       the default for non-privileged users, but for priv'd users the
       file will be owned by the directory's owner instead of the user.
    */
#undef getuid
    (void) chown(fq_save, getuid(), getgid());
#define getuid() vms_getuid()
#endif /* VMS && !SECURE */

    nhfp = viable_nhfile(nhfp);
    return nhfp;
}

/* open savefile for reading */
NHFILE *
open_savefile()
{
    int failed = 0;
    const char *fq_save;
    NHFILE *nhfp = (NHFILE *) 0;

    fq_save = fqname(g.SAVEF, SAVEPREFIX, 0);
    nhfp = new_nhfile();
    if (nhfp) {
        nhfp->structlevel = TRUE;
        nhfp->fieldlevel = FALSE;
        nhfp->ftype = NHF_SAVEFILE;
        nhfp->mode = READING;
#ifdef SYSCF
        if (sysopt.saveformat[0] > historical &&
            sysopt.saveformat[0] <= ascii) {
            nhfp->structlevel = FALSE;
            nhfp->fieldlevel = TRUE;
            nhfp->addinfo = TRUE;
            nhfp->style.deflt = TRUE;
            nhfp->style.binary = (sysopt.saveformat[0] < ascii);
            nhfp->fnidx = sysopt.saveformat[0];
            nhfp->fd = -1;
            nhfp->fpdef = fopen(fq_save, nhfp->style.binary ? RDBMODE : RDTMODE);
            if (nhfp->fpdef) {
#ifdef SAVEFILE_DEBUGGING
                nhfp->fpdebug = fopen("open_savefile-debug.log", "a");
#endif
            } else {
                failed = errno;
            }
        }
#endif /* SYSCF */
        if (nhfp->structlevel) {
#ifdef MAC
            nhfp->fd = macopen(fq_save, O_RDONLY | O_BINARY, SAVE_TYPE);
#else
            nhfp->fd = open(fq_save, O_RDONLY | O_BINARY, 0);
#endif
            if (nhfp->fd < 0)
                failed = errno;
        }
    }
    nhfp = viable_nhfile(nhfp);
    return nhfp;
}

/* delete savefile */
int
delete_savefile()
{
    (void) unlink(fqname(g.SAVEF, SAVEPREFIX, 0));
    return 0; /* for restore_saved_game() (ex-xxxmain.c) test */
}

/* try to open up a save file and prepare to restore it */
NHFILE *
restore_saved_game()
{
    const char *fq_save;
    NHFILE *nhfp = (NHFILE *) 0;

    set_savefile_name(TRUE);
#ifdef MFLOPPY
    if (!saveDiskPrompt(1))
        return -1;
#endif /* MFLOPPY */
    fq_save = fqname(g.SAVEF, SAVEPREFIX, 0);

    nh_uncompress(fq_save);
    if ((nhfp = open_savefile()) != 0) {
        if (nhfp && nhfp->fieldlevel && nhfp->fplog)
            (void) fprintf(nhfp->fplog, "# just opened\n");
        if (nhfp->fieldlevel && nhfp->addinfo)
            sfi_addinfo(nhfp, "NetHack", "start", "savefile", 0);
        if (validate(nhfp, fq_save) != 0) {
            close_nhfile(nhfp);
            nhfp = (NHFILE *)0;
            (void) delete_savefile();
        }
    }
    return nhfp;
}

#if defined(SELECTSAVED)
char *
plname_from_file(filename)
const char *filename;
{
    NHFILE *nhfp = (NHFILE *) 0;
    char *result = 0;

    Strcpy(g.SAVEF, filename);
#ifdef COMPRESS_EXTENSION
    g.SAVEF[strlen(g.SAVEF) - strlen(COMPRESS_EXTENSION)] = '\0';
#endif
    nh_uncompress(g.SAVEF);
    if ((nhfp = open_savefile()) != 0) {
        if (validate(nhfp, filename) == 0) {
            char tplname[PL_NSIZ];

            get_plname_from_file(nhfp, tplname);
            result = dupstr(tplname);
        }
        close_nhfile(nhfp);
    }
    nh_compress(g.SAVEF);

    return result;
#if 0
/* --------- obsolete - used to be ifndef STORE_PLNAME_IN_FILE ----*/
#if defined(UNIX) && defined(QT_GRAPHICS)
    /* Name not stored in save file, so we have to extract it from
       the filename, which loses information
       (eg. "/", "_", and "." characters are lost. */
    int k;
    int uid;
    char name[64]; /* more than PL_NSIZ */
#ifdef COMPRESS_EXTENSION
#define EXTSTR COMPRESS_EXTENSION
#else
#define EXTSTR ""
#endif

    if ( sscanf( filename, "%*[^/]/%d%63[^.]" EXTSTR, &uid, name ) == 2 ) {
#undef EXTSTR
        /* "_" most likely means " ", which certainly looks nicer */
        for (k=0; name[k]; k++)
            if ( name[k] == '_' )
                name[k] = ' ';
        return dupstr(name);
    } else
#endif /* UNIX && QT_GRAPHICS */
    {
        return 0;
    }
/* --------- end of obsolete code ----*/
#endif /* 0 - WAS STORE_PLNAME_IN_FILE*/
}
#endif /* defined(SELECTSAVED) */

char **
get_saved_games()
{
#if defined(SELECTSAVED)
    int n, j = 0;
    char **result = 0;
#ifdef WIN32
    {
        char *foundfile;
        const char *fq_save;

        Strcpy(g.plname, "*");
        set_savefile_name(FALSE);
#if defined(ZLIB_COMP)
        Strcat(g.SAVEF, COMPRESS_EXTENSION);
#endif
        fq_save = fqname(g.SAVEF, SAVEPREFIX, 0);

        n = 0;
        foundfile = foundfile_buffer();
        if (findfirst((char *) fq_save)) {
            do {
                ++n;
            } while (findnext());
        }
        if (n > 0) {
            result = (char **) alloc((n + 1) * sizeof(char *)); /* at most */
            (void) memset((genericptr_t) result, 0, (n + 1) * sizeof(char *));
            if (findfirst((char *) fq_save)) {
                j = n = 0;
                do {
                    char *r;
                    r = plname_from_file(foundfile);
                    if (r)
                        result[j++] = r;
                    ++n;
                } while (findnext());
            }
        }
    }
#endif
#if defined(UNIX) && defined(QT_GRAPHICS)
    /* posixly correct version */
    int myuid = getuid();
    DIR *dir;

    if ((dir = opendir(fqname("save", SAVEPREFIX, 0)))) {
        for (n = 0; readdir(dir); n++)
            ;
        closedir(dir);
        if (n > 0) {
            int i;

            if (!(dir = opendir(fqname("save", SAVEPREFIX, 0))))
                return 0;
            result = (char **) alloc((n + 1) * sizeof(char *)); /* at most */
            (void) memset((genericptr_t) result, 0, (n + 1) * sizeof(char *));
            for (i = 0, j = 0; i < n; i++) {
                int uid;
                char name[64]; /* more than PL_NSIZ */
                struct dirent *entry = readdir(dir);

                if (!entry)
                    break;
                if (sscanf(entry->d_name, "%d%63s", &uid, name) == 2) {
                    if (uid == myuid) {
                        char filename[BUFSZ];
                        char *r;

                        Sprintf(filename, "save/%d%s", uid, name);
                        r = plname_from_file(filename);
                        if (r)
                            result[j++] = r;
                    }
                }
            }
            closedir(dir);
        }
    }
#endif
#ifdef VMS
    Strcpy(g.plname, "*");
    set_savefile_name(FALSE);
    j = vms_get_saved_games(g.SAVEF, &result);
#endif /* VMS */

    if (j > 0) {
        if (j > 1)
            qsort(result, j, sizeof (char *), strcmp_wrap);
        result[j] = 0;
        return result;
    } else if (result) { /* could happen if save files are obsolete */
        free_saved_games(result);
    }
#endif /* SELECTSAVED */
    return 0;
}

void
free_saved_games(saved)
char **saved;
{
    if (saved) {
        int i = 0;

        while (saved[i])
            free((genericptr_t) saved[i++]);
        free((genericptr_t) saved);
    }
}

/* ----------  END SAVE FILE HANDLING ----------- */

/* ----------  BEGIN FILE COMPRESSION HANDLING ----------- */

#ifdef COMPRESS

static void
redirect(filename, mode, stream, uncomp)
const char *filename, *mode;
FILE *stream;
boolean uncomp;
{
    if (freopen(filename, mode, stream) == (FILE *) 0) {
        (void) fprintf(stderr, "freopen of %s for %scompress failed\n",
                       filename, uncomp ? "un" : "");
        nh_terminate(EXIT_FAILURE);
    }
}

/*
 * using system() is simpler, but opens up security holes and causes
 * problems on at least Interactive UNIX 3.0.1 (SVR3.2), where any
 * setuid is renounced by /bin/sh, so the files cannot be accessed.
 *
 * cf. child() in unixunix.c.
 */
static void
docompress_file(filename, uncomp)
const char *filename;
boolean uncomp;
{
    char cfn[80];
    FILE *cf;
    const char *args[10];
#ifdef COMPRESS_OPTIONS
    char opts[80];
#endif
    int i = 0;
    int f;
#ifdef TTY_GRAPHICS
    boolean istty = WINDOWPORT("tty");
#endif

    Strcpy(cfn, filename);
#ifdef COMPRESS_EXTENSION
    Strcat(cfn, COMPRESS_EXTENSION);
#endif
    /* when compressing, we know the file exists */
    if (uncomp) {
        if ((cf = fopen(cfn, RDBMODE)) == (FILE *) 0)
            return;
        (void) fclose(cf);
    }

    args[0] = COMPRESS;
    if (uncomp)
        args[++i] = "-d"; /* uncompress */
#ifdef COMPRESS_OPTIONS
    {
        /* we can't guarantee there's only one additional option, sigh */
        char *opt;
        boolean inword = FALSE;

        Strcpy(opts, COMPRESS_OPTIONS);
        opt = opts;
        while (*opt) {
            if ((*opt == ' ') || (*opt == '\t')) {
                if (inword) {
                    *opt = '\0';
                    inword = FALSE;
                }
            } else if (!inword) {
                args[++i] = opt;
                inword = TRUE;
            }
            opt++;
        }
    }
#endif
    args[++i] = (char *) 0;

#ifdef TTY_GRAPHICS
    /* If we don't do this and we are right after a y/n question *and*
     * there is an error message from the compression, the 'y' or 'n' can
     * end up being displayed after the error message.
     */
    if (istty)
        mark_synch();
#endif
    f = fork();
    if (f == 0) { /* child */
#ifdef TTY_GRAPHICS
        /* any error messages from the compression must come out after
         * the first line, because the more() to let the user read
         * them will have to clear the first line.  This should be
         * invisible if there are no error messages.
         */
        if (istty)
            raw_print("");
#endif
        /* run compressor without privileges, in case other programs
         * have surprises along the line of gzip once taking filenames
         * in GZIP.
         */
        /* assume all compressors will compress stdin to stdout
         * without explicit filenames.  this is true of at least
         * compress and gzip, those mentioned in config.h.
         */
        if (uncomp) {
            redirect(cfn, RDBMODE, stdin, uncomp);
            redirect(filename, WRBMODE, stdout, uncomp);
        } else {
            redirect(filename, RDBMODE, stdin, uncomp);
            redirect(cfn, WRBMODE, stdout, uncomp);
        }
        (void) setgid(getgid());
        (void) setuid(getuid());
        (void) execv(args[0], (char *const *) args);
        perror((char *) 0);
        (void) fprintf(stderr, "Exec to %scompress %s failed.\n",
                       uncomp ? "un" : "", filename);
        nh_terminate(EXIT_FAILURE);
    } else if (f == -1) {
        perror((char *) 0);
        pline("Fork to %scompress %s failed.", uncomp ? "un" : "", filename);
        return;
    }
#ifndef NO_SIGNAL
    (void) signal(SIGINT, SIG_IGN);
    (void) signal(SIGQUIT, SIG_IGN);
    (void) wait((int *) &i);
    (void) signal(SIGINT, (SIG_RET_TYPE) done1);
    if (wizard)
        (void) signal(SIGQUIT, SIG_DFL);
#else
    /* I don't think we can really cope with external compression
     * without signals, so we'll declare that compress failed and
     * go on.  (We could do a better job by forcing off external
     * compression if there are no signals, but we want this for
     * testing with FailSafeC
     */
    i = 1;
#endif
    if (i == 0) {
        /* (un)compress succeeded: remove file left behind */
        if (uncomp)
            (void) unlink(cfn);
        else
            (void) unlink(filename);
    } else {
        /* (un)compress failed; remove the new, bad file */
        if (uncomp) {
            raw_printf("Unable to uncompress %s", filename);
            (void) unlink(filename);
        } else {
            /* no message needed for compress case; life will go on */
            (void) unlink(cfn);
        }
#ifdef TTY_GRAPHICS
        /* Give them a chance to read any error messages from the
         * compression--these would go to stdout or stderr and would get
         * overwritten only in tty mode.  It's still ugly, since the
         * messages are being written on top of the screen, but at least
         * the user can read them.
         */
        if (istty && iflags.window_inited) {
            clear_nhwindow(WIN_MESSAGE);
            more();
            /* No way to know if this is feasible */
            /* doredraw(); */
        }
#endif
    }
}
#endif /* COMPRESS */

#if defined(COMPRESS) || defined(ZLIB_COMP)
#define UNUSED_if_not_COMPRESS /*empty*/
#else
#define UNUSED_if_not_COMPRESS UNUSED
#endif

/* compress file */
void
nh_compress(filename)
const char *filename UNUSED_if_not_COMPRESS;
{
#if !defined(COMPRESS) && !defined(ZLIB_COMP)
#ifdef PRAGMA_UNUSED
#pragma unused(filename)
#endif
#else
    docompress_file(filename, FALSE);
#endif
}

/* uncompress file if it exists */
void
nh_uncompress(filename)
const char *filename UNUSED_if_not_COMPRESS;
{
#if !defined(COMPRESS) && !defined(ZLIB_COMP)
#ifdef PRAGMA_UNUSED
#pragma unused(filename)
#endif
#else
    docompress_file(filename, TRUE);
#endif
}

#ifdef ZLIB_COMP /* RLC 09 Mar 1999: Support internal ZLIB */
static boolean
make_compressed_name(filename, cfn)
const char *filename;
char *cfn;
{
#ifndef SHORT_FILENAMES
    /* Assume free-form filename with no 8.3 restrictions */
    strcpy(cfn, filename);
    strcat(cfn, COMPRESS_EXTENSION);
    return TRUE;
#else
#ifdef SAVE_EXTENSION
    char *bp = (char *) 0;

    strcpy(cfn, filename);
    if ((bp = strstri(cfn, SAVE_EXTENSION))) {
        strsubst(bp, SAVE_EXTENSION, ".saz");
        return TRUE;
    } else {
        /* find last occurrence of bon */
        bp = eos(cfn);
        while (bp-- > cfn) {
            if (strstri(bp, "bon")) {
                strsubst(bp, "bon", "boz");
                return TRUE;
            }
        }
    }
#endif /* SAVE_EXTENSION */
    return FALSE;
#endif /* SHORT_FILENAMES */
}

static void
docompress_file(filename, uncomp)
const char *filename;
boolean uncomp;
{
    gzFile compressedfile;
    FILE *uncompressedfile;
    char cfn[256];
    char buf[1024];
    unsigned len, len2;

    if (!make_compressed_name(filename, cfn))
        return;

    if (!uncomp) {
        /* Open the input and output files */
        /* Note that gzopen takes "wb" as its mode, even on systems where
           fopen takes "r" and "w" */

        uncompressedfile = fopen(filename, RDBMODE);
        if (!uncompressedfile) {
            pline("Error in zlib docompress_file %s", filename);
            return;
        }
        compressedfile = gzopen(cfn, "wb");
        if (compressedfile == NULL) {
            if (errno == 0) {
                pline("zlib failed to allocate memory");
            } else {
                panic("Error in docompress_file %d", errno);
            }
            fclose(uncompressedfile);
            return;
        }

        /* Copy from the uncompressed to the compressed file */

        while (1) {
            len = fread(buf, 1, sizeof(buf), uncompressedfile);
            if (ferror(uncompressedfile)) {
                pline("Failure reading uncompressed file");
                pline("Can't compress %s.", filename);
                fclose(uncompressedfile);
                gzclose(compressedfile);
                (void) unlink(cfn);
                return;
            }
            if (len == 0)
                break; /* End of file */

            len2 = gzwrite(compressedfile, buf, len);
            if (len2 == 0) {
                pline("Failure writing compressed file");
                pline("Can't compress %s.", filename);
                fclose(uncompressedfile);
                gzclose(compressedfile);
                (void) unlink(cfn);
                return;
            }
        }

        fclose(uncompressedfile);
        gzclose(compressedfile);

        /* Delete the file left behind */

        (void) unlink(filename);

    } else { /* uncomp */

        /* Open the input and output files */
        /* Note that gzopen takes "rb" as its mode, even on systems where
           fopen takes "r" and "w" */

        compressedfile = gzopen(cfn, "rb");
        if (compressedfile == NULL) {
            if (errno == 0) {
                pline("zlib failed to allocate memory");
            } else if (errno != ENOENT) {
                panic("Error in zlib docompress_file %s, %d", filename,
                      errno);
            }
            return;
        }
        uncompressedfile = fopen(filename, WRBMODE);
        if (!uncompressedfile) {
            pline("Error in zlib docompress file uncompress %s", filename);
            gzclose(compressedfile);
            return;
        }

        /* Copy from the compressed to the uncompressed file */

        while (1) {
            len = gzread(compressedfile, buf, sizeof(buf));
            if (len == (unsigned) -1) {
                pline("Failure reading compressed file");
                pline("Can't uncompress %s.", filename);
                fclose(uncompressedfile);
                gzclose(compressedfile);
                (void) unlink(filename);
                return;
            }
            if (len == 0)
                break; /* End of file */

            fwrite(buf, 1, len, uncompressedfile);
            if (ferror(uncompressedfile)) {
                pline("Failure writing uncompressed file");
                pline("Can't uncompress %s.", filename);
                fclose(uncompressedfile);
                gzclose(compressedfile);
                (void) unlink(filename);
                return;
            }
        }

        fclose(uncompressedfile);
        gzclose(compressedfile);

        /* Delete the file left behind */
        (void) unlink(cfn);
    }
}
#endif /* RLC 09 Mar 1999: End ZLIB patch */

/* ----------  END FILE COMPRESSION HANDLING ----------- */

/* ----------  BEGIN FILE LOCKING HANDLING ----------- */

#if defined(NO_FILE_LINKS) || defined(USE_FCNTL) /* implies UNIX */
static int lockfd; /* for lock_file() to pass to unlock_file() */
#endif
#ifdef USE_FCNTL
struct flock sflock; /* for unlocking, same as above */
#endif

#define HUP if (!g.program_state.done_hup)

#ifndef USE_FCNTL
static char *
make_lockname(filename, lockname)
const char *filename;
char *lockname;
{
#if defined(UNIX) || defined(VMS) || defined(AMIGA) || defined(WIN32) \
    || defined(MSDOS)
#ifdef NO_FILE_LINKS
    Strcpy(lockname, LOCKDIR);
    Strcat(lockname, "/");
    Strcat(lockname, filename);
#else
    Strcpy(lockname, filename);
#endif
#ifdef VMS
    {
        char *semi_colon = rindex(lockname, ';');
        if (semi_colon)
            *semi_colon = '\0';
    }
    Strcat(lockname, ".lock;1");
#else
    Strcat(lockname, "_lock");
#endif
    return lockname;
#else /* !(UNIX || VMS || AMIGA || WIN32 || MSDOS) */
#ifdef PRAGMA_UNUSED
#pragma unused(filename)
#endif
    lockname[0] = '\0';
    return (char *) 0;
#endif
}
#endif /* !USE_FCNTL */

/* lock a file */
boolean
lock_file(filename, whichprefix, retryct)
const char *filename;
int whichprefix;
int retryct;
{
#if defined(PRAGMA_UNUSED) && !(defined(UNIX) || defined(VMS)) \
    && !(defined(AMIGA) || defined(WIN32) || defined(MSDOS))
#pragma unused(retryct)
#endif
#ifndef USE_FCNTL
    char locknambuf[BUFSZ];
    const char *lockname;
#endif

    g.nesting++;
    if (g.nesting > 1) {
        impossible("TRIED TO NEST LOCKS");
        return TRUE;
    }

#ifndef USE_FCNTL
    lockname = make_lockname(filename, locknambuf);
#ifndef NO_FILE_LINKS /* LOCKDIR should be subsumed by LOCKPREFIX */
    lockname = fqname(lockname, LOCKPREFIX, 2);
#endif
#endif
    filename = fqname(filename, whichprefix, 0);
#ifdef USE_FCNTL
    lockfd = open(filename, O_RDWR);
    if (lockfd == -1) {
        HUP raw_printf("Cannot open file %s.  Is NetHack installed correctly?",
                       filename);
        g.nesting--;
        return FALSE;
    }
    sflock.l_type = F_WRLCK;
    sflock.l_whence = SEEK_SET;
    sflock.l_start = 0;
    sflock.l_len = 0;
#endif

#if defined(UNIX) || defined(VMS)
#ifdef USE_FCNTL
    while (fcntl(lockfd, F_SETLK, &sflock) == -1) {
#else
#ifdef NO_FILE_LINKS
    while ((lockfd = open(lockname, O_RDWR | O_CREAT | O_EXCL, 0666)) == -1) {
#else
    while (link(filename, lockname) == -1) {
#endif
#endif

#ifdef USE_FCNTL
        if (retryct--) {
            HUP raw_printf(
               "Waiting for release of fcntl lock on %s.  (%d retries left.)",
                           filename, retryct);
            sleep(1);
        } else {
            HUP(void) raw_print("I give up.  Sorry.");
            HUP raw_printf("Some other process has an unnatural grip on %s.",
                           filename);
            g.nesting--;
            return FALSE;
        }
#else
        register int errnosv = errno;

        switch (errnosv) { /* George Barbanis */
        case EEXIST:
            if (retryct--) {
                HUP raw_printf(
                    "Waiting for access to %s.  (%d retries left).", filename,
                    retryct);
#if defined(SYSV) || defined(ULTRIX) || defined(VMS)
                (void)
#endif
                    sleep(1);
            } else {
                HUP(void) raw_print("I give up.  Sorry.");
                HUP raw_printf("Perhaps there is an old %s around?",
                               lockname);
                g.nesting--;
                return FALSE;
            }

            break;
        case ENOENT:
            HUP raw_printf("Can't find file %s to lock!", filename);
            g.nesting--;
            return FALSE;
        case EACCES:
            HUP raw_printf("No write permission to lock %s!", filename);
            g.nesting--;
            return FALSE;
#ifdef VMS /* c__translate(vmsfiles.c) */
        case EPERM:
            /* could be misleading, but usually right */
            HUP raw_printf("Can't lock %s due to directory protection.",
                           filename);
            g.nesting--;
            return FALSE;
#endif
        case EROFS:
            /* take a wild guess at the underlying cause */
            HUP perror(lockname);
            HUP raw_printf("Cannot lock %s.", filename);
            HUP raw_printf(
  "(Perhaps you are running NetHack from inside the distribution package?).");
            g.nesting--;
            return FALSE;
        default:
            HUP perror(lockname);
            HUP raw_printf("Cannot lock %s for unknown reason (%d).",
                           filename, errnosv);
            g.nesting--;
            return FALSE;
        }
#endif /* USE_FCNTL */
    }
#endif /* UNIX || VMS */

#if (defined(AMIGA) || defined(WIN32) || defined(MSDOS)) \
    && !defined(USE_FCNTL)
#ifdef AMIGA
#define OPENFAILURE(fd) (!fd)
    g.lockptr = 0;
#else
#define OPENFAILURE(fd) (fd < 0)
    g.lockptr = -1;
#endif
    while (--retryct && OPENFAILURE(g.lockptr)) {
#if defined(WIN32) && !defined(WIN_CE)
        g.lockptr = sopen(lockname, O_RDWR | O_CREAT, SH_DENYRW, S_IWRITE);
#else
        (void) DeleteFile(lockname); /* in case dead process was here first */
#ifdef AMIGA
        g.lockptr = Open(lockname, MODE_NEWFILE);
#else
        g.lockptr = open(lockname, O_RDWR | O_CREAT | O_EXCL, S_IWRITE);
#endif
#endif
        if (OPENFAILURE(g.lockptr)) {
            raw_printf("Waiting for access to %s.  (%d retries left).",
                       filename, retryct);
            Delay(50);
        }
    }
    if (!retryct) {
        raw_printf("I give up.  Sorry.");
        g.nesting--;
        return FALSE;
    }
#endif /* AMIGA || WIN32 || MSDOS */
    return TRUE;
}

#ifdef VMS /* for unlock_file, use the unlink() routine in vmsunix.c */
#ifdef unlink
#undef unlink
#endif
#define unlink(foo) vms_unlink(foo)
#endif

/* unlock file, which must be currently locked by lock_file */
void
unlock_file(filename)
const char *filename;
{
#ifndef USE_FCNTL
    char locknambuf[BUFSZ];
    const char *lockname;
#endif

    if (g.nesting == 1) {
#ifdef USE_FCNTL
        sflock.l_type = F_UNLCK;
        if (fcntl(lockfd, F_SETLK, &sflock) == -1) {
            HUP raw_printf("Can't remove fcntl lock on %s.", filename);
            (void) close(lockfd);
        }
#else
        lockname = make_lockname(filename, locknambuf);
#ifndef NO_FILE_LINKS /* LOCKDIR should be subsumed by LOCKPREFIX */
        lockname = fqname(lockname, LOCKPREFIX, 2);
#endif

#if defined(UNIX) || defined(VMS)
        if (unlink(lockname) < 0)
            HUP raw_printf("Can't unlink %s.", lockname);
#ifdef NO_FILE_LINKS
        (void) nhclose(lockfd);
#endif

#endif /* UNIX || VMS */

#if defined(AMIGA) || defined(WIN32) || defined(MSDOS)
        if (g.lockptr)
            Close(g.lockptr);
        DeleteFile(lockname);
        g.lockptr = 0;
#endif /* AMIGA || WIN32 || MSDOS */
#endif /* USE_FCNTL */
    }

    g.nesting--;
}

/* ----------  END FILE LOCKING HANDLING ----------- */

/* ----------  BEGIN CONFIG FILE HANDLING ----------- */

const char *default_configfile =
#ifdef UNIX
    ".nethackrc";
#else
#if defined(MAC) || defined(__BEOS__)
    "NetHack Defaults";
#else
#if defined(MSDOS) || defined(WIN32)
    "defaults.nh";
#else
    "NetHack.cnf";
#endif
#endif
#endif

/* used for messaging */
char configfile[BUFSZ];

#ifdef MSDOS
/* conflict with speed-dial under windows
 * for XXX.cnf file so support of NetHack.cnf
 * is for backward compatibility only.
 * Preferred name (and first tried) is now defaults.nh but
 * the game will try the old name if there
 * is no defaults.nh.
 */
const char *backward_compat_configfile = "nethack.cnf";
#endif

/* remember the name of the file we're accessing;
   if may be used in option reject messages */
static void
set_configfile_name(fname)
const char *fname;
{
    (void) strncpy(configfile, fname, sizeof configfile - 1);
    configfile[sizeof configfile - 1] = '\0';
}

#ifndef MFLOPPY
#define fopenp fopen
#endif

static FILE *
fopen_config_file(filename, src)
const char *filename;
int src;
{
    FILE *fp;
#if defined(UNIX) || defined(VMS)
    char tmp_config[BUFSZ];
    char *envp;
#endif

    if (src == SET_IN_SYS) {
        /* SYSCF_FILE; if we can't open it, caller will bail */
        if (filename && *filename) {
            set_configfile_name(fqname(filename, SYSCONFPREFIX, 0));
            fp = fopenp(configfile, "r");
        } else
            fp = (FILE *) 0;
        return  fp;
    }
    /* If src != SET_IN_SYS, "filename" is an environment variable, so it
     * should hang around. If set, it is expected to be a full path name
     * (if relevant)
     */
    if (filename && *filename) {
        set_configfile_name(filename);
#ifdef UNIX
        if (access(configfile, 4) == -1) { /* 4 is R_OK on newer systems */
            /* nasty sneaky attempt to read file through
             * NetHack's setuid permissions -- this is the only
             * place a file name may be wholly under the player's
             * control (but SYSCF_FILE is not under the player's
             * control so it's OK).
             */
            raw_printf("Access to %s denied (%d).", configfile, errno);
            wait_synch();
            /* fall through to standard names */
        } else
#endif
        if ((fp = fopenp(configfile, "r")) != (FILE *) 0) {
            return  fp;
#if defined(UNIX) || defined(VMS)
        } else {
            /* access() above probably caught most problems for UNIX */
            raw_printf("Couldn't open requested config file %s (%d).",
                       configfile, errno);
            wait_synch();
#endif
        }
    }
    /* fall through to standard names */

#if defined(MICRO) || defined(MAC) || defined(__BEOS__) || defined(WIN32)
    set_configfile_name(fqname(default_configfile, CONFIGPREFIX, 0));
    if ((fp = fopenp(configfile, "r")) != (FILE *) 0) {
        return fp;
    } else if (strcmp(default_configfile, configfile)) {
        set_configfile_name(default_configfile);
        if ((fp = fopenp(configfile, "r")) != (FILE *) 0)
            return fp;
    }
#ifdef MSDOS
    set_configfile_name(fqname(backward_compat_configfile, CONFIGPREFIX, 0));
    if ((fp = fopenp(configfile, "r")) != (FILE *) 0) {
        return fp;
    } else if (strcmp(backward_compat_configfile, configfile)) {
        set_configfile_name(backward_compat_configfile);
        if ((fp = fopenp(configfile, "r")) != (FILE *) 0)
            return fp;
    }
#endif
#else
/* constructed full path names don't need fqname() */
#ifdef VMS
    /* no punctuation, so might be a logical name */
    set_configfile_name(fqname("nethackini", CONFIGPREFIX, 0));
    if ((fp = fopenp(configfile, "r")) != (FILE *) 0)
        return fp;
    set_configfile_name("sys$login:nethack.ini");
    if ((fp = fopenp(configfile, "r")) != (FILE *) 0)
        return fp;

    envp = nh_getenv("HOME");
    if (!envp || !*envp)
        Strcpy(tmp_config, "NetHack.cnf");
    else
        Sprintf(tmp_config, "%s%s%s", envp,
                !index(":]>/", envp[strlen(envp) - 1]) ? "/" : "",
                "NetHack.cnf");
    set_configfile_name(tmp_config);
    if ((fp = fopenp(configfile, "r")) != (FILE *) 0)
        return fp;
#else /* should be only UNIX left */
    envp = nh_getenv("HOME");
    if (!envp)
        Strcpy(tmp_config, ".nethackrc");
    else
        Sprintf(tmp_config, "%s/%s", envp, ".nethackrc");

    set_configfile_name(tmp_config);
    if ((fp = fopenp(configfile, "r")) != (FILE *) 0)
        return fp;
#if defined(__APPLE__) /* UNIX+__APPLE__ => MacOSX */
    /* try an alternative */
    if (envp) {
        /* OSX-style configuration settings */
        Sprintf(tmp_config, "%s/%s", envp,
                "Library/Preferences/NetHack Defaults");
        set_configfile_name(tmp_config);
        if ((fp = fopenp(configfile, "r")) != (FILE *) 0)
            return fp;
        /* may be easier for user to edit if filename as '.txt' suffix */
        Sprintf(tmp_config, "%s/%s", envp,
                "Library/Preferences/NetHack Defaults.txt");
        set_configfile_name(tmp_config);
        if ((fp = fopenp(configfile, "r")) != (FILE *) 0)
            return fp;
    }
#endif /*__APPLE__*/
    if (errno != ENOENT) {
        const char *details;

        /* e.g., problems when setuid NetHack can't search home
           directory restricted to user */
#if defined(NHSTDC) && !defined(NOTSTDC)
        if ((details = strerror(errno)) == 0)
#endif
            details = "";
        raw_printf("Couldn't open default config file %s %s(%d).",
                   configfile, details, errno);
        wait_synch();
    }
#endif /* !VMS => Unix */
#endif /* !(MICRO || MAC || __BEOS__ || WIN32) */
    return (FILE *) 0;
}

/*
 * Retrieve a list of integers from buf into a uchar array.
 *
 * NOTE: zeros are inserted unless modlist is TRUE, in which case the list
 *  location is unchanged.  Callers must handle zeros if modlist is FALSE.
 */
static int
get_uchars(bufp, list, modlist, size, name)
char *bufp;       /* current pointer */
uchar *list;      /* return list */
boolean modlist;  /* TRUE: list is being modified in place */
int size;         /* return list size */
const char *name; /* name of option for error message */
{
    unsigned int num = 0;
    int count = 0;
    boolean havenum = FALSE;

    while (1) {
        switch (*bufp) {
        case ' ':
        case '\0':
        case '\t':
        case '\n':
            if (havenum) {
                /* if modifying in place, don't insert zeros */
                if (num || !modlist)
                    list[count] = num;
                count++;
                num = 0;
                havenum = FALSE;
            }
            if (count == size || !*bufp)
                return count;
            bufp++;
            break;

        case '0':
        case '1':
        case '2':
        case '3':
        case '4':
        case '5':
        case '6':
        case '7':
        case '8':
        case '9':
            havenum = TRUE;
            num = num * 10 + (*bufp - '0');
            bufp++;
            break;

        case '\\':
            goto gi_error;
            break;

        default:
 gi_error:
            raw_printf("Syntax error in %s", name);
            wait_synch();
            return count;
        }
    }
    /*NOTREACHED*/
}

#ifdef NOCWD_ASSUMPTIONS
static void
adjust_prefix(bufp, prefixid)
char *bufp;
int prefixid;
{
    char *ptr;

    if (!bufp)
        return;
    /* Backward compatibility, ignore trailing ;n */
    if ((ptr = index(bufp, ';')) != 0)
        *ptr = '\0';
    if (strlen(bufp) > 0) {
        g.fqn_prefix[prefixid] = (char *) alloc(strlen(bufp) + 2);
        Strcpy(g.fqn_prefix[prefixid], bufp);
        append_slash(g.fqn_prefix[prefixid]);
    }
}
#endif

/* Choose at random one of the sep separated parts from str. Mangles str. */
static char *
choose_random_part(str,sep)
char *str;
char sep;
{
    int nsep = 1;
    int csep;
    int len = 0;
    char *begin = str;

    if (!str)
        return (char *) 0;

    while (*str) {
        if (*str == sep)
            nsep++;
        str++;
    }
    csep = rn2(nsep);
    str = begin;
    while ((csep > 0) && *str) {
        str++;
        if (*str == sep)
            csep--;
    }
    if (*str) {
        if (*str == sep)
            str++;
        begin = str;
        while (*str && *str != sep) {
            str++;
            len++;
        }
        *str = '\0';
        if (len)
            return begin;
    }
    return (char *) 0;
}

static void
free_config_sections()
{
    if (g.config_section_chosen) {
        free(g.config_section_chosen);
        g.config_section_chosen = NULL;
    }
    if (g.config_section_current) {
        free(g.config_section_current);
        g.config_section_current = NULL;
    }
}

static boolean
is_config_section(str)
const char *str;
{
    const char *a = rindex(str, ']');

    return (a && *str == '[' && *(a+1) == '\0' && (int)(a - str) > 0);
}

static boolean
handle_config_section(buf)
char *buf;
{
    if (is_config_section(buf)) {
        char *send;
        if (g.config_section_current) {
            free(g.config_section_current);
        }
        g.config_section_current = dupstr(&buf[1]);
        send = rindex(g.config_section_current, ']');
        *send = '\0';
        debugpline1("set config section: '%s'", g.config_section_current);
        return TRUE;
    }

    if (g.config_section_current) {
        if (!g.config_section_chosen)
            return TRUE;
        if (strcmp(g.config_section_current, g.config_section_chosen))
            return TRUE;
    }
    return FALSE;
}

#define match_varname(INP, NAM, LEN) match_optname(INP, NAM, LEN, TRUE)

/* find the '=' or ':' */
char *
find_optparam(buf)
const char *buf;
{
    char *bufp, *altp;

    bufp = index(buf, '=');
    altp = index(buf, ':');
    if (!bufp || (altp && altp < bufp))
        bufp = altp;

    return bufp;
}

boolean
parse_config_line(origbuf)
char *origbuf;
{
#if defined(MICRO) && !defined(NOCWD_ASSUMPTIONS)
    static boolean ramdisk_specified = FALSE;
#endif
#ifdef SYSCF
    int n;
#endif
    char *bufp, buf[4 * BUFSZ];
    uchar translate[MAXPCHARS];
    int len;
    boolean retval = TRUE;
    int src = iflags.parse_config_file_src;

    /* convert any tab to space, condense consecutive spaces into one,
       remove leading and trailing spaces (exception: if there is nothing
       but spaces, one of them will be kept even though it leads/trails) */
    mungspaces(strcpy(buf, origbuf));

    /* find the '=' or ':' */
    bufp = find_optparam(buf);
    if (!bufp) {
        config_error_add("Not a config statement, missing '='");
        return FALSE;
    }
    /* skip past '=', then space between it and value, if any */
    ++bufp;
    if (*bufp == ' ')
        ++bufp;

    /* Go through possible variables */
    /* some of these (at least LEVELS and SAVE) should now set the
     * appropriate g.fqn_prefix[] rather than specialized variables
     */
    if (match_varname(buf, "OPTIONS", 4)) {
        /* hack: un-mungspaces to allow consecutive spaces in
           general options until we verify that this is unnecessary;
           '=' or ':' is guaranteed to be present */
        bufp = find_optparam(origbuf);
        ++bufp; /* skip '='; parseoptions() handles spaces */

        if (!parseoptions(bufp, TRUE, TRUE))
            retval = FALSE;
    } else if (match_varname(buf, "AUTOPICKUP_EXCEPTION", 5)) {
        add_autopickup_exception(bufp);
    } else if (match_varname(buf, "BINDINGS", 4)) {
        if (!parsebindings(bufp))
            retval = FALSE;
    } else if (match_varname(buf, "AUTOCOMPLETE", 5)) {
        parseautocomplete(bufp, TRUE);
    } else if (match_varname(buf, "MSGTYPE", 7)) {
        if (!msgtype_parse_add(bufp))
            retval = FALSE;
#ifdef NOCWD_ASSUMPTIONS
    } else if (match_varname(buf, "HACKDIR", 4)) {
        adjust_prefix(bufp, HACKPREFIX);
    } else if (match_varname(buf, "LEVELDIR", 4)
               || match_varname(buf, "LEVELS", 4)) {
        adjust_prefix(bufp, LEVELPREFIX);
    } else if (match_varname(buf, "SAVEDIR", 4)) {
        adjust_prefix(bufp, SAVEPREFIX);
    } else if (match_varname(buf, "BONESDIR", 5)) {
        adjust_prefix(bufp, BONESPREFIX);
    } else if (match_varname(buf, "DATADIR", 4)) {
        adjust_prefix(bufp, DATAPREFIX);
    } else if (match_varname(buf, "SCOREDIR", 4)) {
        adjust_prefix(bufp, SCOREPREFIX);
    } else if (match_varname(buf, "LOCKDIR", 4)) {
        adjust_prefix(bufp, LOCKPREFIX);
    } else if (match_varname(buf, "CONFIGDIR", 4)) {
        adjust_prefix(bufp, CONFIGPREFIX);
    } else if (match_varname(buf, "TROUBLEDIR", 4)) {
        adjust_prefix(bufp, TROUBLEPREFIX);
#else /*NOCWD_ASSUMPTIONS*/
#ifdef MICRO
    } else if (match_varname(buf, "HACKDIR", 4)) {
        (void) strncpy(g.hackdir, bufp, PATHLEN - 1);
#ifdef MFLOPPY
    } else if (match_varname(buf, "RAMDISK", 3)) {
/* The following ifdef is NOT in the wrong
 * place.  For now, we accept and silently
 * ignore RAMDISK */
#ifndef AMIGA
        if (strlen(bufp) >= PATHLEN)
            bufp[PATHLEN - 1] = '\0';
        Strcpy(levels, bufp);
        g.ramdisk = (strcmp(g.permbones, levels) != 0);
        ramdisk_specified = TRUE;
#endif
#endif
    } else if (match_varname(buf, "LEVELS", 4)) {
        if (strlen(bufp) >= PATHLEN)
            bufp[PATHLEN - 1] = '\0';
        Strcpy(g.permbones, bufp);
        if (!ramdisk_specified || !*levels)
            Strcpy(levels, bufp);
        g.ramdisk = (strcmp(g.permbones, levels) != 0);
    } else if (match_varname(buf, "SAVE", 4)) {
        char *ptr;

        if ((ptr = index(bufp, ';')) != 0) {
            *ptr = '\0';
#ifdef MFLOPPY
            if (*(ptr + 1) == 'n' || *(ptr + 1) == 'N') {
                g.saveprompt = FALSE;
            }
#endif
        }
#if defined(SYSFLAGS) && defined(MFLOPPY)
        else
            g.saveprompt = sysflags.asksavedisk;
#endif

        (void) strncpy(g.SAVEP, bufp, SAVESIZE - 1);
        append_slash(g.SAVEP);
#endif /* MICRO */
#endif /*NOCWD_ASSUMPTIONS*/

    } else if (match_varname(buf, "NAME", 4)) {
        (void) strncpy(g.plname, bufp, PL_NSIZ - 1);
    } else if (match_varname(buf, "ROLE", 4)
               || match_varname(buf, "CHARACTER", 4)) {
        if ((len = str2role(bufp)) >= 0)
            flags.initrole = len;
    } else if (match_varname(buf, "dogname", 3)) {
        (void) strncpy(g.dogname, bufp, PL_PSIZ - 1);
    } else if (match_varname(buf, "catname", 3)) {
        (void) strncpy(g.catname, bufp, PL_PSIZ - 1);

#ifdef SYSCF
    } else if (src == SET_IN_SYS && match_varname(buf, "WIZARDS", 7)) {
        if (sysopt.wizards)
            free((genericptr_t) sysopt.wizards);
        sysopt.wizards = dupstr(bufp);
        if (strlen(sysopt.wizards) && strcmp(sysopt.wizards, "*")) {
            /* pre-format WIZARDS list now; it's displayed during a panic
               and since that panic might be due to running out of memory,
               we don't want to risk attempting to allocate any memory then */
            if (sysopt.fmtd_wizard_list)
                free((genericptr_t) sysopt.fmtd_wizard_list);
            sysopt.fmtd_wizard_list = build_english_list(sysopt.wizards);
        }
    } else if (src == SET_IN_SYS && match_varname(buf, "SHELLERS", 8)) {
        if (sysopt.shellers)
            free((genericptr_t) sysopt.shellers);
        sysopt.shellers = dupstr(bufp);
    } else if (src == SET_IN_SYS && match_varname(buf, "EXPLORERS", 7)) {
        if (sysopt.explorers)
            free((genericptr_t) sysopt.explorers);
        sysopt.explorers = dupstr(bufp);
    } else if (src == SET_IN_SYS && match_varname(buf, "DEBUGFILES", 5)) {
        /* if showdebug() has already been called (perhaps we've added
           some debugpline() calls to option processing) and has found
           a value for getenv("DEBUGFILES"), don't override that */
        if (sysopt.env_dbgfl <= 0) {
            if (sysopt.debugfiles)
                free((genericptr_t) sysopt.debugfiles);
            sysopt.debugfiles = dupstr(bufp);
        }
    } else if (src == SET_IN_SYS && match_varname(buf, "DUMPLOGFILE", 7)) {
#ifdef DUMPLOG
        if (sysopt.dumplogfile)
            free((genericptr_t) sysopt.dumplogfile);
        sysopt.dumplogfile = dupstr(bufp);
#endif
    } else if (src == SET_IN_SYS && match_varname(buf, "GENERICUSERS", 12)) {
        if (sysopt.genericusers)
            free((genericptr_t) sysopt.genericusers);
        sysopt.genericusers = dupstr(bufp);
    } else if (src == SET_IN_SYS && match_varname(buf, "BONES_POOLS", 10)) {
        /* max value of 10 guarantees (N % bones.pools) will be one digit
           so we don't lose control of the length of bones file names */
        n = atoi(bufp);
        sysopt.bones_pools = (n <= 0) ? 0 : min(n, 10);
        /* note: right now bones_pools==0 is the same as bones_pools==1,
           but we could change that and make bones_pools==0 become an
           indicator to suppress bones usage altogether */
    } else if (src == SET_IN_SYS && match_varname(buf, "SUPPORT", 7)) {
        if (sysopt.support)
            free((genericptr_t) sysopt.support);
        sysopt.support = dupstr(bufp);
    } else if (src == SET_IN_SYS && match_varname(buf, "RECOVER", 7)) {
        if (sysopt.recover)
            free((genericptr_t) sysopt.recover);
        sysopt.recover = dupstr(bufp);
    } else if (src == SET_IN_SYS
               && match_varname(buf, "CHECK_SAVE_UID", 14)) {
        n = atoi(bufp);
        sysopt.check_save_uid = n;
    } else if (src == SET_IN_SYS
               && match_varname(buf, "CHECK_PLNAME", 12)) {
        n = atoi(bufp);
        sysopt.check_plname = n;
    } else if (match_varname(buf, "SEDUCE", 6)) {
        n = !!atoi(bufp); /* XXX this could be tighter */
        /* allow anyone to turn it off, but only sysconf to turn it on*/
        if (src != SET_IN_SYS && n != 0) {
            config_error_add("Illegal value in SEDUCE");
            return FALSE;
        }
        sysopt.seduce = n;
        sysopt_seduce_set(sysopt.seduce);
    } else if (src == SET_IN_SYS && match_varname(buf, "MAXPLAYERS", 10)) {
        n = atoi(bufp);
        /* XXX to get more than 25, need to rewrite all lock code */
        if (n < 0 || n > 25) {
            config_error_add("Illegal value in MAXPLAYERS (maximum is 25).");
            return FALSE;
        }
        sysopt.maxplayers = n;
    } else if (src == SET_IN_SYS && match_varname(buf, "PERSMAX", 7)) {
        n = atoi(bufp);
        if (n < 1) {
            config_error_add("Illegal value in PERSMAX (minimum is 1).");
            return FALSE;
        }
        sysopt.persmax = n;
    } else if (src == SET_IN_SYS && match_varname(buf, "PERS_IS_UID", 11)) {
        n = atoi(bufp);
        if (n != 0 && n != 1) {
            config_error_add("Illegal value in PERS_IS_UID (must be 0 or 1).");
            return FALSE;
        }
        sysopt.pers_is_uid = n;
    } else if (src == SET_IN_SYS && match_varname(buf, "ENTRYMAX", 8)) {
        n = atoi(bufp);
        if (n < 10) {
            config_error_add("Illegal value in ENTRYMAX (minimum is 10).");
            return FALSE;
        }
        sysopt.entrymax = n;
    } else if ((src == SET_IN_SYS) && match_varname(buf, "POINTSMIN", 9)) {
        n = atoi(bufp);
        if (n < 1) {
            config_error_add("Illegal value in POINTSMIN (minimum is 1).");
            return FALSE;
        }
        sysopt.pointsmin = n;
    } else if (src == SET_IN_SYS
               && match_varname(buf, "MAX_STATUENAME_RANK", 10)) {
        n = atoi(bufp);
        if (n < 1) {
            config_error_add(
                      "Illegal value in MAX_STATUENAME_RANK (minimum is 1).");
            return FALSE;
        }
        sysopt.tt_oname_maxrank = n;

    /* SYSCF PANICTRACE options */
    } else if (src == SET_IN_SYS
               && match_varname(buf, "PANICTRACE_LIBC", 15)) {
        n = atoi(bufp);
#if defined(PANICTRACE) && defined(PANICTRACE_LIBC)
        if (n < 0 || n > 2) {
            config_error_add("Illegal value in PANICTRACE_LIBC (not 0,1,2).");
            return FALSE;
        }
#endif
        sysopt.panictrace_libc = n;
    } else if (src == SET_IN_SYS
               && match_varname(buf, "PANICTRACE_GDB", 14)) {
        n = atoi(bufp);
#if defined(PANICTRACE)
        if (n < 0 || n > 2) {
            config_error_add("Illegal value in PANICTRACE_GDB (not 0,1,2).");
            return FALSE;
        }
#endif
        sysopt.panictrace_gdb = n;
    } else if (src == SET_IN_SYS && match_varname(buf, "GDBPATH", 7)) {
#if defined(PANICTRACE) && !defined(VMS)
        if (!file_exists(bufp)) {
            config_error_add("File specified in GDBPATH does not exist.");
            return FALSE;
        }
#endif
        if (sysopt.gdbpath)
            free((genericptr_t) sysopt.gdbpath);
        sysopt.gdbpath = dupstr(bufp);
    } else if (src == SET_IN_SYS && match_varname(buf, "GREPPATH", 7)) {
#if defined(PANICTRACE) && !defined(VMS)
        if (!file_exists(bufp)) {
            config_error_add("File specified in GREPPATH does not exist.");
            return FALSE;
        }
#endif
        if (sysopt.greppath)
            free((genericptr_t) sysopt.greppath);
        sysopt.greppath = dupstr(bufp);
<<<<<<< HEAD
    /* SYSCF SAVE and BONES format options */
    } else if (src == SET_IN_SYS
               && match_varname(buf, "SAVEFORMAT", 10)) {
        parseformat(sysopt.saveformat, bufp);
    } else if (src == SET_IN_SYS
               && match_varname(buf, "BONESFORMAT", 11)) {
        parseformat(sysopt.bonesformat, bufp);
=======
    } else if (src == SET_IN_SYS
               && match_varname(buf, "ACCESSIBILITY", 13)) {
        n = atoi(bufp);
        if (n < 0 || n > 1) {
            config_error_add("Illegal value in ACCESSIBILITY (not 0,1).");
            return FALSE;
        }
        sysopt.accessibility = n;
>>>>>>> f487083a
#endif /* SYSCF */

    } else if (match_varname(buf, "BOULDER", 3)) {
        (void) get_uchars(bufp, &ov_primary_syms[SYM_BOULDER + SYM_OFF_X], TRUE, 1,
                          "BOULDER");
    } else if (match_varname(buf, "MENUCOLOR", 9)) {
        if (!add_menu_coloring(bufp))
            retval = FALSE;
    } else if (match_varname(buf, "HILITE_STATUS", 6)) {
#ifdef STATUS_HILITES
        if (!parse_status_hl1(bufp, TRUE))
            retval = FALSE;
#endif
    } else if (match_varname(buf, "WARNINGS", 5)) {
        (void) get_uchars(bufp, translate, FALSE, WARNCOUNT,
                          "WARNINGS");
        assign_warnings(translate);
    } else if (match_varname(buf, "ROGUESYMBOLS", 4)) {
        if (!parsesymbols(bufp, ROGUESET)) {
            config_error_add("Error in ROGUESYMBOLS definition '%s'", bufp);
            retval = FALSE;
        }
        switch_symbols(TRUE);
    } else if (match_varname(buf, "SYMBOLS", 4)) {
        if (!parsesymbols(bufp, PRIMARY)) {
            config_error_add("Error in SYMBOLS definition '%s'", bufp);
            retval = FALSE;
        }
        switch_symbols(TRUE);
    } else if (match_varname(buf, "WIZKIT", 6)) {
        (void) strncpy(g.wizkit, bufp, WIZKIT_MAX - 1);
#ifdef AMIGA
    } else if (match_varname(buf, "FONT", 4)) {
        char *t;

        if (t = strchr(buf + 5, ':')) {
            *t = 0;
            amii_set_text_font(buf + 5, atoi(t + 1));
            *t = ':';
        }
    } else if (match_varname(buf, "PATH", 4)) {
        (void) strncpy(PATH, bufp, PATHLEN - 1);
    } else if (match_varname(buf, "DEPTH", 5)) {
        extern int amii_numcolors;
        int val = atoi(bufp);

        amii_numcolors = 1L << min(DEPTH, val);
#ifdef SYSFLAGS
    } else if (match_varname(buf, "DRIPENS", 7)) {
        int i, val;
        char *t;

        for (i = 0, t = strtok(bufp, ",/"); t != (char *) 0;
             i < 20 && (t = strtok((char *) 0, ",/")), ++i) {
            sscanf(t, "%d", &val);
            sysflags.amii_dripens[i] = val;
        }
#endif
    } else if (match_varname(buf, "SCREENMODE", 10)) {
        extern long amii_scrnmode;

        if (!stricmp(bufp, "req"))
            amii_scrnmode = 0xffffffff; /* Requester */
        else if (sscanf(bufp, "%x", &amii_scrnmode) != 1)
            amii_scrnmode = 0;
    } else if (match_varname(buf, "MSGPENS", 7)) {
        extern int amii_msgAPen, amii_msgBPen;
        char *t = strtok(bufp, ",/");

        if (t) {
            sscanf(t, "%d", &amii_msgAPen);
            if (t = strtok((char *) 0, ",/"))
                sscanf(t, "%d", &amii_msgBPen);
        }
    } else if (match_varname(buf, "TEXTPENS", 8)) {
        extern int amii_textAPen, amii_textBPen;
        char *t = strtok(bufp, ",/");

        if (t) {
            sscanf(t, "%d", &amii_textAPen);
            if (t = strtok((char *) 0, ",/"))
                sscanf(t, "%d", &amii_textBPen);
        }
    } else if (match_varname(buf, "MENUPENS", 8)) {
        extern int amii_menuAPen, amii_menuBPen;
        char *t = strtok(bufp, ",/");

        if (t) {
            sscanf(t, "%d", &amii_menuAPen);
            if (t = strtok((char *) 0, ",/"))
                sscanf(t, "%d", &amii_menuBPen);
        }
    } else if (match_varname(buf, "STATUSPENS", 10)) {
        extern int amii_statAPen, amii_statBPen;
        char *t = strtok(bufp, ",/");

        if (t) {
            sscanf(t, "%d", &amii_statAPen);
            if (t = strtok((char *) 0, ",/"))
                sscanf(t, "%d", &amii_statBPen);
        }
    } else if (match_varname(buf, "OTHERPENS", 9)) {
        extern int amii_otherAPen, amii_otherBPen;
        char *t = strtok(bufp, ",/");

        if (t) {
            sscanf(t, "%d", &amii_otherAPen);
            if (t = strtok((char *) 0, ",/"))
                sscanf(t, "%d", &amii_otherBPen);
        }
    } else if (match_varname(buf, "PENS", 4)) {
        extern unsigned short amii_init_map[AMII_MAXCOLORS];
        int i;
        char *t;

        for (i = 0, t = strtok(bufp, ",/");
             i < AMII_MAXCOLORS && t != (char *) 0;
             t = strtok((char *) 0, ",/"), ++i) {
            sscanf(t, "%hx", &amii_init_map[i]);
        }
        amii_setpens(amii_numcolors = i);
    } else if (match_varname(buf, "FGPENS", 6)) {
        extern int foreg[AMII_MAXCOLORS];
        int i;
        char *t;

        for (i = 0, t = strtok(bufp, ",/");
             i < AMII_MAXCOLORS && t != (char *) 0;
             t = strtok((char *) 0, ",/"), ++i) {
            sscanf(t, "%d", &foreg[i]);
        }
    } else if (match_varname(buf, "BGPENS", 6)) {
        extern int backg[AMII_MAXCOLORS];
        int i;
        char *t;

        for (i = 0, t = strtok(bufp, ",/");
             i < AMII_MAXCOLORS && t != (char *) 0;
             t = strtok((char *) 0, ",/"), ++i) {
            sscanf(t, "%d", &backg[i]);
        }
#endif /*AMIGA*/
#ifdef USER_SOUNDS
    } else if (match_varname(buf, "SOUNDDIR", 8)) {
        sounddir = dupstr(bufp);
    } else if (match_varname(buf, "SOUND", 5)) {
        add_sound_mapping(bufp);
#endif
    } else if (match_varname(buf, "QT_TILEWIDTH", 12)) {
#ifdef QT_GRAPHICS
        extern char *qt_tilewidth;

        if (qt_tilewidth == NULL)
            qt_tilewidth = dupstr(bufp);
#endif
    } else if (match_varname(buf, "QT_TILEHEIGHT", 13)) {
#ifdef QT_GRAPHICS
        extern char *qt_tileheight;

        if (qt_tileheight == NULL)
            qt_tileheight = dupstr(bufp);
#endif
    } else if (match_varname(buf, "QT_FONTSIZE", 11)) {
#ifdef QT_GRAPHICS
        extern char *qt_fontsize;

        if (qt_fontsize == NULL)
            qt_fontsize = dupstr(bufp);
#endif
    } else if (match_varname(buf, "QT_COMPACT", 10)) {
#ifdef QT_GRAPHICS
        extern int qt_compact_mode;

        qt_compact_mode = atoi(bufp);
#endif
    } else {
        config_error_add("Unknown config statement");
        return FALSE;
    }
    return retval;
}

#ifdef USER_SOUNDS
boolean
can_read_file(filename)
const char *filename;
{
    return (boolean) (access(filename, 4) == 0);
}
#endif /* USER_SOUNDS */

struct _config_error_frame {
    int line_num;
    int num_errors;
    boolean origline_shown;
    boolean fromfile;
    boolean secure;
    char origline[4 * BUFSZ];
    char source[BUFSZ];
    struct _config_error_frame *next;
};

static struct _config_error_frame *config_error_data = 0;

void
config_error_init(from_file, sourcename, secure)
boolean from_file;
const char *sourcename;
boolean secure;
{
    struct _config_error_frame *tmp = (struct _config_error_frame *)
        alloc(sizeof (struct _config_error_frame));

    tmp->line_num = 0;
    tmp->num_errors = 0;
    tmp->origline_shown = FALSE;
    tmp->fromfile = from_file;
    tmp->secure = secure;
    tmp->origline[0] = '\0';
    if (sourcename && sourcename[0]) {
        (void) strncpy(tmp->source, sourcename, sizeof (tmp->source) - 1);
        tmp->source[sizeof (tmp->source) - 1] = '\0';
    } else
        tmp->source[0] = '\0';

    tmp->next = config_error_data;
    config_error_data = tmp;
}

static boolean
config_error_nextline(line)
const char *line;
{
    struct _config_error_frame *ced = config_error_data;

    if (!ced)
        return FALSE;

    if (ced->num_errors && ced->secure)
        return FALSE;

    ced->line_num++;
    ced->origline_shown = FALSE;
    if (line && line[0]) {
        (void) strncpy(ced->origline, line, sizeof (ced->origline) - 1);
        ced->origline[sizeof (ced->origline) - 1] = '\0';
    } else
        ced->origline[0] = '\0';

    return TRUE;
}

/* varargs 'config_error_add()' moved to pline.c */
void
config_erradd(buf)
const char *buf;
{
    char lineno[QBUFSZ];

    if (!buf || !*buf)
        buf = "Unknown error";

    if (!config_error_data) {
        /* either very early, where pline() will use raw_print(), or
           player gave bad value when prompted by interactive 'O' command */
        pline("%s%s.", !iflags.window_inited ? "config_error_add: " : "", buf);
        wait_synch();
        return;
    }

    config_error_data->num_errors++;
    if (!config_error_data->origline_shown && !config_error_data->secure) {
        pline("\n%s", config_error_data->origline);
        config_error_data->origline_shown = TRUE;
    }
    if (config_error_data->line_num > 0 && !config_error_data->secure) {
        Sprintf(lineno, "Line %d: ", config_error_data->line_num);
    } else
        lineno[0] = '\0';

    pline("%s %s%s.", config_error_data->secure ? "Error:" : " *",
          lineno, buf);
}

int
config_error_done()
{
    int n;
    struct _config_error_frame *tmp = config_error_data;

    if (!config_error_data)
        return 0;
    n = config_error_data->num_errors;
    if (n) {
        pline("\n%d error%s in %s.\n", n,
                   (n > 1) ? "s" : "",
                   *config_error_data->source
              ? config_error_data->source : configfile);
        wait_synch();
    }
    config_error_data = tmp->next;
    free(tmp);
    return n;
}

boolean
read_config_file(filename, src)
const char *filename;
int src;
{
    FILE *fp;
    boolean rv = TRUE;

    if (!(fp = fopen_config_file(filename, src)))
        return FALSE;

    /* begin detection of duplicate configfile options */
    set_duplicate_opt_detection(1);
    free_config_sections();
    iflags.parse_config_file_src = src;

    rv = parse_conf_file(fp, parse_config_line);
    (void) fclose(fp);

    free_config_sections();
    /* turn off detection of duplicate configfile options */
    set_duplicate_opt_detection(0);
    return rv;
}

static FILE *
fopen_wizkit_file()
{
    FILE *fp;
#if defined(VMS) || defined(UNIX)
    char tmp_wizkit[BUFSZ];
#endif
    char *envp;

    envp = nh_getenv("WIZKIT");
    if (envp && *envp)
        (void) strncpy(g.wizkit, envp, WIZKIT_MAX - 1);
    if (!g.wizkit[0])
        return (FILE *) 0;

#ifdef UNIX
    if (access(g.wizkit, 4) == -1) {
        /* 4 is R_OK on newer systems */
        /* nasty sneaky attempt to read file through
         * NetHack's setuid permissions -- this is a
         * place a file name may be wholly under the player's
         * control
         */
        raw_printf("Access to %s denied (%d).", g.wizkit, errno);
        wait_synch();
        /* fall through to standard names */
    } else
#endif
        if ((fp = fopenp(g.wizkit, "r")) != (FILE *) 0) {
        return fp;
#if defined(UNIX) || defined(VMS)
    } else {
        /* access() above probably caught most problems for UNIX */
        raw_printf("Couldn't open requested config file %s (%d).", g.wizkit,
                   errno);
        wait_synch();
#endif
    }

#if defined(MICRO) || defined(MAC) || defined(__BEOS__) || defined(WIN32)
    if ((fp = fopenp(fqname(g.wizkit, CONFIGPREFIX, 0), "r")) != (FILE *) 0)
        return fp;
#else
#ifdef VMS
    envp = nh_getenv("HOME");
    if (envp)
        Sprintf(tmp_wizkit, "%s%s", envp, g.wizkit);
    else
        Sprintf(tmp_wizkit, "%s%s", "sys$login:", g.wizkit);
    if ((fp = fopenp(tmp_wizkit, "r")) != (FILE *) 0)
        return fp;
#else /* should be only UNIX left */
    envp = nh_getenv("HOME");
    if (envp)
        Sprintf(tmp_wizkit, "%s/%s", envp, g.wizkit);
    else
        Strcpy(tmp_wizkit, g.wizkit);
    if ((fp = fopenp(tmp_wizkit, "r")) != (FILE *) 0)
        return fp;
    else if (errno != ENOENT) {
        /* e.g., problems when setuid NetHack can't search home
         * directory restricted to user */
        raw_printf("Couldn't open default g.wizkit file %s (%d).", tmp_wizkit,
                   errno);
        wait_synch();
    }
#endif
#endif
    return (FILE *) 0;
}

/* add to hero's inventory if there's room, otherwise put item on floor */
static void
wizkit_addinv(obj)
struct obj *obj;
{
    if (!obj || obj == &cg.zeroobj)
        return;

    /* subset of starting inventory pre-ID */
    obj->dknown = 1;
    if (Role_if(PM_PRIEST))
        obj->bknown = 1; /* ok to bypass set_bknown() */
    /* same criteria as lift_object()'s check for available inventory slot */
    if (obj->oclass != COIN_CLASS && inv_cnt(FALSE) >= 52
        && !merge_choice(g.invent, obj)) {
        /* inventory overflow; can't just place & stack object since
           hero isn't in position yet, so schedule for arrival later */
        add_to_migration(obj);
        obj->ox = 0; /* index of main dungeon */
        obj->oy = 1; /* starting level number */
        obj->owornmask =
            (long) (MIGR_WITH_HERO | MIGR_NOBREAK | MIGR_NOSCATTER);
    } else {
        (void) addinv(obj);
    }
}


boolean
proc_wizkit_line(buf)
char *buf;
{
    struct obj *otmp = readobjnam(buf, (struct obj *) 0);

    if (otmp) {
        if (otmp != &cg.zeroobj)
            wizkit_addinv(otmp);
    } else {
        /* .60 limits output line width to 79 chars */
        config_error_add("Bad wizkit item: \"%.60s\"", buf);
        return FALSE;
    }
    return TRUE;
}

void
read_wizkit()
{
    FILE *fp;

    if (!wizard || !(fp = fopen_wizkit_file()))
        return;

    g.program_state.wizkit_wishing = 1;
    config_error_init(TRUE, "WIZKIT", FALSE);

    parse_conf_file(fp, proc_wizkit_line);
    (void) fclose(fp);

    config_error_done();
    g.program_state.wizkit_wishing = 0;

    return;
}

/* parse_conf_file
 *
 * Read from file fp, handling comments, empty lines, config sections,
 * CHOOSE, and line continuation, calling proc for every valid line.
 *
 * Continued lines are merged together with one space in between.
 */
static boolean
parse_conf_file(fp, proc)
FILE *fp;
boolean FDECL((*proc), (char *));
{
    char inbuf[4 * BUFSZ];
    boolean rv = TRUE; /* assume successful parse */
    char *ep;
    boolean skip = FALSE, morelines = FALSE;
    char *buf = (char *) 0;
    size_t inbufsz = sizeof inbuf;

    free_config_sections();

    while (fgets(inbuf, (int) inbufsz, fp)) {
        ep = index(inbuf, '\n');
        if (skip) { /* in case previous line was too long */
            if (ep)
                skip = FALSE; /* found newline; next line is normal */
        } else {
            if (!ep) {  /* newline missing */
                if (strlen(inbuf) < (inbufsz - 2)) {
                    /* likely the last line of file is just
                       missing a newline; process it anyway  */
                    ep = eos(inbuf);
                } else {
                    config_error_add("Line too long, skipping");
                    skip = TRUE; /* discard next fgets */
                }
            } else {
                *ep = '\0'; /* remove newline */
            }
            if (ep) {
                char *tmpbuf = (char *) 0;
                int len;
                boolean ignoreline = FALSE;
                boolean oldline = FALSE;

                /* line continuation (trailing '\') */
                morelines = (--ep >= inbuf && *ep == '\\');
                if (morelines)
                    *ep = '\0';

                /* trim off spaces at end of line */
                while (ep >= inbuf
                       && (*ep == ' ' || *ep == '\t' || *ep == '\r'))
                    *ep-- = '\0';

                if (!config_error_nextline(inbuf)) {
                    rv = FALSE;
                    if (buf)
                        free(buf), buf = (char *) 0;
                    break;
                }

                ep = inbuf;
                while (*ep == ' ' || *ep == '\t')
                    ++ep;

                /* ignore empty lines and full-line comment lines */
                if (!*ep || *ep == '#')
                    ignoreline = TRUE;

                if (buf)
                    oldline = TRUE;

                /* merge now read line with previous ones, if necessary */
                if (!ignoreline) {
                    len = (int) strlen(inbuf) + 1;
                    if (buf)
                        len += (int) strlen(buf);
                    tmpbuf = (char *) alloc(len);
                    if (buf) {
                        Sprintf(tmpbuf, "%s %s", buf, inbuf);
                        free(buf);
                    } else
                        Strcpy(tmpbuf, inbuf);
                    buf = tmpbuf;
                }

                if (morelines || (ignoreline && !oldline))
                    continue;

                if (handle_config_section(ep)) {
                    free(buf);
                    buf = (char *) 0;
                    continue;
                }

                /* from here onwards, we'll handle buf only */

                if (match_varname(buf, "CHOOSE", 6)) {
                    char *section;
                    char *bufp = find_optparam(buf);

                    if (!bufp) {
                        config_error_add(
                                    "Format is CHOOSE=section1,section2,...");
                        rv = FALSE;
                        free(buf);
                        buf = (char *) 0;
                        continue;
                    }
                    bufp++;
                    if (g.config_section_chosen)
                        free(g.config_section_chosen);
                    section = choose_random_part(bufp, ',');
                    if (section)
                        g.config_section_chosen = dupstr(section);
                    else {
                        config_error_add("No config section to choose");
                        rv = FALSE;
                    }
                    free(buf);
                    buf = (char *) 0;
                    continue;
                }

                if (!proc(buf))
                    rv = FALSE;

                free(buf);
                buf = (char *) 0;
            }
        }
    }

    if (buf)
        free(buf);

    free_config_sections();
    return rv;
}

extern const char *known_handling[];     /* drawing.c */
extern const char *known_restrictions[]; /* drawing.c */

static
FILE *
fopen_sym_file()
{
    FILE *fp;

    fp = fopen_datafile(SYMBOLS, "r", HACKPREFIX);
    return fp;
}

/*
 * Returns 1 if the chose symset was found and loaded.
 *         0 if it wasn't found in the sym file or other problem.
 */
int
read_sym_file(which_set)
int which_set;
{
    FILE *fp;

    g.symset[which_set].explicitly = FALSE;
    if (!(fp = fopen_sym_file()))
        return 0;

    g.symset[which_set].explicitly = TRUE;
    g.chosen_symset_start = g.chosen_symset_end = FALSE;
    g.symset_which_set = which_set;

    config_error_init(TRUE, "symbols", FALSE);

    parse_conf_file(fp, proc_symset_line);
    (void) fclose(fp);

    if (!g.chosen_symset_start && !g.chosen_symset_end) {
        /* name caller put in symset[which_set].name was not found;
           if it looks like "Default symbols", null it out and return
           success to use the default; otherwise, return failure */
        if (g.symset[which_set].name
            && (fuzzymatch(g.symset[which_set].name, "Default symbols",
                           " -_", TRUE)
                || !strcmpi(g.symset[which_set].name, "default")))
            clear_symsetentry(which_set, TRUE);
        config_error_done();

        /* If name was defined, it was invalid... Then we're loading fallback */
        if (g.symset[which_set].name) {
            g.symset[which_set].explicitly = FALSE;
            return 0;
        }

        return 1;
    }
    if (!g.chosen_symset_end)
        config_error_add("Missing finish for symset \"%s\"",
                         g.symset[which_set].name ? g.symset[which_set].name
                                                : "unknown");
    config_error_done();
    return 1;
}

boolean
proc_symset_line(buf)
char *buf;
{
    return !((boolean) parse_sym_line(buf, g.symset_which_set));
}

/* returns 0 on error */
int
parse_sym_line(buf, which_set)
char *buf;
int which_set;
{
    int val, i;
    struct symparse *symp;
    char *bufp, *commentp, *altp;

    /* convert each instance of whitespace (tabs, consecutive spaces)
       into a single space; leading and trailing spaces are stripped */
    mungspaces(buf);

    /* remove trailing comment, if any (this isn't strictly needed for
       individual symbols, and it won't matter if "X#comment" without
       separating space slips through; for handling or set description,
       symbol set creator is responsible for preceding '#' with a space
       and that comment itself doesn't contain " #") */
    if ((commentp = rindex(buf, '#')) != 0 && commentp[-1] == ' ')
        commentp[-1] = '\0';

    /* find the '=' or ':' */
    bufp = index(buf, '=');
    altp = index(buf, ':');
    if (!bufp || (altp && altp < bufp))
        bufp = altp;
    if (!bufp) {
        if (strncmpi(buf, "finish", 6) == 0) {
            /* end current graphics set */
            if (g.chosen_symset_start)
                g.chosen_symset_end = TRUE;
            g.chosen_symset_start = FALSE;
            return 1;
        }
        config_error_add("No \"finish\"");
        return 0;
    }
    /* skip '=' and space which follows, if any */
    ++bufp;
    if (*bufp == ' ')
        ++bufp;

    symp = match_sym(buf);
    if (!symp) {
        config_error_add("Unknown sym keyword");
        return 0;
    }

    if (!g.symset[which_set].name) {
        /* A null symset name indicates that we're just
           building a pick-list of possible symset
           values from the file, so only do that */
        if (symp->range == SYM_CONTROL) {
            struct symsetentry *tmpsp, *lastsp;

            for (lastsp = g.symset_list; lastsp; lastsp = lastsp->next)
                if (!lastsp->next)
                    break;
            switch (symp->idx) {
            case 0:
                tmpsp = (struct symsetentry *) alloc(sizeof *tmpsp);
                tmpsp->next = (struct symsetentry *) 0;
                if (!lastsp)
                    g.symset_list = tmpsp;
                else
                    lastsp->next = tmpsp;
                tmpsp->name = dupstr(bufp);
                tmpsp->desc = (char *) 0;
                tmpsp->handling = H_UNK;
                /* initialize restriction bits */
                tmpsp->nocolor = 0;
                tmpsp->primary = 0;
                tmpsp->rogue = 0;
                break;
            case 2:
                /* handler type identified */
                tmpsp = lastsp; /* most recent symset */
                for (i = 0; known_handling[i]; ++i)
                    if (!strcmpi(known_handling[i], bufp)) {
                        tmpsp->handling = i;
                        break; /* for loop */
                    }
                break;
            case 3:
                /* description:something */
                tmpsp = lastsp; /* most recent symset */
                if (tmpsp && !tmpsp->desc)
                    tmpsp->desc = dupstr(bufp);
                break;
            case 5:
                /* restrictions: xxxx*/
                tmpsp = lastsp; /* most recent symset */
                for (i = 0; known_restrictions[i]; ++i) {
                    if (!strcmpi(known_restrictions[i], bufp)) {
                        switch (i) {
                        case 0:
                            tmpsp->primary = 1;
                            break;
                        case 1:
                            tmpsp->rogue = 1;
                            break;
                        }
                        break; /* while loop */
                    }
                }
                break;
            }
        }
        return 1;
    }
    if (symp->range) {
        if (symp->range == SYM_CONTROL) {
            switch (symp->idx) {
            case 0:
                /* start of symset */
                if (!strcmpi(bufp, g.symset[which_set].name)) {
                    /* matches desired one */
                    g.chosen_symset_start = TRUE;
                    /* these init_*() functions clear symset fields too */
                    if (which_set == ROGUESET)
                        init_rogue_symbols();
                    else if (which_set == PRIMARY)
                        init_primary_symbols();
                }
                break;
            case 1:
                /* finish symset */
                if (g.chosen_symset_start)
                    g.chosen_symset_end = TRUE;
                g.chosen_symset_start = FALSE;
                break;
            case 2:
                /* handler type identified */
                if (g.chosen_symset_start)
                    set_symhandling(bufp, which_set);
                break;
            /* case 3: (description) is ignored here */
            case 4: /* color:off */
                if (g.chosen_symset_start) {
                    if (bufp) {
                        if (!strcmpi(bufp, "true") || !strcmpi(bufp, "yes")
                            || !strcmpi(bufp, "on"))
                            g.symset[which_set].nocolor = 0;
                        else if (!strcmpi(bufp, "false")
                                 || !strcmpi(bufp, "no")
                                 || !strcmpi(bufp, "off"))
                            g.symset[which_set].nocolor = 1;
                    }
                }
                break;
            case 5: /* restrictions: xxxx*/
                if (g.chosen_symset_start) {
                    int n = 0;

                    while (known_restrictions[n]) {
                        if (!strcmpi(known_restrictions[n], bufp)) {
                            switch (n) {
                            case 0:
                                g.symset[which_set].primary = 1;
                                break;
                            case 1:
                                g.symset[which_set].rogue = 1;
                                break;
                            }
                            break; /* while loop */
                        }
                        n++;
                    }
                }
                break;
            }
        } else { /* !SYM_CONTROL */
            val = sym_val(bufp);
            if (g.chosen_symset_start) {
                if (which_set == PRIMARY) {
                    update_primary_symset(symp, val);
                } else if (which_set == ROGUESET) {
                    update_rogue_symset(symp, val);
                }
            }
        }
    }
    return 1;
}

static void
set_symhandling(handling, which_set)
char *handling;
int which_set;
{
    int i = 0;

    g.symset[which_set].handling = H_UNK;
    while (known_handling[i]) {
        if (!strcmpi(known_handling[i], handling)) {
            g.symset[which_set].handling = i;
            return;
        }
        i++;
    }
}

void
parseformat(arr, str)
int *arr;
char *str;
{
    const char *legal[] = {"historical", "lendian", "ascii"};
    int i, kwi = 0, words = 0;
    char *p = str, *keywords[2];

    while (*p) {
        while (*p && isspace((uchar) *p)) {
            *p = '\0';
            p++;
        }
        if (*p) {
            words++;
            if (kwi < 2)
                keywords[kwi++] = p;
        }
        while (*p && !isspace((uchar) *p))
            p++;
    }
    if (!words) {
        impossible("missing format list");
        return;
    }
    while (--kwi >= 0)
        if (kwi < 2) {
            for (i = 0; i < SIZE(legal); ++i) {
               if (!strcmpi(keywords[kwi], legal[i]))
                   arr[kwi] = i + 1;
            }
        }
}

/* ----------  END CONFIG FILE HANDLING ----------- */

/* ----------  BEGIN SCOREBOARD CREATION ----------- */

#ifdef OS2_CODEVIEW
#define UNUSED_if_not_OS2_CODEVIEW /*empty*/
#else
#define UNUSED_if_not_OS2_CODEVIEW UNUSED
#endif

/* verify that we can write to scoreboard file; if not, try to create one */
/*ARGUSED*/
void
check_recordfile(dir)
const char *dir UNUSED_if_not_OS2_CODEVIEW;
{
#if defined(PRAGMA_UNUSED) && !defined(OS2_CODEVIEW)
#pragma unused(dir)
#endif
    const char *fq_record;
    int fd;

#if defined(UNIX) || defined(VMS)
    fq_record = fqname(RECORD, SCOREPREFIX, 0);
    fd = open(fq_record, O_RDWR, 0);
    if (fd >= 0) {
#ifdef VMS /* must be stream-lf to use UPDATE_RECORD_IN_PLACE */
        if (!file_is_stmlf(fd)) {
            raw_printf(
                   "Warning: scoreboard file '%s' is not in stream_lf format",
                       fq_record);
            wait_synch();
        }
#endif
        (void) nhclose(fd); /* RECORD is accessible */
    } else if ((fd = open(fq_record, O_CREAT | O_RDWR, FCMASK)) >= 0) {
        (void) nhclose(fd); /* RECORD newly created */
#if defined(VMS) && !defined(SECURE)
        /* Re-protect RECORD with world:read+write+execute+delete access. */
        (void) chmod(fq_record, FCMASK | 007);
#endif /* VMS && !SECURE */
    } else {
        raw_printf("Warning: cannot write scoreboard file '%s'", fq_record);
        wait_synch();
    }
#endif /* !UNIX && !VMS */
#if defined(MICRO) || defined(WIN32)
    char tmp[PATHLEN];

#ifdef OS2_CODEVIEW /* explicit path on opening for OS/2 */
    /* how does this work when there isn't an explicit path or fopenp
     * for later access to the file via fopen_datafile? ? */
    (void) strncpy(tmp, dir, PATHLEN - 1);
    tmp[PATHLEN - 1] = '\0';
    if ((strlen(tmp) + 1 + strlen(RECORD)) < (PATHLEN - 1)) {
        append_slash(tmp);
        Strcat(tmp, RECORD);
    }
    fq_record = tmp;
#else
    Strcpy(tmp, RECORD);
    fq_record = fqname(RECORD, SCOREPREFIX, 0);
#endif
#ifdef WIN32
    /* If dir is NULL it indicates create but
       only if it doesn't already exist */
    if (!dir) {
        char buf[BUFSZ];

        buf[0] = '\0';
        fd = open(fq_record, O_RDWR);
        if (!(fd == -1 && errno == ENOENT)) {
            if (fd >= 0) {
                (void) nhclose(fd);
            } else {
                /* explanation for failure other than missing file */
                Sprintf(buf, "error   \"%s\", (errno %d).",
                        fq_record, errno);
                paniclog("scorefile", buf);
            }
            return;
        }
        Sprintf(buf, "missing \"%s\", creating new scorefile.",
                fq_record);
        paniclog("scorefile", buf);
    }
#endif

    if ((fd = open(fq_record, O_RDWR)) < 0) {
        /* try to create empty 'record' */
#if defined(AZTEC_C) || defined(_DCC) \
    || (defined(__GNUC__) && defined(__AMIGA__))
        /* Aztec doesn't use the third argument */
        /* DICE doesn't like it */
        fd = open(fq_record, O_CREAT | O_RDWR);
#else
        fd = open(fq_record, O_CREAT | O_RDWR, S_IREAD | S_IWRITE);
#endif
        if (fd <= 0) {
            raw_printf("Warning: cannot write record '%s'", tmp);
            wait_synch();
        } else {
            (void) nhclose(fd);
        }
    } else {
        /* open succeeded => 'record' exists */
        (void) nhclose(fd);
    }
#else /* MICRO || WIN32*/

#ifdef MAC
    /* Create the "record" file, if necessary */
    fq_record = fqname(RECORD, SCOREPREFIX, 0);
    fd = macopen(fq_record, O_RDWR | O_CREAT, TEXT_TYPE);
    if (fd != -1)
        macclose(fd);
#endif /* MAC */

#endif /* MICRO || WIN32*/
}

/* ----------  END SCOREBOARD CREATION ----------- */

/* ----------  BEGIN PANIC/IMPOSSIBLE/TESTING LOG ----------- */

/*ARGSUSED*/
void
paniclog(type, reason)
const char *type;   /* panic, impossible, trickery */
const char *reason; /* explanation */
{
#ifdef PANICLOG
    FILE *lfile;
    char buf[BUFSZ];

    if (!g.program_state.in_paniclog) {
        g.program_state.in_paniclog = 1;
        lfile = fopen_datafile(PANICLOG, "a", TROUBLEPREFIX);
        if (lfile) {
#ifdef PANICLOG_FMT2
            (void) fprintf(lfile, "%ld %s: %s %s\n",
                           ubirthday, (g.plname ? g.plname : "(none)"),
                           type, reason);
#else
            time_t now = getnow();
            int uid = getuid();
            char playmode = wizard ? 'D' : discover ? 'X' : '-';

            (void) fprintf(lfile, "%s %08ld %06ld %d %c: %s %s\n",
                           version_string(buf), yyyymmdd(now), hhmmss(now),
                           uid, playmode, type, reason);
#endif /* !PANICLOG_FMT2 */
            (void) fclose(lfile);
        }
        g.program_state.in_paniclog = 0;
    }
#endif /* PANICLOG */
    return;
}

void
testinglog(filenm, type, reason)
const char *filenm;   /* ad hoc file name */
const char *type;
const char *reason;   /* explanation */
{
    FILE *lfile;
    char fnbuf[BUFSZ];

    if (!filenm)
        return;
    Strcpy(fnbuf, filenm);
    if (index(fnbuf, '.') == 0)
        Strcat(fnbuf, ".log");
    lfile = fopen_datafile(fnbuf, "a", TROUBLEPREFIX);
    if (lfile) {
        (void) fprintf(lfile, "%s\n%s\n", type, reason);
        (void) fclose(lfile);
    }
    return;
}

/* ----------  END PANIC/IMPOSSIBLE/TESTING LOG ----------- */

#ifdef SELF_RECOVER

/* ----------  BEGIN INTERNAL RECOVER ----------- */
boolean
recover_savefile()
{
    NHFILE *gnhfp, *lnhfp, *snhfp;
    int lev, savelev, hpid, pltmpsiz;
    xchar levc;
    struct version_info version_data;
    int processed[256];
    char savename[SAVESIZE], errbuf[BUFSZ];
    struct savefile_info sfi;
    char tmpplbuf[PL_NSIZ];

    for (lev = 0; lev < 256; lev++)
        processed[lev] = 0;

    /* level 0 file contains:
     *  pid of creating process (ignored here)
     *  level number for current level of save file
     *  name of save file nethack would have created
     *  savefile info
     *  player name
     *  and game state
     */

    gnhfp = open_levelfile(0, errbuf);
    if (!gnhfp) {
        raw_printf("%s\n", errbuf);
        return FALSE;
    }
    if (read(gnhfp->fd, (genericptr_t) &hpid, sizeof hpid) != sizeof hpid) {
        raw_printf("\n%s\n%s\n",
            "Checkpoint data incompletely written or subsequently clobbered.",
                   "Recovery impossible.");
        close_nhfile(gnhfp);
        return FALSE;
    }
    if (read(gnhfp->fd, (genericptr_t) &savelev, sizeof(savelev))
        != sizeof(savelev)) {
        raw_printf(
         "\nCheckpointing was not in effect for %s -- recovery impossible.\n",
                   g.lock);
        close_nhfile(gnhfp);
        return FALSE;
    }
    if ((read(gnhfp->fd, (genericptr_t) savename, sizeof savename)
         != sizeof savename)
        || (read(gnhfp->fd, (genericptr_t) &version_data, sizeof version_data)
            != sizeof version_data)
        || (read(gnhfp->fd, (genericptr_t) &sfi, sizeof sfi) != sizeof sfi)
        || (read(gnhfp->fd, (genericptr_t) &pltmpsiz, sizeof pltmpsiz)
            != sizeof pltmpsiz) || (pltmpsiz > PL_NSIZ)
        || (read(gnhfp->fd, (genericptr_t) &tmpplbuf, pltmpsiz) != pltmpsiz)) {
        raw_printf("\nError reading %s -- can't recover.\n", g.lock);
        close_nhfile(gnhfp);
        return FALSE;
    }

    /* save file should contain:
     *  version info
     *  savefile info
     *  player name
     *  current level (including pets)
     *  (non-level-based) game state
     *  other levels
     */
    set_savefile_name(TRUE);
    snhfp = create_savefile();
    if (!snhfp) {
        raw_printf("\nCannot recover savefile %s.\n", g.SAVEF);
        close_nhfile(gnhfp);
        return FALSE;
    }

    lnhfp = open_levelfile(savelev, errbuf);
    if (!lnhfp) {
        raw_printf("\n%s\n", errbuf);
        close_nhfile(gnhfp);
        close_nhfile(snhfp);
        delete_savefile();
        return FALSE;
    }

    if (write(snhfp->fd, (genericptr_t) &version_data, sizeof version_data)
        != sizeof version_data) {
        raw_printf("\nError writing %s; recovery failed.", g.SAVEF);
        close_nhfile(gnhfp);
        close_nhfile(snhfp);
        close_nhfile(lnhfp);
        delete_savefile();
        return FALSE;
    }

    if (write(snhfp->fd, (genericptr_t) &sfi, sizeof sfi) != sizeof sfi) {
        raw_printf("\nError writing %s; recovery failed (savefile_info).\n",
                   g.SAVEF);
        close_nhfile(gnhfp);
        close_nhfile(snhfp);
        close_nhfile(lnhfp);
        delete_savefile();
        return FALSE;
    }

    if (write(snhfp->fd, (genericptr_t) &pltmpsiz, sizeof pltmpsiz)
        != sizeof pltmpsiz) {
        raw_printf("Error writing %s; recovery failed (player name size).\n",
                   g.SAVEF);
        close_nhfile(gnhfp);
        close_nhfile(snhfp);
        close_nhfile(lnhfp);
        delete_savefile();
        return FALSE;
    }

    if (write(snhfp->fd, (genericptr_t) &tmpplbuf, pltmpsiz) != pltmpsiz) {
        raw_printf("Error writing %s; recovery failed (player name).\n",
                   g.SAVEF);
        close_nhfile(gnhfp);
        close_nhfile(snhfp);
        close_nhfile(lnhfp);
        delete_savefile();
        return FALSE;
    }

    if (!copy_bytes(lnhfp->fd, snhfp->fd)) {
        close_nhfile(gnhfp);
        close_nhfile(snhfp);
        close_nhfile(lnhfp);
        delete_savefile();
        return FALSE;
    }
    close_nhfile(lnhfp);
    processed[savelev] = 1;

    if (!copy_bytes(gnhfp->fd, snhfp->fd)) {
        close_nhfile(gnhfp);
        close_nhfile(snhfp);
        delete_savefile();
        return FALSE;
    }
    close_nhfile(gnhfp);
    processed[0] = 1;

    for (lev = 1; lev < 256; lev++) {
        /* level numbers are kept in xchars in save.c, so the
         * maximum level number (for the endlevel) must be < 256
         */
        if (lev != savelev) {
            lnhfp = open_levelfile(lev, (char *) 0);
            if (lnhfp) {
                /* any or all of these may not exist */
                levc = (xchar) lev;
                write(snhfp->fd, (genericptr_t) &levc, sizeof(levc));
                if (!copy_bytes(lnhfp->fd, snhfp->fd)) {
                    close_nhfile(lnhfp);
                    close_nhfile(snhfp);
                    delete_savefile();
                    return FALSE;
                }
                close_nhfile(lnhfp);
                processed[lev] = 1;
            }
        }
    }
    close_nhfile(snhfp);
    /*
     * We have a successful savefile!
     * Only now do we erase the level files.
     */
    for (lev = 0; lev < 256; lev++) {
        if (processed[lev]) {
            const char *fq_lock;

            set_levelfile_name(g.lock, lev);
            fq_lock = fqname(g.lock, LEVELPREFIX, 3);
            (void) unlink(fq_lock);
        }
    }
    return TRUE;
}

boolean
copy_bytes(ifd, ofd)
int ifd, ofd;
{
    char buf[BUFSIZ];
    int nfrom, nto;

    do {
        nfrom = read(ifd, buf, BUFSIZ);
        nto = write(ofd, buf, nfrom);
        if (nto != nfrom)
            return FALSE;
    } while (nfrom == BUFSIZ);
    return TRUE;
}

/* ----------  END INTERNAL RECOVER ----------- */
#endif /*SELF_RECOVER*/

/* ----------  OTHER ----------- */

#ifdef SYSCF
#ifdef SYSCF_FILE
void
assure_syscf_file()
{
    int fd;

    /*
     * All we really care about is the end result - can we read the file?
     * So just check that directly.
     *
     * Not tested on most of the old platforms (which don't attempt
     * to implement SYSCF).
     * Some ports don't like open()'s optional third argument;
     * VMS overrides open() usage with a macro which requires it.
     */
#ifndef VMS
# if defined(NOCWD_ASSUMPTIONS) && defined(WIN32)
    fd = open(fqname(SYSCF_FILE, SYSCONFPREFIX, 0), O_RDONLY);
# else
    fd = open(SYSCF_FILE, O_RDONLY);
# endif
#else
    fd = open(SYSCF_FILE, O_RDONLY, 0);
#endif
    if (fd >= 0) {
        /* readable */
        close(fd);
        return;
    }
    raw_printf("Unable to open SYSCF_FILE.\n");
    exit(EXIT_FAILURE);
}

#endif /* SYSCF_FILE */
#endif /* SYSCF */

#ifdef DEBUG
/* used by debugpline() to decide whether to issue a message
 * from a particular source file; caller passes __FILE__ and we check
 * whether it is in the source file list supplied by SYSCF's DEBUGFILES
 *
 * pass FALSE to override wildcard matching; useful for files
 * like dungeon.c and questpgr.c, which generate a ridiculous amount of
 * output if DEBUG is defined and effectively block the use of a wildcard */
boolean
debugcore(filename, wildcards)
const char *filename;
boolean wildcards;
{
    const char *debugfiles, *p;

    if (!filename || !*filename)
        return FALSE; /* sanity precaution */

    if (sysopt.env_dbgfl == 0) {
        /* check once for DEBUGFILES in the environment;
           if found, it supersedes the sysconf value
           [note: getenv() rather than nh_getenv() since a long value
           is valid and doesn't pose any sort of overflow risk here] */
        if ((p = getenv("DEBUGFILES")) != 0) {
            if (sysopt.debugfiles)
                free((genericptr_t) sysopt.debugfiles);
            sysopt.debugfiles = dupstr(p);
            sysopt.env_dbgfl = 1;
        } else
            sysopt.env_dbgfl = -1;
    }

    debugfiles = sysopt.debugfiles;
    /* usual case: sysopt.debugfiles will be empty */
    if (!debugfiles || !*debugfiles)
        return FALSE;

/* strip filename's path if present */
#ifdef UNIX
    if ((p = rindex(filename, '/')) != 0)
        filename = p + 1;
#endif
#ifdef VMS
    filename = vms_basename(filename);
    /* vms_basename strips off 'type' suffix as well as path and version;
       we want to put suffix back (".c" assumed); since it always returns
       a pointer to a static buffer, we can safely modify its result */
    Strcat((char *) filename, ".c");
#endif

    /*
     * Wildcard match will only work if there's a single pattern (which
     * might be a single file name without any wildcarding) rather than
     * a space-separated list.
     * [to NOT do: We could step through the space-separated list and
     * attempt a wildcard match against each element, but that would be
     * overkill for the intended usage.]
     */
    if (wildcards && pmatch(debugfiles, filename))
        return TRUE;

    /* check whether filename is an element of the list */
    if ((p = strstr(debugfiles, filename)) != 0) {
        int l = (int) strlen(filename);

        if ((p == debugfiles || p[-1] == ' ' || p[-1] == '/')
            && (p[l] == ' ' || p[l] == '\0'))
            return TRUE;
    }
    return FALSE;
}

#endif /*DEBUG*/

/* ----------  BEGIN TRIBUTE ----------- */

/* 3.6 tribute code
 */

#define SECTIONSCOPE 1
#define TITLESCOPE 2
#define PASSAGESCOPE 3

#define MAXPASSAGES SIZE(g.context.novel.pasg) /* 20 */

static int FDECL(choose_passage, (int, unsigned));

/* choose a random passage that hasn't been chosen yet; once all have
   been chosen, reset the tracking to make all passages available again */
static int
choose_passage(passagecnt, oid)
int passagecnt; /* total of available passages */
unsigned oid; /* book.o_id, used to determine whether re-reading same book */
{
    int idx, res;

    if (passagecnt < 1)
        return 0;

    /* if a different book or we've used up all the passages already,
       reset in order to have all 'passagecnt' passages available */
    if (oid != g.context.novel.id || g.context.novel.count == 0) {
        int i, range = passagecnt, limit = MAXPASSAGES;

        g.context.novel.id = oid;
        if (range <= limit) {
            /* collect all of the N indices */
            g.context.novel.count = passagecnt;
            for (idx = 0; idx < MAXPASSAGES; idx++)
                g.context.novel.pasg[idx] = (xchar) ((idx < passagecnt)
                                                   ? idx + 1 : 0);
        } else {
            /* collect MAXPASSAGES of the N indices */
            g.context.novel.count = MAXPASSAGES;
            for (idx = i = 0; i < passagecnt; ++i, --range)
                if (range > 0 && rn2(range) < limit) {
                    g.context.novel.pasg[idx++] = (xchar) (i + 1);
                    --limit;
                }
        }
    }

    idx = rn2(g.context.novel.count);
    res = (int) g.context.novel.pasg[idx];
    /* move the last slot's passage index into the slot just used
       and reduce the number of passages available */
    g.context.novel.pasg[idx] = g.context.novel.pasg[--g.context.novel.count];
    return res;
}

/* Returns True if you were able to read something. */
boolean
read_tribute(tribsection, tribtitle, tribpassage, nowin_buf, bufsz, oid)
const char *tribsection, *tribtitle;
int tribpassage, bufsz;
char *nowin_buf;
unsigned oid; /* book identifier */
{
    dlb *fp;
    char line[BUFSZ], lastline[BUFSZ];

    int scope = 0;
    int linect = 0, passagecnt = 0, targetpassage = 0;
    const char *badtranslation = "an incomprehensible foreign translation";
    boolean matchedsection = FALSE, matchedtitle = FALSE;
    winid tribwin = WIN_ERR;
    boolean grasped = FALSE;
    boolean foundpassage = FALSE;

    if (nowin_buf)
        *nowin_buf = '\0';

    /* check for mandatories */
    if (!tribsection || !tribtitle) {
        if (!nowin_buf)
            pline("It's %s of \"%s\"!", badtranslation, tribtitle);
        return grasped;
    }

    debugpline3("read_tribute %s, %s, %d.", tribsection, tribtitle,
                tribpassage);

    fp = dlb_fopen(TRIBUTEFILE, "r");
    if (!fp) {
        /* this is actually an error - cannot open tribute file! */
        if (!nowin_buf)
            pline("You feel too overwhelmed to continue!");
        return grasped;
    }

    /*
     * Syntax (not case-sensitive):
     *  %section books
     *
     * In the books section:
     *    %title booktitle (n)
     *          where booktitle=book title without quotes
     *          (n)= total number of passages present for this title
     *    %passage k
     *          where k=sequential passage number
     *
     * %e ends the passage/book/section
     *    If in a passage, it marks the end of that passage.
     *    If in a book, it marks the end of that book.
     *    If in a section, it marks the end of that section.
     *
     *  %section death
     */

    *line = *lastline = '\0';
    while (dlb_fgets(line, sizeof line, fp) != 0) {
        linect++;
        (void) strip_newline(line);
        switch (line[0]) {
        case '%':
            if (!strncmpi(&line[1], "section ", sizeof "section " - 1)) {
                char *st = &line[9]; /* 9 from "%section " */

                scope = SECTIONSCOPE;
                matchedsection = !strcmpi(st, tribsection) ? TRUE : FALSE;
            } else if (!strncmpi(&line[1], "title ", sizeof "title " - 1)) {
                char *st = &line[7]; /* 7 from "%title " */
                char *p1, *p2;

                if ((p1 = index(st, '(')) != 0) {
                    *p1++ = '\0';
                    (void) mungspaces(st);
                    if ((p2 = index(p1, ')')) != 0) {
                        *p2 = '\0';
                        passagecnt = atoi(p1);
                        scope = TITLESCOPE;
                        if (matchedsection && !strcmpi(st, tribtitle)) {
                            matchedtitle = TRUE;
                            targetpassage = !tribpassage
                                             ? choose_passage(passagecnt, oid)
                                             : (tribpassage <= passagecnt)
                                                ? tribpassage : 0;
                        } else {
                            matchedtitle = FALSE;
                        }
                    }
                }
            } else if (!strncmpi(&line[1], "passage ",
                                 sizeof "passage " - 1)) {
                int passagenum = 0;
                char *st = &line[9]; /* 9 from "%passage " */

                mungspaces(st);
                passagenum = atoi(st);
                if (passagenum > 0 && passagenum <= passagecnt) {
                    scope = PASSAGESCOPE;
                    if (matchedtitle && passagenum == targetpassage) {
                        foundpassage = TRUE;
                        if (!nowin_buf) {
                            tribwin = create_nhwindow(NHW_MENU);
                            if (tribwin == WIN_ERR)
                                goto cleanup;
                        }
                    }
                }
            } else if (!strncmpi(&line[1], "e ", sizeof "e " - 1)) {
                if (foundpassage)
                    goto cleanup;
                if (scope == TITLESCOPE)
                    matchedtitle = FALSE;
                if (scope == SECTIONSCOPE)
                    matchedsection = FALSE;
                if (scope)
                    --scope;
            } else {
                debugpline1("tribute file error: bad %% command, line %d.",
                            linect);
            }
            break;
        case '#':
            /* comment only, next! */
            break;
        default:
            if (foundpassage) {
                if (!nowin_buf) {
                    /* outputting multi-line passage to text window */
                    putstr(tribwin, 0, line);
                    if (*line)
                        Strcpy(lastline, line);
                } else {
                    /* fetching one-line passage into buffer */
                    copynchars(nowin_buf, line, bufsz - 1);
                    goto cleanup; /* don't wait for "%e passage" */
                }
            }
        }
    }

 cleanup:
    (void) dlb_fclose(fp);
    if (nowin_buf) {
        /* one-line buffer */
        grasped = *nowin_buf ? TRUE : FALSE;
    } else {
        if (tribwin != WIN_ERR) { /* implies 'foundpassage' */
            /* multi-line window, normal case;
               if lastline is empty, there were no non-empty lines between
               "%passage n" and "%e passage" so we leave 'grasped' False */
            if (*lastline) {
                display_nhwindow(tribwin, FALSE);
                /* put the final attribution line into message history,
                   analogous to the summary line from long quest messages */
                if (index(lastline, '['))
                    mungspaces(lastline); /* to remove leading spaces */
                else /* construct one if necessary */
                    Sprintf(lastline, "[%s, by Terry Pratchett]", tribtitle);
                putmsghistory(lastline, FALSE);
                grasped = TRUE;
            }
            destroy_nhwindow(tribwin);
        }
        if (!grasped)
            /* multi-line window, problem */
            pline("It seems to be %s of \"%s\"!", badtranslation, tribtitle);
    }
    return grasped;
}

boolean
Death_quote(buf, bufsz)
char *buf;
int bufsz;
{
    unsigned death_oid = 1; /* chance of oid #1 being a novel is negligible */

    return read_tribute("Death", "Death Quotes", 0, buf, bufsz, death_oid);
}

/* ----------  END TRIBUTE ----------- */

/*files.c*/<|MERGE_RESOLUTION|>--- conflicted
+++ resolved
@@ -2768,7 +2768,6 @@
         if (sysopt.greppath)
             free((genericptr_t) sysopt.greppath);
         sysopt.greppath = dupstr(bufp);
-<<<<<<< HEAD
     /* SYSCF SAVE and BONES format options */
     } else if (src == SET_IN_SYS
                && match_varname(buf, "SAVEFORMAT", 10)) {
@@ -2776,7 +2775,6 @@
     } else if (src == SET_IN_SYS
                && match_varname(buf, "BONESFORMAT", 11)) {
         parseformat(sysopt.bonesformat, bufp);
-=======
     } else if (src == SET_IN_SYS
                && match_varname(buf, "ACCESSIBILITY", 13)) {
         n = atoi(bufp);
@@ -2785,11 +2783,10 @@
             return FALSE;
         }
         sysopt.accessibility = n;
->>>>>>> f487083a
 #endif /* SYSCF */
 
     } else if (match_varname(buf, "BOULDER", 3)) {
-        (void) get_uchars(bufp, &ov_primary_syms[SYM_BOULDER + SYM_OFF_X], TRUE, 1,
+        (void) get_uchars(bufp, &g.ov_primary_syms[SYM_BOULDER + SYM_OFF_X], TRUE, 1,
                           "BOULDER");
     } else if (match_varname(buf, "MENUCOLOR", 9)) {
         if (!add_menu_coloring(bufp))
