/* NetHack 3.5	mon.c	$NHDT-Date: 1426470347 2015/03/16 01:45:47 $  $NHDT-Branch: derek-farming $:$NHDT-Revision: 1.140 $ */
/* NetHack 3.5	mon.c	$Date: 2012/05/16 02:15:10 $  $Revision: 1.126 $ */
/* Copyright (c) Stichting Mathematisch Centrum, Amsterdam, 1985. */
/* NetHack may be freely redistributed.  See license for details. */

/* If you're using precompiled headers, you don't want this either */
#ifdef MICROPORT_BUG
#define MKROOM_H
#endif

#include "hack.h"
#include "mfndpos.h"
#include <ctype.h>

STATIC_DCL boolean FDECL(restrap,(struct monst *));
STATIC_DCL long FDECL(mm_aggression, (struct monst *,struct monst *));
STATIC_DCL long FDECL(mm_displacement, (struct monst *,struct monst *));
STATIC_DCL int NDECL(pick_animal);
STATIC_DCL void FDECL(kill_eggs, (struct obj *));
STATIC_DCL void FDECL(dealloc_mextra, (struct mextra *));
STATIC_DCL int FDECL(pickvampshape, (struct monst *));
STATIC_DCL boolean FDECL(isspecmon, (struct monst *));
STATIC_DCL boolean FDECL(validspecmon, (struct monst *,int));
STATIC_DCL boolean FDECL(validvamp, (struct monst *,int *,int));
STATIC_DCL struct permonst *FDECL(accept_newcham_form, (int));

#define LEVEL_SPECIFIC_NOCORPSE(mdat) \
     (Is_rogue_level(&u.uz) || \
       (level.flags.graveyard && is_undead(mdat) && rn2(3)))

#if 0
/* part of the original warning code which was replaced in 3.3.1 */
const char *warnings[] = {
    "white", "pink", "red", "ruby", "purple", "black"
};
#endif /* 0 */

STATIC_DCL struct obj *FDECL(make_corpse,(struct monst *, unsigned));
STATIC_DCL void FDECL(m_detach, (struct monst *, struct permonst *));
STATIC_DCL void FDECL(lifesaved_monster, (struct monst *));

/* convert the monster index of an undead to its living counterpart */
int
undead_to_corpse(mndx)
int mndx;
{
    switch (mndx) {
    case PM_KOBOLD_ZOMBIE:
    case PM_KOBOLD_MUMMY:	mndx = PM_KOBOLD;  break;
    case PM_DWARF_ZOMBIE:
    case PM_DWARF_MUMMY:	mndx = PM_DWARF;  break;
    case PM_GNOME_ZOMBIE:
    case PM_GNOME_MUMMY:	mndx = PM_GNOME;  break;
    case PM_ORC_ZOMBIE:
    case PM_ORC_MUMMY:	mndx = PM_ORC;  break;
    case PM_ELF_ZOMBIE:
    case PM_ELF_MUMMY:	mndx = PM_ELF;  break;
    case PM_VAMPIRE:
    case PM_VAMPIRE_LORD:
#if 0	/* DEFERRED */
    case PM_VAMPIRE_MAGE:
#endif
    case PM_HUMAN_ZOMBIE:
    case PM_HUMAN_MUMMY:	mndx = PM_HUMAN;  break;
    case PM_GIANT_ZOMBIE:
    case PM_GIANT_MUMMY:	mndx = PM_GIANT;  break;
    case PM_ETTIN_ZOMBIE:
    case PM_ETTIN_MUMMY:	mndx = PM_ETTIN;  break;
    default:  break;
    }
    return mndx;
}

/* Convert the monster index of some monsters (such as quest guardians)
 * to their generic species type.
 *
 * Return associated character class monster, rather than species
 * if mode is 1.
 */
int
genus(mndx, mode)
int mndx, mode;
{
    switch (mndx) {
/* Quest guardians */
    case PM_STUDENT:     mndx = mode ? PM_ARCHEOLOGIST  : PM_HUMAN; break;
    case PM_CHIEFTAIN:   mndx = mode ? PM_BARBARIAN : PM_HUMAN; break;
    case PM_NEANDERTHAL: mndx = mode ? PM_CAVEMAN   : PM_HUMAN; break;
    case PM_ATTENDANT:   mndx = mode ? PM_HEALER    : PM_HUMAN; break;
    case PM_PAGE:        mndx = mode ? PM_KNIGHT    : PM_HUMAN; break;
    case PM_ABBOT:       mndx = mode ? PM_MONK      : PM_HUMAN; break;
    case PM_ACOLYTE:     mndx = mode ? PM_PRIEST    : PM_HUMAN; break;
    case PM_HUNTER:      mndx = mode ? PM_RANGER    : PM_HUMAN; break;
    case PM_THUG:        mndx = mode ? PM_ROGUE     : PM_HUMAN; break;
    case PM_ROSHI:       mndx = mode ? PM_SAMURAI   : PM_HUMAN; break;
    case PM_GUIDE:       mndx = mode ? PM_TOURIST   : PM_HUMAN; break;
    case PM_APPRENTICE:  mndx = mode ? PM_WIZARD    : PM_HUMAN; break;
    case PM_WARRIOR:     mndx = mode ? PM_VALKYRIE  : PM_HUMAN; break;
    default:
        if (mndx >= LOW_PM && mndx < NUMMONS) {
            struct permonst *ptr = &mons[mndx];
            if (is_human(ptr))      mndx = PM_HUMAN;
            else if (is_elf(ptr))   mndx = PM_ELF;
            else if (is_dwarf(ptr)) mndx = PM_DWARF;
            else if (is_gnome(ptr)) mndx = PM_GNOME;
            else if (is_orc(ptr))   mndx = PM_ORC;
        }
        break;
    }
    return mndx;
}

/* return monster index if chameleon, or NON_PM if not */
int
pm_to_cham(mndx)
int mndx;
{
    int mcham = NON_PM;

    /*
     * As of 3.5.0 we just check M2_SHAPESHIFTER instead of having a
     * big switch statement with hardcoded shapeshifter types here.
     */
    if (mndx >= LOW_PM && is_shapeshifter(&mons[mndx])) mcham = mndx;
    return mcham;
}

/* for deciding whether corpse will carry along full monster data */
#define KEEPTRAITS(mon)	((mon)->isshk || (mon)->mtame ||		\
             unique_corpstat(mon->data) ||			\
             is_reviver((mon)->data) ||			\
             /* normally leader the will be unique, */	\
             /* but he might have been polymorphed  */	\
             (mon)->m_id == quest_status.leader_m_id ||	\
             /* special cancellation handling for these */	\
             (dmgtype((mon)->data, AD_SEDU) ||		\
              dmgtype((mon)->data, AD_SSEX)))

/* Creates a monster corpse, a "special" corpse, or nothing if it doesn't
 * leave corpses.  Monsters which leave "special" corpses should have
 * G_NOCORPSE set in order to prevent wishing for one, finding tins of one,
 * etc....
 */
STATIC_OVL struct obj *
make_corpse(mtmp,corpseflags)
register struct monst *mtmp;
unsigned corpseflags;
{
    register struct permonst *mdat = mtmp->data;
    int num;
    struct obj *obj = (struct obj *)0;
    struct obj* otmp = (struct obj*)0;
    int x = mtmp->mx, y = mtmp->my;
    int mndx = monsndx(mdat);
    unsigned corpstatflags = corpseflags;
    boolean burythem = ((corpstatflags & CORPSTAT_BURIED) != 0);

    switch(mndx) {
        case PM_GRAY_DRAGON:
        case PM_SILVER_DRAGON:
#if 0	/* DEFERRED */
        case PM_SHIMMERING_DRAGON:
#endif
        case PM_RED_DRAGON:
        case PM_ORANGE_DRAGON:
        case PM_WHITE_DRAGON:
        case PM_BLACK_DRAGON:
        case PM_BLUE_DRAGON:
        case PM_GREEN_DRAGON:
        case PM_YELLOW_DRAGON:
        /* Make dragon scales.  This assumes that the order of the */
        /* dragons is the same as the order of the scales.	   */
        if (!rn2(mtmp->mrevived ? 20 : 3)) {
            num = GRAY_DRAGON_SCALES + monsndx(mdat) - PM_GRAY_DRAGON;
            obj = mksobj_at(num, x, y, FALSE, FALSE);
            obj->spe = 0;
            obj->cursed = obj->blessed = FALSE;
        }
        goto default_1;

        case PM_WHITE_UNICORN:
        case PM_GRAY_UNICORN:
        case PM_BLACK_UNICORN:
        if (mtmp->mrevived && rn2(2)) {
            if (canseemon(mtmp))
            pline("%s recently regrown horn crumbles to dust.",
                  s_suffix(Monnam(mtmp)));
        } else {
            obj = mksobj_at(UNICORN_HORN, x, y, TRUE, FALSE);
            if (obj && mtmp->mrevived) obj->degraded_horn = 1;
        }
        goto default_1;
        case PM_LONG_WORM:
        (void) mksobj_at(WORM_TOOTH, x, y, TRUE, FALSE);
        goto default_1;
        case PM_VAMPIRE:
        case PM_VAMPIRE_LORD:
        /* include mtmp in the mkcorpstat() call */
        num = undead_to_corpse(mndx);
        corpstatflags |= CORPSTAT_INIT;
        obj = mkcorpstat(CORPSE, mtmp, &mons[num], x, y, corpstatflags);
        obj->age -= 100;		/* this is an *OLD* corpse */
        break;
        case PM_KOBOLD_MUMMY:
        case PM_DWARF_MUMMY:
        case PM_GNOME_MUMMY:
        case PM_ORC_MUMMY:
        case PM_ELF_MUMMY:
        case PM_HUMAN_MUMMY:
        case PM_GIANT_MUMMY:
        case PM_ETTIN_MUMMY:
        case PM_KOBOLD_ZOMBIE:
        case PM_DWARF_ZOMBIE:
        case PM_GNOME_ZOMBIE:
        case PM_ORC_ZOMBIE:
        case PM_ELF_ZOMBIE:
        case PM_HUMAN_ZOMBIE:
        case PM_GIANT_ZOMBIE:
        case PM_ETTIN_ZOMBIE:
        num = undead_to_corpse(mndx);
        corpstatflags |= CORPSTAT_INIT;
        obj = mkcorpstat(CORPSE, mtmp, &mons[num], x, y, corpstatflags);
        obj->age -= 100;		/* this is an *OLD* corpse */
        break;
        case PM_IRON_GOLEM:
        num = d(2,6);
        while (num--)
            obj = mksobj_at(IRON_CHAIN, x, y, TRUE, FALSE);
        free_mname(mtmp);	/* don't christen obj */
        break;
        case PM_GLASS_GOLEM:
        num = d(2,4);   /* very low chance of creating all glass gems */
        while (num--)
            obj = mksobj_at((LAST_GEM + rnd(9)), x, y, TRUE, FALSE);
        free_mname(mtmp);
        break;
        case PM_CLAY_GOLEM:
        obj = mksobj_at(ROCK, x, y, FALSE, FALSE);
        obj->quan = (long)(rn2(20) + 50);
        obj->owt = weight(obj);
        free_mname(mtmp);
        break;
        case PM_STONE_GOLEM:
            corpstatflags &= ~CORPSTAT_INIT;
        obj = mkcorpstat(STATUE, (struct monst *)0,
            mdat, x, y, corpstatflags);
        break;
        case PM_WOOD_GOLEM:
        num = d(2,4);
        while(num--) {
            obj = mksobj_at(QUARTERSTAFF, x, y, TRUE, FALSE);
        }
        free_mname(mtmp);
        break;
        case PM_LEATHER_GOLEM:
        num = d(2,4);
        while(num--)
            obj = mksobj_at(LEATHER_ARMOR, x, y, TRUE, FALSE);
        free_mname(mtmp);
        break;
        case PM_GOLD_GOLEM:
        /* Good luck gives more coins */
        obj = mkgold((long)(200 - rnl(101)), x, y);
        free_mname(mtmp);
        break;
        case PM_PAPER_GOLEM:
        num = rnd(4);
        while (num--)
            obj = mksobj_at(SCR_BLANK_PAPER, x, y, TRUE, FALSE);
        free_mname(mtmp);
        break;
        /* expired puddings will congeal into a large blob 
           like dragons, relies on the order remaining consistent */ 
        case PM_GRAY_OOZE:
        case PM_BROWN_PUDDING:
        case PM_GREEN_SLIME:
        case PM_BLACK_PUDDING:
            /* we have to do this here because most other places
             * expect there to be an object coming back; not this one */
            obj = mksobj_at(GLOB_OF_BLACK_PUDDING - (PM_BLACK_PUDDING - mndx), 
                                x, y, TRUE, FALSE);

            while ((obj && (otmp = obj_nexto(obj)) != (struct obj*)0)) {
                pline("The %s coalesce.", makeplural(obj_typename(obj->otyp)));
                obj = obj_meld(&obj, &otmp);
            }
            free_mname(mtmp);
            return obj;
        break;
        default_1:
        default:
            if (mvitals[mndx].mvflags & G_NOCORPSE)
                return (struct obj *)0;
            else {
                corpstatflags |= CORPSTAT_INIT;
                /* preserve the unique traits of some creatures */
                obj = mkcorpstat(CORPSE, KEEPTRAITS(mtmp) ? mtmp : 0,
                        mdat, x, y, corpstatflags);
                if (burythem) {
			boolean dealloc;
			(void) bury_an_obj(obj, &dealloc);
                newsym(x, y);
			return (dealloc ? NULL : obj);
                }
            }
        break;
    }
    /* All special cases should precede the G_NOCORPSE check */

    /* if polymorph or undead turning has killed this monster,
       prevent the same attack beam from hitting its corpse */
    if (context.bypasses) bypass_obj(obj);

    if (has_mname(mtmp))
        obj = oname(obj, MNAME(mtmp));

    /* Avoid "It was hidden under a green mold corpse!" 
     *  during Blind combat. An unseen monster referred to as "it"
     *  could be killed and leave a corpse.  If a hider then hid
     *  underneath it, you could be told the corpse type of a
     *  monster that you never knew was there without this.
     *  The code in hitmu() substitutes the word "something"
     *  if the corpses obj->dknown is 0.
     */
    if (Blind && !sensemon(mtmp)) obj->dknown = 0;

    stackobj(obj);
    newsym(x, y);
    return obj;
}

/* check mtmp and water/lava for compatibility, 0 (survived), 1 (died) */
int
minliquid(mtmp)
register struct monst *mtmp;
{
    boolean inpool, inlava, infountain;

    inpool = is_pool(mtmp->mx,mtmp->my) &&
         !is_flyer(mtmp->data) && !is_floater(mtmp->data);
    inlava = is_lava(mtmp->mx,mtmp->my) &&
         !is_flyer(mtmp->data) && !is_floater(mtmp->data);
    infountain = IS_FOUNTAIN(levl[mtmp->mx][mtmp->my].typ);

    /* Flying and levitation keeps our steed out of the liquid */
    /* (but not water-walking or swimming) */
    if (mtmp == u.usteed && (Flying || Levitation))
        return (0);

    /* Gremlin multiplying won't go on forever since the hit points
     * keep going down, and when it gets to 1 hit point the clone
     * function will fail.
     */
    if (mtmp->data == &mons[PM_GREMLIN] && (inpool || infountain) && rn2(3)) {
    if (split_mon(mtmp, (struct monst *)0))
        dryup(mtmp->mx, mtmp->my, FALSE);
    if (inpool) water_damage_chain(mtmp->minvent, FALSE);
    return (0);
    } else if (mtmp->data == &mons[PM_IRON_GOLEM] && inpool && !rn2(5)) {
    int dam = d(2,6);
    if (cansee(mtmp->mx,mtmp->my))
        pline("%s rusts.", Monnam(mtmp));
    mtmp->mhp -= dam;
    if (mtmp->mhpmax > dam) mtmp->mhpmax -= dam;
    if (mtmp->mhp < 1) {
        mondead(mtmp);
        if (mtmp->mhp < 1) return (1);
    }
    water_damage_chain(mtmp->minvent, FALSE);
    return (0);
    }

    if (inlava) {
    /*
     * Lava effects much as water effects. Lava likers are able to
     * protect their stuff. Fire resistant monsters can only protect
     * themselves  --ALI
     */
    if (!is_clinger(mtmp->data) && !likes_lava(mtmp->data)) {
        if (!resists_fire(mtmp)) {
        if (cansee(mtmp->mx,mtmp->my))
            pline("%s %s.", Monnam(mtmp),
              mtmp->data == &mons[PM_WATER_ELEMENTAL] ?
              "boils away" : "burns to a crisp");
        mondead(mtmp);
        }
        else {
        if (--mtmp->mhp < 1) {
            if (cansee(mtmp->mx,mtmp->my))
            pline("%s surrenders to the fire.", Monnam(mtmp));
            mondead(mtmp);
        }
        else if (cansee(mtmp->mx,mtmp->my))
            pline("%s burns slightly.", Monnam(mtmp));
        }
        if (mtmp->mhp > 0) {
                (void) fire_damage_chain(mtmp->minvent, FALSE, FALSE, mtmp->mx,
                                         mtmp->my);
        (void) rloc(mtmp, FALSE);
        return 0;
        }
        return (1);
    }
    } else if (inpool) {
    /* Most monsters drown in pools.  flooreffects() will take care of
     * water damage to dead monsters' inventory, but survivors need to
     * be handled here.  Swimmers are able to protect their stuff...
     */
    if (!is_clinger(mtmp->data)
        && !is_swimmer(mtmp->data) && !amphibious(mtmp->data)) {
        if (cansee(mtmp->mx,mtmp->my)) {
            pline("%s drowns.", Monnam(mtmp));
        }
        if (u.ustuck && u.uswallow && u.ustuck == mtmp) {
        /* This can happen after a purple worm plucks you off a
        flying steed while you are over water. */
        pline("%s sinks as water rushes in and flushes you out.",
            Monnam(mtmp));
        }
        mondead(mtmp);
        if (mtmp->mhp > 0) {
        water_damage_chain(mtmp->minvent, FALSE);
        (void) rloc(mtmp, FALSE);
        return 0;
        }
        return (1);
    }
    } else {
    /* but eels have a difficult time outside */
    if (mtmp->data->mlet == S_EEL && !Is_waterlevel(&u.uz)) {
        /* as mhp gets lower, the rate of further loss slows down */
        if (mtmp->mhp > 1 && rn2(mtmp->mhp) > rn2(8)) mtmp->mhp--;
        monflee(mtmp, 2, FALSE, FALSE);
    }
    }
    return (0);
}


int
mcalcmove(mon)
struct monst *mon;
{
    int mmove = mon->data->mmove;

    /* Note: MSLOW's `+ 1' prevents slowed speed 1 getting reduced to 0;
     *	     MFAST's `+ 2' prevents hasted speed 1 from becoming a no-op;
     *	     both adjustments have negligible effect on higher speeds.
     */
    if (mon->mspeed == MSLOW)
    mmove = (2 * mmove + 1) / 3;
    else if (mon->mspeed == MFAST)
    mmove = (4 * mmove + 2) / 3;

    if (mon == u.usteed) {
    if (u.ugallop && context.mv) {
        /* average movement is 1.50 times normal */
        mmove = ((rn2(2) ? 4 : 5) * mmove) / 3;
    }
    } else if (mmove) {
    /* vary movement points allocated to slightly reduce predictability;
       random increment (avg +2) exceeds random decrement (avg +1) by
       a small amount; normal speed monsters will occasionally get an
       extra move and slow ones won't be quite as slow */
    mmove += rn2(5) - rn2(3);	/* + 0..4 - 0..2, average net +1 */
    if (mmove < 1) mmove = 1;
    }

    return mmove;
}

/* actions that happen once per ``turn'', regardless of each
   individual monster's metabolism; some of these might need to
   be reclassified to occur more in proportion with movement rate */
void
mcalcdistress()
{
    struct monst *mtmp;

    for (mtmp = fmon; mtmp; mtmp = mtmp->nmon) {
    if (DEADMONSTER(mtmp)) continue;

    /* must check non-moving monsters once/turn in case
     * they managed to end up in liquid */
    if (mtmp->data->mmove == 0) {
        if (vision_full_recalc) vision_recalc(0);
        if (minliquid(mtmp)) continue;
    }

    /* regenerate hit points */
    mon_regen(mtmp, FALSE);

    /* possibly polymorph shapechangers and lycanthropes */
    if (mtmp->cham >= LOW_PM) {
        if (is_vampshifter(mtmp) || mtmp->data->mlet == S_VAMPIRE)
        decide_to_shapeshift(mtmp,0);
        else if (!rn2(6))
        (void) newcham(mtmp, (struct permonst *)0, FALSE, FALSE);
    }
    were_change(mtmp);

    /* gradually time out temporary problems */
    if (mtmp->mblinded && !--mtmp->mblinded)
        mtmp->mcansee = 1;
    if (mtmp->mfrozen && !--mtmp->mfrozen)
        mtmp->mcanmove = 1;
    if (mtmp->mfleetim && !--mtmp->mfleetim)
        mtmp->mflee = 0;

    /* FIXME: mtmp->mlstmv ought to be updated here */
    }
}

int
movemon()
{
    register struct monst *mtmp, *nmtmp;
    register boolean somebody_can_move = FALSE;

    /*
    Some of you may remember the former assertion here that
    because of deaths and other actions, a simple one-pass
    algorithm wasn't possible for movemon.  Deaths are no longer
    removed to the separate list fdmon; they are simply left in
    the chain with hit points <= 0, to be cleaned up at the end
    of the pass.

    The only other actions which cause monsters to be removed from
    the chain are level migrations and losedogs().  I believe losedogs()
    is a cleanup routine not associated with monster movements, and
    monsters can only affect level migrations on themselves, not others
    (hence the fetching of nmon before moving the monster).  Currently,
    monsters can jump into traps, read cursed scrolls of teleportation,
    and drink cursed potions of raise level to change levels.  These are
    all reflexive at this point.  Should one monster be able to level
    teleport another, this scheme would have problems.
    */

    for(mtmp = fmon; mtmp; mtmp = nmtmp) {
#ifdef SAFERHANGUP
    if (program_state.done_hup) {
         somebody_can_move = FALSE;
         break;
    }
#endif
    nmtmp = mtmp->nmon;
    /* one dead monster needs to perform a move after death:
       vault guard whose temporary corridor is still on the map */
    if (mtmp->isgd && !mtmp->mx && mtmp->mhp <= 0) (void)gd_move(mtmp);
    if (DEADMONSTER(mtmp)) continue;

    /* Find a monster that we have not treated yet.	 */
    if(mtmp->movement < NORMAL_SPEED)
        continue;

    mtmp->movement -= NORMAL_SPEED;
    if (mtmp->movement >= NORMAL_SPEED)
        somebody_can_move = TRUE;

    if (vision_full_recalc) vision_recalc(0);	/* vision! */

    if (minliquid(mtmp)) continue;

    if (is_hider(mtmp->data)) {
        /* unwatched mimics and piercers may hide again  [MRS] */
        if(restrap(mtmp))   continue;
        if(mtmp->m_ap_type == M_AP_FURNITURE ||
                mtmp->m_ap_type == M_AP_OBJECT)
            continue;
        if(mtmp->mundetected) continue;
    } else if (mtmp->data->mlet == S_EEL && !mtmp->mundetected &&
        (mtmp->mflee || distu(mtmp->mx, mtmp->my) > 2) &&
        !canseemon(mtmp) && !rn2(4)) {
        /* some eels end up stuck in isolated pools, where they
           can't--or at least won't--move, so they never reach
           their post-move chance to re-hide */
        if (hideunder(mtmp)) continue;
    }

    /* continue if the monster died fighting */
    if (Conflict && !mtmp->iswiz && mtmp->mcansee) {
        /* Note:
         *  Conflict does not take effect in the first round.
         *  Therefore, A monster when stepping into the area will
         *  get to swing at you.
         *
         *  The call to fightm() must be _last_.  The monster might
         *  have died if it returns 1.
         */
        if (couldsee(mtmp->mx,mtmp->my) &&
        (distu(mtmp->mx,mtmp->my) <= BOLT_LIM*BOLT_LIM) &&
                            fightm(mtmp))
        continue;	/* mon might have died */
    }
    if(dochugw(mtmp))		/* otherwise just move the monster */
        continue;
    }

    if (any_light_source())
    vision_full_recalc = 1;	/* in case a mon moved with a light source */
    dmonsfree();	/* remove all dead monsters */

    /* a monster may have levteleported player -dlc */
    if (u.utotype) {
    deferred_goto();
    /* changed levels, so these monsters are dormant */
    somebody_can_move = FALSE;
    }

    return somebody_can_move;
}

#define mstoning(obj)	(ofood(obj) && \
                    (touch_petrifies(&mons[(obj)->corpsenm]) || \
                    (obj)->corpsenm == PM_MEDUSA))

/*
 * Maybe eat a metallic object (not just gold).
 * Return value: 0 => nothing happened, 1 => monster ate something,
 * 2 => monster died (it must have grown into a genocided form, but
 * that can't happen at present because nothing which eats objects
 * has young and old forms).
 */
int
meatmetal(mtmp)
    register struct monst *mtmp;
{
    register struct obj *otmp;
    struct permonst *ptr;
    int poly, grow, heal, mstone;

    /* If a pet, eating is handled separately, in dog.c */
    if (mtmp->mtame) return 0;

    /* Eats topmost metal object if it is there */
    for (otmp = level.objects[mtmp->mx][mtmp->my];
                        otmp; otmp = otmp->nexthere) {
	    /* Don't eat indigestible/choking/inappropriate objects */
	    if ((mtmp->data == &mons[PM_RUST_MONSTER] && !is_rustprone(otmp)) ||
		(otmp->otyp == AMULET_OF_STRANGULATION) ||
		(otmp->otyp == RIN_SLOW_DIGESTION))
        continue;
        if (is_metallic(otmp) && !obj_resists(otmp, 5, 95) &&
        touch_artifact(otmp,mtmp)) {
        if (mtmp->data == &mons[PM_RUST_MONSTER] && otmp->oerodeproof) {
            if (canseemon(mtmp) && flags.verbose) {
            pline("%s eats %s!",
                Monnam(mtmp),
                distant_name(otmp,doname));
            }
            /* The object's rustproofing is gone now */
            otmp->oerodeproof = 0;
            mtmp->mstun = 1;
            if (canseemon(mtmp) && flags.verbose) {
            pline("%s spits %s out in disgust!",
                  Monnam(mtmp), distant_name(otmp,doname));
            }
		} else {
            if (cansee(mtmp->mx,mtmp->my) && flags.verbose)
            pline("%s eats %s!", Monnam(mtmp),
                distant_name(otmp,doname));
            else if (flags.verbose)
            You_hear("a crunching sound.");
            mtmp->meating = otmp->owt/2 + 1;
            /* Heal up to the object's weight in hp */
            if (mtmp->mhp < mtmp->mhpmax) {
            mtmp->mhp += objects[otmp->otyp].oc_weight;
            if (mtmp->mhp > mtmp->mhpmax) mtmp->mhp = mtmp->mhpmax;
            }
            if(otmp == uball) {
            unpunish();
            delobj(otmp);
            } else if (otmp == uchain) {
            unpunish();	/* frees uchain */
            } else {
            poly = polyfodder(otmp);
            grow = mlevelgain(otmp);
            heal = mhealup(otmp);
            mstone = mstoning(otmp);
            delobj(otmp);
            ptr = mtmp->data;
            if (poly) {
                if (newcham(mtmp, (struct permonst *)0,
                    FALSE, FALSE))
                ptr = mtmp->data;
            } else if (grow) {
                ptr = grow_up(mtmp, (struct monst *)0);
            } else if (mstone) {
                if (poly_when_stoned(ptr)) {
                mon_to_stone(mtmp);
                ptr = mtmp->data;
                } else if (!resists_ston(mtmp)) {
                if (canseemon(mtmp))
                    pline("%s turns to stone!", Monnam(mtmp));
                monstone(mtmp);
                ptr = (struct permonst *)0;
                }
            } else if (heal) {
                mtmp->mhp = mtmp->mhpmax;
            }
            if (!ptr) return 2;		 /* it died */
            }
            /* Left behind a pile? */
            if (rnd(25) < 3)
            (void)mksobj_at(ROCK, mtmp->mx, mtmp->my, TRUE, FALSE);
            newsym(mtmp->mx, mtmp->my);
            return 1;
        }
        }
    }
    return 0;
}

/* monster eats a pile of objects */
int
meatobj(mtmp)		/* for gelatinous cubes */
    register struct monst *mtmp;
{
    register struct obj *otmp, *otmp2;
    struct permonst *ptr, *original_ptr = mtmp->data;
    int poly, grow, heal, count = 0, ecount = 0;
    char buf[BUFSZ];

    buf[0] = '\0';
    /* If a pet, eating is handled separately, in dog.c */
    if (mtmp->mtame) return 0;

    /* eat organic objects, including cloth and wood, if present;
       engulf others, except huge rocks and metal attached to player
       [despite comment at top, doesn't assume that eater is a g.cube] */
    for (otmp = level.objects[mtmp->mx][mtmp->my]; otmp; otmp = otmp2) {
        otmp2 = otmp->nexthere;

        /* touch senstive items */
        if (otmp->otyp == CORPSE &&
        is_rider(&mons[otmp->corpsenm])) {
        /* Rider corpse isn't just inedible; can't engulf it either */
        (void)revive_corpse(otmp);

        /* untouchable (or inaccessible) items */
        } else if ((otmp->otyp == CORPSE &&
            touch_petrifies(&mons[otmp->corpsenm]) &&
            !resists_ston(mtmp)) ||
            /* don't engulf boulders and statues or ball&chain */
            otmp->oclass == ROCK_CLASS ||
            otmp == uball || otmp == uchain) {
        /* do nothing--neither eaten nor engulfed */
        continue;

        /* inedible items -- engulf these */
        } else if (!is_organic(otmp) ||
            obj_resists(otmp, 5, 95) ||
            !touch_artifact(otmp, mtmp) ||
            /* redundant due to non-organic composition but
               included for emphasis */
            (otmp->otyp == AMULET_OF_STRANGULATION ||
             otmp->otyp == RIN_SLOW_DIGESTION) ||
            /* cockatrice corpses handled above; this
               touch_petrifies() check catches eggs */
            ((otmp->otyp == CORPSE || otmp->otyp == EGG) &&
            ((touch_petrifies(&mons[otmp->corpsenm]) &&
              !resists_ston(mtmp)) ||
             (otmp->corpsenm == PM_GREEN_SLIME &&
              !slimeproof(mtmp->data))))) {
        /* engulf */
        ++ecount;
        if (ecount == 1)
            Sprintf(buf, "%s engulfs %s.", Monnam(mtmp),
                distant_name(otmp,doname));
        else if (ecount == 2)
            Sprintf(buf, "%s engulfs several objects.", Monnam(mtmp));
        obj_extract_self(otmp);
        (void) mpickobj(mtmp, otmp);	/* slurp */

        /* lastly, edible items; yum! */
        } else {
        /* devour */
        ++count;
        if (cansee(mtmp->mx,mtmp->my) && flags.verbose)
            pline("%s eats %s!", Monnam(mtmp),
                distant_name(otmp, doname));
        else if (flags.verbose)
            You_hear("a slurping sound.");
        /* Heal up to the object's weight in hp */
        if (mtmp->mhp < mtmp->mhpmax) {
            mtmp->mhp += objects[otmp->otyp].oc_weight;
            if (mtmp->mhp > mtmp->mhpmax) mtmp->mhp = mtmp->mhpmax;
        }
        if (Has_contents(otmp)) {
            register struct obj *otmp3;
            /* contents of eaten containers become engulfed; this
               is arbitrary, but otherwise g.cubes are too powerful */
            while ((otmp3 = otmp->cobj) != 0) {
            obj_extract_self(otmp3);
            if (otmp->otyp == ICE_BOX && otmp3->otyp == CORPSE) {
                otmp3->age = monstermoves - otmp3->age;
                start_corpse_timeout(otmp3);
            }
            (void) mpickobj(mtmp, otmp3);
            }
        }
        poly = polyfodder(otmp);
        grow = mlevelgain(otmp);
        heal = mhealup(otmp);
        delobj(otmp);		/* munch */
        ptr = mtmp->data;
        if (poly) {
            if (newcham(mtmp, (struct permonst *)0, FALSE, FALSE))
            ptr = mtmp->data;
        } else if (grow) {
            ptr = grow_up(mtmp, (struct monst *)0);
        } else if (heal) {
            mtmp->mhp = mtmp->mhpmax;
        }
        /* in case it polymorphed or died */
        if (ptr != original_ptr)
            return !ptr ? 2 : 1;
        }

        /* Engulf & devour is instant, so don't set meating */
        if (mtmp->minvis) newsym(mtmp->mx, mtmp->my);
    }

    if (ecount > 0) {
        if (cansee(mtmp->mx, mtmp->my) && flags.verbose && buf[0])
        pline1(buf);
        else if (flags.verbose)
        You_hear("%s slurping sound%s.",
            ecount == 1 ? "a" : "several",
            ecount == 1 ? "" : "s");
    }
    return ((count > 0) || (ecount > 0)) ? 1 : 0;
}

void
mpickgold(mtmp)
    register struct monst *mtmp;
{
    register struct obj *gold;
    int mat_idx;

    if ((gold = g_at(mtmp->mx, mtmp->my)) != 0) {
    mat_idx = objects[gold->otyp].oc_material;
        obj_extract_self(gold);
        add_to_minv(mtmp, gold);
    if (cansee(mtmp->mx, mtmp->my) ) {
        if (flags.verbose && !mtmp->isgd)
        pline("%s picks up some %s.", Monnam(mtmp),
            mat_idx == GOLD ? "gold" : "money");
        newsym(mtmp->mx, mtmp->my);
    }
    }
}

boolean
mpickstuff(mtmp, str)
    register struct monst *mtmp;
    register const char *str;
{
    register struct obj *otmp, *otmp2;

/*	prevent shopkeepers from leaving the door of their shop */
    if(mtmp->isshk && inhishop(mtmp)) return FALSE;

    for(otmp = level.objects[mtmp->mx][mtmp->my]; otmp; otmp = otmp2) {
        otmp2 = otmp->nexthere;
/*	Nymphs take everything.  Most monsters don't pick up corpses. */
        if (!str ? searches_for_item(mtmp,otmp) :
          !!(index(str, otmp->oclass))) {
        if (otmp->otyp == CORPSE && mtmp->data->mlet != S_NYMPH &&
            /* let a handful of corpse types thru to can_carry() */
            !touch_petrifies(&mons[otmp->corpsenm]) &&
            otmp->corpsenm != PM_LIZARD &&
            !acidic(&mons[otmp->corpsenm])) continue;
        if (!touch_artifact(otmp,mtmp)) continue;
        if (!can_carry(mtmp,otmp)) continue;
        if (is_pool(mtmp->mx,mtmp->my)) continue;
        if (cansee(mtmp->mx,mtmp->my) && flags.verbose)
            pline("%s picks up %s.", Monnam(mtmp),
                  (distu(mtmp->mx, mtmp->my) <= 5) ?
                doname(otmp) : distant_name(otmp, doname));
        obj_extract_self(otmp);		/* remove from floor */
        (void) mpickobj(mtmp, otmp);	/* may merge and free otmp */
        m_dowear(mtmp, FALSE);
        newsym(mtmp->mx, mtmp->my);
        return TRUE;			/* pick only one object */
        }
    }
    return FALSE;
}

int
curr_mon_load(mtmp)
register struct monst *mtmp;
{
    register int curload = 0;
    register struct obj *obj;

    for(obj = mtmp->minvent; obj; obj = obj->nobj) {
        if(obj->otyp != BOULDER || !throws_rocks(mtmp->data))
            curload += obj->owt;
    }

    return curload;
}

int
max_mon_load(mtmp)
register struct monst *mtmp;
{
    register long maxload;
    /* Base monster carrying capacity is equal to human maximum
     * carrying capacity, or half human maximum if not strong.
     * (for a polymorphed player, the value used would be the
     * non-polymorphed carrying capacity instead of max/half max).
     * This is then modified by the ratio between the monster weights
     * and human weights.  Corpseless monsters are given a capacity
     * proportional to their size instead of weight.
     */
    if (!mtmp->data->cwt)
        maxload = (MAX_CARR_CAP * (long)mtmp->data->msize) / MZ_HUMAN;
    else if (!strongmonst(mtmp->data)
        || (strongmonst(mtmp->data) && (mtmp->data->cwt > WT_HUMAN)))
        maxload = (MAX_CARR_CAP * (long)mtmp->data->cwt) / WT_HUMAN;
    else	maxload = MAX_CARR_CAP; /*strong monsters w/cwt <= WT_HUMAN*/

    if (!strongmonst(mtmp->data)) maxload /= 2;

    if (maxload < 1) maxload = 1;

    return (int) maxload;
}

/* for restricting monsters' object-pickup */
boolean
can_carry(mtmp,otmp)
struct monst *mtmp;
struct obj *otmp;
{
    int otyp = otmp->otyp, newload = otmp->owt;
    struct permonst *mdat = mtmp->data;

    if (notake(mdat)) return FALSE;		/* can't carry anything */

    if (otyp == CORPSE && touch_petrifies(&mons[otmp->corpsenm]) &&
        !(mtmp->misc_worn_check & W_ARMG) && !resists_ston(mtmp))
        return FALSE;
    if (otyp == CORPSE && is_rider(&mons[otmp->corpsenm]))
        return FALSE;
    if (objects[otyp].oc_material == SILVER && mon_hates_silver(mtmp) &&
        (otyp != BELL_OF_OPENING || !is_covetous(mdat)))
        return FALSE;

    /* Steeds don't pick up stuff (to avoid shop abuse) */
    if (mtmp == u.usteed) return (FALSE);
    if (mtmp->isshk) return(TRUE); /* no limit */
    if (mtmp->mpeaceful && !mtmp->mtame) return(FALSE);
    /* otherwise players might find themselves obligated to violate
     * their alignment if the monster takes something they need
     */

    /* special--boulder throwers carry unlimited amounts of boulders */
    if (throws_rocks(mdat) && otyp == BOULDER)
        return(TRUE);

    /* nymphs deal in stolen merchandise, but not boulders or statues */
    if (mdat->mlet == S_NYMPH)
        return (boolean)(otmp->oclass != ROCK_CLASS);

    if (curr_mon_load(mtmp) + newload > max_mon_load(mtmp)) return FALSE;

    return(TRUE);
}

/* return number of acceptable neighbour positions */
int
mfndpos(mon, poss, info, flag)
    register struct monst *mon;
    coord *poss;	/* coord poss[9] */
    long *info;	/* long info[9] */
    long flag;
{
    struct permonst *mdat = mon->data;
    register xchar x,y,nx,ny;
    register int cnt = 0;
    register uchar ntyp;
    uchar nowtyp;
    boolean wantpool,poolok,lavaok,nodiag;
    boolean rockok = FALSE, treeok = FALSE, thrudoor;
    int maxx, maxy;

    x = mon->mx;
    y = mon->my;
    nowtyp = levl[x][y].typ;

    nodiag = NODIAG(mdat - mons);
    wantpool = mdat->mlet == S_EEL;
    poolok = is_flyer(mdat) || is_clinger(mdat) ||
         (is_swimmer(mdat) && !wantpool);
    lavaok = is_flyer(mdat) || is_clinger(mdat) || likes_lava(mdat);
    thrudoor = ((flag & (ALLOW_WALL|BUSTDOOR)) != 0L);
    if (flag & ALLOW_DIG) {
        struct obj *mw_tmp;

        /* need to be specific about what can currently be dug */
        if (!needspick(mdat)) {
        rockok = treeok = TRUE;
        } else if ((mw_tmp = MON_WEP(mon)) && mw_tmp->cursed &&
               mon->weapon_check == NO_WEAPON_WANTED) {
        rockok = is_pick(mw_tmp);
        treeok = is_axe(mw_tmp);
        } else {
        rockok = (m_carrying(mon, PICK_AXE) ||
              (m_carrying(mon, DWARVISH_MATTOCK) &&
               !which_armor(mon, W_ARMS)));
        treeok = (m_carrying(mon, AXE) ||
              (m_carrying(mon, BATTLE_AXE) &&
               !which_armor(mon, W_ARMS)));
        }
        thrudoor |= rockok || treeok;
    }

nexttry:	/* eels prefer the water, but if there is no water nearby,
           they will crawl over land */
    if(mon->mconf) {
        flag |= ALLOW_ALL;
        flag &= ~NOTONL;
    }
    if(!mon->mcansee)
        flag |= ALLOW_SSM;
    maxx = min(x+1,COLNO-1);
    maxy = min(y+1,ROWNO-1);
    for(nx = max(1,x-1); nx <= maxx; nx++)
      for(ny = max(0,y-1); ny <= maxy; ny++) {
        if(nx == x && ny == y) continue;
        if(IS_ROCK(ntyp = levl[nx][ny].typ) &&
           !((flag & ALLOW_WALL) && may_passwall(nx,ny)) &&
           !((IS_TREE(ntyp) ? treeok : rockok) && may_dig(nx,ny))) continue;
        /* KMH -- Added iron bars */
        if (ntyp == IRONBARS && !(flag & ALLOW_BARS)) continue;
        if (IS_DOOR(ntyp) && !(amorphous(mdat) || can_fog(mon)) &&
        (((levl[nx][ny].doormask & D_CLOSED) &&
            !(flag & OPENDOOR)) ||
         ((levl[nx][ny].doormask & D_LOCKED) &&
            !(flag & UNLOCKDOOR))) &&
        !thrudoor) continue;
        /* first diagonal checks (tight squeezes handled below) */
        if (nx != x && ny != y && (nodiag ||
        (IS_DOOR(nowtyp) && (levl[x][y].doormask & ~D_BROKEN)) ||
        (IS_DOOR(ntyp) && (levl[nx][ny].doormask & ~D_BROKEN)) ||
        ((IS_DOOR(nowtyp) || IS_DOOR(ntyp)) && Is_rogue_level(&u.uz)) ||
        /* mustn't pass between adjacent long worm segments,
           but can attack that way */
        (m_at(x, ny) && m_at(nx, y) && worm_cross(x, y, nx, ny) &&
         !m_at(nx, ny) && (nx != u.ux || ny != u.uy))))
        continue;
        if((is_pool(nx,ny) == wantpool || poolok) &&
           (lavaok || !is_lava(nx,ny))) {
        int dispx, dispy;
        boolean monseeu = (mon->mcansee && (!Invis || perceives(mdat)));
        boolean checkobj = OBJ_AT(nx,ny);

        /* Displacement also displaces the Elbereth/scare monster,
         * as long as you are visible.
         */
        if(Displaced && monseeu && (mon->mux==nx) && (mon->muy==ny)) {
            dispx = u.ux;
            dispy = u.uy;
        } else {
            dispx = nx;
            dispy = ny;
        }

        info[cnt] = 0;
        if (onscary(dispx, dispy, mon)) {
            if(!(flag & ALLOW_SSM)) continue;
            info[cnt] |= ALLOW_SSM;
        }
        if((nx == u.ux && ny == u.uy) ||
           (nx == mon->mux && ny == mon->muy)) {
            if (nx == u.ux && ny == u.uy) {
                /* If it's right next to you, it found you,
                 * displaced or no.  We must set mux and muy
                 * right now, so when we return we can tell
                 * that the ALLOW_U means to attack _you_ and
                 * not the image.
                 */
                mon->mux = u.ux;
                mon->muy = u.uy;
            }
            if(!(flag & ALLOW_U)) continue;
            info[cnt] |= ALLOW_U;
        } else {
            if(MON_AT(nx, ny)) {
                struct monst *mtmp2 = m_at(nx, ny);
                long mmflag = flag | mm_aggression(mon, mtmp2);

                if (mmflag & ALLOW_M) {
                    info[cnt] |= ALLOW_M;
                    if (mtmp2->mtame) {
                        if (!(mmflag & ALLOW_TM)) continue;
                        info[cnt] |= ALLOW_TM;
                    }
                } else {
                    mmflag = flag | mm_displacement(mon, mtmp2);
                    if (!(mmflag & ALLOW_MDISP)) continue;
                    info[cnt] |= ALLOW_MDISP;
                }
            }
            /* Note: ALLOW_SANCT only prevents movement, not */
            /* attack, into a temple. */
            if(level.flags.has_temple &&
               *in_rooms(nx, ny, TEMPLE) &&
               !*in_rooms(x, y, TEMPLE) &&
               in_your_sanctuary((struct monst *)0, nx, ny)) {
                if(!(flag & ALLOW_SANCT)) continue;
                info[cnt] |= ALLOW_SANCT;
            }
        }
        if(checkobj && sobj_at(CLOVE_OF_GARLIC, nx, ny)) {
            if(flag & NOGARLIC) continue;
            info[cnt] |= NOGARLIC;
        }
        if(checkobj && sobj_at(BOULDER, nx, ny)) {
            if(!(flag & ALLOW_ROCK)) continue;
            info[cnt] |= ALLOW_ROCK;
        }
        if (monseeu && onlineu(nx,ny)) {
            if(flag & NOTONL) continue;
            info[cnt] |= NOTONL;
        }
        /* check for diagonal tight squeeze */
        if (nx != x && ny != y && bad_rock(mdat, x, ny) &&
                bad_rock(mdat, nx, y) && cant_squeeze_thru(mon))
            continue;
        /* The monster avoids a particular type of trap if it's familiar
         * with the trap type.  Pets get ALLOW_TRAPS and checking is
         * done in dogmove.c.  In either case, "harmless" traps are
         * neither avoided nor marked in info[].
         */
        { register struct trap *ttmp = t_at(nx, ny);
            if(ttmp) {
            if(ttmp->ttyp >= TRAPNUM || ttmp->ttyp == 0)  {
impossible("A monster looked at a very strange trap of type %d.", ttmp->ttyp);
                continue;
            }
            if ((ttmp->ttyp != RUST_TRAP
                    || mdat == &mons[PM_IRON_GOLEM])
                && ttmp->ttyp != STATUE_TRAP
                && ((ttmp->ttyp != PIT
                    && ttmp->ttyp != SPIKED_PIT
                    && ttmp->ttyp != TRAPDOOR
                    && ttmp->ttyp != HOLE)
                      || (!is_flyer(mdat)
                    && !is_floater(mdat)
                    && !is_clinger(mdat))
                      || Sokoban)
                && (ttmp->ttyp != SLP_GAS_TRAP ||
                    !resists_sleep(mon))
                && (ttmp->ttyp != BEAR_TRAP ||
                    (mdat->msize > MZ_SMALL &&
                     !amorphous(mdat) && !is_flyer(mdat) &&
                     !is_whirly(mdat) && !unsolid(mdat)))
                && (ttmp->ttyp != FIRE_TRAP ||
                    !resists_fire(mon))
                && (ttmp->ttyp != SQKY_BOARD || !is_flyer(mdat))
                && (ttmp->ttyp != WEB || (!amorphous(mdat) &&
                    !webmaker(mdat)))
                && (ttmp->ttyp != ANTI_MAGIC ||
                    !resists_magm(mon))
            ) {
                if (!(flag & ALLOW_TRAPS)) {
                if (mon->mtrapseen & (1L << (ttmp->ttyp - 1)))
                    continue;
                }
                info[cnt] |= ALLOW_TRAPS;
            }
            }
        }
        poss[cnt].x = nx;
        poss[cnt].y = ny;
        cnt++;
        }
    }
    if(!cnt && wantpool && !is_pool(x,y)) {
        wantpool = FALSE;
        goto nexttry;
    }
    return(cnt);
}

/* Monster against monster special attacks; for the specified monster
   combinations, this allows one monster to attack another adjacent one
   in the absence of Conflict.  There is no provision for targetting
   other monsters; just hand to hand fighting when they happen to be
   next to each other. */
STATIC_OVL long
mm_aggression(magr, mdef)
struct monst *magr,	/* monster that is currently deciding where to move */
         *mdef;	/* another monster which is next to it */
{
    /* supposedly purple worms are attracted to shrieking because they
       like to eat shriekers, so attack the latter when feasible */
    if (magr->data == &mons[PM_PURPLE_WORM] &&
        mdef->data == &mons[PM_SHRIEKER])
        return ALLOW_M|ALLOW_TM;
    /* Various other combinations such as dog vs cat, cat vs rat, and
       elf vs orc have been suggested.  For the time being we don't
       support those. */
    return 0L;
}

/* Monster displacing another monster out of the way */
STATIC_OVL long
mm_displacement(magr, mdef)
struct monst *magr,	/* monster that is currently deciding where to move */
         *mdef;	/* another monster which is next to it */
{
    struct permonst *pa = magr->data,
            *pd = mdef->data;

    /* if attacker can't barge through, there's nothing to do;
       or if defender can barge through too, don't let attacker
       do so, otherwise they might just end up swapping places
       again when defender gets its chance to move */
    if ((pa->mflags3 & M3_DISPLACES) != 0 &&
        (pd->mflags3 & M3_DISPLACES) == 0 &&
        /* no displacing grid bugs diagonally */
        !(magr->mx != mdef->mx && magr->my != mdef->my &&
        NODIAG(monsndx(pd))) &&
        /* no displacing trapped monsters or multi-location longworms */
        !mdef->mtrapped && (!mdef->wormno || !count_wsegs(mdef)) &&
        /* riders can move anything; others, same size or smaller only */
        (is_rider(pa) || pa->msize >= pd->msize))
        return ALLOW_MDISP;
    return 0L;
}

boolean
monnear(mon, x, y)
register struct monst *mon;
register int x,y;
/* Is the square close enough for the monster to move or attack into? */
{
    register int distance = dist2(mon->mx, mon->my, x, y);

    if (distance == 2 && NODIAG(mon->data - mons)) return 0;
    return((boolean)(distance < 3));
}

/* really free dead monsters */
void
dmonsfree()
{
    struct monst **mtmp, *freetmp;
    int count = 0;

    for (mtmp = &fmon; *mtmp;) {
    freetmp = *mtmp;
    if (freetmp->mhp <= 0 && !freetmp->isgd) {
	    if (freetmp == context.polearm.hitmon)
		context.polearm.hitmon = NULL;
        *mtmp = freetmp->nmon;
        dealloc_monst(freetmp);
        count++;
    } else
        mtmp = &(freetmp->nmon);
    }

    if (count != iflags.purge_monsters)
    impossible("dmonsfree: %d removed doesn't match %d pending",
           count, iflags.purge_monsters);
    iflags.purge_monsters = 0;
}

/* called when monster is moved to larger structure */
void
replmon(mtmp, mtmp2)
register struct monst *mtmp, *mtmp2;
{
    struct obj *otmp;

    /* transfer the monster's inventory */
    for (otmp = mtmp2->minvent; otmp; otmp = otmp->nobj) {
    if (otmp->where != OBJ_MINVENT || otmp->ocarry != mtmp)
	    debugpline0("replmon: minvent inconsistency");
    otmp->ocarry = mtmp2;
    }
    mtmp->minvent = 0;

    /* remove the old monster from the map and from `fmon' list */
    relmon(mtmp, (struct monst **)0);

    /* finish adding its replacement */
    if (mtmp != u.usteed)	/* don't place steed onto the map */
        place_monster(mtmp2, mtmp2->mx, mtmp2->my);
    if (mtmp2->wormno)	    /* update level.monsters[wseg->wx][wseg->wy] */
    place_wsegs(mtmp2); /* locations to mtmp2 not mtmp. */
    if (emits_light(mtmp2->data)) {
    /* since this is so rare, we don't have any `mon_move_light_source' */
    new_light_source(mtmp2->mx, mtmp2->my,
             emits_light(mtmp2->data),
             LS_MONSTER, monst_to_any(mtmp2));
    /* here we rely on the fact that `mtmp' hasn't actually been deleted */
    del_light_source(LS_MONSTER, monst_to_any(mtmp));
    }
    mtmp2->nmon = fmon;
    fmon = mtmp2;
    if (u.ustuck == mtmp) u.ustuck = mtmp2;
    if (u.usteed == mtmp) u.usteed = mtmp2;
    if (mtmp2->isshk) replshk(mtmp,mtmp2);

    /* discard the old monster */
    dealloc_monst(mtmp);
}

/* release mon from the display and the map's monster list,
   maybe transfer it to one of the other monster lists */
void
relmon(mon, monst_list)
register struct monst *mon;
struct monst **monst_list;	/* &migrating_mons or &mydogs or null */
{
    register struct monst *mtmp;
    boolean unhide = (monst_list != 0);
    int mx = mon->mx, my = mon->my;

    if (!fmon) panic("relmon: no fmon available.");

    if (unhide) {
        /* can't remain hidden across level changes (exception: wizard
           clone can continue imitating some other monster form); also,
           might be imitating a boulder so need line-of-sight unblocking */
        mon->mundetected = 0;
        if (mon->m_ap_type && mon->m_ap_type != M_AP_MONSTER)
        seemimic(mon);
    }

    remove_monster(mx, my);

    if (mon == fmon) {
        fmon = fmon->nmon;
    } else {
        for (mtmp = fmon; mtmp; mtmp = mtmp->nmon)
        if (mtmp->nmon == mon) break;

        if (mtmp) mtmp->nmon = mon->nmon;
        else panic("relmon: mon not in list.");
    }

    if (unhide) {
        newsym(mx, my);
        /* insert into mydogs or migrating_mons */
        mon->nmon = *monst_list;
        *monst_list = mon;
    } else {
        /* orphan has no next monster */
        mon->nmon = 0;
    }
}

void
copy_mextra(mtmp2, mtmp1)
struct monst *mtmp2, *mtmp1;
{
    if(!mtmp2 || !mtmp1 || !mtmp1->mextra) return;

    if (!mtmp2->mextra) mtmp2->mextra = newmextra();
    if (MNAME(mtmp1)) {
        new_mname(mtmp2, (int)strlen(MNAME(mtmp1)) + 1);
        Strcpy(MNAME(mtmp2), MNAME(mtmp1));
    }
    if (EGD(mtmp1)) {
        if (!EGD(mtmp2)) newegd(mtmp2);
        (void)memcpy((genericptr_t)EGD(mtmp2),
                (genericptr_t)EGD(mtmp1),
                sizeof(struct egd));
    }
    if (EPRI(mtmp1)) {
        if (!EPRI(mtmp2)) newepri(mtmp2);
        (void)memcpy((genericptr_t)EPRI(mtmp2),
                (genericptr_t)EPRI(mtmp1),
                sizeof(struct epri));
    }
    if (ESHK(mtmp1)) {
        if (!ESHK(mtmp2)) neweshk(mtmp2);
        (void)memcpy((genericptr_t)ESHK(mtmp2),
                (genericptr_t)ESHK(mtmp1),
                sizeof(struct eshk));
    }
    if (EMIN(mtmp1)) {
        if (!EMIN(mtmp2)) newemin(mtmp2);
        (void)memcpy((genericptr_t)EMIN(mtmp2),
                (genericptr_t)EMIN(mtmp1),
                sizeof(struct emin));
    }
    if (EDOG(mtmp1)) {
        if (!EDOG(mtmp2)) newedog(mtmp2);
        (void)memcpy((genericptr_t)EDOG(mtmp2),
                (genericptr_t)EDOG(mtmp1),
                sizeof(struct edog));
    }
    if (has_mcorpsenm(mtmp1)) MCORPSENM(mtmp2) = MCORPSENM(mtmp1);
}

STATIC_OVL void
dealloc_mextra(x)
struct mextra *x;
{
    if (x) {
        if (x->mname) free((genericptr_t)x->mname);
        if (x->egd) free((genericptr_t)x->egd);
        if (x->epri) free((genericptr_t)x->epri);
        if (x->eshk) free((genericptr_t)x->eshk);
        if (x->emin) free((genericptr_t)x->emin);
        if (x->edog) free((genericptr_t)x->edog);
        /* [no action needed for x->mcorpsenm] */
        free((genericptr_t)x);
    }
}

void
dealloc_monst(mon)
struct monst *mon;
{
    if (mon->mextra) dealloc_mextra(mon->mextra);
    free((genericptr_t)mon);
}

/* remove effects of mtmp from other data structures */
STATIC_OVL void
m_detach(mtmp, mptr)
struct monst *mtmp;
struct permonst *mptr;	/* reflects mtmp->data _prior_ to mtmp's death */
{
    if (mtmp->mleashed) m_unleash(mtmp, FALSE);
        /* to prevent an infinite relobj-flooreffects-hmon-killed loop */
    mtmp->mtrapped = 0;
    mtmp->mhp = 0; /* simplify some tests: force mhp to 0 */
    relobj(mtmp, 0, FALSE);
    remove_monster(mtmp->mx, mtmp->my);
    if (emits_light(mptr))
        del_light_source(LS_MONSTER, monst_to_any(mtmp));
    newsym(mtmp->mx,mtmp->my);
    unstuck(mtmp);
    fill_pit(mtmp->mx, mtmp->my);

    if(mtmp->isshk) shkgone(mtmp);
    if(mtmp->wormno) wormgone(mtmp);
    iflags.purge_monsters++;
}

/* find the worn amulet of life saving which will save a monster */
struct obj *
mlifesaver(mon)
struct monst *mon;
{
    if (!nonliving(mon->data) || is_vampshifter(mon)) {
        struct obj *otmp = which_armor(mon, W_AMUL);

        if (otmp && otmp->otyp == AMULET_OF_LIFE_SAVING)
        return otmp;
    }
    return (struct obj *)0;
}

STATIC_OVL void
lifesaved_monster(mtmp)
struct monst *mtmp;
{
    boolean surviver;
    struct obj *lifesave = mlifesaver(mtmp);

    if (lifesave) {
        /* not canseemon; amulets are on the head, so you don't want
         * to show this for a long worm with only a tail visible.
         * Nor do you check invisibility, because glowing and
         * disintegrating amulets are always visible. */
        if (cansee(mtmp->mx, mtmp->my)) {
            pline("But wait...");
            pline("%s medallion begins to glow!",
              s_suffix(Monnam(mtmp)));
            makeknown(AMULET_OF_LIFE_SAVING);
            /* amulet is visible, but monster might not be */
            if (canseemon(mtmp)) {
            if (attacktype(mtmp->data, AT_EXPL)
                || attacktype(mtmp->data, AT_BOOM))
                pline("%s reconstitutes!", Monnam(mtmp));
            else
                pline("%s looks much better!", Monnam(mtmp));
            }
            pline_The("medallion crumbles to dust!");
        }
        m_useup(mtmp, lifesave);

        surviver = !(mvitals[monsndx(mtmp->data)].mvflags & G_GENOD);
        mtmp->mcanmove = 1;
        mtmp->mfrozen = 0;
        if (mtmp->mtame && !mtmp->isminion) {
            wary_dog(mtmp, !surviver);
        }
        if (mtmp->mhpmax <= 0) mtmp->mhpmax = 10;
        mtmp->mhp = mtmp->mhpmax;
        if (surviver) return;

        /* genocided monster can't be life-saved */
        if (cansee(mtmp->mx, mtmp->my))
            pline("Unfortunately, %s is still genocided...",
              mon_nam(mtmp));
    }
    mtmp->mhp = 0;
}

void
mondead(mtmp)
register struct monst *mtmp;
{
    struct permonst *mptr;
    int tmp;

    lifesaved_monster(mtmp);
    if (mtmp->mhp > 0) return;

    if (is_vampshifter(mtmp)) {
        int mndx = mtmp->cham;
        int x = mtmp->mx, y = mtmp->my;
        /* this only happens if shapeshifted */
        if (mndx >= LOW_PM && mndx != monsndx(mtmp->data)) {
            char buf[BUFSZ];
            boolean in_door = amorphous(mtmp->data) &&
                     closed_door(mtmp->mx,mtmp->my);
            Sprintf(buf,
                "The %s%s suddenly %s and rises as %%s!",
                (nonliving(mtmp->data) ||
                 noncorporeal(mtmp->data) ||
                 amorphous(mtmp->data)) ? "" : "seemingly dead ",
                    x_monnam(mtmp, ARTICLE_NONE, (char *)0, 
                        SUPPRESS_SADDLE | SUPPRESS_HALLUCINATION |
                    SUPPRESS_INVISIBLE | SUPPRESS_IT, FALSE),
                (nonliving(mtmp->data) ||
                 noncorporeal(mtmp->data) ||
                 amorphous(mtmp->data)) ?
                "reconstitutes" : "transforms");
            mtmp->mcanmove = 1;
            mtmp->mfrozen = 0;
            if (mtmp->mhpmax <= 0) mtmp->mhpmax = 10;
            mtmp->mhp = mtmp->mhpmax;
            /* this can happen if previously a fog cloud */
            if (u.uswallow && (mtmp == u.ustuck))
                expels(mtmp, mtmp->data, FALSE);
            if (in_door) {
                coord new_xy;
                if (enexto(&new_xy,
                        mtmp->mx, mtmp->my, &mons[mndx])) {
                    rloc_to(mtmp, new_xy.x, new_xy.y);
                }
            }
            newcham(mtmp, &mons[mndx], FALSE, FALSE);
            if (mtmp->data == &mons[mndx])
                mtmp->cham = NON_PM;
            else
                mtmp->cham = mndx;
            if ((!Blind && canseemon(mtmp)) || sensemon(mtmp))
                pline(buf, a_monnam(mtmp));
            newsym(x,y);
            return;
        }
    }

    /* dead vault guard is actually kept at coordinate <0,0> until
       his temporary corridor to/from the vault has been removed;
       need to do this after life-saving and before m_detach() */
    if (mtmp->isgd && !grddead(mtmp)) return;

    /* Player is thrown from his steed when it dies */
    if (mtmp == u.usteed)
        dismount_steed(DISMOUNT_GENERIC);

    mptr = mtmp->data;		/* save this for m_detach() */
    /* restore chameleon, lycanthropes to true form at death */
    if (mtmp->cham >= LOW_PM) {
        set_mon_data(mtmp, &mons[mtmp->cham], -1);
        mtmp->cham = NON_PM;
    }
    else if (mtmp->data == &mons[PM_WEREJACKAL])
        set_mon_data(mtmp, &mons[PM_HUMAN_WEREJACKAL], -1);
    else if (mtmp->data == &mons[PM_WEREWOLF])
        set_mon_data(mtmp, &mons[PM_HUMAN_WEREWOLF], -1);
    else if (mtmp->data == &mons[PM_WERERAT])
        set_mon_data(mtmp, &mons[PM_HUMAN_WERERAT], -1);

    /* if MAXMONNO monsters of a given type have died, and it
     * can be done, extinguish that monster.
     *
     * mvitals[].died does double duty as total number of dead monsters
     * and as experience factor for the player killing more monsters.
     * this means that a dragon dying by other means reduces the
     * experience the player gets for killing a dragon directly; this
     * is probably not too bad, since the player likely finagled the
     * first dead dragon via ring of conflict or pets, and extinguishing
     * based on only player kills probably opens more avenues of abuse
     * for rings of conflict and such.
     */
    tmp = monsndx(mtmp->data);
    if (mvitals[tmp].died < 255) mvitals[tmp].died++;

    /* if it's a (possibly polymorphed) quest leader, mark him as dead */
    if (mtmp->m_id == quest_status.leader_m_id)
        quest_status.leader_is_dead = TRUE;
#ifdef MAIL
    /* if the mail daemon dies, no more mail delivery.  -3. */
    if (tmp == PM_MAIL_DAEMON) mvitals[tmp].mvflags |= G_GENOD;
#endif

<<<<<<< HEAD
	if (mtmp->data->mlet == S_KOP) {
	    /* Dead Kops may come back. */
	    switch(rnd(5)) {
		case 1:	     /* returns near the stairs */
			(void) makemon(mtmp->data,xdnstair,ydnstair,NO_MM_FLAGS);
			break;
		case 2:	     /* randomly */
			(void) makemon(mtmp->data,0,0,NO_MM_FLAGS);
			break;
		default:
			break;
	    }
	}
	if(mtmp->iswiz) wizdead();
	if(mtmp->data->msound == MS_NEMESIS) nemdead();
	if(glyph_is_invisible(levl[mtmp->mx][mtmp->my].glyph))
	    unmap_object(mtmp->mx, mtmp->my);
	m_detach(mtmp, mptr);
=======
    if (mtmp->data->mlet == S_KOP) {
        /* Dead Kops may come back. */
        switch(rnd(5)) {
        case 1:	     /* returns near the stairs */
            (void) makemon(mtmp->data,xdnstair,ydnstair,NO_MM_FLAGS);
            break;
        case 2:	     /* randomly */
            (void) makemon(mtmp->data,0,0,NO_MM_FLAGS);
            break;
        default:
            break;
        }
    }
    if(mtmp->iswiz) wizdead();
    if(mtmp->data->msound == MS_NEMESIS) nemdead();
        if(mtmp->data == &mons[PM_MEDUSA])
            u.uachieve.killed_medusa = 1;
    if(glyph_is_invisible(levl[mtmp->mx][mtmp->my].glyph))
        unmap_object(mtmp->mx, mtmp->my);
    m_detach(mtmp, mptr);
>>>>>>> a7b4309c
}

/* TRUE if corpse might be dropped, magr may die if mon was swallowed */
boolean
corpse_chance(mon, magr, was_swallowed)
struct monst *mon;
struct monst *magr;			/* killer, if swallowed */
boolean was_swallowed;			/* digestion */
{
    struct permonst *mdat = mon->data;
    int i, tmp;

    if (mdat == &mons[PM_VLAD_THE_IMPALER] || mdat->mlet == S_LICH) {
        if (cansee(mon->mx, mon->my) && !was_swallowed)
        pline("%s body crumbles into dust.", s_suffix(Monnam(mon)));
        return FALSE;
    }

    /* Gas spores always explode upon death */
    for(i = 0; i < NATTK; i++) {
        if (mdat->mattk[i].aatyp == AT_BOOM) {
            if (mdat->mattk[i].damn)
                tmp = d((int)mdat->mattk[i].damn,
                        (int)mdat->mattk[i].damd);
            else if(mdat->mattk[i].damd)
                tmp = d((int)mdat->mlevel+1, (int)mdat->mattk[i].damd);
            else tmp = 0;
        if (was_swallowed && magr) {
            if (magr == &youmonst) {
            There("is an explosion in your %s!",
                  body_part(STOMACH));
            Sprintf(killer.name, "%s explosion",
                s_suffix(mdat->mname));
            losehp(Maybe_Half_Phys(tmp), killer.name, KILLED_BY_AN);
            } else {
            You_hear("an explosion.");
            magr->mhp -= tmp;
            if (magr->mhp < 1) mondied(magr);
            if (magr->mhp < 1) { /* maybe lifesaved */
                if (canspotmon(magr))
                pline("%s rips open!", Monnam(magr));
            } else if (canseemon(magr))
                pline("%s seems to have indigestion.",
                  Monnam(magr));
            }

            return FALSE;
        }

            Sprintf(killer.name, "%s explosion", s_suffix(mdat->mname));
            killer.format = KILLED_BY_AN;
            explode(mon->mx, mon->my, -1, tmp, MON_EXPLODE, EXPL_NOXIOUS); 
            return (FALSE);
        }
    }

    /* must duplicate this below check in xkilled() since it results in
     * creating no objects as well as no corpse
     */
    if (LEVEL_SPECIFIC_NOCORPSE(mdat))
        return FALSE;

    if (((bigmonst(mdat) || mdat == &mons[PM_LIZARD]) && !mon->mcloned) ||
        is_golem(mdat) || is_mplayer(mdat) || is_rider(mdat))
        return TRUE;
    tmp = 2 + ((mdat->geno & G_FREQ) < 2) + verysmall(mdat);
    return (boolean) !rn2(tmp);
}

/* drop (perhaps) a cadaver and remove monster */
void
mondied(mdef)
register struct monst *mdef;
{
    mondead(mdef);
    if (mdef->mhp > 0) return;	/* lifesaved */

    if (corpse_chance(mdef, (struct monst *)0, FALSE) &&
        (accessible(mdef->mx, mdef->my) || is_pool(mdef->mx, mdef->my)))
        (void) make_corpse(mdef,CORPSTAT_NONE);
}

/* monster disappears, not dies */
void
mongone(mdef)
register struct monst *mdef;
{
    mdef->mhp = 0;	/* can skip some inventory bookkeeping */
    /* Player is thrown from his steed when it disappears */
    if (mdef == u.usteed)
        dismount_steed(DISMOUNT_GENERIC);

    /* drop special items like the Amulet so that a dismissed Kop or nurse
       can't remove them from the game */
    mdrop_special_objs(mdef);
    /* release rest of monster's inventory--it is removed from game */
    discard_minvent(mdef);
    m_detach(mdef, mdef->data);
}

/* drop a statue or rock and remove monster */
void
monstone(mdef)
register struct monst *mdef;
{
    struct obj *otmp, *obj, *oldminvent;
    xchar x = mdef->mx, y = mdef->my;
    boolean wasinside = FALSE;

    /* we have to make the statue before calling mondead, to be able to
     * put inventory in it, and we have to check for lifesaving before
     * making the statue....
     */
    lifesaved_monster(mdef);
    if (mdef->mhp > 0) return;

    mdef->mtrapped = 0;	/* (see m_detach) */

    if ((int)mdef->data->msize > MZ_TINY ||
            !rn2(2 + ((int) (mdef->data->geno & G_FREQ) > 2))) {
        oldminvent = 0;
        /* some objects may end up outside the statue */
        while ((obj = mdef->minvent) != 0) {
            obj_extract_self(obj);
            if (obj->owornmask)
            update_mon_intrinsics(mdef, obj, FALSE, TRUE);
            obj_no_longer_held(obj);
            if (obj->owornmask & W_WEP)
            setmnotwielded(mdef,obj);
            obj->owornmask = 0L;
            if (obj->otyp == BOULDER ||
#if 0				/* monsters don't carry statues */
     (obj->otyp == STATUE && mons[obj->corpsenm].msize >= mdef->data->msize) ||
#endif
                obj_resists(obj, 0, 0)) {
            if (flooreffects(obj, x, y, "fall")) continue;
            place_object(obj, x, y);
            } else {
            if (obj->lamplit) end_burn(obj, TRUE);
            obj->nobj = oldminvent;
            oldminvent = obj;
            }
        }
        /* defer statue creation until after inventory removal
           so that saved monster traits won't retain any stale
           item-conferred attributes */
        otmp = mkcorpstat(STATUE, mdef, mdef->data, x, y, CORPSTAT_NONE);
        if (has_mname(mdef)) otmp = oname(otmp, MNAME(mdef));
        while ((obj = oldminvent) != 0) {
            oldminvent = obj->nobj;
            (void) add_to_container(otmp, obj);
        }
        /* Archeologists should not break unique statues */
        if (mdef->data->geno & G_UNIQ)
            otmp->spe = 1;
        otmp->owt = weight(otmp);
    } else
        otmp = mksobj_at(ROCK, x, y, TRUE, FALSE);

    stackobj(otmp);
    /* mondead() already does this, but we must do it before the newsym */
    if(glyph_is_invisible(levl[x][y].glyph))
        unmap_object(x, y);
    if (cansee(x, y)) newsym(x,y);
    /* We don't currently trap the hero in the statue in this case but we could */
    if (u.uswallow && u.ustuck == mdef) wasinside = TRUE;
    mondead(mdef);
    if (wasinside) {
        if (is_animal(mdef->data))
            You("%s through an opening in the new %s.",
                locomotion(youmonst.data, "jump"),
                xname(otmp));
    }
}

/* another monster has killed the monster mdef */
void
monkilled(mdef, fltxt, how)
register struct monst *mdef;
const char *fltxt;
int how;
{
    boolean be_sad = FALSE;		/* true if unseen pet is killed */

    if ((mdef->wormno ? worm_known(mdef) : cansee(mdef->mx, mdef->my))
        && fltxt)
        pline("%s is %s%s%s!", Monnam(mdef),
            nonliving(mdef->data) ? "destroyed" : "killed",
            *fltxt ? " by the " : "",
            fltxt
         );
    else
        be_sad = (mdef->mtame != 0);

    /* no corpses if digested or disintegrated */
    if(how == AD_DGST || how == -AD_RBRE)
        mondead(mdef);
    else
        mondied(mdef);

    if (be_sad && mdef->mhp <= 0)
        You("have a sad feeling for a moment, then it passes.");
}

void
unstuck(mtmp)
register struct monst *mtmp;
{
    if(u.ustuck == mtmp) {
        if(u.uswallow){
            u.ux = mtmp->mx;
            u.uy = mtmp->my;
            u.uswallow = 0;
            u.uswldtim = 0;
            if (Punished) placebc();
            vision_full_recalc = 1;
            docrt();
        }
        u.ustuck = 0;
    }
}

void
killed(mtmp)
register struct monst *mtmp;
{
    xkilled(mtmp, 1);
}

/* the player has killed the monster mtmp */
void
xkilled(mtmp, dest)
struct monst *mtmp;
/*
 * Dest=1, normal; dest=0, don't print message; dest=2, don't drop corpse
 * either; dest=3, message but no corpse
 */
int dest;
{
    int tmp, mndx, x = mtmp->mx, y = mtmp->my;
    struct permonst *mdat;
    struct obj *otmp;
    struct trap *t;
    boolean wasinside = u.uswallow && (u.ustuck == mtmp);
    boolean burycorpse = FALSE;

    /* KMH, conduct */
    u.uconduct.killer++;

    if (dest & 1) {
        const char *verb = nonliving(mtmp->data) ? "destroy" : "kill";

        if (!wasinside && !canspotmon(mtmp))
        You("%s it!", verb);
        else {
        You("%s %s!", verb,
            !mtmp->mtame ? mon_nam(mtmp) :
            x_monnam(mtmp,
                 (has_mname(mtmp)) ? ARTICLE_NONE : ARTICLE_THE,
                 "poor",
                 (has_mname(mtmp)) ? SUPPRESS_SADDLE : 0,
                 FALSE));
        }
    }

    if (mtmp->mtrapped && (t = t_at(x, y)) != 0 &&
        (t->ttyp == PIT || t->ttyp == SPIKED_PIT)) {

        if (sobj_at(BOULDER, x, y))
                dest |= 2;     /*
                * Prevent corpses/treasure being created "on top"
                * of the boulder that is about to fall in. This is
                * out of order, but cannot be helped unless this
                * whole routine is rearranged.
                */
        if (m_carrying(mtmp, BOULDER))
            burycorpse = TRUE;
    }

    /* your pet knows who just killed it...watch out */
    if (mtmp->mtame && !mtmp->isminion) EDOG(mtmp)->killed_by_u = 1;

    if (wasinside && thrownobj && thrownobj != uball) {
        /* thrown object has killed hero's engulfer; add it to mon's 
           inventory now so that it will be placed with mon's other
           stuff prior to lookhere/autopickup when hero is expelled
           below (as a side-effect, this missile has immunity from
           being consumed [for this shot/throw only]) */
        mpickobj(mtmp, thrownobj);
        /* let throwing code know that missile has been disposed of */
        thrownobj = 0;
    }

    /* dispose of monster and make cadaver */
    if(stoned) monstone(mtmp);
    else mondead(mtmp);

    if (mtmp->mhp > 0) { /* monster lifesaved */
        /* Cannot put the non-visible lifesaving message in
         * lifesaved_monster() since the message appears only when you
         * kill it (as opposed to visible lifesaving which always
         * appears).
         */
        stoned = FALSE;
        if (!cansee(x,y)) pline("Maybe not...");
        return;
    }

    mdat = mtmp->data; /* note: mondead can change mtmp->data */
    mndx = monsndx(mdat);

    if (stoned) {
        stoned = FALSE;
        goto cleanup;
    }

    if((dest & 2) || LEVEL_SPECIFIC_NOCORPSE(mdat))
        goto cleanup;

#ifdef MAIL
    if(mdat == &mons[PM_MAIL_DAEMON]) {
        stackobj(mksobj_at(SCR_MAIL, x, y, FALSE, FALSE));
    }
#endif
    if (accessible(x, y) || is_pool(x, y)) {
        struct obj *cadaver;
        int otyp;

        /* illogical but traditional "treasure drop" */
        if (!rn2(6) && !(mvitals[mndx].mvflags & G_NOCORPSE)
            /* no extra item from swallower or steed */
            && (x != u.ux || y != u.uy)
            /* no extra item from kops--too easy to abuse */
            && mdat->mlet != S_KOP
            /* no items from cloned monsters */
            && !mtmp->mcloned) {
        otmp = mkobj(RANDOM_CLASS, TRUE);
        /* don't create large objects from small monsters */
        otyp = otmp->otyp;
        if (mdat->msize < MZ_HUMAN && otyp != FIGURINE &&
            /* oc_big is also oc_bimanual and oc_bulky */
            (otmp->owt > 30 || objects[otyp].oc_big)) {
            delobj(otmp);
        } else if (!flooreffects(otmp, x, y,
                     (dest & 1) ? "fall" : "")) {
            place_object(otmp, x, y);
            stackobj(otmp);
        }
        }
        /* corpse--none if hero was inside the monster */
        if (!wasinside && corpse_chance(mtmp, (struct monst *)0, FALSE)) {
        cadaver = make_corpse(mtmp, burycorpse ?
                      CORPSTAT_BURIED : CORPSTAT_NONE);
        if (burycorpse && cadaver && cansee(x,y) && !mtmp->minvis &&
            cadaver->where == OBJ_BURIED && (dest & 1)) {
            pline("%s corpse ends up buried.", s_suffix(Monnam(mtmp)));
        }
        }
    }
    if (wasinside) spoteffects(TRUE);	/* poor man's expels() */
    /* monster is gone, corpse or other object might now be visible */
    newsym(x, y);

cleanup:
    /* punish bad behaviour */
    if(is_human(mdat) && (!always_hostile(mdat) && mtmp->malign <= 0) &&
       (mndx < PM_ARCHEOLOGIST || mndx > PM_WIZARD) &&
       u.ualign.type != A_CHAOTIC) {
        HTelepat &= ~INTRINSIC;
        change_luck(-2);
        You("murderer!");
        if (Blind && !Blind_telepat)
            see_monsters(); /* Can't sense monsters any more. */
    }
    if((mtmp->mpeaceful && !rn2(2)) || mtmp->mtame)	change_luck(-1);
    if (is_unicorn(mdat) &&
                sgn(u.ualign.type) == sgn(mdat->maligntyp)) {
        change_luck(-5);
        You_feel("guilty...");
    }

    /* give experience points */
    tmp = experience(mtmp, (int)mvitals[mndx].died);
    more_experienced(tmp, 0);
    newexplevel();		/* will decide if you go up */

    /* adjust alignment points */
    if (mtmp->m_id == quest_status.leader_m_id) {		/* REAL BAD! */
        adjalign(-(u.ualign.record+(int)ALIGNLIM/2));
        pline("That was %sa bad idea...",
                u.uevent.qcompleted ? "probably " : "");
    } else if (mdat->msound == MS_NEMESIS)	/* Real good! */
        adjalign((int)(ALIGNLIM/4));
    else if (mdat->msound == MS_GUARDIAN) {	/* Bad */
        adjalign(-(int)(ALIGNLIM/8));
        if (!Hallucination) pline("That was probably a bad idea...");
        else pline("Whoopsie-daisy!");
    }else if (mtmp->ispriest) {
        adjalign((p_coaligned(mtmp)) ? -2 : 2);
        /* cancel divine protection for killing your priest */
        if (p_coaligned(mtmp)) u.ublessed = 0;
        if (mdat->maligntyp == A_NONE)
            adjalign((int)(ALIGNLIM / 4));		/* BIG bonus */
    } else if (mtmp->mtame) {
        adjalign(-15);	/* bad!! */
        /* your god is mighty displeased... */
        if (!Hallucination) You_hear("the rumble of distant thunder...");
        else You_hear("the studio audience applaud!");
    } else if (mtmp->mpeaceful)
        adjalign(-5);

    /* malign was already adjusted for u.ualign.type and randomization */
    adjalign(mtmp->malign);
}

/* changes the monster into a stone monster of the same type */
/* this should only be called when poly_when_stoned() is true */
void
mon_to_stone(mtmp)
    register struct monst *mtmp;
{
    if(mtmp->data->mlet == S_GOLEM) {
    /* it's a golem, and not a stone golem */
    if(canseemon(mtmp))
        pline("%s solidifies...", Monnam(mtmp));
    if (newcham(mtmp, &mons[PM_STONE_GOLEM], FALSE, FALSE)) {
        if(canseemon(mtmp))
        pline("Now it's %s.", an(mtmp->data->mname));
    } else {
        if(canseemon(mtmp))
        pline("... and returns to normal.");
    }
    } else
    impossible("Can't polystone %s!", a_monnam(mtmp));
}

/* might place monst on far side of a wall or boulder */
void
mnexto(mtmp)	/* Make monster mtmp next to you (if possible) */
    struct monst *mtmp;
{
    coord mm;
    boolean couldspot = canspotmon(mtmp);

    if (mtmp == u.usteed) {
        /* Keep your steed in sync with you instead */
        mtmp->mx = u.ux;
        mtmp->my = u.uy;
        return;
    }

    if(!enexto(&mm, u.ux, u.uy, mtmp->data)) return;
    rloc_to(mtmp, mm.x, mm.y);
    if (!in_mklev && (mtmp->mstrategy & STRAT_APPEARMSG)) {
        mtmp->mstrategy &= ~STRAT_APPEARMSG;	/* one chance only */
        if (!couldspot && canspotmon(mtmp))
        pline("%s suddenly %s!", Amonnam(mtmp),
              !Blind ? "appears" : "arrives");
    }
    return;
}

/* like mnexto() but requires destination to be directly accessible */
void
maybe_mnexto(mtmp)
struct monst *mtmp;
{
    coord mm;
    struct permonst *ptr = mtmp->data;
    boolean diagok = !NODIAG(ptr - mons);
    int tryct = 20;

    do {
        if (!enexto(&mm, u.ux, u.uy, ptr)) return;
        if (couldsee(mm.x, mm.y) &&
            /* don't move grid bugs diagonally */
            (diagok || mm.x == mtmp->mx || mm.y == mtmp->my)) {
        rloc_to(mtmp, mm.x, mm.y);
        return;
        }
    } while (--tryct > 0);
}

/* mnearto()
 * Put monster near (or at) location if possible.
 * Returns:
 *	1 - if a monster was moved from x, y to put mtmp at x, y.
 *	0 - in most cases.
 */
boolean
mnearto(mtmp,x,y,move_other)
register struct monst *mtmp;
xchar x, y;
boolean move_other;	/* make sure mtmp gets to x, y! so move m_at(x, y) */
{
    struct monst *othermon = (struct monst *)0;
    xchar newx, newy;
    coord mm;

    if ((mtmp->mx == x) && (mtmp->my == y)) return(FALSE);

    if (move_other && (othermon = m_at(x, y))) {
        if (othermon->wormno)
            remove_worm(othermon);
        else
            remove_monster(x, y);
    }

    newx = x;
    newy = y;

    if (!goodpos(newx, newy, mtmp, 0)) {
        /* actually we have real problems if enexto ever fails.
         * migrating_mons that need to be placed will cause
         * no end of trouble.
         */
        if (!enexto(&mm, newx, newy, mtmp->data)) return(FALSE);
        newx = mm.x; newy = mm.y;
    }

    rloc_to(mtmp, newx, newy);

    if (move_other && othermon) {
        othermon->mx = othermon->my = 0;
        (void) mnearto(othermon, x, y, FALSE);
        if ((othermon->mx != x) || (othermon->my != y))
        return(TRUE);
    }

    return(FALSE);
}

/* monster responds to player action; not the same as a passive attack */
/* assumes reason for response has been tested, and response _must_ be made */
void
m_respond(mtmp)
register struct monst *mtmp;
{
    if(mtmp->data->msound == MS_SHRIEK) {
    if(!Deaf) {
        pline("%s shrieks.", Monnam(mtmp));
        stop_occupation();
    }
    if (!rn2(10)) {
        if (!rn2(13))
        (void) makemon(&mons[PM_PURPLE_WORM], 0, 0, NO_MM_FLAGS);
        else
        (void) makemon((struct permonst *)0, 0, 0, NO_MM_FLAGS);

    }
    aggravate();
    }
    if(mtmp->data == &mons[PM_MEDUSA]) {
    register int i;
    for(i = 0; i < NATTK; i++)
         if(mtmp->data->mattk[i].aatyp == AT_GAZE) {
         (void) gazemu(mtmp, &mtmp->data->mattk[i]);
         break;
         }
    }
}

void
setmangry(mtmp)
register struct monst *mtmp;
{
    mtmp->mstrategy &= ~STRAT_WAITMASK;
    if(!mtmp->mpeaceful) return;
    if(mtmp->mtame) return;
    mtmp->mpeaceful = 0;
    if(mtmp->ispriest) {
        if(p_coaligned(mtmp)) adjalign(-5); /* very bad */
        else adjalign(2);
    } else
        adjalign(-1);		/* attacking peaceful monsters is bad */
    if (couldsee(mtmp->mx, mtmp->my)) {
        if (humanoid(mtmp->data) || mtmp->isshk || mtmp->isgd)
            pline("%s gets angry!", Monnam(mtmp));
        else if (flags.verbose && !Deaf) growl(mtmp);
    }

    /* attacking your own quest leader will anger his or her guardians */
    if (!context.mon_moving &&	/* should always be the case here */
        mtmp->data == &mons[quest_info(MS_LEADER)]) {
        struct monst *mon;
        struct permonst *q_guardian = &mons[quest_info(MS_GUARDIAN)];
        int got_mad = 0;

        /* guardians will sense this attack even if they can't see it */
        for (mon = fmon; mon; mon = mon->nmon) {
        if (DEADMONSTER(mon)) continue;
        if (mon->data == q_guardian && mon->mpeaceful) {
            mon->mpeaceful = 0;
            if (canseemon(mon)) ++got_mad;
        }
        }
        if (got_mad && !Hallucination)
        pline_The("%s appear%s to be angry too...",
              got_mad == 1 ? q_guardian->mname :
                    makeplural(q_guardian->mname),
              got_mad == 1 ? "s" : "");
    }
}

void
wakeup(mtmp)
register struct monst *mtmp;
{
    mtmp->msleeping = 0;
    finish_meating(mtmp);
    setmangry(mtmp);
    if (mtmp->m_ap_type) {
        seemimic(mtmp);
    } else if (context.forcefight && !context.mon_moving &&
        mtmp->mundetected) {
        mtmp->mundetected = 0;
        newsym(mtmp->mx, mtmp->my);
    }
}

/* Wake up nearby monsters without angering them. */
void
wake_nearby()
{
    register struct monst *mtmp;

    for (mtmp = fmon; mtmp; mtmp = mtmp->nmon) {
        if (DEADMONSTER(mtmp)) continue;
        if (distu(mtmp->mx,mtmp->my) < u.ulevel * 20) {
        mtmp->msleeping = 0;
        mtmp->mstrategy &= ~STRAT_WAITMASK;
        if (mtmp->mtame && !mtmp->isminion)
            EDOG(mtmp)->whistletime = moves;
        }
    }
}

/* Wake up monsters near some particular location. */
void
wake_nearto(x, y, distance)
register int x, y, distance;
{
    register struct monst *mtmp;

    for (mtmp = fmon; mtmp; mtmp = mtmp->nmon) {
        if (DEADMONSTER(mtmp)) continue;
        if (distance == 0 || dist2(mtmp->mx, mtmp->my, x, y) < distance) {
        mtmp->msleeping = 0;
        mtmp->mstrategy &= ~STRAT_WAITMASK;
        }
    }
}

/* NOTE: we must check for mimicry before calling this routine */
void
seemimic(mtmp)
register struct monst *mtmp;
{
    unsigned old_app = mtmp->mappearance;
    uchar old_ap_type = mtmp->m_ap_type;

    if (has_mcorpsenm(mtmp)) freemcorpsenm(mtmp);

    mtmp->m_ap_type = M_AP_NOTHING;
    mtmp->mappearance = 0;

    /*
     *  Discovered mimics don't block light.
     */
    if (((old_ap_type == M_AP_FURNITURE &&
          (old_app == S_hcdoor || old_app == S_vcdoor)) ||
         (old_ap_type == M_AP_OBJECT && old_app == BOULDER)) &&
        !does_block(mtmp->mx, mtmp->my, &levl[mtmp->mx][mtmp->my]))
        unblock_point(mtmp->mx, mtmp->my);

    newsym(mtmp->mx,mtmp->my);
}

/* force all chameleons to become normal */
void
rescham()
{
    register struct monst *mtmp;
    int mcham;

    for(mtmp = fmon; mtmp; mtmp = mtmp->nmon) {
        if (DEADMONSTER(mtmp)) continue;
        mcham = (int) mtmp->cham;
        if (mcham >= LOW_PM) {
            (void) newcham(mtmp, &mons[mcham],
                       FALSE, FALSE);
            mtmp->cham = NON_PM;
        }
        if(is_were(mtmp->data) && mtmp->data->mlet != S_HUMAN)
            new_were(mtmp);
        if(mtmp->m_ap_type && cansee(mtmp->mx, mtmp->my)) {
            seemimic(mtmp);
            /* we pretend that the mimic doesn't */
            /* know that it has been unmasked.   */
            mtmp->msleeping = 1;
        }
    }
}

/* Let the chameleons change again -dgk */
void
restartcham()
{
    register struct monst *mtmp;

    for (mtmp = fmon; mtmp; mtmp = mtmp->nmon) {
        if (DEADMONSTER(mtmp)) continue;
        mtmp->cham = pm_to_cham(monsndx(mtmp->data));
        if (mtmp->data->mlet == S_MIMIC && mtmp->msleeping &&
                cansee(mtmp->mx, mtmp->my)) {
            set_mimic_sym(mtmp);
            newsym(mtmp->mx,mtmp->my);
        }
    }
}

/* called when restoring a monster from a saved level; protection
   against shape-changing might be different now than it was at the
   time the level was saved. */
void
restore_cham(mon)
struct monst *mon;
{
    int mcham;

    if (Protection_from_shape_changers) {
        mcham = (int) mon->cham;
        if (mcham >= LOW_PM) {
        mon->cham = NON_PM;
        (void) newcham(mon, &mons[mcham], FALSE, FALSE);
        } else if (is_were(mon->data) && !is_human(mon->data)) {
        new_were(mon);
        }
    } else if (mon->cham == NON_PM) {
        mon->cham = pm_to_cham(monsndx(mon->data));
    }
}

/* unwatched hiders may hide again; if so, a 1 is returned.  */
STATIC_OVL boolean
restrap(mtmp)
register struct monst *mtmp;
{
    struct trap *t;

    if (mtmp->mcan || mtmp->m_ap_type ||
       cansee(mtmp->mx, mtmp->my) || rn2(3) || (mtmp == u.ustuck) ||
       /* can't hide while trapped except in pits */
       (mtmp->mtrapped && (t = t_at(mtmp->mx, mtmp->my)) != 0 &&
        !(t->ttyp == PIT || t->ttyp == SPIKED_PIT)) ||
       (sensemon(mtmp) && distu(mtmp->mx, mtmp->my) <= 2))
        return(FALSE);

    if(mtmp->data->mlet == S_MIMIC) {
        set_mimic_sym(mtmp);
        return(TRUE);
    } else
        if(levl[mtmp->mx][mtmp->my].typ == ROOM)  {
        mtmp->mundetected = 1;
        return(TRUE);
        }

    return(FALSE);
}

/* monster/hero tries to hide under something at the current location */
boolean
hideunder(mtmp)
struct monst *mtmp;
{
    struct trap *t;
    boolean undetected = FALSE,
        is_u = (mtmp == &youmonst);
    xchar x = is_u ? u.ux : mtmp->mx,
          y = is_u ? u.uy : mtmp->my;

    if (mtmp == u.ustuck) {
        ;	/* can't hide if holding you or held by you */
    } else if (is_u ? (u.utrap && u.utraptype != TT_PIT) :
              (mtmp->mtrapped && (t = t_at(x, y)) != 0 &&
                !(t->ttyp == PIT || t->ttyp == SPIKED_PIT))) {
        ;	/* can't hide while stuck in a non-pit trap */
    } else if (mtmp->data->mlet == S_EEL) {
        undetected = (is_pool(x, y) && !Is_waterlevel(&u.uz));
    } else if (hides_under(mtmp->data) && OBJ_AT(x, y)) {
        struct obj *otmp = level.objects[x][y];

        /* most monsters won't hide under cockatrice corpse */
        if (otmp->nexthere || otmp->otyp != CORPSE ||
        (mtmp == &youmonst ? Stone_resistance : resists_ston(mtmp)) ||
        !touch_petrifies(&mons[otmp->corpsenm]))
        undetected = TRUE;
    }

    if (is_u) u.uundetected = undetected;
    else mtmp->mundetected = undetected;
    return undetected;
}

/* called when returning to a previously visited level */
void
hide_monst(mon)
struct monst *mon;
{
    boolean hider_under = hides_under(mon->data) || mon->data->mlet == S_EEL;

    if ((is_hider(mon->data) || hider_under) &&
        !(mon->mundetected || mon->m_ap_type)) {
    xchar x = mon->mx, y = mon->my;
    char save_viz = viz_array[y][x];

    /* override vision, forcing hero to be unable to see monster's spot */
    viz_array[y][x] &= ~(IN_SIGHT | COULD_SEE);
    if (is_hider(mon->data)) (void)restrap(mon);
    /* try again if mimic missed its 1/3 chance to hide */
    if (mon->data->mlet == S_MIMIC && !mon->m_ap_type) (void)restrap(mon);
    if (hider_under) (void)hideunder(mon);
    viz_array[y][x] = save_viz;
    }
}

short *animal_list = 0;		/* list of PM values for animal monsters */
int animal_list_count;

void
mon_animal_list(construct)
boolean construct;
{
    if (construct) {
        short animal_temp[SPECIAL_PM];
        int i, n;

     /* if (animal_list) impossible("animal_list already exists"); */

        for (n = 0, i = LOW_PM; i < SPECIAL_PM; i++)
        if (is_animal(&mons[i])) animal_temp[n++] = i;
     /* if (n == 0) animal_temp[n++] = NON_PM; */

        animal_list = (short *)alloc(n * sizeof *animal_list);
        (void) memcpy((genericptr_t)animal_list,
              (genericptr_t)animal_temp,
              n * sizeof *animal_list);
        animal_list_count = n;
    } else {	/* release */
        if (animal_list) free((genericptr_t)animal_list), animal_list = 0;
        animal_list_count = 0;
    }
}

STATIC_OVL int
pick_animal()
{
    if (!animal_list) mon_animal_list(TRUE);

    return animal_list[rn2(animal_list_count)];
}

void
decide_to_shapeshift(mon, shiftflags)
struct monst *mon;
int shiftflags;
{
    struct permonst *ptr;
    unsigned was_female = mon->female;
    boolean msg = FALSE;

    if ((shiftflags & SHIFT_MSG) ||
        ((shiftflags & SHIFT_SEENMSG) && sensemon(mon))) msg = TRUE;

    if (is_vampshifter(mon)) {
        /* The vampire has to be in good health (mhp) to maintain
         * its shifted form.
             *
         * If we're shifted and getting low on hp, maybe shift back.
         * If we're not already shifted and in good health, maybe shift.
         */
        if ((mon->mhp <= mon->mhpmax / 6) &&
                rn2(4) && (mon->cham >= LOW_PM))
            (void) newcham(mon, &mons[mon->cham], FALSE, msg);
    } else if (mon->data->mlet == S_VAMPIRE && mon->cham == NON_PM &&
           !rn2(6) && (mon->mhp > mon->mhpmax - ((mon->mhpmax / 10) + 1))) {
            (void) newcham(mon, (struct permonst *)0, FALSE, msg);
    }
    /* override the 10% chance for sex change */
    ptr = mon->data;
    if (!is_male(ptr) && !is_female(ptr) && !is_neuter(ptr))
        mon->female = was_female;
}

STATIC_OVL int
pickvampshape(mon)
struct monst *mon;
{
    int mndx = mon->cham;

    switch (mndx) {
    case PM_VLAD_THE_IMPALER:
        /* ensure Vlad can keep carrying the Candelabrum */
        if (mon_has_special(mon)) break;	/* leave mndx as is */
        /*FALLTHRU*/
    case PM_VAMPIRE_LORD:	/* vampire lord or Vlad can become wolf */
        if (!rn2(10)) {
        mndx = PM_WOLF;
        break;
        }
        /*FALLTHRU*/
    case PM_VAMPIRE:	/* any vampire can become fog or bat */
        mndx = !rn2(4) ? PM_FOG_CLOUD : PM_VAMPIRE_BAT;
        break;
    }
    return mndx;
}

/* nonshapechangers who warrant special polymorph handling */
STATIC_OVL boolean
isspecmon(mon)
struct monst *mon;
{
    return (mon->isshk || mon->ispriest || mon->isgd ||
        mon->m_id == quest_status.leader_m_id);
}

/* restrict certain special monsters (shopkeepers, aligned priests,
   vault guards) to forms that allow them to behave sensibly (catching
   gold, speaking?) so that they don't need too much extra code */
STATIC_OVL boolean
validspecmon(mon, mndx)
struct monst *mon;
int mndx;
{
    if (mndx == NON_PM) return TRUE;	/* caller wants random */

    if (!accept_newcham_form(mndx)) return FALSE;	/* geno'd or !polyok */

    if (isspecmon(mon)) {
        struct permonst *ptr = &mons[mndx];

        /* reject notake because object manipulation is expected
           and nohead because speech capability is expected */
        if (notake(ptr) || !has_head(ptr)) return FALSE;
        /* [should we check ptr->msound here too?] */
    }
    return TRUE;	/* potential new form is ok */
}

/* prevent wizard mode user from specifying invalid vampshifter shape */
STATIC_OVL boolean
validvamp(mon, mndx_p, monclass)
struct monst *mon;
int *mndx_p, monclass;
{
    /* simplify caller's usage */
    if (!is_vampshifter(mon)) return validspecmon(mon, *mndx_p);

    if (*mndx_p == PM_VAMPIRE || *mndx_p == PM_VAMPIRE_LORD ||
        *mndx_p == PM_VLAD_THE_IMPALER) {
        /* player picked some type of vampire; use mon's self */
        *mndx_p = mon->cham;
        return TRUE;
    }
    if (mon->cham == PM_VLAD_THE_IMPALER && mon_has_special(mon)) {
        /* Vlad with Candelabrum; override choice, then accept it */
        *mndx_p = PM_VLAD_THE_IMPALER;
        return TRUE;
    }
    /* basic vampires can't become wolves; any can become fog or bat */
    if (*mndx_p == PM_WOLF) return (mon->cham != PM_VAMPIRE);
    if (*mndx_p == PM_FOG_CLOUD || *mndx_p == PM_VAMPIRE_BAT) return TRUE;

    /* if we get here, specific type was no good; try by class */
    switch (monclass) {
    case S_VAMPIRE:	*mndx_p = mon->cham; break;
    case S_BAT:	*mndx_p = PM_VAMPIRE_BAT; break;
    case S_VORTEX:	*mndx_p = PM_FOG_CLOUD; break;
    case S_DOG:	if (mon->cham != PM_VAMPIRE) {
                *mndx_p = PM_WOLF;
                break;
            }
            /*FALLTHRU*/
    default:	*mndx_p = NON_PM; break;
    }
    return (*mndx_p != NON_PM);
}

int
select_newcham_form(mon)
struct monst *mon;
{
    int mndx = NON_PM, tryct;

    switch (mon->cham) {
        case PM_SANDESTIN:
        if (rn2(7)) mndx = pick_nasty();
        break;
        case PM_DOPPELGANGER:
        if (!rn2(7)) {
            mndx = pick_nasty();
        } else if (rn2(3)) {	/* role monsters */
            mndx = rn1(PM_WIZARD - PM_ARCHEOLOGIST + 1,
                   PM_ARCHEOLOGIST);
        } else if (!rn2(3)) {	/* quest guardians */
            mndx = rn1(PM_APPRENTICE - PM_STUDENT + 1,
                   PM_STUDENT);
            /* avoid own role's guardian */
            if (mndx == urole.guardnum) mndx = NON_PM;
        } else {		/* general humanoids */
            tryct = 5;
            do {
            mndx = rn1(SPECIAL_PM - LOW_PM, LOW_PM);
            if (humanoid(&mons[mndx]) && polyok(&mons[mndx])) break;
            } while (--tryct > 0);
            if (!tryct) mndx = NON_PM;
        }
        break;
        case PM_CHAMELEON:
        if (!rn2(3)) mndx = pick_animal();
        break;
        case PM_VLAD_THE_IMPALER:
        case PM_VAMPIRE_LORD:
        case PM_VAMPIRE:
        mndx = pickvampshape(mon);
        break;
        case NON_PM:	/* ordinary */
          {
        struct obj *m_armr = which_armor(mon, W_ARM);

        if (m_armr && Is_dragon_scales(m_armr))
            mndx = (int)(Dragon_scales_to_pm(m_armr) - mons);
        else if (m_armr && Is_dragon_mail(m_armr))
            mndx = (int)(Dragon_mail_to_pm(m_armr) - mons);
          }
        break;
    }
    /* for debugging: allow control of polymorphed monster */
    if (wizard && iflags.mon_polycontrol) {
        char pprompt[BUFSZ], buf[BUFSZ];
        int monclass;

        Sprintf(pprompt,
            "Change %s @ <%d,%d> into what kind of monster?",
            noit_mon_nam(mon), (int)mon->mx, (int)mon->my);
        tryct = 5;
        do {
        monclass = 0;
        getlin(pprompt, buf);
        mungspaces(buf);
        /* for ESC, take form selected above (might be NON_PM) */
        if (*buf == '\033') break;
        /* for "*", use NON_PM to pick an arbitrary shape below */
        if (!strcmp(buf, "*") || !strcmp(buf, "random")) {
            mndx = NON_PM;
            break;
        }
        mndx = name_to_mon(buf);
        if (mndx == NON_PM) {
            /* didn't get a type, so check whether it's a class
               (single letter or text match with def_monsyms[]) */
            monclass = name_to_monclass(buf, &mndx);
            if (monclass && mndx == NON_PM)
            mndx = mkclass_poly(monclass);
        }
        if (mndx >= LOW_PM) {
            /* got a specific type of monster; use it if we can */
            if (validvamp(mon, &mndx, monclass)) break;
            /* can't; revert to random in case we exhaust tryct */
            mndx = NON_PM;
        }

        pline("It can't become that.");
        } while (--tryct > 0);
        if (!tryct) pline1(thats_enough_tries);
        if (is_vampshifter(mon) && !validvamp(mon, &mndx, monclass))
        mndx = pickvampshape(mon);	/* don't resort to arbitrary */
    }

    /* if no form was specified above, pick one at random now */
    if (mndx == NON_PM) {
        tryct = 50;
        do {
        mndx = rn1(SPECIAL_PM - LOW_PM, LOW_PM);
        } while (--tryct > 0 && !validspecmon(mon, mndx));
    }
    return mndx;
}

/* this used to be inline within newcham() but monpolycontrol needs it too */
STATIC_OVL struct permonst *
accept_newcham_form(mndx)
int mndx;
{
    struct permonst *mdat;

    if (mndx == NON_PM) return 0;
    mdat = &mons[mndx];
    if ((mvitals[mndx].mvflags & G_GENOD) != 0) return 0;
    if (is_placeholder(mdat)) return 0;
    /* select_newcham_form() might deliberately pick a player
       character type (random selection never does) which
       polyok() rejects, so we need a special case here */
    if (is_mplayer(mdat)) return mdat;
    /* polyok() rules out M2_PNAME, M2_WERE, and all humans except Kops */
    return polyok(mdat) ? mdat : 0;
}

/* make a chameleon take on another shape, or a polymorph target
   (possibly self-infliced) become a different monster;
   returns 1 if it actually changes form */
int
newcham(mtmp, mdat, polyspot, msg)
struct monst *mtmp;
struct permonst *mdat;
boolean polyspot;	/* change is the result of wand or spell of polymorph */
boolean msg;		/* "The oldmon turns into a newmon!" */
{
    int hpn, hpd;
    int mndx, tryct;
    struct permonst *olddata = mtmp->data;
    char oldname[BUFSZ], newname[BUFSZ];

    /* Riders are immune to polymorph and green slime */
    if (is_rider(mtmp->data)) return 0;

    if (msg) {
        /* like Monnam() but never mention saddle */
        Strcpy(oldname, x_monnam(mtmp, ARTICLE_THE, (char *)0,
                     SUPPRESS_SADDLE, FALSE));
        oldname[0] = highc(oldname[0]);
    }

    /* mdat = 0 -> caller wants a random monster shape */
    if (mdat == 0) {
        /* select_newcham_form() loops when resorting to random but
           it doesn't always pick that so we still retry here too */
        tryct = 20;
        do {
        mndx = select_newcham_form(mtmp);
        mdat = accept_newcham_form(mndx);
        if (mdat) break;
        } while (--tryct > 0);
        if (!tryct) return 0;
    } else if (mvitals[monsndx(mdat)].mvflags & G_GENOD)
        return(0);	/* passed in mdat is genocided */

    if(is_male(mdat)) {
        if(mtmp->female) mtmp->female = FALSE;
    } else if (is_female(mdat)) {
        if(!mtmp->female) mtmp->female = TRUE;
    } else if (!is_neuter(mdat)) {
        if(!rn2(10)) mtmp->female = !mtmp->female;
    }

    if (In_endgame(&u.uz) && is_mplayer(olddata) && has_mname(mtmp)) {
        /* mplayers start out as "Foo the Bar", but some of the
         * titles are inappropriate when polymorphed, particularly
         * into the opposite sex.  players don't use ranks when
         * polymorphed, so dropping the rank for mplayers seems
         * reasonable.
         */
        char *p = index(MNAME(mtmp), ' ');
        if (p) {
            *p = '\0';
        }
    }

    if(mdat == mtmp->data) return(0);	/* still the same monster */

    if(mtmp->wormno) {			/* throw tail away */
        wormgone(mtmp);
        place_monster(mtmp, mtmp->mx, mtmp->my);
    }
    if (mtmp->m_ap_type && mdat->mlet != S_MIMIC)
        seemimic(mtmp);	/* revert to normal monster */

    /* (this code used to try to adjust the monster's health based on
       a normal one of its type but there are too many special cases
       which need to handled in order to do that correctly, so just
       give the new form the same proportion of HP as its old one had) */
    hpn = mtmp->mhp;
    hpd = mtmp->mhpmax;
    /* set level and hit points */
    newmonhp(mtmp, monsndx(mdat));
    /* new hp: same fraction of max as before */
#ifndef LINT
    mtmp->mhp = (int)(((long)hpn * (long)mtmp->mhp) / (long)hpd);
#endif
    /* sanity check (potentional overflow) */
    if (mtmp->mhp < 0 || mtmp->mhp > mtmp->mhpmax) mtmp->mhp = mtmp->mhpmax;
    /* unlikely but not impossible; a 1HD creature with 1HP that changes
       into a 0HD creature will require this statement */
    if (!mtmp->mhp) mtmp->mhp = 1;

    /* take on the new form... */
    set_mon_data(mtmp, mdat, 0);

    if (emits_light(olddata) != emits_light(mtmp->data)) {
        /* used to give light, now doesn't, or vice versa,
           or light's range has changed */
        if (emits_light(olddata))
        del_light_source(LS_MONSTER, monst_to_any(mtmp));
        if (emits_light(mtmp->data))
        new_light_source(mtmp->mx, mtmp->my, emits_light(mtmp->data),
                 LS_MONSTER, monst_to_any(mtmp));
    }
    if (!mtmp->perminvis || pm_invisible(olddata))
        mtmp->perminvis = pm_invisible(mdat);
    mtmp->minvis = mtmp->invis_blkd ? 0 : mtmp->perminvis;
    if (mtmp->mundetected) (void) hideunder(mtmp);
    if (u.ustuck == mtmp) {
        if(u.uswallow) {
            if(!attacktype(mdat,AT_ENGL)) {
                /* Does mdat care? */
                if (!noncorporeal(mdat) && !amorphous(mdat) &&
                    !is_whirly(mdat) &&
                    (mdat != &mons[PM_YELLOW_LIGHT])) {
                    You("break out of %s%s!", mon_nam(mtmp),
                        (is_animal(mdat)?
                        "'s stomach" : ""));
                    mtmp->mhp = 1;  /* almost dead */
                }
                expels(mtmp, olddata, FALSE);
            } else {
                /* update swallow glyphs for new monster */
                swallowed(0);
            }
        } else if (!sticks(mdat) && !sticks(youmonst.data))
            unstuck(mtmp);
    }

#ifndef DCC30_BUG
    if (mdat == &mons[PM_LONG_WORM] && (mtmp->wormno = get_wormno()) != 0) {
#else
    /* DICE 3.0 doesn't like assigning and comparing mtmp->wormno in the
     * same expression.
     */
    if (mdat == &mons[PM_LONG_WORM] &&
        (mtmp->wormno = get_wormno(), mtmp->wormno != 0)) {
#endif
        /* we can now create worms with tails - 11/91 */
        initworm(mtmp, rn2(5));
        if (count_wsegs(mtmp))
        place_worm_tail_randomly(mtmp, mtmp->mx, mtmp->my);
    }

    newsym(mtmp->mx,mtmp->my);

    if (msg) {
        char *save_mname = 0;

        if (has_mname(mtmp)) {
        save_mname = MNAME(mtmp);
        MNAME(mtmp) = (char *)0; 
        }
        Strcpy(newname,
           (mdat == &mons[PM_GREEN_SLIME]) ? "slime" :
           x_monnam(mtmp, ARTICLE_A, (char *)0,SUPPRESS_SADDLE, FALSE));
        if (!strcmpi(oldname,"it") && !strcmpi(newname,"it"))
            (void) usmellmon(mdat);
        else
            pline("%s turns into %s!", oldname, newname);
        if (save_mname) MNAME(mtmp) = save_mname;
    }

    possibly_unwield(mtmp, polyspot);	/* might lose use of weapon */
    mon_break_armor(mtmp, polyspot);
    if (!(mtmp->misc_worn_check & W_ARMG))
        mselftouch(mtmp, "No longer petrify-resistant, ",
            !context.mon_moving);
    m_dowear(mtmp, FALSE);

    /* This ought to re-test can_carry() on each item in the inventory
     * rather than just checking ex-giants & boulders, but that'd be
     * pretty expensive to perform.  If implemented, then perhaps
     * minvent should be sorted in order to drop heaviest items first.
     */
    /* former giants can't continue carrying boulders */
    if (mtmp->minvent && !throws_rocks(mdat)) {
        register struct obj *otmp, *otmp2;

        for (otmp = mtmp->minvent; otmp; otmp = otmp2) {
        otmp2 = otmp->nobj;
        if (otmp->otyp == BOULDER) {
            /* this keeps otmp from being polymorphed in the
               same zap that the monster that held it is polymorphed */
            if (polyspot) bypass_obj(otmp);
            obj_extract_self(otmp);
            /* probably ought to give some "drop" message here */
            if (flooreffects(otmp, mtmp->mx, mtmp->my, "")) continue;
            place_object(otmp, mtmp->mx, mtmp->my);
        }
        }
    }

    return(1);
}

/* sometimes an egg will be special */
#define BREEDER_EGG (!rn2(77))

/*
 * Determine if the given monster number can be hatched from an egg.
 * Return the monster number to use as the egg's corpsenm.  Return
 * NON_PM if the given monster can't be hatched.
 */
int
can_be_hatched(mnum)
int mnum;
{
    /* ranger quest nemesis has the oviparous bit set, making it
       be possible to wish for eggs of that unique monster; turn
       such into ordinary eggs rather than forbidding them outright */
    if (mnum == PM_SCORPIUS) mnum = PM_SCORPION;

    mnum = little_to_big(mnum);
    /*
     * Queen bees lay killer bee eggs (usually), but killer bees don't
     * grow into queen bees.  Ditto for [winged-]gargoyles.
     */
    if (mnum == PM_KILLER_BEE || mnum == PM_GARGOYLE ||
        (lays_eggs(&mons[mnum]) && (BREEDER_EGG ||
        (mnum != PM_QUEEN_BEE && mnum != PM_WINGED_GARGOYLE))))
    return mnum;
    return NON_PM;
}

/* type of egg laid by #sit; usually matches parent */
int
egg_type_from_parent(mnum, force_ordinary)
int mnum;	/* parent monster; caller must handle lays_eggs() check */
boolean force_ordinary;
{
    if (force_ordinary || !BREEDER_EGG) {
    if (mnum == PM_QUEEN_BEE) mnum = PM_KILLER_BEE;
    else if (mnum == PM_WINGED_GARGOYLE) mnum = PM_GARGOYLE;
    }
    return mnum;
}

/* decide whether an egg of the indicated monster type is viable; */
/* also used to determine whether an egg or tin can be created... */
boolean
dead_species(m_idx, egg)
int m_idx;
boolean egg;
{
    /*
     * For monsters with both baby and adult forms, genociding either
     * form kills all eggs of that monster.  Monsters with more than
     * two forms (small->large->giant mimics) are more or less ignored;
     * fortunately, none of them have eggs.  Species extinction due to
     * overpopulation does not kill eggs.
     */
    return (boolean)
        (m_idx >= LOW_PM &&
         ((mvitals[m_idx].mvflags & G_GENOD) != 0 ||
          (egg &&
           (mvitals[big_to_little(m_idx)].mvflags & G_GENOD) != 0)));
}

/* kill off any eggs of genocided monsters */
STATIC_OVL void
kill_eggs(obj_list)
struct obj *obj_list;
{
    struct obj *otmp;

    for (otmp = obj_list; otmp; otmp = otmp->nobj)
        if (otmp->otyp == EGG) {
        if (dead_species(otmp->corpsenm, TRUE)) {
            /*
             * It seems we could also just catch this when
             * it attempted to hatch, so we wouldn't have to
             * search all of the objlists.. or stop all
             * hatch timers based on a corpsenm.
             */
            kill_egg(otmp);
        }
#if 0	/* not used */
        } else if (otmp->otyp == TIN) {
        if (dead_species(otmp->corpsenm, FALSE))
            otmp->corpsenm = NON_PM;	/* empty tin */
        } else if (otmp->otyp == CORPSE) {
        if (dead_species(otmp->corpsenm, FALSE))
            ;		/* not yet implemented... */
#endif
        } else if (Has_contents(otmp)) {
        kill_eggs(otmp->cobj);
        }
}

/* kill all members of genocided species */
void
kill_genocided_monsters()
{
    struct monst *mtmp, *mtmp2;
    boolean kill_cham;
    int mndx;

    /*
     * Called during genocide, and again upon level change.  The latter
     * catches up with any migrating monsters as they finally arrive at
     * their intended destinations, so possessions get deposited there.
     *
     * Chameleon handling:
     *	1) if chameleons have been genocided, destroy them
     *	   regardless of current form;
     *	2) otherwise, force every chameleon which is imitating
     *	   any genocided species to take on a new form.
     */
    for (mtmp = fmon; mtmp; mtmp = mtmp2) {
        mtmp2 = mtmp->nmon;
        if (DEADMONSTER(mtmp)) continue;
        mndx = monsndx(mtmp->data);
        kill_cham = (mtmp->cham >= LOW_PM &&
              (mvitals[mtmp->cham].mvflags & G_GENOD));
        if ((mvitals[mndx].mvflags & G_GENOD) || kill_cham) {
        if (mtmp->cham >= LOW_PM && !kill_cham)
            (void) newcham(mtmp, (struct permonst *)0, FALSE, FALSE);
        else
            mondead(mtmp);
        }
        if (mtmp->minvent) kill_eggs(mtmp->minvent);
    }

    kill_eggs(invent);
    kill_eggs(fobj);
    kill_eggs(migrating_objs);
    kill_eggs(level.buriedobjlist);
}

void
golemeffects(mon, damtype, dam)
register struct monst *mon;
int damtype, dam;
{
    int heal = 0, slow = 0;

    if (mon->data == &mons[PM_FLESH_GOLEM]) {
    if (damtype == AD_ELEC) heal = dam / 6;
    else if (damtype == AD_FIRE || damtype == AD_COLD) slow = 1;
    } else if (mon->data == &mons[PM_IRON_GOLEM]) {
    if (damtype == AD_ELEC) slow = 1;
    else if (damtype == AD_FIRE) heal = dam;
    } else {
    return;
    }
    if (slow) {
    if (mon->mspeed != MSLOW)
        mon_adjust_speed(mon, -1, (struct obj *)0);
    }
    if (heal) {
    if (mon->mhp < mon->mhpmax) {
        mon->mhp += dam;
        if (mon->mhp > mon->mhpmax) mon->mhp = mon->mhpmax;
        if (cansee(mon->mx, mon->my))
        pline("%s seems healthier.", Monnam(mon));
    }
    }
}

boolean
angry_guards(silent)
register boolean silent;
{
    register struct monst *mtmp;
    register int ct = 0, nct = 0, sct = 0, slct = 0;

    for(mtmp = fmon; mtmp; mtmp = mtmp->nmon) {
        if (DEADMONSTER(mtmp)) continue;
        if((mtmp->data == &mons[PM_WATCHMAN] ||
                   mtmp->data == &mons[PM_WATCH_CAPTAIN])
                    && mtmp->mpeaceful) {
            ct++;
            if(cansee(mtmp->mx, mtmp->my) && mtmp->mcanmove) {
                if (distu(mtmp->mx, mtmp->my) == 2) nct++;
                else sct++;
            }
            if (mtmp->msleeping || mtmp->mfrozen) {
                slct++;
                mtmp->msleeping = mtmp->mfrozen = 0;
            }
            mtmp->mpeaceful = 0;
        }
    }
    if(ct) {
        if(!silent) { /* do we want pline msgs? */
        if(slct) pline_The("guard%s wake%s up!",
                 slct > 1 ? "s" : "", slct == 1 ? "s" : "");
        if(nct || sct) {
            if(nct) pline_The("guard%s get%s angry!",
                nct == 1 ? "" : "s", nct == 1 ? "s" : "");
            else if(!Blind)
                You_see("%sangry guard%s approaching!",
                  sct == 1 ? "an " : "", sct > 1 ? "s" : "");
        } else
            You_hear("the shrill sound of a guard's whistle.");
        }
        return(TRUE);
    }
    return(FALSE);
}

void
pacify_guards()
{
    register struct monst *mtmp;

    for (mtmp = fmon; mtmp; mtmp = mtmp->nmon) {
        if (DEADMONSTER(mtmp)) continue;
        if (mtmp->data == &mons[PM_WATCHMAN] ||
        mtmp->data == &mons[PM_WATCH_CAPTAIN])
        mtmp->mpeaceful = 1;
    }
}

void
mimic_hit_msg(mtmp, otyp)
struct monst *mtmp;
short otyp;
{
    short ap = mtmp->mappearance;

    switch(mtmp->m_ap_type) {
        case M_AP_NOTHING:			
        case M_AP_FURNITURE:
        case M_AP_MONSTER:
        break;
        case M_AP_OBJECT:
        if (otyp == SPE_HEALING || otyp == SPE_EXTRA_HEALING) {
            pline("%s seems a more vivid %s than before.",
                The(simple_typename(ap)),
                c_obj_colors[objects[ap].oc_color]);
        }
        break;
    }
}

boolean
usmellmon(mdat)
struct permonst *mdat;
{
    int mndx;
    boolean nonspecific = FALSE;
    boolean msg_given = FALSE;

    if (mdat) {
        if (!olfaction(youmonst.data)) return FALSE;
        mndx = monsndx(mdat);
        switch (mndx) {
        case PM_ROTHE:
        case PM_MINOTAUR:
            You("notice a bovine smell.");
            msg_given = TRUE;
            break;
        case PM_CAVEMAN:
        case PM_CAVEWOMAN:
        case PM_BARBARIAN:
        case PM_NEANDERTHAL:
            You("smell body odor.");
            msg_given = TRUE;
            break;
/*
        case PM_PESTILENCE:
        case PM_FAMINE:
        case PM_DEATH:
            break;
*/
        case PM_HORNED_DEVIL:
        case PM_BALROG:
        case PM_ASMODEUS:
        case PM_DISPATER:
        case PM_YEENOGHU:
        case PM_ORCUS:
            break;
        case PM_HUMAN_WEREJACKAL:
        case PM_HUMAN_WERERAT:
        case PM_HUMAN_WEREWOLF:
        case PM_WEREJACKAL:
        case PM_WERERAT:
        case PM_WEREWOLF:
        case PM_OWLBEAR:
            You("detect an odor reminiscent of an animal's den.");
            msg_given = TRUE;
            break;
/*
        case PM_PURPLE_WORM:
            break;
*/
        case PM_STEAM_VORTEX:
            You("smell steam.");
            msg_given = TRUE;
            break;
        case PM_GREEN_SLIME:
            pline("%s stinks.", Something);
            msg_given = TRUE;
            break;
        case PM_VIOLET_FUNGUS:
        case PM_SHRIEKER:
            You("smell mushrooms.");
            msg_given = TRUE;
            break;
        /* These are here to avoid triggering the
           nonspecific treatment through the default case below*/
        case PM_WHITE_UNICORN:
        case PM_GRAY_UNICORN:
        case PM_BLACK_UNICORN:
        case PM_JELLYFISH:
            break;
        default:
            nonspecific = TRUE;
            break;
        }

        if (nonspecific) switch(mdat->mlet) {
            case S_DOG:
            You("notice a dog smell.");
            msg_given = TRUE;
            break;
        case S_DRAGON:
            You("smell a dragon!");
            msg_given = TRUE;
            break;
            case S_FUNGUS:
            pline("%s smells moldy.", Something);
            msg_given = TRUE;
            break;
        case S_UNICORN:
            You("detect a%s odor reminiscent of a stable.",
                (mndx == PM_PONY) ? "n" : " strong");
            msg_given = TRUE;
            break;
        case S_ZOMBIE:
            You("smell rotting flesh.");
            msg_given = TRUE;
            break;
        case S_EEL:
            You("smell fish.");
            msg_given = TRUE;
            break;
        case S_ORC:
            if (maybe_polyd(is_orc(youmonst.data), Race_if(PM_ORC)))
                You("notice an attractive smell.");
            else
                pline(
                "A foul stench makes you feel a little nauseated.");
            msg_given = TRUE;
            break;
        default:
            break;
        }
    }
    return (msg_given) ? TRUE : FALSE;
}

/*mon.c*/<|MERGE_RESOLUTION|>--- conflicted
+++ resolved
@@ -1612,26 +1612,6 @@
     if (tmp == PM_MAIL_DAEMON) mvitals[tmp].mvflags |= G_GENOD;
 #endif
 
-<<<<<<< HEAD
-	if (mtmp->data->mlet == S_KOP) {
-	    /* Dead Kops may come back. */
-	    switch(rnd(5)) {
-		case 1:	     /* returns near the stairs */
-			(void) makemon(mtmp->data,xdnstair,ydnstair,NO_MM_FLAGS);
-			break;
-		case 2:	     /* randomly */
-			(void) makemon(mtmp->data,0,0,NO_MM_FLAGS);
-			break;
-		default:
-			break;
-	    }
-	}
-	if(mtmp->iswiz) wizdead();
-	if(mtmp->data->msound == MS_NEMESIS) nemdead();
-	if(glyph_is_invisible(levl[mtmp->mx][mtmp->my].glyph))
-	    unmap_object(mtmp->mx, mtmp->my);
-	m_detach(mtmp, mptr);
-=======
     if (mtmp->data->mlet == S_KOP) {
         /* Dead Kops may come back. */
         switch(rnd(5)) {
@@ -1647,12 +1627,9 @@
     }
     if(mtmp->iswiz) wizdead();
     if(mtmp->data->msound == MS_NEMESIS) nemdead();
-        if(mtmp->data == &mons[PM_MEDUSA])
-            u.uachieve.killed_medusa = 1;
     if(glyph_is_invisible(levl[mtmp->mx][mtmp->my].glyph))
         unmap_object(mtmp->mx, mtmp->my);
     m_detach(mtmp, mptr);
->>>>>>> a7b4309c
 }
 
 /* TRUE if corpse might be dropped, magr may die if mon was swallowed */
