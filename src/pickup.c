<<<<<<< HEAD
/* NetHack 3.5	pickup.c	$NHDT-Date: 1425081977 2015/02/28 00:06:17 $  $NHDT-Branch: (no branch, rebasing scshunt-unconditionals) $:$NHDT-Revision: 1.126 $ */
=======
/* NetHack 3.5	pickup.c	$NHDT-Date: 1426558927 2015/03/17 02:22:07 $  $NHDT-Branch: master $:$NHDT-Revision: 1.131 $ */
>>>>>>> b7ad4a8a
/* NetHack 3.5	pickup.c	$Date: 2012/02/16 03:01:38 $  $Revision: 1.123 $ */
/* Copyright (c) Stichting Mathematisch Centrum, Amsterdam, 1985. */
/* NetHack may be freely redistributed.  See license for details. */

/*
 *	Contains code for picking objects up, and container use.
 */

#include "hack.h"

#define CONTAINED_SYM	'>'	/* from invent.c */

STATIC_DCL void FDECL(simple_look, (struct obj *,BOOLEAN_P));
STATIC_DCL boolean FDECL(query_classes, (char *,boolean *,boolean *,
		const char *,struct obj *,BOOLEAN_P,int *));
STATIC_DCL boolean FDECL(fatal_corpse_mistake, (struct obj *,BOOLEAN_P));
STATIC_DCL void FDECL(check_here, (BOOLEAN_P));
STATIC_DCL boolean FDECL(n_or_more, (struct obj *));
STATIC_DCL boolean FDECL(all_but_uchain, (struct obj *));
#if 0 /* not used */
STATIC_DCL boolean FDECL(allow_cat_no_uchain, (struct obj *));
#endif
STATIC_DCL int FDECL(autopick, (struct obj*, int, menu_item **));
STATIC_DCL int FDECL(count_categories, (struct obj *,int));
STATIC_DCL long FDECL(carry_count,
		      (struct obj *,struct obj *,long,BOOLEAN_P,int *,int *));
STATIC_DCL int FDECL(lift_object, (struct obj *,struct obj *,long *,BOOLEAN_P));
STATIC_DCL boolean FDECL(mbag_explodes, (struct obj *,int));
STATIC_PTR int FDECL(in_container,(struct obj *));
STATIC_PTR int FDECL(out_container,(struct obj *));
STATIC_DCL long FDECL(mbag_item_gone, (int,struct obj *));
STATIC_DCL void FDECL(observe_quantum_cat, (struct obj *));
STATIC_DCL void NDECL(explain_container_prompt);
STATIC_DCL int FDECL(traditional_loot, (BOOLEAN_P));
STATIC_DCL int FDECL(menu_loot, (int,BOOLEAN_P));
STATIC_DCL char FDECL(in_or_out_menu, (const char *,struct obj *,
				       BOOLEAN_P,BOOLEAN_P,BOOLEAN_P));
STATIC_DCL int FDECL(container_at, (int, int, BOOLEAN_P));
STATIC_DCL boolean FDECL(able_to_loot, (int,int,BOOLEAN_P));
STATIC_DCL boolean NDECL(reverse_loot);
STATIC_DCL boolean FDECL(mon_beside, (int, int));
STATIC_DCL void FDECL(tipcontainer, (struct obj *));

/* define for query_objlist() and autopickup() */
#define FOLLOW(curr, flags) \
    (((flags) & BY_NEXTHERE) ? (curr)->nexthere : (curr)->nobj)

/*
 *  How much the weight of the given container will change when the given
 *  object is removed from it.  This calculation must match the one used
 *  by weight() in mkobj.c.
 */
#define DELTA_CWT(cont,obj)		\
    ((cont)->cursed ? (obj)->owt * 2 :	\
     (cont)->blessed ? ((obj)->owt + 3) / 4 : ((obj)->owt + 1) / 2)
#define GOLD_WT(n)		(((n) + 50L) / 100L)
/* if you can figure this out, give yourself a hearty pat on the back... */
#define GOLD_CAPACITY(w,n)	(((w) * -100L) - ((n) + 50L) - 1L)

/* A variable set in use_container(), to be used by the callback routines  */
/* in_container() and out_container() from askchain() and use_container(). */
/* Also used by menu_loot() and container_gone().			   */ 
static NEARDATA struct obj *current_container;
#define Icebox (current_container->otyp == ICE_BOX)

static const char moderateloadmsg[] = "You have a little trouble lifting";
static const char nearloadmsg[] = "You have much trouble lifting";
static const char overloadmsg[] = "You have extreme difficulty lifting";

/* BUG: this lets you look at cockatrice corpses while blind without
   touching them */
/* much simpler version of the look-here code; used by query_classes() */
STATIC_OVL void
simple_look(otmp, here)
struct obj *otmp;	/* list of objects */
boolean here;		/* flag for type of obj list linkage */
{
	/* Neither of the first two cases is expected to happen, since
	 * we're only called after multiple classes of objects have been
	 * detected, hence multiple objects must be present.
	 */
	if (!otmp) {
	    impossible("simple_look(null)");
	} else if (!(here ? otmp->nexthere : otmp->nobj)) {
	    pline1(doname(otmp));
	} else {
	    winid tmpwin = create_nhwindow(NHW_MENU);
	    putstr(tmpwin, 0, "");
	    do {
		putstr(tmpwin, 0, doname(otmp));
		otmp = here ? otmp->nexthere : otmp->nobj;
	    } while (otmp);
	    display_nhwindow(tmpwin, TRUE);
	    destroy_nhwindow(tmpwin);
	}
}

int
collect_obj_classes(ilets, otmp, here, filter, itemcount)
char ilets[];
register struct obj *otmp;
boolean here;
boolean FDECL((*filter),(OBJ_P));
int *itemcount;
{
	register int iletct = 0;
	register char c;

	*itemcount = 0;
	ilets[iletct] = '\0'; /* terminate ilets so that index() will work */
	while (otmp) {
	    c = def_oc_syms[(int)otmp->oclass].sym;
	    if (!index(ilets, c) && (!filter || (*filter)(otmp)))
		ilets[iletct++] = c,  ilets[iletct] = '\0';
	    *itemcount += 1;
	    otmp = here ? otmp->nexthere : otmp->nobj;
	}

	return iletct;
}

/*
 * Suppose some '?' and '!' objects are present, but '/' objects aren't:
 *	"a" picks all items without further prompting;
 *	"A" steps through all items, asking one by one;
 *	"?" steps through '?' items, asking, and ignores '!' ones;
 *	"/" becomes 'A', since no '/' present;
 *	"?a" or "a?" picks all '?' without further prompting;
 *	"/a" or "a/" becomes 'A' since there aren't any '/'
 *	    (bug fix:  3.1.0 thru 3.1.3 treated it as "a");
 *	"?/a" or "a?/" or "/a?",&c picks all '?' even though no '/'
 *	    (ie, treated as if it had just been "?a").
 */
STATIC_OVL boolean
query_classes(oclasses, one_at_a_time, everything, action, objs,
	      here, menu_on_demand)
char oclasses[];
boolean *one_at_a_time, *everything;
const char *action;
struct obj *objs;
boolean here;
int *menu_on_demand;
{
	char ilets[20], inbuf[BUFSZ];
	int iletct, oclassct;
	boolean not_everything;
	char qbuf[QBUFSZ];
	boolean m_seen;
	int itemcount;

	oclasses[oclassct = 0] = '\0';
	*one_at_a_time = *everything = m_seen = FALSE;
	iletct = collect_obj_classes(ilets, objs, here,
				     (boolean FDECL((*),(OBJ_P))) 0, &itemcount);
	if (iletct == 0) {
		return FALSE;
	} else if (iletct == 1) {
		oclasses[0] = def_char_to_objclass(ilets[0]);
		oclasses[1] = '\0';
		if (itemcount && menu_on_demand) {
			ilets[iletct++] = 'm';
			*menu_on_demand = 0;
			ilets[iletct] = '\0';
		}
	} else  {	/* more than one choice available */
		const char *where = 0;
		register char sym, oc_of_sym, *p;
		/* additional choices */
		ilets[iletct++] = ' ';
		ilets[iletct++] = 'a';
		ilets[iletct++] = 'A';
		ilets[iletct++] = (objs == invent ? 'i' : ':');
		if (menu_on_demand) {
			ilets[iletct++] = 'm';
			*menu_on_demand = 0;
		}
		ilets[iletct] = '\0';
ask_again:
		oclasses[oclassct = 0] = '\0';
		*one_at_a_time = *everything = FALSE;
		not_everything = FALSE;
		Sprintf(qbuf,"What kinds of thing do you want to %s? [%s]",
			action, ilets);
		getlin(qbuf,inbuf);
		if (*inbuf == '\033') return FALSE;

		for (p = inbuf; (sym = *p++); ) {
		    /* new A function (selective all) added by GAN 01/09/87 */
		    if (sym == ' ') continue;
		    else if (sym == 'A') *one_at_a_time = TRUE;
		    else if (sym == 'a') *everything = TRUE;
		    else if (sym == ':') {
			simple_look(objs, here);  /* dumb if objs==invent */
			/* if we just scanned the contents of a container
			   then mark it as having known contents */
			if (objs->where == OBJ_CONTAINED)
			    objs->ocontainer->cknown = 1;
			goto ask_again;
		    } else if (sym == 'i') {
			(void) display_inventory((char *)0, TRUE);
			goto ask_again;
		    } else if (sym == 'm') {
			m_seen = TRUE;
		    } else {
			oc_of_sym = def_char_to_objclass(sym);
			if (index(ilets,sym)) {
			    add_valid_menu_class(oc_of_sym);
			    oclasses[oclassct++] = oc_of_sym;
			    oclasses[oclassct] = '\0';
			} else {
			    if (!where)
				where = !strcmp(action,"pick up")  ? "here" :
					!strcmp(action,"take out") ?
							    "inside" : "";
			    if (*where)
				There("are no %c's %s.", sym, where);
			    else
				You("have no %c's.", sym);
			    not_everything = TRUE;
			}
		    }
		}
		if (m_seen && menu_on_demand) {
			*menu_on_demand = (*everything || !oclassct) ? -2 : -3;
			return FALSE;
		}
		if (!oclassct && (!*everything || not_everything)) {
		    /* didn't pick anything,
		       or tried to pick something that's not present */
		    *one_at_a_time = TRUE;	/* force 'A' */
		    *everything = FALSE;	/* inhibit 'a' */
		}
	}
	return TRUE;
}

/* check whether hero is bare-handedly touching a cockatrice corpse */
STATIC_OVL boolean
fatal_corpse_mistake(obj, remotely)
struct obj *obj;
boolean remotely;
{
    if (uarmg || remotely || obj->otyp != CORPSE ||
	    !touch_petrifies(&mons[obj->corpsenm]) || Stone_resistance)
	return FALSE;

    if (poly_when_stoned(youmonst.data) && polymon(PM_STONE_GOLEM)) {
	display_nhwindow(WIN_MESSAGE, FALSE);	/* --More-- */
	return FALSE;
    }

    pline("Touching %s is a fatal mistake.",
	  corpse_xname(obj, (const char *)0, CXN_SINGULAR|CXN_ARTICLE));
    instapetrify(killer_xname(obj));
    return TRUE;
}

/* attempting to manipulate a Rider's corpse triggers its revival */
boolean
rider_corpse_revival(obj, remotely)
struct obj *obj;
boolean remotely;
{
    if (!obj || obj->otyp != CORPSE || !is_rider(&mons[obj->corpsenm]))
	return FALSE;

    pline("At your %s, the corpse suddenly moves...",
	  remotely ? "attempted acquisition" : "touch");
    (void)revive_corpse(obj);
    exercise(A_WIS, FALSE);
    return TRUE;
}

/* look at the objects at our location, unless there are too many of them */
STATIC_OVL void
check_here(picked_some)
boolean picked_some;
{
	register struct obj *obj;
	register int ct = 0;

	/* count the objects here */
	for (obj = level.objects[u.ux][u.uy]; obj; obj = obj->nexthere) {
	    if (obj != uchain)
		ct++;
	}

	/* If there are objects here, take a look. */
	if (ct) {
	    if (context.run) nomul(0);
	    flush_screen(1);
	    (void) look_here(ct, picked_some);
	} else {
	    read_engr_at(u.ux,u.uy);
	}
}

/* Value set by query_objlist() for n_or_more(). */
static long val_for_n_or_more;

/* query_objlist callback: return TRUE if obj's count is >= reference value */
STATIC_OVL boolean
n_or_more(obj)
struct obj *obj;
{
    if (obj == uchain) return FALSE;
    return (obj->quan >= val_for_n_or_more);
}

/* List of valid menu classes for query_objlist() and allow_category callback */
static char valid_menu_classes[MAXOCLASSES + 2];

void
add_valid_menu_class(c)
int c;
{
	static int vmc_count = 0;

	if (c == 0)  /* reset */
	  vmc_count = 0;
	else
	  valid_menu_classes[vmc_count++] = (char)c;
	valid_menu_classes[vmc_count] = '\0';
}

/* query_objlist callback: return TRUE if not uchain */
STATIC_OVL boolean
all_but_uchain(obj)
struct obj *obj;
{
    return (obj != uchain);
}

/* query_objlist callback: return TRUE */
/*ARGUSED*/
boolean
allow_all(obj)
struct obj *obj UNUSED;
{
    return TRUE;
}

boolean
allow_category(obj)
struct obj *obj;
{
    if (Role_if(PM_PRIEST)) obj->bknown = TRUE;

    /* if obj's class is in the list, then obj is acceptable */
    if (index(valid_menu_classes, obj->oclass))
	return TRUE;
    /* unpaid and BUC checks don't apply to coins */
    if (obj->oclass == COIN_CLASS)
	return FALSE;
    /* check for unpaid item */
    if (index(valid_menu_classes, 'u') &&
	    (obj->unpaid || (Has_contents(obj) && count_unpaid(obj))))
	return TRUE;
    /* check for particular bless/curse state */
    if (!obj->bknown ? index(valid_menu_classes, 'X') :	/* unknown BUC state */
	obj->blessed ? index(valid_menu_classes, 'B') :	/* known blessed */
	!obj->cursed ? index(valid_menu_classes, 'U') :	/* known uncursed */
		       index(valid_menu_classes, 'C'))	/* known cursed */
	return TRUE;
    /* obj isn't acceptable */
    return FALSE;
}

#if 0 /* not used */
/* query_objlist callback: return TRUE if valid category (class), no uchain */
STATIC_OVL boolean
allow_cat_no_uchain(obj)
struct obj *obj;
{
    if ((obj != uchain) &&
	(((index(valid_menu_classes,'u') != (char *)0) && obj->unpaid) ||
	(index(valid_menu_classes, obj->oclass) != (char *)0)))
	return TRUE;
    else
	return FALSE;
}
#endif

/* query_objlist callback: return TRUE if valid class and worn */
boolean
is_worn_by_type(otmp)
register struct obj *otmp;
{
	return((boolean)(!!(otmp->owornmask &
			(W_ARMOR | W_RING | W_AMUL | W_TOOL | W_WEP | W_SWAPWEP | W_QUIVER)))
	        && (index(valid_menu_classes, otmp->oclass) != (char *)0));
}

/*
 * Have the hero pick things from the ground
 * or a monster's inventory if swallowed.
 *
 * Arg what:
 *	>0  autopickup
 *	=0  interactive
 *	<0  pickup count of something
 *
 * Returns 1 if tried to pick something up, whether
 * or not it succeeded.
 */
int
pickup(what)
int what;		/* should be a long */
{
	int i, n, res, count, n_tried = 0, n_picked = 0;
	menu_item *pick_list = (menu_item *) 0;
	boolean autopickup = what > 0;
	struct obj *objchain;
	int traverse_how;

	/* we might have arrived here while fainted or sleeping, via
	   random teleport or levitation timeout; if so, skip check_here
	   and read_engr_at in addition to bypassing autopickup itself
	   [probably ought to check whether hero is using a cockatrice
	   corpse for a pillow here... (also at initial faint/sleep)] */
	if (autopickup && multi < 0 && unconscious()) return 0;

	if (what < 0)		/* pick N of something */
	    count = -what;
	else			/* pick anything */
	    count = 0;

	if (!u.uswallow) {
		struct trap *ttmp = t_at(u.ux, u.uy);
		/* no auto-pick if no-pick move, nothing there, or in a pool */
		if (autopickup && (context.nopick || !OBJ_AT(u.ux, u.uy) ||
			(is_pool(u.ux, u.uy) && !Underwater) || is_lava(u.ux, u.uy))) {
			read_engr_at(u.ux, u.uy);
			return (0);
		}

		/* no pickup if levitating & not on air or water level */
		if (!can_reach_floor(TRUE)) {
		    if ((multi && !context.run) ||
			    (autopickup && !flags.pickup) ||
			    (ttmp && uteetering_at_seen_pit(ttmp)))
			read_engr_at(u.ux, u.uy);
		    return (0);
		}
		/* multi && !context.run means they are in the middle of some other
		 * action, or possibly paralyzed, sleeping, etc.... and they just
		 * teleported onto the object.  They shouldn't pick it up.
		 */
		if ((multi && !context.run) || (autopickup && !flags.pickup)) {
		    check_here(FALSE);
		    return (0);
		}
		if (notake(youmonst.data)) {
		    if (!autopickup)
			You("are physically incapable of picking anything up.");
		    else
			check_here(FALSE);
		    return (0);
		}

		/* if there's anything here, stop running */
		if (OBJ_AT(u.ux,u.uy) && context.run && context.run != 8 && !context.nopick) nomul(0);
	}

	add_valid_menu_class(0);	/* reset */
	if (!u.uswallow) {
		objchain = level.objects[u.ux][u.uy];
		traverse_how = BY_NEXTHERE;
	} else {
		objchain = u.ustuck->minvent;
		traverse_how = 0;	/* nobj */
	}
	/*
	 * Start the actual pickup process.  This is split into two main
	 * sections, the newer menu and the older "traditional" methods.
	 * Automatic pickup has been split into its own menu-style routine
	 * to make things less confusing.
	 */
	if (autopickup) {
	    n = autopick(objchain, traverse_how, &pick_list);
	    goto menu_pickup;
	}

	if (flags.menu_style != MENU_TRADITIONAL || iflags.menu_requested) {

	    /* use menus exclusively */
	    if (count) {	/* looking for N of something */
		char buf[QBUFSZ];
		Sprintf(buf, "Pick %d of what?", count);
		val_for_n_or_more = count;	/* set up callback selector */
		n = query_objlist(buf, objchain,
			    traverse_how|AUTOSELECT_SINGLE|INVORDER_SORT,
			    &pick_list, PICK_ONE, n_or_more);
		/* correct counts, if any given */
		for (i = 0; i < n; i++)
		    pick_list[i].count = count;
	    } else {
		n = query_objlist("Pick up what?", objchain,
			traverse_how|AUTOSELECT_SINGLE|INVORDER_SORT|FEEL_COCKATRICE,
			&pick_list, PICK_ANY, all_but_uchain);
	    }
menu_pickup:
	    n_tried = n;
	    for (n_picked = i = 0 ; i < n; i++) {
		res = pickup_object(pick_list[i].item.a_obj,pick_list[i].count,
					FALSE);
		if (res < 0) break;	/* can't continue */
		n_picked += res;
	    }
	    if (pick_list) free((genericptr_t)pick_list);

	} else {
	    /* old style interface */
	    int ct = 0;
	    long lcount;
	    boolean all_of_a_type, selective;
	    char oclasses[MAXOCLASSES];
	    struct obj *obj, *obj2;

	    oclasses[0] = '\0';		/* types to consider (empty for all) */
	    all_of_a_type = TRUE;	/* take all of considered types */
	    selective = FALSE;		/* ask for each item */

	    /* check for more than one object */
	    for (obj = objchain;
		  obj; obj = (traverse_how == BY_NEXTHERE) ? obj->nexthere : obj->nobj)
		ct++;

	    if (ct == 1 && count) {
		/* if only one thing, then pick it */
		obj = objchain;
		lcount = min(obj->quan, (long)count);
		n_tried++;
		if (pickup_object(obj, lcount, FALSE) > 0)
		    n_picked++;	/* picked something */
		goto end_query;

	    } else if (ct >= 2) {
		int via_menu = 0;

		There("are %s objects here.",
		      (ct <= 10) ? "several" : "many");
		if (!query_classes(oclasses, &selective, &all_of_a_type,
				   "pick up", objchain,
				   traverse_how == BY_NEXTHERE,
				   &via_menu)) {
		    if (!via_menu) return (0);
		    n = query_objlist("Pick up what?",
				  objchain,
				  traverse_how|(selective ? 0 : INVORDER_SORT),
				  &pick_list, PICK_ANY,
				  via_menu == -2 ? allow_all : allow_category);
		    goto menu_pickup;
		}
	    }

	    for (obj = objchain; obj; obj = obj2) {
		if (traverse_how == BY_NEXTHERE)
			obj2 = obj->nexthere;	/* perhaps obj will be picked up */
		else
			obj2 = obj->nobj;
		lcount = -1L;

		if (!selective && oclasses[0] && !index(oclasses,obj->oclass))
		    continue;

		if (!all_of_a_type) {
		    char qbuf[BUFSZ];

		    (void)safe_qbuf(qbuf, "Pick up ", "?",
				    obj, doname, ansimpleoname, something);
		    switch ((obj->quan < 2L) ? ynaq(qbuf) : ynNaq(qbuf)) {
		    case 'q': goto end_query;	/* out 2 levels */
		    case 'n': continue;
		    case 'a':
			all_of_a_type = TRUE;
			if (selective) {
			    selective = FALSE;
			    oclasses[0] = obj->oclass;
			    oclasses[1] = '\0';
			}
			break;
		    case '#':	/* count was entered */
			if (!yn_number) continue; /* 0 count => No */
			lcount = (long) yn_number;
			if (lcount > obj->quan) lcount = obj->quan;
			/* fall thru */
		    default:	/* 'y' */
			break;
		    }
		}
		if (lcount == -1L) lcount = obj->quan;

		n_tried++;
		if ((res = pickup_object(obj, lcount, FALSE)) < 0) break;
		n_picked += res;
	    }
end_query:
	    ;	/* semicolon needed by brain-damaged compilers */
	}

	if (!u.uswallow) {
	    if (hides_under(youmonst.data)) (void) hideunder(&youmonst);

	    /* position may need updating (invisible hero) */
	    if (n_picked) newsym(u.ux,u.uy);

	    /* check if there's anything else here after auto-pickup is done */
	    if (autopickup) check_here(n_picked > 0);
	}
	return (n_tried > 0);
}

boolean
is_autopickup_exception(obj, grab)
struct obj *obj;
boolean grab;	 /* forced pickup, rather than forced leave behind? */
{
	/*
	 *  Does the text description of this match an exception?
	 */
	char *objdesc = makesingular(doname(obj));
	struct autopickup_exception *ape = (grab) ?
					iflags.autopickup_exceptions[AP_GRAB] :
					iflags.autopickup_exceptions[AP_LEAVE];
	while (ape) {
		if (pmatch(ape->pattern, objdesc)) return TRUE;
		ape = ape->next;
	}
	return FALSE;
}

/*
 * Pick from the given list using flags.pickup_types.  Return the number
 * of items picked (not counts).  Create an array that returns pointers
 * and counts of the items to be picked up.  If the number of items
 * picked is zero, the pickup list is left alone.  The caller of this
 * function must free the pickup list.
 */
STATIC_OVL int
autopick(olist, follow, pick_list)
struct obj *olist;	/* the object list */
int follow;		/* how to follow the object list */
menu_item **pick_list;	/* list of objects and counts to pick up */
{
	menu_item *pi;	/* pick item */
	struct obj *curr;
	int n;
	boolean pickit;
	const char *otypes = flags.pickup_types;

	/* first count the number of eligible items */
	for (n = 0, curr = olist; curr; curr = FOLLOW(curr, follow)) {
	    pickit = (!*otypes || index(otypes, curr->oclass));
	    /* check for "always pick up */
	    if (!pickit) pickit = is_autopickup_exception(curr, TRUE);
	    /* then for "never pick up */
	    if (pickit) pickit = !is_autopickup_exception(curr, FALSE);
	    /* pickup_thrown overrides pickup_types and exceptions */
	    if (!pickit) pickit = (flags.pickup_thrown && curr->was_thrown);
	    /* finally, do we count this object? */
	    if (pickit) ++n;
	}

	if (n) {
	    *pick_list = pi = (menu_item *) alloc(sizeof(menu_item) * n);
	    for (n = 0, curr = olist; curr; curr = FOLLOW(curr, follow)) {
		pickit = (!*otypes || index(otypes, curr->oclass));
		if (!pickit) pickit = is_autopickup_exception(curr, TRUE);
		if (pickit) pickit = !is_autopickup_exception(curr, FALSE);
		if (!pickit) pickit = (flags.pickup_thrown && curr->was_thrown);
		if (pickit) {
		    pi[n].item.a_obj = curr;
		    pi[n].count = curr->quan;
		    n++;
		}
	    }
	}
	return n;
}


/*
 * Put up a menu using the given object list.  Only those objects on the
 * list that meet the approval of the allow function are displayed.  Return
 * a count of the number of items selected, as well as an allocated array of
 * menu_items, containing pointers to the objects selected and counts.  The
 * returned counts are guaranteed to be in bounds and non-zero.
 *
 * Query flags:
 *	BY_NEXTHERE	  - Follow object list via nexthere instead of nobj.
 *	AUTOSELECT_SINGLE - Don't ask if only 1 object qualifies - just
 *			    use it.
 *	USE_INVLET	  - Use object's invlet.
 *	INVORDER_SORT	  - Use hero's pack order.
 *	INCLUDE_HERO	  - Showing engulfer's invent; show hero too.
 *	SIGNAL_NOMENU	  - Return -1 rather than 0 if nothing passes "allow".
 *	SIGNAL_ESCAPE	  - Return -1 rather than 0 if player uses ESC to
 *			    pick nothing.
 */
int
query_objlist(qstr, olist, qflags, pick_list, how, allow)
const char *qstr;		/* query string */
struct obj *olist;		/* the list to pick from */
int qflags;			/* options to control the query */
menu_item **pick_list;		/* return list of items picked */
int how;			/* type of query */
boolean FDECL((*allow), (OBJ_P));/* allow function */
{
	int n;
	winid win;
	struct obj *curr, *last, fake_hero_object;
	char *pack;
	anything any;
	boolean printed_type_name,
		sorted = (qflags & INVORDER_SORT) != 0,
		engulfer = (qflags & INCLUDE_HERO) != 0;

	*pick_list = (menu_item *) 0;
	if (!olist && !engulfer) return 0;

	/* count the number of items allowed */
	for (n = 0, last = 0, curr = olist; curr; curr = FOLLOW(curr, qflags))
	    if ((*allow)(curr)) {
		last = curr;
		n++;
	    }

	if (engulfer) {
	    ++n;
	    /* don't autoselect swallowed hero if it's the only choice */
	    qflags &= ~AUTOSELECT_SINGLE;
	}

	if (n == 0)	/* nothing to pick here */
	    return (qflags & SIGNAL_NOMENU) ? -1 : 0;

	if (n == 1 && (qflags & AUTOSELECT_SINGLE)) {
	    *pick_list = (menu_item *) alloc(sizeof(menu_item));
	    (*pick_list)->item.a_obj = last;
	    (*pick_list)->count = last->quan;
	    return 1;
	}

	win = create_nhwindow(NHW_MENU);
	start_menu(win);
	any = zeroany;

	/*
	 * Run through the list and add the objects to the menu.  If
	 * INVORDER_SORT is set, we'll run through the list once for
	 * each type so we can group them.  The allow function will only
	 * be called once per object in the list.
	 */
	pack = flags.inv_order;
	do {
	    printed_type_name = FALSE;
	    for (curr = olist; curr; curr = FOLLOW(curr, qflags)) {
		if ((qflags & FEEL_COCKATRICE) && curr->otyp == CORPSE &&
		     will_feel_cockatrice(curr, FALSE)) {
			destroy_nhwindow(win);	/* stop the menu and revert */
			(void) look_here(0, FALSE);
			return 0;
		}
		if ((!sorted || curr->oclass == *pack) && (*allow)(curr)) {

		    /* if sorting, print type name (once only) */
		    if (sorted && !printed_type_name) {
			any = zeroany;
			add_menu(win, NO_GLYPH, &any, 0, 0, iflags.menu_headings,
				 let_to_name(*pack, FALSE,
					     (how != PICK_NONE) && iflags.menu_head_objsym),
				 MENU_UNSELECTED);
			printed_type_name = TRUE;
		    }

		    any.a_obj = curr;
		    add_menu(win, obj_to_glyph(curr), &any,
			    (qflags & USE_INVLET) ? curr->invlet : 0,
			    def_oc_syms[(int)objects[curr->otyp].oc_class].sym,
			    ATR_NONE, doname(curr), MENU_UNSELECTED);
		}
	    }
	    pack++;
	} while (sorted && *pack);

	if (engulfer) {
	    char buf[BUFSZ];

	    any = zeroany;
	    if (sorted && n > 1) {
		Sprintf(buf, "%s Creatures",
			is_animal(u.ustuck->data) ? "Swallowed" : "Engulfed");
		add_menu(win, NO_GLYPH, &any, 0, 0, iflags.menu_headings,
			 buf, MENU_UNSELECTED);
	    }
	    fake_hero_object = zeroobj;
	    fake_hero_object.quan = 1L;	/* not strictly necessary... */
	    any.a_obj = &fake_hero_object;
	    add_menu(win, mon_to_glyph(&youmonst), &any,
		     /* fake inventory letter, no group accelerator */
		     CONTAINED_SYM, 0,
		     ATR_NONE, an(self_lookat(buf)), MENU_UNSELECTED);
	}

	end_menu(win, qstr);
	n = select_menu(win, how, pick_list);
	destroy_nhwindow(win);

	if (n > 0) {
	    menu_item *mi;
	    int i, k;

	    /* fix up counts:  -1 means no count used => pick all;
	       if fake_hero_object was picked, discard that choice */
	    for (i = k = 0, mi = *pick_list; i < n; i++, mi++) {
		if (mi->item.a_obj == &fake_hero_object) continue;
		if (mi->count == -1L || mi->count > mi->item.a_obj->quan)
		    mi->count = mi->item.a_obj->quan;
		if (k < i) (*pick_list)[k] = *mi;
		++k;
	    }
	    if (!k) {
		/* fake_hero was only choice so discard whole list */
		free((genericptr_t) *pick_list);
		*pick_list = 0;
		n = 0;
	    } else if (k < n) {
		/* other stuff plus fake_hero; last slot is now unused */
		(*pick_list)[k].item = zeroany;
		(*pick_list)[k].count = 0L;
		n = k;
	    }
	} else if (n < 0) {
	    /* -1 is used for SIGNAL_NOMENU, so callers don't expect it
	       to indicate that the player declined to make a choice */
	    n = (qflags & SIGNAL_ESCAPE) ? -2 : 0;
	}
	return n;
}

/*
 * allow menu-based category (class) selection (for Drop,take off etc.)
 *
 */
int
query_category(qstr, olist, qflags, pick_list, how)
const char *qstr;		/* query string */
struct obj *olist;		/* the list to pick from */
int qflags;			/* behaviour modification flags */
menu_item **pick_list;		/* return list of items picked */
int how;			/* type of query */
{
	int n;
	winid win;
	struct obj *curr;
	char *pack;
	anything any;
	boolean collected_type_name;
	char invlet;
	int ccount;
	boolean do_unpaid = FALSE;
	boolean do_blessed = FALSE, do_cursed = FALSE, do_uncursed = FALSE,
	    do_buc_unknown = FALSE;
	int num_buc_types = 0;

	*pick_list = (menu_item *) 0;
	if (!olist) return 0;
	if ((qflags & UNPAID_TYPES) && count_unpaid(olist)) do_unpaid = TRUE;
	if ((qflags & BUC_BLESSED) && count_buc(olist, BUC_BLESSED)) {
	    do_blessed = TRUE;
	    num_buc_types++;
	}
	if ((qflags & BUC_CURSED) && count_buc(olist, BUC_CURSED)) {
	    do_cursed = TRUE;
	    num_buc_types++;
	}
	if ((qflags & BUC_UNCURSED) && count_buc(olist, BUC_UNCURSED)) {
	    do_uncursed = TRUE;
	    num_buc_types++;
	}
	if ((qflags & BUC_UNKNOWN) && count_buc(olist, BUC_UNKNOWN)) {
	    do_buc_unknown = TRUE;
	    num_buc_types++;
	}

	ccount = count_categories(olist, qflags);
	/* no point in actually showing a menu for a single category */
	if (ccount == 1 && !do_unpaid && num_buc_types <= 1 && !(qflags & BILLED_TYPES)) {
	    for (curr = olist; curr; curr = FOLLOW(curr, qflags)) {
		if ((qflags & WORN_TYPES) &&
		    !(curr->owornmask & (W_ARMOR|W_RING|W_AMUL|W_TOOL|W_WEP|W_SWAPWEP|W_QUIVER)))
		    continue;
		break;
	    }
	    if (curr) {
		*pick_list = (menu_item *) alloc(sizeof(menu_item));
		(*pick_list)->item.a_int = curr->oclass;
		return 1;
	    } else {
<<<<<<< HEAD
		debugpline("query_category: no single object match");
=======
		debugpline0("query_category: no single object match");
>>>>>>> b7ad4a8a
	    }
	    return 0;
	}

	win = create_nhwindow(NHW_MENU);
	start_menu(win);
	pack = flags.inv_order;
	if ((qflags & ALL_TYPES) && (ccount > 1)) {
		invlet = 'a';
		any = zeroany;
		any.a_int = ALL_TYPES_SELECTED;
		add_menu(win, NO_GLYPH, &any, invlet, 0, ATR_NONE,
		       (qflags & WORN_TYPES) ? "All worn types" : "All types",
			MENU_UNSELECTED);
		invlet = 'b';
	} else
		invlet = 'a';
	do {
	    collected_type_name = FALSE;
	    for (curr = olist; curr; curr = FOLLOW(curr, qflags)) {
		if (curr->oclass == *pack) {
		   if ((qflags & WORN_TYPES) &&
		   		!(curr->owornmask & (W_ARMOR | W_RING | W_AMUL | W_TOOL |
		    	W_WEP | W_SWAPWEP | W_QUIVER)))
			 continue;
		   if (!collected_type_name) {
			any = zeroany;
			any.a_int = curr->oclass;
			add_menu(win, NO_GLYPH, &any, invlet++,
				def_oc_syms[(int)objects[curr->otyp].oc_class].sym,
				 ATR_NONE,
				 let_to_name(*pack, FALSE,
					     (how != PICK_NONE) && iflags.menu_head_objsym),
				 MENU_UNSELECTED);
			collected_type_name = TRUE;
		   }
		}
	    }
	    pack++;
	    if (invlet >= 'u') {
		impossible("query_category: too many categories");
		return 0;
	    }
	} while (*pack);
	/* unpaid items if there are any */
	if (do_unpaid) {
		invlet = 'u';
		any = zeroany;
		any.a_int = 'u';
		add_menu(win, NO_GLYPH, &any, invlet, 0, ATR_NONE,
			"Unpaid items", MENU_UNSELECTED);
	}
	/* billed items: checked by caller, so always include if BILLED_TYPES */
	if (qflags & BILLED_TYPES) {
		invlet = 'x';
		any = zeroany;
		any.a_int = 'x';
		add_menu(win, NO_GLYPH, &any, invlet, 0, ATR_NONE,
			 "Unpaid items already used up", MENU_UNSELECTED);
	}
	if (qflags & CHOOSE_ALL) {
		invlet = 'A';
		any = zeroany;
		any.a_int = 'A';
		add_menu(win, NO_GLYPH, &any, invlet, 0, ATR_NONE,
			(qflags & WORN_TYPES) ?
			"Auto-select every item being worn" :
			"Auto-select every item", MENU_UNSELECTED);
	}
	/* items with b/u/c/unknown if there are any */
	if (do_blessed) {
		invlet = 'B';
		any = zeroany;
		any.a_int = 'B';
		add_menu(win, NO_GLYPH, &any, invlet, 0, ATR_NONE,
			"Items known to be Blessed", MENU_UNSELECTED);
	}
	if (do_cursed) {
		invlet = 'C';
		any = zeroany;
		any.a_int = 'C';
		add_menu(win, NO_GLYPH, &any, invlet, 0, ATR_NONE,
			"Items known to be Cursed", MENU_UNSELECTED);
	}
	if (do_uncursed) {
		invlet = 'U';
		any = zeroany;
		any.a_int = 'U';
		add_menu(win, NO_GLYPH, &any, invlet, 0, ATR_NONE,
			"Items known to be Uncursed", MENU_UNSELECTED);
	}
	if (do_buc_unknown) {
		invlet = 'X';
		any = zeroany;
		any.a_int = 'X';
		add_menu(win, NO_GLYPH, &any, invlet, 0, ATR_NONE,
			"Items of unknown B/C/U status",
			MENU_UNSELECTED);
	}
	end_menu(win, qstr);
	n = select_menu(win, how, pick_list);
	destroy_nhwindow(win);
	if (n < 0)
	    n = 0;	/* caller's don't expect -1 */
	return n;
}

STATIC_OVL int
count_categories(olist, qflags)
struct obj *olist;
int qflags;
{
	char *pack;
	boolean counted_category;
	int ccount = 0;
	struct obj *curr;

	pack = flags.inv_order;
	do {
	    counted_category = FALSE;
	    for (curr = olist; curr; curr = FOLLOW(curr, qflags)) {
		if (curr->oclass == *pack) {
		   if ((qflags & WORN_TYPES) &&
		    	!(curr->owornmask & (W_ARMOR | W_RING | W_AMUL | W_TOOL |
		    	W_WEP | W_SWAPWEP | W_QUIVER)))
			 continue;
		   if (!counted_category) {
			ccount++;
			counted_category = TRUE;
		   }
		}
	    }
	    pack++;
	} while (*pack);
	return ccount;
}

/* could we carry `obj'? if not, could we carry some of it/them? */
STATIC_OVL long
carry_count(obj, container, count, telekinesis, wt_before, wt_after)
struct obj *obj, *container;	/* object to pick up, bag it's coming out of */
long count;
boolean telekinesis;
int *wt_before, *wt_after;
{
    boolean adjust_wt = container && carried(container),
	    is_gold = obj->oclass == COIN_CLASS;
    int wt, iw, ow, oow;
    long qq, savequan, umoney;
    unsigned saveowt;
    const char *verb, *prefx1, *prefx2, *suffx;
    char obj_nambuf[BUFSZ], where[BUFSZ];

    savequan = obj->quan;
    saveowt = obj->owt;
    umoney = money_cnt(invent);
    iw = max_capacity();

    if (count != savequan) {
	obj->quan = count;
	obj->owt = (unsigned)weight(obj);
    }
    wt = iw + (int)obj->owt;
    if (adjust_wt)
	wt -= (container->otyp == BAG_OF_HOLDING) ?
		(int)DELTA_CWT(container, obj) : (int)obj->owt;
    /* This will go with silver+copper & new gold weight */
    if (is_gold)	/* merged gold might affect cumulative weight */
	wt -= (GOLD_WT(umoney) + GOLD_WT(count) - GOLD_WT(umoney + count));
    if (count != savequan) {
	obj->quan = savequan;
	obj->owt = saveowt;
    }
    *wt_before = iw;
    *wt_after  = wt;

    if (wt < 0)
	return count;

    /* see how many we can lift */
    if (is_gold) {
	iw -= (int)GOLD_WT(umoney);
	if (!adjust_wt) {
	    qq = GOLD_CAPACITY((long)iw, umoney);
	} else {
	    oow = 0;
	    qq = 50L - (umoney % 100L) - 1L;
	    if (qq < 0L) qq += 100L;
	    for ( ; qq <= count; qq += 100L) {
		obj->quan = qq;
		obj->owt = (unsigned)GOLD_WT(qq);
		ow = (int)GOLD_WT(umoney + qq);
		ow -= (container->otyp == BAG_OF_HOLDING) ?
			(int)DELTA_CWT(container, obj) : (int)obj->owt;
		if (iw + ow >= 0) break;
		oow = ow;
	    }
	    iw -= oow;
	    qq -= 100L;
	}
	if (qq < 0L) qq = 0L;
	else if (qq > count) qq = count;
	wt = iw + (int)GOLD_WT(umoney + qq);
    } else if (count > 1 || count < obj->quan) {
	/*
	 * Ugh. Calc num to lift by changing the quan of of the
	 * object and calling weight.
	 *
	 * This works for containers only because containers
	 * don't merge.		-dean
	 */
	for (qq = 1L; qq <= count; qq++) {
	    obj->quan = qq;
	    obj->owt = (unsigned)(ow = weight(obj));
	    if (adjust_wt)
		ow -= (container->otyp == BAG_OF_HOLDING) ?
			(int)DELTA_CWT(container, obj) : (int)obj->owt;
	    if (iw + ow >= 0)
		break;
	    wt = iw + ow;
	}
	--qq;
    } else {
	/* there's only one, and we can't lift it */
	qq = 0L;
    }
    obj->quan = savequan;
    obj->owt = saveowt;

    if (qq < count) {
	/* some message will be given */
	Strcpy(obj_nambuf, doname(obj));
	if (container) {
	    Sprintf(where, "in %s", the(xname(container)));
	    verb = "carry";
	} else {
	    Strcpy(where, "lying here");
	    verb = telekinesis ? "acquire" : "lift";
	}
    } else {
	/* lint supppression */
	*obj_nambuf = *where = '\0';
	verb = "";
    }
    /* we can carry qq of them */
    if (qq > 0) {
	if (qq < count)
	    You("can only %s %s of the %s %s.",
		verb, (qq == 1L) ? "one" : "some", obj_nambuf, where);
	*wt_after = wt;
	return qq;
    }

    if (!container) Strcpy(where, "here");  /* slightly shorter form */
    if (invent || umoney) {
	prefx1 = "you cannot ";
	prefx2 = "";
	suffx  = " any more";
    } else {
	prefx1 = (obj->quan == 1L) ? "it " : "even one ";
	prefx2 = "is too heavy for you to ";
	suffx  = "";
    }
    There("%s %s %s, but %s%s%s%s.",
	  otense(obj, "are"), obj_nambuf, where,
	  prefx1, prefx2, verb, suffx);

 /* *wt_after = iw; */
    return 0L;
}

/* determine whether character is able and player is willing to carry `obj' */
STATIC_OVL
int 
lift_object(obj, container, cnt_p, telekinesis)
struct obj *obj, *container;	/* object to pick up, bag it's coming out of */
long *cnt_p;
boolean telekinesis;
{
    int result, old_wt, new_wt, prev_encumbr, next_encumbr;

    if (obj->otyp == BOULDER && Sokoban) {
	You("cannot get your %s around this %s.",
			body_part(HAND), xname(obj));
	return -1;
    }
    /* override weight consideration for loadstone picked up by anybody
       and for boulder picked up by hero poly'd into a giant; override
       availability of open inventory slot iff not already carrying one */
    if (obj->otyp == LOADSTONE ||
	    (obj->otyp == BOULDER && throws_rocks(youmonst.data))) {
	if (inv_cnt(FALSE) < 52 || !carrying(obj->otyp) ||
		merge_choice(invent, obj))
	    return 1;	/* lift regardless of current situation */
	/* if we reach here, we're out of slots and already have at least
	   one of these, so treat this one more like a normal item */
	You("are carrying too much stuff to pick up %s %s.",
	    (obj->quan == 1L) ? "another" : "more", simpleonames(obj));
	return -1;
    }

    *cnt_p = carry_count(obj, container, *cnt_p, telekinesis, &old_wt, &new_wt);
    if (*cnt_p < 1L) {
	result = -1;	/* nothing lifted */
    } else if (obj->oclass != COIN_CLASS &&
		/* [exception for gold coins will have to change
		    if silver/copper ones ever get implemented] */
		inv_cnt(FALSE) >= 52 && !merge_choice(invent, obj)) {
	Your("knapsack cannot accommodate any more items.");
	result = -1;	/* nothing lifted */
    } else {
	result = 1;
	prev_encumbr = near_capacity();
	if (prev_encumbr < flags.pickup_burden)
		prev_encumbr = flags.pickup_burden;
	next_encumbr = calc_capacity(new_wt - old_wt);
	if (next_encumbr > prev_encumbr) {
	    if (telekinesis) {
		result = 0;	/* don't lift */
	    } else {
		char qbuf[BUFSZ];
		long savequan = obj->quan;

		obj->quan = *cnt_p;
		Strcpy(qbuf,
			(next_encumbr > HVY_ENCUMBER) ? overloadmsg :
			(next_encumbr > MOD_ENCUMBER) ? nearloadmsg :
			moderateloadmsg);
		if (container) (void) strsubst(qbuf,"lifting","removing");
		Strcat(qbuf, " ");
		(void)safe_qbuf(qbuf, qbuf, ".  Continue?",
				obj, doname, ansimpleoname, something);
		obj->quan = savequan;
		switch (ynq(qbuf)) {
		case 'q':  result = -1; break;
		case 'n':  result =  0; break;
		default:   break;	/* 'y' => result == 1 */
		}
		clear_nhwindow(WIN_MESSAGE);
	    }
	}
    }

    if (obj->otyp == SCR_SCARE_MONSTER && result <= 0 && !container)
	obj->spe = 0;
    return result;
}

/*
 * Pick up <count> of obj from the ground and add it to the hero's inventory.
 * Returns -1 if caller should break out of its loop, 0 if nothing picked
 * up, 1 if otherwise.
 */
int
pickup_object(obj, count, telekinesis)
struct obj *obj;
long count;
boolean telekinesis;	/* not picking it up directly by hand */
{
	int res, nearload;

	if (obj->quan < count) {
	    impossible("pickup_object: count %ld > quan %ld?",
		count, obj->quan);
	    return 0;
	}

	/* In case of auto-pickup, where we haven't had a chance
	   to look at it yet; affects docall(SCR_SCARE_MONSTER). */
	if (!Blind)
		obj->dknown = 1;

	if (obj == uchain) {    /* do not pick up attached chain */
	    return 0;
	} else if (obj->oartifact && !touch_artifact(obj,&youmonst)) {
	    return 0;
	} else if (obj->otyp == CORPSE) {
	    if (fatal_corpse_mistake(obj, telekinesis) ||
		    rider_corpse_revival(obj, telekinesis))
		return -1;
	} else  if (obj->otyp == SCR_SCARE_MONSTER) {
	    if (obj->blessed) obj->blessed = 0;
	    else if (!obj->spe && !obj->cursed) obj->spe = 1;
	    else {
		pline_The("scroll%s %s to dust as you %s %s up.",
			plur(obj->quan), otense(obj, "turn"),
			telekinesis ? "raise" : "pick",
			(obj->quan == 1L) ? "it" : "them");
		if (!(objects[SCR_SCARE_MONSTER].oc_name_known) &&
				    !(objects[SCR_SCARE_MONSTER].oc_uname))
		    docall(obj);
		useupf(obj, obj->quan);
		return 1;	/* tried to pick something up and failed, but
				   don't want to terminate pickup loop yet   */
	    }
	}

	if ((res = lift_object(obj, (struct obj *)0, &count, telekinesis)) <= 0)
	    return res;

        /* Whats left of the special case for gold :-) */
	if (obj->oclass == COIN_CLASS) context.botl = 1;
	if (obj->quan != count && obj->otyp != LOADSTONE)
	    obj = splitobj(obj, count);

	obj = pick_obj(obj);

	if (uwep && uwep == obj) mrg_to_wielded = TRUE;
	nearload = near_capacity();
	prinv(nearload == SLT_ENCUMBER ? moderateloadmsg : (char *) 0,
	      obj, count);
	mrg_to_wielded = FALSE;
	return 1;
}

/*
 * Do the actual work of picking otmp from the floor or monster's interior
 * and putting it in the hero's inventory.  Take care of billing.  Return a
 * pointer to the object where otmp ends up.  This may be different
 * from otmp because of merging.
 */
struct obj *
pick_obj(otmp)
struct obj *otmp;
{
	obj_extract_self(otmp);
	if (!u.uswallow && otmp != uball && costly_spot(otmp->ox, otmp->oy)) {
	    char saveushops[5], fakeshop[2];

	    /* addtobill cares about your location rather than the object's;
	       usually they'll be the same, but not when using telekinesis
	       (if ever implemented) or a grappling hook */
	    Strcpy(saveushops, u.ushops);
	    fakeshop[0] = *in_rooms(otmp->ox, otmp->oy, SHOPBASE);
	    fakeshop[1] = '\0';
	    Strcpy(u.ushops, fakeshop);
	    /* sets obj->unpaid if necessary */
	    addtobill(otmp, TRUE, FALSE, FALSE);
	    Strcpy(u.ushops, saveushops);
	    /* if you're outside the shop, make shk notice */
	    if (!index(u.ushops, *fakeshop))
		remote_burglary(otmp->ox, otmp->oy);
	}
	newsym(otmp->ox, otmp->oy);
	return addinv(otmp);	/* might merge it with other objects */
}

/*
 * prints a message if encumbrance changed since the last check and
 * returns the new encumbrance value (from near_capacity()).
 */
int
encumber_msg()
{
    static int oldcap = UNENCUMBERED;
    int newcap = near_capacity();

    if(oldcap < newcap) {
	switch(newcap) {
	case 1: Your("movements are slowed slightly because of your load.");
		break;
	case 2: You("rebalance your load.  Movement is difficult.");
		break;
	case 3: You("%s under your heavy load.  Movement is very hard.",
		    stagger(youmonst.data, "stagger"));
		break;
	default: You("%s move a handspan with this load!",
		     newcap == 4 ? "can barely" : "can't even");
		break;
	}
	context.botl = 1;
    } else if(oldcap > newcap) {
	switch(newcap) {
	case 0: Your("movements are now unencumbered.");
		break;
	case 1: Your("movements are only slowed slightly by your load.");
		break;
	case 2: You("rebalance your load.  Movement is still difficult.");
		break;
	case 3: You("%s under your load.  Movement is still very hard.",
		    stagger(youmonst.data, "stagger"));
		break;
	}
	context.botl = 1;
    }

    oldcap = newcap;
    return (newcap);
}

/* Is there a container at x,y. Optional: return count of containers at x,y */
STATIC_OVL int
container_at(x, y, countem)
int x,y;
boolean countem;
{
	struct obj *cobj, *nobj;
	int container_count = 0;
	
	for(cobj = level.objects[x][y]; cobj; cobj = nobj) {
		nobj = cobj->nexthere;
		if(Is_container(cobj)) {
			container_count++;
			if (!countem) break;
		}
	}
	return container_count;
}

STATIC_OVL boolean
able_to_loot(x, y, looting)
int x, y;
boolean looting;	/* loot vs tip */
{
	const char *verb = looting ? "loot" : "tip";

	if (!can_reach_floor(TRUE)) {
		if (u.usteed && P_SKILL(P_RIDING) < P_BASIC)
			rider_cant_reach(); /* not skilled enough to reach */
		else
			cant_reach_floor(x, y, FALSE, TRUE);
		return FALSE;
	} else if ((is_pool(x, y) && (looting || !Underwater)) ||
		    is_lava(x, y)) {
		/* at present, can't loot in water even when Underwater;
		   can tip underwater, but not when over--or stuck in--lava */
		You("cannot %s things that are deep in the %s.",
		    verb, is_lava(x, y) ? "lava" : "water");
		return FALSE;
	} else if (nolimbs(youmonst.data)) {
		pline("Without limbs, you cannot %s anything.", verb);
		return FALSE;
	} else if (looting && !freehand()) {
		pline("Without a free %s, you cannot loot anything.",
			body_part(HAND));
		return FALSE;
	}
	return TRUE;
}

STATIC_OVL boolean
mon_beside(x,y)
int x, y;
{
	int i,j,nx,ny;
	for(i = -1; i <= 1; i++)
	    for(j = -1; j <= 1; j++) {
	    	nx = x + i;
	    	ny = y + j;
		if(isok(nx, ny) && MON_AT(nx, ny))
			return TRUE;
	    }
	return FALSE;
}

int
do_loot_cont(cobjp)
struct obj **cobjp;
{
    struct obj *cobj = *cobjp;
    if (!cobj) return 0;
    if (cobj->olocked) {
	pline("%s locked.", cobj->lknown ? "It is" :
	      "Hmmm, it turns out to be");
	cobj->lknown = 1;
	return 0;
    }
    cobj->lknown = 1;

    if (cobj->otyp == BAG_OF_TRICKS) {
	int tmp;
	You("carefully open the bag...");
	pline("It develops a huge set of teeth and bites you!");
	tmp = rnd(10);
	losehp(Maybe_Half_Phys(tmp), "carnivorous bag", KILLED_BY_AN);
	makeknown(BAG_OF_TRICKS);
	return 1;
    }

    You("%sopen %s...",
	(!cobj->cknown || !cobj->lknown) ? "carefully " : "",
	the(xname(cobj)));
    return use_container(cobjp, 0);
}

int
doloot()	/* loot a container on the floor or loot saddle from mon. */
{
    struct obj *cobj, *nobj;
    register int c = -1;
    int timepassed = 0;
    coord cc;
    boolean underfoot = TRUE;
    const char *dont_find_anything = "don't find anything";
    struct monst *mtmp;
    char qbuf[BUFSZ];
    int prev_inquiry = 0;
    boolean prev_loot = FALSE;
    int num_conts;

    if (check_capacity((char *)0)) {
	/* "Can't do that while carrying so much stuff." */
	return 0;
    }
    if (nohands(youmonst.data)) {
	You("have no hands!");	/* not `body_part(HAND)' */
	return 0;
    }
    if (Confusion) {
	if (rn2(6) && reverse_loot()) return 1;
	if (rn2(2)) {
	    pline("Being confused, you find nothing to loot.");
	    return 1;	/* costs a turn */
	} /* else fallthrough to normal looting */
    }
    cc.x = u.ux; cc.y = u.uy;

lootcont:

    if ((num_conts = container_at(cc.x, cc.y, TRUE)) > 0) {
	boolean anyfound = FALSE;

	if (!able_to_loot(cc.x, cc.y, TRUE)) return 0;

	if (num_conts > 1) {
	    /* use a menu to loot many containers */
	    int n, i;
	    winid win;
	    anything any;
	    menu_item *pick_list = NULL;

	    any.a_void = 0;
	    win = create_nhwindow(NHW_MENU);
	    start_menu(win);

	    for (cobj = level.objects[cc.x][cc.y]; cobj; cobj = cobj->nexthere)
		if (Is_container(cobj)) {
		    any.a_obj = cobj;
		    add_menu(win, NO_GLYPH, &any, 0, 0, ATR_NONE, doname(cobj), MENU_UNSELECTED);
		}
	    end_menu(win, "Loot which containers?");
	    n = select_menu(win, PICK_ANY, &pick_list);
	    destroy_nhwindow(win);

	    if (n > 0) {
		for (i = 0; i < n; i++) {
		    timepassed |= do_loot_cont(&pick_list[i].item.a_obj);
		    if (multi < 0 || !pick_list[i].item.a_obj) {
			free((genericptr_t) pick_list);
			return 1;
		    }
		}
	    }
	    if (pick_list) free((genericptr_t) pick_list);
	    if (n != 0) c = 'y';
	} else {
	    for (cobj = level.objects[cc.x][cc.y]; cobj; cobj = nobj) {
		nobj = cobj->nexthere;

		if (Is_container(cobj)) {
		    c = ynq(safe_qbuf(qbuf, "There is ", " here, loot it?",
				      cobj, doname, ansimpleoname, "a container"));
		    if (c == 'q') return (timepassed);
		    if (c == 'n') continue;
		    anyfound = TRUE;

		    timepassed |= do_loot_cont(&cobj);
		    /* might have triggered chest trap or magic bag explosion */
		    if (multi < 0 || !cobj) return 1;
		}
	    }
	    if (anyfound) c = 'y';
	}
    } else if (IS_GRAVE(levl[cc.x][cc.y].typ)) {
	You("need to dig up the grave to effectively loot it...");
    }
    /*
     * 3.3.1 introduced directional looting for some things.
     */
    if (c != 'y' && mon_beside(u.ux, u.uy)) {
	if (!get_adjacent_loc("Loot in what direction?",
			      "Invalid loot location",
			      u.ux, u.uy, &cc)) return 0;
	if (cc.x == u.ux && cc.y == u.uy) {
	    underfoot = TRUE;
	    if (container_at(cc.x, cc.y, FALSE))
		goto lootcont;
	} else
	    underfoot = FALSE;
	if (u.dz < 0) {
	    You("%s to loot on the %s.", dont_find_anything,
		ceiling(cc.x, cc.y));
	    timepassed = 1;
	    return timepassed;
	}
	mtmp = m_at(cc.x, cc.y);
	if (mtmp) timepassed = loot_mon(mtmp, &prev_inquiry, &prev_loot);
	/* always use a turn when choosing a direction is impaired,
	   even if you've successfully targetted a saddled creature
	   and then answered "no" to the "remove its saddle?" prompt */
	if (Confusion || Stunned) timepassed = 1;

	/* Preserve pre-3.3.1 behaviour for containers.
	 * Adjust this if-block to allow container looting
	 * from one square away to change that in the future.
	 */
	if (!underfoot) {
	    if (container_at(cc.x, cc.y, FALSE)) {
		if (mtmp) {
		    You_cant("loot anything %sthere with %s in the way.",
			    prev_inquiry ? "else " : "", mon_nam(mtmp));
		    return timepassed;
		} else {
		    You("have to be at a container to loot it.");
		}
	    } else {
		You("%s %sthere to loot.", dont_find_anything,
			(prev_inquiry || prev_loot) ? "else " : "");
		return timepassed;
	    }
	}
    } else if (c != 'y' && c != 'n') {
	You("%s %s to loot.", dont_find_anything,
		    underfoot ? "here" : "there");
    }
    return (timepassed);
}

/* called when attempting to #loot while confused */
STATIC_OVL boolean
reverse_loot()
{
    struct obj *goldob = 0, *coffers, *otmp, boxdummy;
    struct monst *mon;
    long contribution;
    int n, x = u.ux, y = u.uy;

    if (!rn2(3)) {
	/* n objects: 1/(n+1) chance per object plus 1/(n+1) to fall off end */
	for (n = inv_cnt(TRUE), otmp = invent; otmp; --n, otmp = otmp->nobj)
	    if (!rn2(n + 1)) {
		prinv("You find old loot:", otmp, 0L);
		return TRUE;
	    }
	return FALSE;
    }

    /* find a money object to mess with */
    for (goldob = invent; goldob; goldob = goldob->nobj)
	if (goldob->oclass == COIN_CLASS) {
	    contribution = ((long)rnd(5) * goldob->quan + 4L) / 5L;
	    if (contribution < goldob->quan)
		goldob = splitobj(goldob, contribution);
	    break;
	}
    if (!goldob) return FALSE;

    if (!IS_THRONE(levl[x][y].typ)) {
	dropx(goldob);
	/* the dropped gold might have fallen to lower level */
	if (g_at(x, y)) pline("Ok, now there is loot here.");
    } else {
	/* find original coffers chest if present, otherwise use nearest one */
	otmp = 0;
	for (coffers = fobj; coffers; coffers = coffers->nobj)
	    if (coffers->otyp == CHEST) {
		if (coffers->spe == 2) break;	/* a throne room chest */
		if (!otmp ||
		  distu(coffers->ox, coffers->oy) < distu(otmp->ox, otmp->oy))
		    otmp = coffers;	/* remember closest ordinary chest */
	    }
	if (!coffers) coffers = otmp;

	if (coffers) {
	    verbalize("Thank you for your contribution to reduce the debt.");
	    freeinv(goldob);
	    (void)add_to_container(coffers, goldob);
	    coffers->owt = weight(coffers);
	    coffers->cknown = 0;
	    if (!coffers->olocked) {
		boxdummy = zeroobj, boxdummy.otyp = SPE_WIZARD_LOCK;
		(void)boxlock(coffers, &boxdummy);
	    }
	} else if ((mon = makemon(courtmon(), x, y, NO_MM_FLAGS)) != 0) {
	    freeinv(goldob);
	    add_to_minv(mon, goldob);
	    pline("The exchequer accepts your contribution.");
	} else {
	    You("drop %s.", doname(goldob));
	    dropx(goldob);
	}
    }
    return TRUE;
}

/* loot_mon() returns amount of time passed.
 */
int
loot_mon(mtmp, passed_info, prev_loot)
struct monst *mtmp;
int *passed_info;
boolean *prev_loot;
{
    int c = -1;
    int timepassed = 0;
    struct obj *otmp;
    char qbuf[QBUFSZ];

    /* 3.3.1 introduced the ability to remove saddle from a steed             */
    /* 	*passed_info is set to TRUE if a loot query was given.               */
    /*	*prev_loot is set to TRUE if something was actually acquired in here. */
    if (mtmp && mtmp != u.usteed && (otmp = which_armor(mtmp, W_SADDLE))) {
	long unwornmask;
	if (passed_info) *passed_info = 1;
	Sprintf(qbuf, "Do you want to remove the saddle from %s?",
		x_monnam(mtmp, ARTICLE_THE, (char *)0, SUPPRESS_SADDLE, FALSE));
	if ((c = yn_function(qbuf, ynqchars, 'n')) == 'y') {
		if (nolimbs(youmonst.data)) {
		    You_cant("do that without limbs."); /* not body_part(HAND) */
		    return (0);
		}
		if (otmp->cursed) {
		    You("can't. The saddle seems to be stuck to %s.",
			x_monnam(mtmp, ARTICLE_THE, (char *)0,
				SUPPRESS_SADDLE, FALSE));
			    
		    /* the attempt costs you time */
			return (1);
		}
		obj_extract_self(otmp);
		if ((unwornmask = otmp->owornmask) != 0L) {
		    mtmp->misc_worn_check &= ~unwornmask;
		    otmp->owornmask = 0L;
		    update_mon_intrinsics(mtmp, otmp, FALSE, FALSE);
		}
		otmp = hold_another_object(otmp, "You drop %s!", doname(otmp),
					(const char *)0);
		timepassed = rnd(3);
		if (prev_loot) *prev_loot = TRUE;
	} else if (c == 'q') {
		return (0);
	}
    }
    /* 3.4.0 introduced the ability to pick things up from within swallower's stomach */
    if (u.uswallow) {
	int count = passed_info ? *passed_info : 0;
	timepassed = pickup(count);
    }
    return timepassed;
}

/*
 * Decide whether an object being placed into a magic bag will cause
 * it to explode.  If the object is a bag itself, check recursively.
 */
STATIC_OVL boolean
mbag_explodes(obj, depthin)
    struct obj *obj;
    int depthin;
{
    /* these won't cause an explosion when they're empty */
    if ((obj->otyp == WAN_CANCELLATION || obj->otyp == BAG_OF_TRICKS) &&
	    obj->spe <= 0)
	return FALSE;

    /* odds: 1/1, 2/2, 3/4, 4/8, 5/16, 6/32, 7/64, 8/128, 9/128, 10/128,... */
    if ((Is_mbag(obj) || obj->otyp == WAN_CANCELLATION) &&
	(rn2(1 << (depthin > 7 ? 7 : depthin)) <= depthin))
	return TRUE;
    else if (Has_contents(obj)) {
	struct obj *otmp;

	for (otmp = obj->cobj; otmp; otmp = otmp->nobj)
	    if (mbag_explodes(otmp, depthin+1)) return TRUE;
    }
    return FALSE;
}

/* Returns: -1 to stop, 1 item was inserted, 0 item was not inserted. */
STATIC_PTR int
in_container(obj)
register struct obj *obj;
{
	boolean floor_container = !carried(current_container);
	boolean was_unpaid = FALSE;
	char buf[BUFSZ];

	if (!current_container) {
		impossible("<in> no current_container?");
		return 0;
	} else if (obj == uball || obj == uchain) {
		You("must be kidding.");
		return 0;
	} else if (obj == current_container) {
		pline("That would be an interesting topological exercise.");
		return 0;
	} else if (obj->owornmask & (W_ARMOR | W_RING | W_AMUL | W_TOOL)) {
		Norep("You cannot %s %s you are wearing.",
			Icebox ? "refrigerate" : "stash", something);
		return 0;
	} else if ((obj->otyp == LOADSTONE) && obj->cursed) {
		obj->bknown = 1;
	      pline_The("stone%s won't leave your person.", plur(obj->quan));
		return 0;
	} else if (obj->otyp == AMULET_OF_YENDOR ||
		   obj->otyp == CANDELABRUM_OF_INVOCATION ||
		   obj->otyp == BELL_OF_OPENING ||
		   obj->otyp == SPE_BOOK_OF_THE_DEAD) {
	/* Prohibit Amulets in containers; if you allow it, monsters can't
	 * steal them.  It also becomes a pain to check to see if someone
	 * has the Amulet.  Ditto for the Candelabrum, the Bell and the Book.
	 */
	    pline("%s cannot be confined in such trappings.", The(xname(obj)));
	    return 0;
	} else if (obj->otyp == LEASH && obj->leashmon != 0) {
		pline("%s attached to your pet.", Tobjnam(obj, "are"));
		return 0;
	} else if (obj == uwep) {
		if (welded(obj)) {
			weldmsg(obj);
			return 0;
		}
		setuwep((struct obj *) 0);
		if (uwep) return 0;	/* unwielded, died, rewielded */
	} else if (obj == uswapwep) {
		setuswapwep((struct obj *) 0);
		if (uswapwep) return 0;     /* unwielded, died, rewielded */
	} else if (obj == uquiver) {
		setuqwep((struct obj *) 0);
		if (uquiver) return 0;     /* unwielded, died, rewielded */
	}

	if (fatal_corpse_mistake(obj, FALSE)) return -1;

	/* boxes, boulders, and big statues can't fit into any container */
	if (obj->otyp == ICE_BOX || Is_box(obj) || obj->otyp == BOULDER ||
		(obj->otyp == STATUE && bigmonst(&mons[obj->corpsenm]))) {
		/*
		 *  xname() uses a static result array.  Save obj's name
		 *  before current_container's name is computed.  Don't
		 *  use the result of strcpy() within You() --- the order
		 *  of evaluation of the parameters is undefined.
		 */
		Strcpy(buf, the(xname(obj)));
		You("cannot fit %s into %s.", buf,
		    the(xname(current_container)));
		return 0;
	}

	freeinv(obj);

	if (obj_is_burning(obj))	/* this used to be part of freeinv() */
		(void) snuff_lit(obj);

	if (floor_container && costly_spot(u.ux, u.uy)) {
	    if (current_container->no_charge && !obj->unpaid) {
		/* don't sell when putting the item into your own container */
		obj->no_charge = 1;
	    } else if (obj->oclass != COIN_CLASS) {
		/* sellobj() will take an unpaid item off the shop bill
		 * note: coins are handled later */
		was_unpaid = obj->unpaid ? TRUE : FALSE;
		sellobj_state(SELL_DELIBERATE);
		sellobj(obj, u.ux, u.uy);
		sellobj_state(SELL_NORMAL);
	    }
	}
	if (Icebox && !age_is_relative(obj)) {
		obj->age = monstermoves - obj->age; /* actual age */
		/* stop any corpse timeouts when frozen */
		if (obj->otyp == CORPSE && obj->timed) {
			long rot_alarm = stop_timer(ROT_CORPSE, obj_to_any(obj));
			(void) stop_timer(REVIVE_MON, obj_to_any(obj));
			/* mark a non-reviving corpse as such */
			if (rot_alarm) obj->norevive = 1;
		}
	} else if (Is_mbag(current_container) && mbag_explodes(obj, 0)) {
		/* explicitly mention what item is triggering the explosion */
		pline(
	      "As you put %s inside, you are blasted by a magical explosion!",
		      doname(obj));
		/* did not actually insert obj yet */
		if (was_unpaid) addtobill(obj, FALSE, FALSE, TRUE);
		obfree(obj, (struct obj *)0);
		delete_contents(current_container);
		if (!floor_container)
			useup(current_container);
		else if (obj_here(current_container, u.ux, u.uy))
			useupf(current_container, current_container->quan);
		else
			panic("in_container:  bag not found.");

		losehp(d(6,6),"magical explosion", KILLED_BY_AN);
		current_container = 0;	/* baggone = TRUE; */
	}

	if (current_container) {
	    Strcpy(buf, the(xname(current_container)));
	    You("put %s into %s.", doname(obj), buf);

	    /* gold in container always needs to be added to credit */
	    if (floor_container && obj->oclass == COIN_CLASS)
		sellobj(obj, current_container->ox, current_container->oy);
	    (void) add_to_container(current_container, obj);
	    current_container->owt = weight(current_container);
	}
	/* gold needs this, and freeinv() many lines above may cause
	 * the encumbrance to disappear from the status, so just always
	 * update status immediately.
	 */
	bot();

	return(current_container ? 1 : -1);
}

int
ck_bag(obj)
struct obj *obj;
{
	return current_container && obj != current_container;
}

/* Returns: -1 to stop, 1 item was removed, 0 item was not removed. */
STATIC_PTR int
out_container(obj)
register struct obj *obj;
{
	register struct obj *otmp;
	boolean is_gold = (obj->oclass == COIN_CLASS);
	int res, loadlev;
	long count;

	if (!current_container) {
		impossible("<out> no current_container?");
		return -1;
	} else if (is_gold) {
		obj->owt = weight(obj);
	}

	if(obj->oartifact && !touch_artifact(obj,&youmonst)) return 0;

	if (fatal_corpse_mistake(obj, FALSE)) return -1;

	count = obj->quan;
	if ((res = lift_object(obj, current_container, &count, FALSE)) <= 0)
	    return res;

	if (obj->quan != count && obj->otyp != LOADSTONE)
	    obj = splitobj(obj, count);

	/* Remove the object from the list. */
	obj_extract_self(obj);
	current_container->owt = weight(current_container);

	if (Icebox && !age_is_relative(obj)) {
		obj->age = monstermoves - obj->age; /* actual age */
		if (obj->otyp == CORPSE)
			start_corpse_timeout(obj);
	}
	/* simulated point of time */

	if(!obj->unpaid && !carried(current_container) &&
	     costly_spot(current_container->ox, current_container->oy)) {
		obj->ox = current_container->ox;
		obj->oy = current_container->oy;
		addtobill(obj, FALSE, FALSE, FALSE);
	}
	if (is_pick(obj)) pick_pick(obj);	/* shopkeeper feedback */

	otmp = addinv(obj);
	loadlev = near_capacity();
	prinv(loadlev ?
	      (loadlev < MOD_ENCUMBER ?
	       "You have a little trouble removing" :
	       "You have much trouble removing") : (char *)0,
	      otmp, count);

	if (is_gold) {
		bot();	/* update character's gold piece count immediately */
	}
	return 1;
}

/* an object inside a cursed bag of holding is being destroyed */
STATIC_OVL long
mbag_item_gone(held, item)
int held;
struct obj *item;
{
    struct monst *shkp;
    long loss = 0L;

    if (item->dknown)
	pline("%s %s vanished!", Doname2(item), otense(item, "have"));
    else
	You("%s %s disappear!", Blind ? "notice" : "see", doname(item));

    if (*u.ushops && (shkp = shop_keeper(*u.ushops)) != 0) {
	if (held ? (boolean) item->unpaid : costly_spot(u.ux, u.uy))
	    loss = stolen_value(item, u.ux, u.uy,
				(boolean)shkp->mpeaceful, TRUE);
    }
    obfree(item, (struct obj *) 0);
    return loss;
}

STATIC_OVL void
observe_quantum_cat(box)
struct obj *box;
{
    static NEARDATA const char sc[] = "Schroedinger's Cat";
    struct obj *deadcat;
    struct monst *livecat;
    xchar ox, oy;

    box->spe = 0;		/* box->owt will be updated below */
    if (get_obj_location(box, &ox, &oy, 0))
	box->ox = ox, box->oy = oy;	/* in case it's being carried */

    /* this isn't really right, since any form of observation
       (telepathic or monster/object/food detection) ought to
       force the determination of alive vs dead state; but basing
       it just on opening the box is much simpler to cope with */
    livecat = rn2(2) ? makemon(&mons[PM_HOUSECAT],
			       box->ox, box->oy, NO_MINVENT) : 0;
    if (livecat) {
	livecat->mpeaceful = 1;
	set_malign(livecat);
	if (!canspotmon(livecat))
	    You("think %s brushed your %s.", something, body_part(FOOT));
	else
	    pline("%s inside the box is still alive!", Monnam(livecat));
	(void) christen_monst(livecat, sc);
    } else {
	deadcat = mk_named_object(CORPSE, &mons[PM_HOUSECAT],
				  box->ox, box->oy, sc);
	if (deadcat) {
	    obj_extract_self(deadcat);
	    (void) add_to_container(box, deadcat);
	}
	pline_The("%s inside the box is dead!",
	    Hallucination ? rndmonnam(NULL) : "housecat");
    }
    box->owt = weight(box);
    return;
}

#undef Icebox

/* used by askchain() to check for magic bag explosion */
boolean
container_gone(fn)
int FDECL((*fn), (OBJ_P));
{
    /* result is only meaningful while use_container() is executing */
    return ((fn == in_container || fn == out_container) && !current_container);
}

STATIC_OVL void
explain_container_prompt()
{
    static const char * const explaintext[] = {
	"Container actions:",
	"",
	" : -- Look: examine contents",
	" o -- Out: take things out",
	" i -- In: put things in",
	" b -- Both: first take things out, then put things in",
	" r -- Reversed: put things in, then take things out",
	" s -- Stash: put one item in",
	" q -- Quit: do nothing",
	" ? -- Help: display this text.",
	"",
	0
    };
    const char * const *txtpp;
    winid win;

    /* "Do what with <container>? [:oibrsq or ?] (q)" */
    if ((win = create_nhwindow(NHW_TEXT)) != WIN_ERR) {
	for (txtpp = explaintext; *txtpp; ++txtpp) putstr(win, 0, *txtpp);
	display_nhwindow(win, FALSE);
	destroy_nhwindow(win);
    }
}

static const char stashable[] = { ALLOW_COUNT, COIN_CLASS, ALL_CLASSES, 0 };

int
use_container(objp, held)
struct obj **objp;
int held;
{
	struct obj *curr, *otmp, *obj = *objp;
	boolean quantum_cat, cursed_mbag,
		loot_out, loot_in, loot_in_first, stash_one,
		inokay, outokay, outmaybe;
	char c, emptymsg[BUFSZ],
	     qbuf[QBUFSZ], pbuf[QBUFSZ], xbuf[QBUFSZ];
	int used = 0;

	emptymsg[0] = '\0';
	if (nohands(youmonst.data)) {
	    You("have no hands!");	/* not `body_part(HAND)' */
	    return 0;
	} else if (!freehand()) {
	    You("have no free %s.", body_part(HAND));
	    return 0;
	}
	if (obj->olocked) {
	    pline("%s locked.", Tobjnam(obj, "are"));
	    if (held) You("must put it down to unlock.");
	    obj->lknown = 1;
	    return 0;
	} else if (obj->otrapped) {
	    if (held) You("open %s...", the(xname(obj)));
	    obj->lknown = 1;
	    (void) chest_trap(obj, HAND, FALSE);
	    /* even if the trap fails, you've used up this turn */
	    if (multi >= 0) {	/* in case we didn't become paralyzed */
		nomul(-1);
		multi_reason = "opening a container";
		nomovemsg = "";
	    }
	    return 1;
	}
	obj->lknown = 1;

	current_container = obj;	/* for use by in/out_container */
	/* from here on out, all early returns go through containerdone */

	/* check for Schroedinger's Cat */
	quantum_cat = SchroedingersBox(current_container);
	if (quantum_cat) {
	    observe_quantum_cat(current_container);
	    used = 1;
	}
	/* sometimes toss objects if a cursed magic bag */
	cursed_mbag = (Is_mbag(current_container) &&
		       current_container->cursed &&
		       Has_contents(current_container));
	if (cursed_mbag) {
	    long loss = 0L;

	    for (curr = current_container->cobj; curr; curr = otmp) {
		otmp = curr->nobj;
		if (!rn2(13)) {
		    obj_extract_self(curr);
		    loss += mbag_item_gone(held, curr);
		    used = 1;
		}
	    }
	    if (loss)
		You("owe %ld %s for lost merchandise.", loss, currency(loss));
	    current_container->owt = weight(current_container);
	}
	inokay = (invent != 0 &&
		  !(invent == current_container && !current_container->nobj));
	outokay = Has_contents(current_container);
	if (!outokay)	/* preformat the empty-container message */
	    Sprintf(emptymsg, "%s is %sempty.",
		    Ysimple_name2(current_container),
		    (quantum_cat || cursed_mbag) ? "now " : "");

	/*
	 * What-to-do prompt's list of possible actions:
	 * always include the look-inside choice (':');
	 * include the take-out choice ('o') if container
	 * has anything in it or if player doesn't yet know
	 * that it's empty (latter can change on subsequent
	 * iterations if player picks ':' response);
	 * include the put-in choices ('i','s') if hero
	 * carries any inventory (including gold);
	 * include do-both when 'o' is available, even if
	 * inventory is empty--taking out could alter that;
	 * include do-both-reversed when 'i' is available,
	 * even if container is empty--for similar reason;
	 * always include the quit choice ('q').
	 * include the help choice (" or ?") if `cmdassist'
	 * run-time option is set;
	 * (Player can pick any of (o,i,b,r,s,?) even when
	 * they're not listed among the available actions.)
	 *
	 * Do what with <the/your/Shk's container>? [:oibrsq or ?] (q)
	 * or
	 * <The/Your/Shk's container> is empty.  Do what with it? [:irsq or ?]
	 */
	for (;;) {	/* repeats if '?' or ":' gets chosen */
	    outmaybe = (outokay || !current_container->cknown);
	    if (!outmaybe)
		(void)safe_qbuf(qbuf, (char *)0,
				" is empty.  Do what with it?",
				current_container,
				Yname2, Ysimple_name2, "This");
	    else
		(void)safe_qbuf(qbuf, "Do what with ", "?",
				current_container, yname, ysimple_name, "it");
	    /* ask player about what to do with this container */
	    if (flags.menu_style == MENU_FULL) {
		if (!inokay && !outmaybe) {
		    /* nothing to take out, nothing to put in;
		       trying to do both will yield proper feedback */
		    c = 'b';
		} else {
		    c = in_or_out_menu(qbuf, current_container,
				       outmaybe, inokay, (used != 0));
		}
	    } else {	/* TRADITIONAL, COMBINATION, or PARTIAL */
		xbuf[0] = '\0';	/* list of extra acceptable responses */
		Strcpy(pbuf, ":");			/* look inside */
		Strcat(outmaybe ? pbuf : xbuf, "o");	/* take out */
		Strcat(inokay ? pbuf : xbuf, "i");	/* put in */
		Strcat(outmaybe ? pbuf : xbuf, "b");	/* both */
		Strcat(inokay ? pbuf : xbuf, "rs");	/* reversed, stash */
		Strcat(pbuf, "q");			/* quit */
		if (iflags.cmdassist) Strcat(pbuf, " or ?");	/* help */
		else Strcat(xbuf, "?");
		if (*xbuf) Strcat(strcat(pbuf, "\033"), xbuf);
		c = yn_function(qbuf, pbuf, 'q');
	    } /* FULL vs other modes */

	    if (c == '?') {
		explain_container_prompt();
	    } else if (c == ':') {	/* note: will set obj->cknown */
		if (!current_container->cknown) used = 1; /* gaining info */
		container_contents(current_container, FALSE, FALSE, TRUE);
	    } else
		break;
	} /* loop until something other than '?' or ':' is picked */

	if (c == 'q')	/* [not strictly needed; falling through works] */
	    goto containerdone;
	loot_out = (c == 'o' || c == 'b' || c == 'r');
	loot_in  = (c == 'i' || c == 'b' || c == 'r');
	loot_in_first = (c == 'r');	/* both, reversed */
	stash_one = (c == 's');

	/* out-only or out before in */
	if (loot_out && !loot_in_first) {
	    if (!Has_contents(current_container)) {
		pline1(emptymsg);		/* <whatever> is empty. */
		if (!current_container->cknown) used = 1;
		current_container->cknown = 1;
	    } else {
		add_valid_menu_class(0);	/* reset */
		if (flags.menu_style == MENU_TRADITIONAL)
		    used |= traditional_loot(FALSE);
		else
		    used |= (menu_loot(0, FALSE) > 0);
	    }
	}

	if ((loot_in || stash_one) &&
		(!invent || (invent == current_container && !invent->nobj))) {
	    You("don't have anything%s to %s.",
		invent ? " else" : "", stash_one ? "stash" : "put in");
	    loot_in = stash_one = FALSE;
	}

	/*
	 * Gone: being nice about only selecting food if we know we are
	 * putting things in an ice chest.
	 */
	if (loot_in) {
	    add_valid_menu_class(0);	/* reset */
	    if (flags.menu_style == MENU_TRADITIONAL)
		used |= traditional_loot(TRUE);
	    else
		used |= (menu_loot(0, TRUE) > 0);
	} else if (stash_one) {
	    /* put one item into container */
	    if ((otmp = getobj(stashable, "stash")) != 0) {
		if (in_container(otmp)) {
		    used = 1;
		} else {
		    /* couldn't put selected item into container for some
		       reason; might need to undo splitobj() */
		    for (curr = invent; curr; curr = curr->nobj)
			if (curr->nobj == otmp) break;
		    if (curr && curr->invlet == otmp->invlet)
			(void)merged(&curr, &otmp);
		}
	    }
	}
	/* putting something in might have triggered magic bag explosion */
	if (!current_container) loot_out = FALSE;

	/* out after in */
	if (loot_out && loot_in_first) {
	    if (!Has_contents(current_container)) {
		pline1(emptymsg);		/* <whatever> is empty. */
		if (!current_container->cknown) used = 1;
		current_container->cknown = 1;
	    } else {
		add_valid_menu_class(0);	/* reset */
		if (flags.menu_style == MENU_TRADITIONAL)
		    used |= traditional_loot(FALSE);
		else
		    used |= (menu_loot(0, FALSE) > 0);
	    }
	}

 containerdone:
	if (used) {
	    /* Not completely correct; if we put something in without knowing
	       whatever was already inside, now we suddenly do.  That can't
	       be helped unless we want to track things item by item and then
	       deal with containers whose contents are "partly known". */
	    if (current_container) current_container->cknown = 1;
	    update_inventory();
	}

	*objp = current_container;	/* might have become null */
	current_container = 0;		/* avoid hanging on to stale pointer */
	return used;
}

/* loot current_container (take things out or put things in), by prompting */
STATIC_OVL int
traditional_loot(put_in)
boolean put_in;
{
    int FDECL((*actionfunc), (OBJ_P)),
	FDECL((*checkfunc), (OBJ_P));
    struct obj **objlist;
    char selection[MAXOCLASSES+1];
    const char *action;
    boolean one_by_one, allflag;
    int used = 0, menu_on_request = 0;

    if (put_in) {
	action = "put in";
	objlist = &invent;
	actionfunc = in_container;
	checkfunc = ck_bag;
    } else {
	action = "take out";
	objlist = &(current_container->cobj);
	actionfunc = out_container;
	checkfunc = (int FDECL((*), (OBJ_P)))0;
    }

    if (query_classes(selection, &one_by_one, &allflag,
		      action, *objlist, FALSE,
		      &menu_on_request)) {
	    if (askchain(objlist, (one_by_one ? (char *)0 : selection),
			 allflag, actionfunc, checkfunc, 0, action))
		used = 1;
    } else if (menu_on_request < 0) {
	used = (menu_loot(menu_on_request, put_in) > 0);
    }
    return used;
}

/* loot current_container (take things out or put things in), using a menu */
STATIC_OVL int
menu_loot(retry, put_in)
int retry;
boolean put_in;
{
    int n, i, n_looted = 0;
    boolean all_categories = TRUE, loot_everything = FALSE;
    char buf[BUFSZ];
    const char *action = put_in ? "Put in" : "Take out";
    struct obj *otmp, *otmp2;
    menu_item *pick_list;
    int mflags, res;
    long count;

    if (retry) {
	all_categories = (retry == -2);
    } else if (flags.menu_style == MENU_FULL) {
	all_categories = FALSE;
	Sprintf(buf, "%s what type of objects?", action);
	mflags = put_in ? ALL_TYPES | BUC_ALLBKNOWN | BUC_UNKNOWN :
		          ALL_TYPES | CHOOSE_ALL | BUC_ALLBKNOWN | BUC_UNKNOWN;
	n = query_category(buf, put_in ? invent : current_container->cobj,
			   mflags, &pick_list, PICK_ANY);
	if (!n) return 0;
	for (i = 0; i < n; i++) {
	    if (pick_list[i].item.a_int == 'A')
		loot_everything = TRUE;
	    else if (pick_list[i].item.a_int == ALL_TYPES_SELECTED)
		all_categories = TRUE;
	    else
		add_valid_menu_class(pick_list[i].item.a_int);
	}
	free((genericptr_t) pick_list);
    }

    if (loot_everything) {
	current_container->cknown = 1;
	for (otmp = current_container->cobj; otmp; otmp = otmp2) {
	    otmp2 = otmp->nobj;
	    res = out_container(otmp);
	    if (res < 0) break;
	}
    } else {
	mflags = INVORDER_SORT;
	if (put_in && flags.invlet_constant) mflags |= USE_INVLET;
	if (!put_in) current_container->cknown = 1;
	Sprintf(buf, "%s what?", action);
	n = query_objlist(buf, put_in ? invent : current_container->cobj,
			  mflags, &pick_list, PICK_ANY,
			  all_categories ? allow_all : allow_category);
	if (n) {
		n_looted = n;
		for (i = 0; i < n; i++) {
		    otmp = pick_list[i].item.a_obj;
		    count = pick_list[i].count;
		    if (count > 0 && count < otmp->quan) {
			otmp = splitobj(otmp, count);
			/* special split case also handled by askchain() */
		    }
		    res = put_in ? in_container(otmp) : out_container(otmp);
		    if (res < 0) {
			if (!current_container) {
			    /* otmp caused current_container to explode;
			       both are now gone */
			    otmp = 0;		/* and break loop */
			} else if (otmp && otmp != pick_list[i].item.a_obj) {
			    /* split occurred, merge again */
			    (void) merged(&pick_list[i].item.a_obj, &otmp);
			}
			break;
		    }
		}
		free((genericptr_t)pick_list);
	}
    }
    return n_looted;
}

STATIC_OVL char
in_or_out_menu(prompt, obj, outokay, inokay, alreadyused)
const char *prompt;
struct obj *obj;
boolean outokay, inokay, alreadyused;
{
    /* underscore is not a choice; it's used to skip element [0] */
    static const char lootchars[] = "_:oibrsq",
		      abc_chars[] = "_:abcdeq";
    winid win;
    anything any;
    menu_item *pick_list;
    char buf[BUFSZ];
    int n;
    const char *menuselector = flags.lootabc ? abc_chars : lootchars;

    any = zeroany;
    win = create_nhwindow(NHW_MENU);
    start_menu(win);

    any.a_int = 1;	/* ':' */
    Sprintf(buf, "Look inside %s", thesimpleoname(obj));
    add_menu(win, NO_GLYPH, &any, menuselector[any.a_int], 0, ATR_NONE,
	     buf, MENU_UNSELECTED);
    if (outokay) {
	any.a_int = 2;	/* 'o' */
	Sprintf(buf, "take %s out", something);
	add_menu(win, NO_GLYPH, &any, menuselector[any.a_int], 0, ATR_NONE,
		 buf, MENU_UNSELECTED);
    }
    if (inokay) {
	any.a_int = 3;	/* 'i' */
	Sprintf(buf, "put %s in", something);
	add_menu(win, NO_GLYPH, &any, menuselector[any.a_int], 0, ATR_NONE,
		 buf, MENU_UNSELECTED);
    }
    if (outokay) {
	any.a_int = 4;	/* 'b' */
	Sprintf(buf, "%stake out, then put in", inokay ? "both; " : "");
	add_menu(win, NO_GLYPH, &any, menuselector[any.a_int], 0, ATR_NONE,
		 buf, MENU_UNSELECTED);
    }
    if (inokay) {
	any.a_int = 5;	/* 'r' */
	Sprintf(buf, "%sput in, then take out",
		outokay ? "both reversed; " : "");
	add_menu(win, NO_GLYPH, &any, menuselector[any.a_int], 0, ATR_NONE,
		 buf, MENU_UNSELECTED);
	any.a_int = 6;	/* 's' */
	Sprintf(buf, "stash one item into %s", thesimpleoname(obj));
	add_menu(win, NO_GLYPH, &any, menuselector[any.a_int], 0, ATR_NONE,
		 buf, MENU_UNSELECTED);
    }
    any.a_int = 7;	/* 'q' */
    Strcpy(buf, alreadyused ? "done" : "do nothing");
    add_menu(win, NO_GLYPH, &any, menuselector[any.a_int], 0, ATR_NONE,
	     buf, MENU_SELECTED);

    end_menu(win, prompt);
    n = select_menu(win, PICK_ONE, &pick_list);
    destroy_nhwindow(win);
    if (n > 0) {
	n = pick_list[0].item.a_int;
	free((genericptr_t) pick_list);
	return lootchars[n];	/* :,o,i,b,r,s,q */
    }
    return 'q';	/* quit */
}

static const char tippables[] = { ALL_CLASSES, TOOL_CLASS, 0 };

/* #tip command -- empty container contents onto floor */
int
dotip()
{
    struct obj *cobj, *nobj;
    coord cc;
    int boxes;
    char c, buf[BUFSZ], qbuf[BUFSZ];
    const char *spillage = 0;

    /*
     * doesn't require free hands;
     * limbs are needed to tip floor containers
     */

    /* at present, can only tip things at current spot, not adjacent ones */
    cc.x = u.ux, cc.y = u.uy;

    /* check floor container(s) first; at most one will be accessed */
    if ((boxes = container_at(cc.x, cc.y, TRUE)) > 0) {
	if (flags.verbose)
	    pline("There %s here.",
		  (boxes > 1) ? "are containers" : "is a container");
	Sprintf(buf, "You can't tip %s while carrying so much.",
		!flags.verbose ? "a container" : (boxes > 1) ? "one" : "it");
	if (!check_capacity(buf) && able_to_loot(cc.x, cc.y, FALSE)) {
	    for (cobj = level.objects[cc.x][cc.y]; cobj; cobj = nobj) {
		nobj = cobj->nexthere;
		if (!Is_container(cobj)) continue;

		c = ynq(safe_qbuf(qbuf, "There is ", " here, tip it?",
				  cobj, doname, ansimpleoname, "container"));
		if (c == 'q') return 0;
		if (c == 'n') continue;
		
		tipcontainer(cobj);
		return 1;
	    }	/* next cobj */
	}
    }

    /* either no floor container(s) or couldn't tip one or didn't tip any */
    cobj = getobj(tippables, "tip");
    if (!cobj) return 0;

    /* normal case */
    if (Is_container(cobj) || cobj->otyp == HORN_OF_PLENTY) {
	tipcontainer(cobj);
	return 1;
    }
    /* assorted other cases */
    if (Is_candle(cobj) && cobj->lamplit) {
	/* note "wax" even for tallow candles to avoid giving away info */
	spillage = "wax";
    } else if ((cobj->otyp == POT_OIL && cobj->lamplit) ||
	    (cobj->otyp == OIL_LAMP && cobj->age != 0L) || 
	    (cobj->otyp == MAGIC_LAMP && cobj->spe != 0)) {
	spillage = "oil";
	/* todo: reduce potion's remaining burn timer or oil lamp's fuel */
    } else if (cobj->otyp == CAN_OF_GREASE && cobj->spe > 0) {
	/* charged consumed below */
	spillage = "grease";
    } else if (cobj->otyp == FOOD_RATION ||
	    cobj->otyp == CRAM_RATION ||
	    cobj->otyp == LEMBAS_WAFER) {
	spillage = "crumbs";
    } else if (cobj->oclass == VENOM_CLASS) {
	spillage = "venom";
    }
    if (spillage) {
	buf[0] = '\0';
	if (is_pool(u.ux, u.uy))
	    Sprintf(buf, " and gradually %s", vtense(spillage, "dissipate"));
	else if (is_lava(u.ux, u.uy))
	    Sprintf(buf, " and immediately %s away", vtense(spillage, "burn"));
	pline("Some %s %s onto the %s%s.",
	      spillage, vtense(spillage, "spill"),
	      surface(u.ux, u.uy), buf);
	/* shop usage message comes after the spill message */
	if (cobj->otyp == CAN_OF_GREASE && cobj->spe > 0) {
	    consume_obj_charge(cobj, TRUE);
	}
	/* something [useless] happened */
	return 1;
    }
    /* anything not covered yet */
    if (cobj->oclass == POTION_CLASS)	/* can't pour potions... */
	pline_The("%s %s securely sealed.", xname(cobj), otense(cobj, "are"));
    else if (cobj->otyp == STATUE)
	pline("Nothing interesting happens.");
    else
	pline1(nothing_happens);
    return 0;
}

STATIC_OVL void
tipcontainer(box)
struct obj *box;	/* or bag */
{
    xchar ox = u.ux, oy = u.uy; /* #tip only works at hero's location */
    boolean empty_it = FALSE,
	  /* Shop handling:  can't rely on the container's own unpaid
	     or no_charge status because contents might differ with it.
	     A carried container's contents will be flagged as unpaid
	     or not, as appropriate, and need no special handling here.
	     Items owned by the hero get sold to the shop without
	     confirmation as with other uncontrolled drops.  A floor
	     container's contents will be marked no_charge if owned by
	     hero, otherwise they're owned by the shop.  By passing
	     the contents through shop billing, they end up getting
	     treated the same as in the carried case.   We do so one
	     item at a time instead of doing whole container at once
	     to reduce the chance of exhausting shk's billing capacity. */
	    maybeshopgoods = !carried(box) && costly_spot(ox, oy);

    /* caveat: this assumes that cknown, lknown, olocked, and otrapped
       fields haven't been overloaded to mean something special for the
       non-standard "container" horn of plenty */
    box->lknown = 1;
    if (box->olocked) {
	pline("It's locked.");
    } else if (box->otrapped) {
	/* we're not reaching inside but we're still handling it... */
	(void) chest_trap(box, HAND, FALSE);
	/* even if the trap fails, you've used up this turn */
	if (multi >= 0) {	/* in case we didn't become paralyzed */
	    nomul(-1);
	    multi_reason = "tipping a container";
	    nomovemsg = "";
	}
    } else if (box->otyp == BAG_OF_TRICKS || box->otyp == HORN_OF_PLENTY) {
	boolean bag = box->otyp == BAG_OF_TRICKS;
	int old_spe = box->spe, seen = 0;

	if (maybeshopgoods && !box->no_charge)
	    addtobill(box, FALSE, FALSE, TRUE);
	/* apply this bag/horn until empty or monster/object creation fails
	   (if the latter occurs, force the former...) */
	do {
	    if (!(bag ? bagotricks(box, TRUE, &seen) : hornoplenty(box, TRUE)))
		break;
	} while (box->spe > 0);

	if (box->spe < old_spe) {
	    if (bag) pline((seen == 0) ? "Nothing seems to happen." :
			   (seen == 1) ? "A monster appears." :
			   "Monsters appear!");
	    /* check_unpaid wants to see a non-zero charge count */
	    box->spe = old_spe;
	    check_unpaid_usage(box, TRUE);
	    box->spe = 0;	/* empty */
	    box->cknown = 1;
	}
	if (maybeshopgoods && !box->no_charge)
	    subfrombill(box, shop_keeper(*in_rooms(ox, oy, SHOPBASE)));
    } else if (SchroedingersBox(box)) {
	char yourbuf[BUFSZ];

	observe_quantum_cat(box);
	if (!Has_contents(box))	/* evidently a live cat came out */
	    /* container type of "large box" is inferred */
	    pline("%sbox is now empty.", Shk_Your(yourbuf, box));
	else			/* holds cat corpse or other random stuff */
	    empty_it = TRUE;
	box->cknown = 1;
    } else if (!Has_contents(box)) {
	box->cknown = 1;
	pline("It's empty.");
    } else {
	empty_it = TRUE;
    }

    if (empty_it) {
	struct obj *otmp, *nobj;
	boolean verbose = FALSE,
		highdrop = !can_reach_floor(TRUE),
		altarizing = IS_ALTAR(levl[ox][oy].typ),
		cursed_mbag = (Is_mbag(box) && box->cursed);
	int held = carried(box);
	long loss = 0L;

	if (u.uswallow) highdrop = altarizing = FALSE;
	box->cknown = 1;
	pline("%s out%c",
	      box->cobj->nobj ? "Objects spill" : "An object spills",
	      !(highdrop || altarizing) ? ':' : '.');  
	for (otmp = box->cobj; otmp; otmp = nobj) {
	    nobj = otmp->nobj;
	    obj_extract_self(otmp);
	    if (cursed_mbag && !rn2(13)) {
		loss += mbag_item_gone(held, otmp);
		/* abbreviated drop format is no longer appropriate */
		verbose = TRUE;
		continue;
	    }

	    if (maybeshopgoods) {
		addtobill(otmp, FALSE, FALSE, TRUE);
		iflags.suppress_price++;	/* doname formatting */
	    }

	    if (highdrop) {
		/* might break or fall down stairs; handles altars itself */
		hitfloor(otmp);
	    } else {
		if (altarizing)
		    doaltarobj(otmp);
		else if (verbose)
		    pline("%s %s to the %s.", Doname2(otmp),
			  otense(otmp, "drop"), surface(ox, oy));
		else
		    pline("%s%c", doname(otmp), nobj ? ',' : '.');
		dropy(otmp);
	    }
	    if (maybeshopgoods) iflags.suppress_price--;	/* reset */
	}
	if (loss)	/* magic bag lost some shop goods */
	    You("owe %ld %s for lost merchandise.", loss, currency(loss));
	box->owt = weight(box);	/* mbag_item_gone() doesn't update this */
	if (held) (void)encumber_msg();
    }
}

/*pickup.c*/<|MERGE_RESOLUTION|>--- conflicted
+++ resolved
@@ -1,9 +1,4 @@
-<<<<<<< HEAD
-/* NetHack 3.5	pickup.c	$NHDT-Date: 1425081977 2015/02/28 00:06:17 $  $NHDT-Branch: (no branch, rebasing scshunt-unconditionals) $:$NHDT-Revision: 1.126 $ */
-=======
 /* NetHack 3.5	pickup.c	$NHDT-Date: 1426558927 2015/03/17 02:22:07 $  $NHDT-Branch: master $:$NHDT-Revision: 1.131 $ */
->>>>>>> b7ad4a8a
-/* NetHack 3.5	pickup.c	$Date: 2012/02/16 03:01:38 $  $Revision: 1.123 $ */
 /* Copyright (c) Stichting Mathematisch Centrum, Amsterdam, 1985. */
 /* NetHack may be freely redistributed.  See license for details. */
 
@@ -903,11 +898,7 @@
 		(*pick_list)->item.a_int = curr->oclass;
 		return 1;
 	    } else {
-<<<<<<< HEAD
-		debugpline("query_category: no single object match");
-=======
 		debugpline0("query_category: no single object match");
->>>>>>> b7ad4a8a
 	    }
 	    return 0;
 	}
