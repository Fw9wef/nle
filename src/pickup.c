--- conflicted
+++ resolved
@@ -1,9 +1,4 @@
-<<<<<<< HEAD
-/* NetHack 3.5	pickup.c	$NHDT-Date: 1426558927 2015/03/17 02:22:07 $  $NHDT-Branch: master $:$NHDT-Revision: 1.131 $ */
-=======
 /* NetHack 3.5	pickup.c	$NHDT-Date: 1430122768 2015/04/27 08:19:28 $  $NHDT-Branch: master $:$NHDT-Revision: 1.150 $ */
-/* NetHack 3.5	pickup.c	$Date: 2012/02/16 03:01:38 $  $Revision: 1.123 $ */
->>>>>>> fcfab909
 /* Copyright (c) Stichting Mathematisch Centrum, Amsterdam, 1985. */
 /* NetHack may be freely redistributed.  See license for details. */
 
