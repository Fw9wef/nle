--- conflicted
+++ resolved
@@ -2188,9 +2188,6 @@
         if (was_unpaid)
             addtobill(obj, FALSE, FALSE, TRUE);
         obfree(obj, (struct obj *) 0);
-<<<<<<< HEAD
-        delete_contents(g.current_container);
-=======
         /* if carried, shop goods will be flagged 'unpaid' and obfree() will
            handle bill issues, but if on floor, we need to put them on bill
            before deleting them (non-shop items will be flagged 'no_charge') */
@@ -2205,7 +2202,6 @@
             current_container->no_charge = save_no_charge.no_charge;
         }
         delete_contents(current_container);
->>>>>>> ed6ff9ce
         if (!floor_container)
             useup(g.current_container);
         else if (obj_here(g.current_container, u.ux, u.uy))
