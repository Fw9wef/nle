/* NetHack 3.6	pickup.c	$NHDT-Date: 1545785547 2018/12/26 00:52:27 $  $NHDT-Branch: NetHack-3.6.2-beta01 $:$NHDT-Revision: 1.222 $ */
/* Copyright (c) Stichting Mathematisch Centrum, Amsterdam, 1985. */
/*-Copyright (c) Robert Patrick Rankin, 2012. */
/* NetHack may be freely redistributed.  See license for details. */

/*
 *      Contains code for picking objects up, and container use.
 */

#include "hack.h"

#define CONTAINED_SYM '>' /* from invent.c */

STATIC_DCL void FDECL(simple_look, (struct obj *, BOOLEAN_P));
STATIC_DCL boolean FDECL(query_classes, (char *, boolean *, boolean *,
                                         const char *, struct obj *,
                                         BOOLEAN_P, int *));
STATIC_DCL boolean FDECL(fatal_corpse_mistake, (struct obj *, BOOLEAN_P));
STATIC_DCL void FDECL(check_here, (BOOLEAN_P));
STATIC_DCL boolean FDECL(n_or_more, (struct obj *));
STATIC_DCL boolean FDECL(all_but_uchain, (struct obj *));
#if 0 /* not used */
STATIC_DCL boolean FDECL(allow_cat_no_uchain, (struct obj *));
#endif
STATIC_DCL int FDECL(autopick, (struct obj *, int, menu_item **));
STATIC_DCL int FDECL(count_categories, (struct obj *, int));
STATIC_DCL int FDECL(delta_cwt, (struct obj *, struct obj *));
STATIC_DCL long FDECL(carry_count, (struct obj *, struct obj *, long,
                                    BOOLEAN_P, int *, int *));
STATIC_DCL int FDECL(lift_object, (struct obj *, struct obj *, long *,
                                   BOOLEAN_P));
STATIC_DCL boolean FDECL(mbag_explodes, (struct obj *, int));
STATIC_DCL long FDECL(boh_loss, (struct obj *container, int));
STATIC_PTR int FDECL(in_container, (struct obj *));
STATIC_PTR int FDECL(out_container, (struct obj *));
STATIC_DCL void FDECL(removed_from_icebox, (struct obj *));
STATIC_DCL long FDECL(mbag_item_gone, (int, struct obj *));
STATIC_DCL void FDECL(explain_container_prompt, (BOOLEAN_P));
STATIC_DCL int FDECL(traditional_loot, (BOOLEAN_P));
STATIC_DCL int FDECL(menu_loot, (int, BOOLEAN_P));
STATIC_DCL char FDECL(in_or_out_menu, (const char *, struct obj *, BOOLEAN_P,
                                       BOOLEAN_P, BOOLEAN_P, BOOLEAN_P));
STATIC_DCL boolean FDECL(able_to_loot, (int, int, BOOLEAN_P));
STATIC_DCL boolean NDECL(reverse_loot);
STATIC_DCL boolean FDECL(mon_beside, (int, int));
STATIC_DCL int FDECL(do_loot_cont, (struct obj **, int, int));
STATIC_DCL void FDECL(tipcontainer, (struct obj *));

/* define for query_objlist() and autopickup() */
#define FOLLOW(curr, flags) \
    (((flags) & BY_NEXTHERE) ? (curr)->nexthere : (curr)->nobj)

#define GOLD_WT(n) (((n) + 50L) / 100L)
/* if you can figure this out, give yourself a hearty pat on the back... */
#define GOLD_CAPACITY(w, n) (((w) * -100L) - ((n) + 50L) - 1L)

#define Icebox (g.current_container->otyp == ICE_BOX)

static const char
        moderateloadmsg[] = "You have a little trouble lifting",
        nearloadmsg[] = "You have much trouble lifting",
        overloadmsg[] = "You have extreme difficulty lifting";

/* BUG: this lets you look at cockatrice corpses while blind without
   touching them */
/* much simpler version of the look-here code; used by query_classes() */
STATIC_OVL void
simple_look(otmp, here)
struct obj *otmp; /* list of objects */
boolean here;     /* flag for type of obj list linkage */
{
    /* Neither of the first two cases is expected to happen, since
     * we're only called after multiple classes of objects have been
     * detected, hence multiple objects must be present.
     */
    if (!otmp) {
        impossible("simple_look(null)");
    } else if (!(here ? otmp->nexthere : otmp->nobj)) {
        pline1(doname(otmp));
    } else {
        winid tmpwin = create_nhwindow(NHW_MENU);

        putstr(tmpwin, 0, "");
        do {
            putstr(tmpwin, 0, doname(otmp));
            otmp = here ? otmp->nexthere : otmp->nobj;
        } while (otmp);
        display_nhwindow(tmpwin, TRUE);
        destroy_nhwindow(tmpwin);
    }
}

int
collect_obj_classes(ilets, otmp, here, filter, itemcount)
char ilets[];
register struct obj *otmp;
boolean here;
boolean FDECL((*filter), (OBJ_P));
int *itemcount;
{
    register int iletct = 0;
    register char c;

    *itemcount = 0;
    ilets[iletct] = '\0'; /* terminate ilets so that index() will work */
    while (otmp) {
        c = def_oc_syms[(int) otmp->oclass].sym;
        if (!index(ilets, c) && (!filter || (*filter)(otmp)))
            ilets[iletct++] = c, ilets[iletct] = '\0';
        *itemcount += 1;
        otmp = here ? otmp->nexthere : otmp->nobj;
    }

    return iletct;
}

/*
 * Suppose some '?' and '!' objects are present, but '/' objects aren't:
 *      "a" picks all items without further prompting;
 *      "A" steps through all items, asking one by one;
 *      "?" steps through '?' items, asking, and ignores '!' ones;
 *      "/" becomes 'A', since no '/' present;
 *      "?a" or "a?" picks all '?' without further prompting;
 *      "/a" or "a/" becomes 'A' since there aren't any '/'
 *          (bug fix:  3.1.0 thru 3.1.3 treated it as "a");
 *      "?/a" or "a?/" or "/a?",&c picks all '?' even though no '/'
 *          (ie, treated as if it had just been "?a").
 */
STATIC_OVL boolean
query_classes(oclasses, one_at_a_time, everything, action, objs, here,
              menu_on_demand)
char oclasses[];
boolean *one_at_a_time, *everything;
const char *action;
struct obj *objs;
boolean here;
int *menu_on_demand;
{
    char ilets[36], inbuf[BUFSZ] = DUMMY; /* FIXME: hardcoded ilets[] length */
    int iletct, oclassct;
    boolean not_everything, filtered;
    char qbuf[QBUFSZ];
    boolean m_seen;
    int itemcount, bcnt, ucnt, ccnt, xcnt, ocnt;

    oclasses[oclassct = 0] = '\0';
    *one_at_a_time = *everything = m_seen = FALSE;
    if (menu_on_demand)
        *menu_on_demand = 0;
    iletct = collect_obj_classes(ilets, objs, here,
                                 (boolean FDECL((*), (OBJ_P))) 0, &itemcount);
    if (iletct == 0)
        return FALSE;

    if (iletct == 1) {
        oclasses[0] = def_char_to_objclass(ilets[0]);
        oclasses[1] = '\0';
    } else { /* more than one choice available */
        /* additional choices */
        ilets[iletct++] = ' ';
        ilets[iletct++] = 'a';
        ilets[iletct++] = 'A';
        ilets[iletct++] = (objs == g.invent ? 'i' : ':');
    }
    if (itemcount && menu_on_demand)
        ilets[iletct++] = 'm';
    if (count_unpaid(objs))
        ilets[iletct++] = 'u';

    tally_BUCX(objs, here, &bcnt, &ucnt, &ccnt, &xcnt, &ocnt);
    if (bcnt)
        ilets[iletct++] = 'B';
    if (ucnt)
        ilets[iletct++] = 'U';
    if (ccnt)
        ilets[iletct++] = 'C';
    if (xcnt)
        ilets[iletct++] = 'X';
    ilets[iletct] = '\0';

    if (iletct > 1) {
        const char *where = 0;
        char sym, oc_of_sym, *p;

    ask_again:
        oclasses[oclassct = 0] = '\0';
        *one_at_a_time = *everything = FALSE;
        not_everything = filtered = FALSE;
        Sprintf(qbuf, "What kinds of thing do you want to %s? [%s]", action,
                ilets);
        getlin(qbuf, inbuf);
        if (*inbuf == '\033')
            return FALSE;

        for (p = inbuf; (sym = *p++) != 0; ) {
            if (sym == ' ')
                continue;
            else if (sym == 'A')
                *one_at_a_time = TRUE;
            else if (sym == 'a')
                *everything = TRUE;
            else if (sym == ':') {
                simple_look(objs, here); /* dumb if objs==invent */
                /* if we just scanned the contents of a container
                   then mark it as having known contents */
                if (objs->where == OBJ_CONTAINED)
                    objs->ocontainer->cknown = 1;
                goto ask_again;
            } else if (sym == 'i') {
                (void) display_inventory((char *) 0, TRUE);
                goto ask_again;
            } else if (sym == 'm') {
                m_seen = TRUE;
            } else if (index("uBUCX", sym)) {
                add_valid_menu_class(sym); /* 'u' or 'B','U','C',or 'X' */
                filtered = TRUE;
            } else {
                oc_of_sym = def_char_to_objclass(sym);
                if (index(ilets, sym)) {
                    add_valid_menu_class(oc_of_sym);
                    oclasses[oclassct++] = oc_of_sym;
                    oclasses[oclassct] = '\0';
                } else {
                    if (!where)
                        where = !strcmp(action, "pick up") ? "here"
                                : !strcmp(action, "take out") ? "inside" : "";
                    if (*where)
                        There("are no %c's %s.", sym, where);
                    else
                        You("have no %c's.", sym);
                    not_everything = TRUE;
                }
            }
        } /* for p:sym in inbuf */

        if (m_seen && menu_on_demand) {
            *menu_on_demand = (((*everything || !oclassct) && !filtered)
                               ? -2 : -3);
            return FALSE;
        }
        if (!oclassct && (!*everything || not_everything)) {
            /* didn't pick anything,
               or tried to pick something that's not present */
            *one_at_a_time = TRUE; /* force 'A' */
            *everything = FALSE;   /* inhibit 'a' */
        }
    }
    return TRUE;
}

/* check whether hero is bare-handedly touching a cockatrice corpse */
STATIC_OVL boolean
fatal_corpse_mistake(obj, remotely)
struct obj *obj;
boolean remotely;
{
    if (uarmg || remotely || obj->otyp != CORPSE
        || !touch_petrifies(&mons[obj->corpsenm]) || Stone_resistance)
        return FALSE;

    if (poly_when_stoned(g.youmonst.data) && polymon(PM_STONE_GOLEM)) {
        display_nhwindow(WIN_MESSAGE, FALSE); /* --More-- */
        return FALSE;
    }

    pline("Touching %s is a fatal mistake.",
          corpse_xname(obj, (const char *) 0, CXN_SINGULAR | CXN_ARTICLE));
    instapetrify(killer_xname(obj));
    return TRUE;
}

/* attempting to manipulate a Rider's corpse triggers its revival */
boolean
rider_corpse_revival(obj, remotely)
struct obj *obj;
boolean remotely;
{
    if (!obj || obj->otyp != CORPSE || !is_rider(&mons[obj->corpsenm]))
        return FALSE;

    pline("At your %s, the corpse suddenly moves...",
          remotely ? "attempted acquisition" : "touch");
    (void) revive_corpse(obj);
    exercise(A_WIS, FALSE);
    return TRUE;
}

/* look at the objects at our location, unless there are too many of them */
STATIC_OVL void
check_here(picked_some)
boolean picked_some;
{
    register struct obj *obj;
    register int ct = 0;

    /* count the objects here */
    for (obj = g.level.objects[u.ux][u.uy]; obj; obj = obj->nexthere) {
        if (obj != uchain)
            ct++;
    }

    /* If there are objects here, take a look. */
    if (ct) {
        if (g.context.run)
            nomul(0);
        flush_screen(1);
        (void) look_here(ct, picked_some);
    } else {
        read_engr_at(u.ux, u.uy);
    }
}

/* query_objlist callback: return TRUE if obj's count is >= reference value */
STATIC_OVL boolean
n_or_more(obj)
struct obj *obj;
{
    if (obj == uchain)
        return FALSE;
    return (boolean) (obj->quan >= g.val_for_n_or_more);
}


/* check valid_menu_classes[] for an entry; also used by askchain() */
boolean
menu_class_present(c)
int c;
{
    return (c && index(g.valid_menu_classes, c)) ? TRUE : FALSE;
}

void
add_valid_menu_class(c)
int c;
{
    static int vmc_count = 0;

    if (c == 0) { /* reset */
        vmc_count = 0;
        g.class_filter = g.bucx_filter = g.shop_filter = FALSE;
    } else if (!menu_class_present(c)) {
        g.valid_menu_classes[vmc_count++] = (char) c;
        /* categorize the new class */
        switch (c) {
        case 'B':
        case 'U':
        case 'C': /*FALLTHRU*/
        case 'X':
            g.bucx_filter = TRUE;
            break;
        case 'u':
            g.shop_filter = TRUE;
            break;
        default:
            g.class_filter = TRUE;
            break;
        }
    }
    g.valid_menu_classes[vmc_count] = '\0';
}

/* query_objlist callback: return TRUE if not uchain */
STATIC_OVL boolean
all_but_uchain(obj)
struct obj *obj;
{
    return (boolean) (obj != uchain);
}

/* query_objlist callback: return TRUE */
/*ARGUSED*/
boolean
allow_all(obj)
struct obj *obj UNUSED;
{
    return TRUE;
}

boolean
allow_category(obj)
struct obj *obj;
{
    /* For coins, if any class filter is specified, accept if coins
     * are included regardless of whether either unpaid or BUC-status
     * is also specified since player has explicitly requested coins.
     * If no class filtering is specified but bless/curse state is,
     * coins are either unknown or uncursed based on an option setting.
     */
    if (obj->oclass == COIN_CLASS)
        return g.class_filter
                 ? (index(g.valid_menu_classes, COIN_CLASS) ? TRUE : FALSE)
                 : g.shop_filter /* coins are never unpaid, but check anyway */
                    ? (obj->unpaid ? TRUE : FALSE)
                    : g.bucx_filter
                       ? (index(g.valid_menu_classes, iflags.goldX ? 'X' : 'U')
                          ? TRUE : FALSE)
                       : TRUE; /* catchall: no filters specified, so accept */

    if (Role_if(PM_PRIEST))
        obj->bknown = TRUE;

    /*
     * There are three types of filters possible and the first and
     * third can have more than one entry:
     *  1) object class (armor, potion, &c);
     *  2) unpaid shop item;
     *  3) bless/curse state (blessed, uncursed, cursed, BUC-unknown).
     * When only one type is present, the situation is simple:
     * to be accepted, obj's status must match one of the entries.
     * When more than one type is present, the obj will now only
     * be accepted when it matches one entry of each type.
     * So ?!B will accept blessed scrolls or potions, and [u will
     * accept unpaid armor.  (In 3.4.3, an object was accepted by
     * this filter if it met any entry of any type, so ?!B resulted
     * in accepting all scrolls and potions regardless of bless/curse
     * state plus all blessed non-scroll, non-potion objects.)
     */

    /* if class is expected but obj's class is not in the list, reject */
    if (g.class_filter && !index(g.valid_menu_classes, obj->oclass))
        return FALSE;
    /* if unpaid is expected and obj isn't unpaid, reject (treat a container
       holding any unpaid object as unpaid even if isn't unpaid itself) */
    if (g.shop_filter && !obj->unpaid
        && !(Has_contents(obj) && count_unpaid(obj->cobj) > 0))
        return FALSE;
    /* check for particular bless/curse state */
    if (g.bucx_filter) {
        /* first categorize this object's bless/curse state */
        char bucx = !obj->bknown ? 'X'
                      : obj->blessed ? 'B' : obj->cursed ? 'C' : 'U';

        /* if its category is not in the list, reject */
        if (!index(g.valid_menu_classes, bucx))
            return FALSE;
    }
    /* obj didn't fail any of the filter checks, so accept */
    return TRUE;
}

#if 0 /* not used */
/* query_objlist callback: return TRUE if valid category (class), no uchain */
STATIC_OVL boolean
allow_cat_no_uchain(obj)
struct obj *obj;
{
    if (obj != uchain
        && ((index(g.valid_menu_classes, 'u') && obj->unpaid)
            || index(g.valid_menu_classes, obj->oclass)))
        return TRUE;
    return FALSE;
}
#endif

/* query_objlist callback: return TRUE if valid class and worn */
boolean
is_worn_by_type(otmp)
register struct obj *otmp;
{
    return (is_worn(otmp) && allow_category(otmp)) ? TRUE : FALSE;
}

/*
 * Have the hero pick things from the ground
 * or a monster's inventory if swallowed.
 *
 * Arg what:
 *      >0  autopickup
 *      =0  interactive
 *      <0  pickup count of something
 *
 * Returns 1 if tried to pick something up, whether
 * or not it succeeded.
 */
int
pickup(what)
int what; /* should be a long */
{
    int i, n, res, count, n_tried = 0, n_picked = 0;
    menu_item *pick_list = (menu_item *) 0;
    boolean autopickup = what > 0;
    struct obj **objchain_p;
    int traverse_how;

    /* we might have arrived here while fainted or sleeping, via
       random teleport or levitation timeout; if so, skip check_here
       and read_engr_at in addition to bypassing autopickup itself
       [probably ought to check whether hero is using a cockatrice
       corpse for a pillow here... (also at initial faint/sleep)] */
    if (autopickup && g.multi < 0 && unconscious())
        return 0;

    if (what < 0) /* pick N of something */
        count = -what;
    else /* pick anything */
        count = 0;

    if (!u.uswallow) {
        struct trap *ttmp;

        /* no auto-pick if no-pick move, nothing there, or in a pool */
        if (autopickup && (g.context.nopick || !OBJ_AT(u.ux, u.uy)
                           || (is_pool(u.ux, u.uy) && !Underwater)
                           || is_lava(u.ux, u.uy))) {
            read_engr_at(u.ux, u.uy);
            return 0;
        }
        /* no pickup if levitating & not on air or water level */
        if (!can_reach_floor(TRUE)) {
            if ((g.multi && !g.context.run) || (autopickup && !flags.pickup)
                || ((ttmp = t_at(u.ux, u.uy)) != 0
                    && uteetering_at_seen_pit(ttmp)))
                read_engr_at(u.ux, u.uy);
            return 0;
        }
        /* multi && !g.context.run means they are in the middle of some other
         * action, or possibly paralyzed, sleeping, etc.... and they just
         * teleported onto the object.  They shouldn't pick it up.
         */
        if ((g.multi && !g.context.run) || (autopickup && !flags.pickup)) {
            check_here(FALSE);
            return 0;
        }
        if (notake(g.youmonst.data)) {
            if (!autopickup)
                You("are physically incapable of picking anything up.");
            else
                check_here(FALSE);
            return 0;
        }

        /* if there's anything here, stop running */
        if (OBJ_AT(u.ux, u.uy) && g.context.run && g.context.run != 8
            && !g.context.nopick)
            nomul(0);
    }

    add_valid_menu_class(0); /* reset */
    if (!u.uswallow) {
        objchain_p = &g.level.objects[u.ux][u.uy];
        traverse_how = BY_NEXTHERE;
    } else {
        objchain_p = &u.ustuck->minvent;
        traverse_how = 0; /* nobj */
    }
    /*
     * Start the actual pickup process.  This is split into two main
     * sections, the newer menu and the older "traditional" methods.
     * Automatic pickup has been split into its own menu-style routine
     * to make things less confusing.
     */
    if (autopickup) {
        n = autopick(*objchain_p, traverse_how, &pick_list);
        goto menu_pickup;
    }

    if (flags.menu_style != MENU_TRADITIONAL || iflags.menu_requested) {
        /* use menus exclusively */
        traverse_how |= AUTOSELECT_SINGLE
                        | (flags.sortpack ? INVORDER_SORT : 0);
        if (count) { /* looking for N of something */
            char qbuf[QBUFSZ];

            Sprintf(qbuf, "Pick %d of what?", count);
            g.val_for_n_or_more = count; /* set up callback selector */
            n = query_objlist(qbuf, objchain_p, traverse_how,
                              &pick_list, PICK_ONE, n_or_more);
            /* correct counts, if any given */
            for (i = 0; i < n; i++)
                pick_list[i].count = count;
        } else {
            n = query_objlist("Pick up what?", objchain_p,
                              (traverse_how | FEEL_COCKATRICE),
                              &pick_list, PICK_ANY, all_but_uchain);
        }

    menu_pickup:
        n_tried = n;
        for (n_picked = i = 0; i < n; i++) {
            res = pickup_object(pick_list[i].item.a_obj, pick_list[i].count,
                                FALSE);
            if (res < 0)
                break; /* can't continue */
            n_picked += res;
        }
        if (pick_list)
            free((genericptr_t) pick_list);

    } else {
        /* old style interface */
        int ct = 0;
        long lcount;
        boolean all_of_a_type, selective, bycat;
        char oclasses[MAXOCLASSES + 10]; /* +10: room for B,U,C,X plus slop */
        struct obj *obj, *obj2;

        oclasses[0] = '\0';   /* types to consider (empty for all) */
        all_of_a_type = TRUE; /* take all of considered types */
        selective = FALSE;    /* ask for each item */

        /* check for more than one object */
        for (obj = *objchain_p; obj; obj = FOLLOW(obj, traverse_how))
            ct++;

        if (ct == 1 && count) {
            /* if only one thing, then pick it */
            obj = *objchain_p;
            lcount = min(obj->quan, (long) count);
            n_tried++;
            if (pickup_object(obj, lcount, FALSE) > 0)
                n_picked++; /* picked something */
            goto end_query;

        } else if (ct >= 2) {
            int via_menu = 0;

            There("are %s objects here.", (ct <= 10) ? "several" : "many");
            if (!query_classes(oclasses, &selective, &all_of_a_type,
                               "pick up", *objchain_p,
                               (traverse_how & BY_NEXTHERE) ? TRUE : FALSE,
                               &via_menu)) {
                if (!via_menu)
                    goto pickupdone;
                if (selective)
                    traverse_how |= INVORDER_SORT;
                n = query_objlist("Pick up what?", objchain_p, traverse_how,
                                  &pick_list, PICK_ANY,
                                  (via_menu == -2) ? allow_all
                                                   : allow_category);
                goto menu_pickup;
            }
        }
        bycat = (menu_class_present('B') || menu_class_present('U')
                 || menu_class_present('C') || menu_class_present('X'));

        for (obj = *objchain_p; obj; obj = obj2) {
            obj2 = FOLLOW(obj, traverse_how);
            if (bycat ? !allow_category(obj)
                      : (!selective && oclasses[0]
                         && !index(oclasses, obj->oclass)))
                continue;

            lcount = -1L;
            if (!all_of_a_type) {
                char qbuf[BUFSZ];

                (void) safe_qbuf(qbuf, "Pick up ", "?", obj, doname,
                                 ansimpleoname, something);
                switch ((obj->quan < 2L) ? ynaq(qbuf) : ynNaq(qbuf)) {
                case 'q':
                    goto end_query; /* out 2 levels */
                case 'n':
                    continue;
                case 'a':
                    all_of_a_type = TRUE;
                    if (selective) {
                        selective = FALSE;
                        oclasses[0] = obj->oclass;
                        oclasses[1] = '\0';
                    }
                    break;
                case '#': /* count was entered */
                    if (!yn_number)
                        continue; /* 0 count => No */
                    lcount = (long) yn_number;
                    if (lcount > obj->quan)
                        lcount = obj->quan;
                    /*FALLTHRU*/
                default: /* 'y' */
                    break;
                }
            }
            if (lcount == -1L)
                lcount = obj->quan;

            n_tried++;
            if ((res = pickup_object(obj, lcount, FALSE)) < 0)
                break;
            n_picked += res;
        }
    end_query:
        ; /* statement required after label */
    }

    if (!u.uswallow) {
        if (hides_under(g.youmonst.data))
            (void) hideunder(&g.youmonst);

        /* position may need updating (invisible hero) */
        if (n_picked)
            newsym_force(u.ux, u.uy);

        /* check if there's anything else here after auto-pickup is done */
        if (autopickup)
            check_here(n_picked > 0);
    }
 pickupdone:
    add_valid_menu_class(0); /* reset */
    return (n_tried > 0);
}

boolean
is_autopickup_exception(obj, grab)
struct obj *obj;
boolean grab; /* forced pickup, rather than forced leave behind? */
{
    /*
     *  Does the text description of this match an exception?
     */
    struct autopickup_exception
        *ape = (grab) ? iflags.autopickup_exceptions[AP_GRAB]
                      : iflags.autopickup_exceptions[AP_LEAVE];

    if (ape) {
        char *objdesc = makesingular(doname(obj));

        while (ape) {
            if (regex_match(objdesc, ape->regex))
                return TRUE;
            ape = ape->next;
        }
    }
    return FALSE;
}

boolean
autopick_testobj(otmp, calc_costly)
struct obj *otmp;
boolean calc_costly;
{
    static boolean costly = FALSE;
    const char *otypes = flags.pickup_types;
    boolean pickit;

    /* calculate 'costly' just once for a given autopickup operation */
    if (calc_costly)
        costly = (otmp->where == OBJ_FLOOR
                  && costly_spot(otmp->ox, otmp->oy));

    /* first check: reject if an unpaid item in a shop */
    if (costly && !otmp->no_charge)
        return FALSE;

    /* check for pickup_types */
    pickit = (!*otypes || index(otypes, otmp->oclass));
    /* check for "always pick up */
    if (!pickit)
        pickit = is_autopickup_exception(otmp, TRUE);
    /* then for "never pick up */
    if (pickit)
        pickit = !is_autopickup_exception(otmp, FALSE);
    /* pickup_thrown overrides pickup_types and exceptions */
    if (!pickit)
        pickit = (flags.pickup_thrown && otmp->was_thrown);
    return pickit;
}

/*
 * Pick from the given list using flags.pickup_types.  Return the number
 * of items picked (not counts).  Create an array that returns pointers
 * and counts of the items to be picked up.  If the number of items
 * picked is zero, the pickup list is left alone.  The caller of this
 * function must free the pickup list.
 */
STATIC_OVL int
autopick(olist, follow, pick_list)
struct obj *olist;     /* the object list */
int follow;            /* how to follow the object list */
menu_item **pick_list; /* list of objects and counts to pick up */
{
    menu_item *pi; /* pick item */
    struct obj *curr;
    int n;
    boolean check_costly = TRUE;

    /* first count the number of eligible items */
    for (n = 0, curr = olist; curr; curr = FOLLOW(curr, follow)) {
        if (autopick_testobj(curr, check_costly))
            ++n;
        check_costly = FALSE; /* only need to check once per autopickup */
    }

    if (n) {
        *pick_list = pi = (menu_item *) alloc(sizeof (menu_item) * n);
        for (n = 0, curr = olist; curr; curr = FOLLOW(curr, follow)) {
            if (autopick_testobj(curr, FALSE)) {
                pi[n].item.a_obj = curr;
                pi[n].count = curr->quan;
                n++;
            }
        }
    }
    return n;
}

/*
 * Put up a menu using the given object list.  Only those objects on the
 * list that meet the approval of the allow function are displayed.  Return
 * a count of the number of items selected, as well as an allocated array of
 * menu_items, containing pointers to the objects selected and counts.  The
 * returned counts are guaranteed to be in bounds and non-zero.
 *
 * Query flags:
 *      BY_NEXTHERE       - Follow object list via nexthere instead of nobj.
 *      AUTOSELECT_SINGLE - Don't ask if only 1 object qualifies - just
 *                          use it.
 *      USE_INVLET        - Use object's invlet.
 *      INVORDER_SORT     - Use hero's pack order.
 *      INCLUDE_HERO      - Showing engulfer's invent; show hero too.
 *      SIGNAL_NOMENU     - Return -1 rather than 0 if nothing passes "allow".
 *      SIGNAL_ESCAPE     - Return -1 rather than 0 if player uses ESC to
 *                          pick nothing.
 *      FEEL_COCKATRICE   - touch corpse.
 */
int
query_objlist(qstr, olist_p, qflags, pick_list, how, allow)
const char *qstr;                 /* query string */
struct obj **olist_p;             /* the list to pick from */
int qflags;                       /* options to control the query */
menu_item **pick_list;            /* return list of items picked */
int how;                          /* type of query */
boolean FDECL((*allow), (OBJ_P)); /* allow function */
{
    int i, n;
    winid win;
    struct obj *curr, *last, fake_hero_object, *olist = *olist_p;
    char *pack;
    anything any;
    boolean printed_type_name, first,
            sorted = (qflags & INVORDER_SORT) != 0,
            engulfer = (qflags & INCLUDE_HERO) != 0;
    unsigned sortflags;
    Loot *sortedolist, *srtoli;

    *pick_list = (menu_item *) 0;
    if (!olist && !engulfer)
        return 0;

    /* count the number of items allowed */
    for (n = 0, last = 0, curr = olist; curr; curr = FOLLOW(curr, qflags))
        if ((*allow)(curr)) {
            last = curr;
            n++;
        }
    if (engulfer) {
        ++n;
        /* don't autoselect swallowed hero if it's the only choice */
        qflags &= ~AUTOSELECT_SINGLE;
    }

    if (n == 0) /* nothing to pick here */
        return (qflags & SIGNAL_NOMENU) ? -1 : 0;

    if (n == 1 && (qflags & AUTOSELECT_SINGLE)) {
        *pick_list = (menu_item *) alloc(sizeof (menu_item));
        (*pick_list)->item.a_obj = last;
        (*pick_list)->count = last->quan;
        return 1;
    }

    sortflags = (((flags.sortloot == 'f'
                   || (flags.sortloot == 'l' && !(qflags & USE_INVLET)))
                  ? SORTLOOT_LOOT
                  : ((qflags & USE_INVLET) ? SORTLOOT_INVLET : 0))
                 | (flags.sortpack ? SORTLOOT_PACK : 0)
                 | ((qflags & FEEL_COCKATRICE) ? SORTLOOT_PETRIFY : 0));
    sortedolist = sortloot(&olist, sortflags,
                           (qflags & BY_NEXTHERE) ? TRUE : FALSE, allow);

    win = create_nhwindow(NHW_MENU);
    start_menu(win);
    any = cg.zeroany;
    /*
     * Run through the list and add the objects to the menu.  If
     * INVORDER_SORT is set, we'll run through the list once for
     * each type so we can group them.  The allow function was
     * called by sortloot() and will be called once per item here.
     */
    pack = flags.inv_order;
    first = TRUE;
    do {
        printed_type_name = FALSE;
        for (srtoli = sortedolist; ((curr = srtoli->obj) != 0); ++srtoli) {
            if (sorted && curr->oclass != *pack)
                continue;
            if ((qflags & FEEL_COCKATRICE) && curr->otyp == CORPSE
                && will_feel_cockatrice(curr, FALSE)) {
                destroy_nhwindow(win); /* stop the menu and revert */
                (void) look_here(0, FALSE);
                return 0;
            }
            if ((*allow)(curr)) {
                /* if sorting, print type name (once only) */
                if (sorted && !printed_type_name) {
                    any = cg.zeroany;
                    add_menu(win, NO_GLYPH, &any, 0, 0, iflags.menu_headings,
                             let_to_name(*pack, FALSE,
                                         ((how != PICK_NONE)
                                          && iflags.menu_head_objsym)),
                             MENU_UNSELECTED);
                    printed_type_name = TRUE;
                }

                any.a_obj = curr;
                add_menu(win, obj_to_glyph(curr, rn2_on_display_rng), &any,
                         (qflags & USE_INVLET) ? curr->invlet
                           : (first && curr->oclass == COIN_CLASS) ? '$' : 0,
                         def_oc_syms[(int) objects[curr->otyp].oc_class].sym,
                         ATR_NONE, doname_with_price(curr), MENU_UNSELECTED);
                first = FALSE;
            }
        }
        pack++;
    } while (sorted && *pack);
    unsortloot(&sortedolist);

    if (engulfer) {
        char buf[BUFSZ];

        any = cg.zeroany;
        if (sorted && n > 1) {
            Sprintf(buf, "%s Creatures",
                    is_animal(u.ustuck->data) ? "Swallowed" : "Engulfed");
            add_menu(win, NO_GLYPH, &any, 0, 0, iflags.menu_headings, buf,
                     MENU_UNSELECTED);
        }
        fake_hero_object = cg.zeroobj;
        fake_hero_object.quan = 1L; /* not strictly necessary... */
        any.a_obj = &fake_hero_object;
<<<<<<< HEAD
        add_menu(win, mon_to_glyph(&g.youmonst), &any,
=======
        add_menu(win, mon_to_glyph(&youmonst, rn2_on_display_rng), &any,
>>>>>>> d9a2c572
                 /* fake inventory letter, no group accelerator */
                 CONTAINED_SYM, 0, ATR_NONE, an(self_lookat(buf)),
                 MENU_UNSELECTED);
    }

    end_menu(win, qstr);
    n = select_menu(win, how, pick_list);
    destroy_nhwindow(win);

    if (n > 0) {
        menu_item *mi;
        int k;

        /* fix up counts:  -1 means no count used => pick all;
           if fake_hero_object was picked, discard that choice */
        for (i = k = 0, mi = *pick_list; i < n; i++, mi++) {
            if (mi->item.a_obj == &fake_hero_object)
                continue;
            if (mi->count == -1L || mi->count > mi->item.a_obj->quan)
                mi->count = mi->item.a_obj->quan;
            if (k < i)
                (*pick_list)[k] = *mi;
            ++k;
        }
        if (!k) {
            /* fake_hero was only choice so discard whole list */
            free((genericptr_t) *pick_list);
            *pick_list = 0;
            n = 0;
        } else if (k < n) {
            /* other stuff plus fake_hero; last slot is now unused */
            (*pick_list)[k].item = cg.zeroany;
            (*pick_list)[k].count = 0L;
            n = k;
        }
    } else if (n < 0) {
        /* -1 is used for SIGNAL_NOMENU, so callers don't expect it
           to indicate that the player declined to make a choice */
        n = (qflags & SIGNAL_ESCAPE) ? -2 : 0;
    }
    return n;
}

/*
 * allow menu-based category (class) selection (for Drop,take off etc.)
 *
 */
int
query_category(qstr, olist, qflags, pick_list, how)
const char *qstr;      /* query string */
struct obj *olist;     /* the list to pick from */
int qflags;            /* behaviour modification flags */
menu_item **pick_list; /* return list of items picked */
int how;               /* type of query */
{
    int n;
    winid win;
    struct obj *curr;
    char *pack;
    anything any;
    boolean collected_type_name;
    char invlet;
    int ccount;
    boolean FDECL((*ofilter), (OBJ_P)) = (boolean FDECL((*), (OBJ_P))) 0;
    boolean do_unpaid = FALSE;
    boolean do_blessed = FALSE, do_cursed = FALSE, do_uncursed = FALSE,
            do_buc_unknown = FALSE;
    int num_buc_types = 0;

    *pick_list = (menu_item *) 0;
    if (!olist)
        return 0;
    if ((qflags & UNPAID_TYPES) && count_unpaid(olist))
        do_unpaid = TRUE;
    if (qflags & WORN_TYPES)
        ofilter = is_worn;
    if ((qflags & BUC_BLESSED) && count_buc(olist, BUC_BLESSED, ofilter)) {
        do_blessed = TRUE;
        num_buc_types++;
    }
    if ((qflags & BUC_CURSED) && count_buc(olist, BUC_CURSED, ofilter)) {
        do_cursed = TRUE;
        num_buc_types++;
    }
    if ((qflags & BUC_UNCURSED) && count_buc(olist, BUC_UNCURSED, ofilter)) {
        do_uncursed = TRUE;
        num_buc_types++;
    }
    if ((qflags & BUC_UNKNOWN) && count_buc(olist, BUC_UNKNOWN, ofilter)) {
        do_buc_unknown = TRUE;
        num_buc_types++;
    }

    ccount = count_categories(olist, qflags);
    /* no point in actually showing a menu for a single category */
    if (ccount == 1 && !do_unpaid && num_buc_types <= 1
        && !(qflags & BILLED_TYPES)) {
        for (curr = olist; curr; curr = FOLLOW(curr, qflags)) {
            if (ofilter && !(*ofilter)(curr))
                continue;
            break;
        }
        if (curr) {
            *pick_list = (menu_item *) alloc(sizeof(menu_item));
            (*pick_list)->item.a_int = curr->oclass;
            return 1;
        } else {
            debugpline0("query_category: no single object match");
        }
        return 0;
    }

    win = create_nhwindow(NHW_MENU);
    start_menu(win);
    pack = flags.inv_order;

    if (qflags & CHOOSE_ALL) {
        invlet = 'A';
        any = cg.zeroany;
        any.a_int = 'A';
        add_menu(win, NO_GLYPH, &any, invlet, 0, ATR_NONE,
                 (qflags & WORN_TYPES) ? "Auto-select every item being worn"
                                       : "Auto-select every item",
                 MENU_UNSELECTED);

        any = cg.zeroany;
        add_menu(win, NO_GLYPH, &any, 0, 0, ATR_NONE, "", MENU_UNSELECTED);
    }

    if ((qflags & ALL_TYPES) && (ccount > 1)) {
        invlet = 'a';
        any = cg.zeroany;
        any.a_int = ALL_TYPES_SELECTED;
        add_menu(win, NO_GLYPH, &any, invlet, 0, ATR_NONE,
                 (qflags & WORN_TYPES) ? "All worn types" : "All types",
                 MENU_UNSELECTED);
        invlet = 'b';
    } else
        invlet = 'a';
    do {
        collected_type_name = FALSE;
        for (curr = olist; curr; curr = FOLLOW(curr, qflags)) {
            if (curr->oclass == *pack) {
                if (ofilter && !(*ofilter)(curr))
                    continue;
                if (!collected_type_name) {
                    any = cg.zeroany;
                    any.a_int = curr->oclass;
                    add_menu(
                        win, NO_GLYPH, &any, invlet++,
                        def_oc_syms[(int) objects[curr->otyp].oc_class].sym,
                        ATR_NONE, let_to_name(*pack, FALSE,
                                              (how != PICK_NONE)
                                                  && iflags.menu_head_objsym),
                        MENU_UNSELECTED);
                    collected_type_name = TRUE;
                }
            }
        }
        pack++;
        if (invlet >= 'u') {
            impossible("query_category: too many categories");
            return 0;
        }
    } while (*pack);

    if (do_unpaid || (qflags & BILLED_TYPES) || do_blessed || do_cursed
        || do_uncursed || do_buc_unknown) {
        any = cg.zeroany;
        add_menu(win, NO_GLYPH, &any, 0, 0, ATR_NONE, "", MENU_UNSELECTED);
    }

    /* unpaid items if there are any */
    if (do_unpaid) {
        invlet = 'u';
        any = cg.zeroany;
        any.a_int = 'u';
        add_menu(win, NO_GLYPH, &any, invlet, 0, ATR_NONE, "Unpaid items",
                 MENU_UNSELECTED);
    }
    /* billed items: checked by caller, so always include if BILLED_TYPES */
    if (qflags & BILLED_TYPES) {
        invlet = 'x';
        any = cg.zeroany;
        any.a_int = 'x';
        add_menu(win, NO_GLYPH, &any, invlet, 0, ATR_NONE,
                 "Unpaid items already used up", MENU_UNSELECTED);
    }

    /* items with b/u/c/unknown if there are any;
       this cluster of menu entries is in alphabetical order,
       reversing the usual sequence of 'U' and 'C' in BUCX */
    if (do_blessed) {
        invlet = 'B';
        any = cg.zeroany;
        any.a_int = 'B';
        add_menu(win, NO_GLYPH, &any, invlet, 0, ATR_NONE,
                 "Items known to be Blessed", MENU_UNSELECTED);
    }
    if (do_cursed) {
        invlet = 'C';
        any = cg.zeroany;
        any.a_int = 'C';
        add_menu(win, NO_GLYPH, &any, invlet, 0, ATR_NONE,
                 "Items known to be Cursed", MENU_UNSELECTED);
    }
    if (do_uncursed) {
        invlet = 'U';
        any = cg.zeroany;
        any.a_int = 'U';
        add_menu(win, NO_GLYPH, &any, invlet, 0, ATR_NONE,
                 "Items known to be Uncursed", MENU_UNSELECTED);
    }
    if (do_buc_unknown) {
        invlet = 'X';
        any = cg.zeroany;
        any.a_int = 'X';
        add_menu(win, NO_GLYPH, &any, invlet, 0, ATR_NONE,
                 "Items of unknown Bless/Curse status", MENU_UNSELECTED);
    }
    end_menu(win, qstr);
    n = select_menu(win, how, pick_list);
    destroy_nhwindow(win);
    if (n < 0)
        n = 0; /* caller's don't expect -1 */
    return n;
}

STATIC_OVL int
count_categories(olist, qflags)
struct obj *olist;
int qflags;
{
    char *pack;
    boolean counted_category;
    int ccount = 0;
    struct obj *curr;

    pack = flags.inv_order;
    do {
        counted_category = FALSE;
        for (curr = olist; curr; curr = FOLLOW(curr, qflags)) {
            if (curr->oclass == *pack) {
                if ((qflags & WORN_TYPES)
                    && !(curr->owornmask & (W_ARMOR | W_ACCESSORY | W_WEAPON)))
                    continue;
                if (!counted_category) {
                    ccount++;
                    counted_category = TRUE;
                }
            }
        }
        pack++;
    } while (*pack);
    return ccount;
}

/*
 *  How much the weight of the given container will change when the given
 *  object is removed from it.  Use before and after weight amounts rather
 *  than trying to match the calculation used by weight() in mkobj.c.
 */
STATIC_OVL int
delta_cwt(container, obj)
struct obj *container, *obj;
{
    struct obj **prev;
    int owt, nwt;

    if (container->otyp != BAG_OF_HOLDING)
        return obj->owt;

    owt = nwt = container->owt;
    /* find the object so that we can remove it */
    for (prev = &container->cobj; *prev; prev = &(*prev)->nobj)
        if (*prev == obj)
            break;
    if (!*prev) {
        panic("delta_cwt: obj not inside container?");
    } else {
        /* temporarily remove the object and calculate resulting weight */
        *prev = obj->nobj;
        nwt = weight(container);
        *prev = obj; /* put the object back; obj->nobj is still valid */
    }
    return owt - nwt;
}

/* could we carry `obj'? if not, could we carry some of it/them? */
STATIC_OVL long
carry_count(obj, container, count, telekinesis, wt_before, wt_after)
struct obj *obj, *container; /* object to pick up, bag it's coming out of */
long count;
boolean telekinesis;
int *wt_before, *wt_after;
{
    boolean adjust_wt = container && carried(container),
            is_gold = obj->oclass == COIN_CLASS;
    int wt, iw, ow, oow;
    long qq, savequan, umoney;
    unsigned saveowt;
    const char *verb, *prefx1, *prefx2, *suffx;
    char obj_nambuf[BUFSZ], where[BUFSZ];

    savequan = obj->quan;
    saveowt = obj->owt;
    umoney = money_cnt(g.invent);
    iw = max_capacity();

    if (count != savequan) {
        obj->quan = count;
        obj->owt = (unsigned) weight(obj);
    }
    wt = iw + (int) obj->owt;
    if (adjust_wt)
        wt -= delta_cwt(container, obj);
    /* This will go with silver+copper & new gold weight */
    if (is_gold) /* merged gold might affect cumulative weight */
        wt -= (GOLD_WT(umoney) + GOLD_WT(count) - GOLD_WT(umoney + count));
    if (count != savequan) {
        obj->quan = savequan;
        obj->owt = saveowt;
    }
    *wt_before = iw;
    *wt_after = wt;

    if (wt < 0)
        return count;

    /* see how many we can lift */
    if (is_gold) {
        iw -= (int) GOLD_WT(umoney);
        if (!adjust_wt) {
            qq = GOLD_CAPACITY((long) iw, umoney);
        } else {
            oow = 0;
            qq = 50L - (umoney % 100L) - 1L;
            if (qq < 0L)
                qq += 100L;
            for (; qq <= count; qq += 100L) {
                obj->quan = qq;
                obj->owt = (unsigned) GOLD_WT(qq);
                ow = (int) GOLD_WT(umoney + qq);
                ow -= delta_cwt(container, obj);
                if (iw + ow >= 0)
                    break;
                oow = ow;
            }
            iw -= oow;
            qq -= 100L;
        }
        if (qq < 0L)
            qq = 0L;
        else if (qq > count)
            qq = count;
        wt = iw + (int) GOLD_WT(umoney + qq);
    } else if (count > 1 || count < obj->quan) {
        /*
         * Ugh. Calc num to lift by changing the quan of of the
         * object and calling weight.
         *
         * This works for containers only because containers
         * don't merge.  -dean
         */
        for (qq = 1L; qq <= count; qq++) {
            obj->quan = qq;
            obj->owt = (unsigned) (ow = weight(obj));
            if (adjust_wt)
                ow -= delta_cwt(container, obj);
            if (iw + ow >= 0)
                break;
            wt = iw + ow;
        }
        --qq;
    } else {
        /* there's only one, and we can't lift it */
        qq = 0L;
    }
    obj->quan = savequan;
    obj->owt = saveowt;

    if (qq < count) {
        /* some message will be given */
        Strcpy(obj_nambuf, doname(obj));
        if (container) {
            Sprintf(where, "in %s", the(xname(container)));
            verb = "carry";
        } else {
            Strcpy(where, "lying here");
            verb = telekinesis ? "acquire" : "lift";
        }
    } else {
        /* lint suppression */
        *obj_nambuf = *where = '\0';
        verb = "";
    }
    /* we can carry qq of them */
    if (qq > 0) {
        if (qq < count)
            You("can only %s %s of the %s %s.", verb,
                (qq == 1L) ? "one" : "some", obj_nambuf, where);
        *wt_after = wt;
        return qq;
    }

    if (!container)
        Strcpy(where, "here"); /* slightly shorter form */
    if (g.invent || umoney) {
        prefx1 = "you cannot ";
        prefx2 = "";
        suffx = " any more";
    } else {
        prefx1 = (obj->quan == 1L) ? "it " : "even one ";
        prefx2 = "is too heavy for you to ";
        suffx = "";
    }
    There("%s %s %s, but %s%s%s%s.", otense(obj, "are"), obj_nambuf, where,
          prefx1, prefx2, verb, suffx);

    /* *wt_after = iw; */
    return 0L;
}

/* determine whether character is able and player is willing to carry `obj' */
STATIC_OVL
int
lift_object(obj, container, cnt_p, telekinesis)
struct obj *obj, *container; /* object to pick up, bag it's coming out of */
long *cnt_p;
boolean telekinesis;
{
    int result, old_wt, new_wt, prev_encumbr, next_encumbr;

    if (obj->otyp == BOULDER && Sokoban) {
        You("cannot get your %s around this %s.", body_part(HAND),
            xname(obj));
        return -1;
    }
    /* override weight consideration for loadstone picked up by anybody
       and for boulder picked up by hero poly'd into a giant; override
       availability of open inventory slot iff not already carrying one */
    if (obj->otyp == LOADSTONE
        || (obj->otyp == BOULDER && throws_rocks(g.youmonst.data))) {
        if (inv_cnt(FALSE) < 52 || !carrying(obj->otyp)
            || merge_choice(g.invent, obj))
            return 1; /* lift regardless of current situation */
        /* if we reach here, we're out of slots and already have at least
           one of these, so treat this one more like a normal item */
        You("are carrying too much stuff to pick up %s %s.",
            (obj->quan == 1L) ? "another" : "more", simpleonames(obj));
        return -1;
    }

    *cnt_p = carry_count(obj, container, *cnt_p, telekinesis,
                         &old_wt, &new_wt);
    if (*cnt_p < 1L) {
        result = -1; /* nothing lifted */
    } else if (obj->oclass != COIN_CLASS
               /* [exception for gold coins will have to change
                   if silver/copper ones ever get implemented] */
               && inv_cnt(FALSE) >= 52 && !merge_choice(g.invent, obj)) {
        Your("knapsack cannot accommodate any more items.");
        result = -1; /* nothing lifted */
    } else {
        result = 1;
        prev_encumbr = near_capacity();
        if (prev_encumbr < flags.pickup_burden)
            prev_encumbr = flags.pickup_burden;
        next_encumbr = calc_capacity(new_wt - old_wt);
        if (next_encumbr > prev_encumbr) {
            if (telekinesis) {
                result = 0; /* don't lift */
            } else {
                char qbuf[BUFSZ];
                long savequan = obj->quan;

                obj->quan = *cnt_p;
                Strcpy(qbuf, (next_encumbr > HVY_ENCUMBER)
                                 ? overloadmsg
                                 : (next_encumbr > MOD_ENCUMBER)
                                       ? nearloadmsg
                                       : moderateloadmsg);
                if (container)
                    (void) strsubst(qbuf, "lifting", "removing");
                Strcat(qbuf, " ");
                (void) safe_qbuf(qbuf, qbuf, ".  Continue?", obj, doname,
                                 ansimpleoname, something);
                obj->quan = savequan;
                switch (ynq(qbuf)) {
                case 'q':
                    result = -1;
                    break;
                case 'n':
                    result = 0;
                    break;
                default:
                    break; /* 'y' => result == 1 */
                }
                clear_nhwindow(WIN_MESSAGE);
            }
        }
    }

    if (obj->otyp == SCR_SCARE_MONSTER && result <= 0 && !container)
        obj->spe = 0;
    return result;
}

/*
 * Pick up <count> of obj from the ground and add it to the hero's inventory.
 * Returns -1 if caller should break out of its loop, 0 if nothing picked
 * up, 1 if otherwise.
 */
int
pickup_object(obj, count, telekinesis)
struct obj *obj;
long count;
boolean telekinesis; /* not picking it up directly by hand */
{
    int res, nearload;

    if (obj->quan < count) {
        impossible("pickup_object: count %ld > quan %ld?", count, obj->quan);
        return 0;
    }

    /* In case of auto-pickup, where we haven't had a chance
       to look at it yet; affects docall(SCR_SCARE_MONSTER). */
    if (!Blind)
        obj->dknown = 1;

    if (obj == uchain) { /* do not pick up attached chain */
        return 0;
    } else if (obj->oartifact && !touch_artifact(obj, &g.youmonst)) {
        return 0;
    } else if (obj->otyp == CORPSE) {
        if (fatal_corpse_mistake(obj, telekinesis)
            || rider_corpse_revival(obj, telekinesis))
            return -1;
    } else if (obj->otyp == SCR_SCARE_MONSTER) {
        if (obj->blessed)
            obj->blessed = 0;
        else if (!obj->spe && !obj->cursed)
            obj->spe = 1;
        else {
            pline_The("scroll%s %s to dust as you %s %s up.", plur(obj->quan),
                      otense(obj, "turn"), telekinesis ? "raise" : "pick",
                      (obj->quan == 1L) ? "it" : "them");
            if (!(objects[SCR_SCARE_MONSTER].oc_name_known)
                && !(objects[SCR_SCARE_MONSTER].oc_uname))
                docall(obj);
            useupf(obj, obj->quan);
            return 1; /* tried to pick something up and failed, but
                         don't want to terminate pickup loop yet   */
        }
    }

    if ((res = lift_object(obj, (struct obj *) 0, &count, telekinesis)) <= 0)
        return res;

    /* Whats left of the special case for gold :-) */
    if (obj->oclass == COIN_CLASS)
        g.context.botl = 1;
    if (obj->quan != count && obj->otyp != LOADSTONE)
        obj = splitobj(obj, count);

    obj = pick_obj(obj);

    if (uwep && uwep == obj)
        g.mrg_to_wielded = TRUE;
    nearload = near_capacity();
    prinv(nearload == SLT_ENCUMBER ? moderateloadmsg : (char *) 0, obj,
          count);
    g.mrg_to_wielded = FALSE;
    return 1;
}

/*
 * Do the actual work of picking otmp from the floor or monster's interior
 * and putting it in the hero's inventory.  Take care of billing.  Return a
 * pointer to the object where otmp ends up.  This may be different
 * from otmp because of merging.
 */
struct obj *
pick_obj(otmp)
struct obj *otmp;
{
    struct obj *result;
    int ox = otmp->ox, oy = otmp->oy;
    boolean robshop = (!u.uswallow && otmp != uball && costly_spot(ox, oy));

    obj_extract_self(otmp);
    newsym(ox, oy);

    /* for shop items, addinv() needs to be after addtobill() (so that
       object merger can take otmp->unpaid into account) but before
       remote_robbery() (which calls rob_shop() which calls setpaid()
       after moving costs of unpaid items to shop debt; setpaid()
       calls clear_unpaid() for lots of object chains, but 'otmp' isn't
       on any of those between obj_extract_self() and addinv(); for
       3.6.0, 'otmp' remained flagged as an unpaid item in inventory
       and triggered impossible() every time inventory was examined) */
    if (robshop) {
        char saveushops[5], fakeshop[2];

        /* addtobill cares about your location rather than the object's;
           usually they'll be the same, but not when using telekinesis
           (if ever implemented) or a grappling hook */
        Strcpy(saveushops, u.ushops);
        fakeshop[0] = *in_rooms(ox, oy, SHOPBASE);
        fakeshop[1] = '\0';
        Strcpy(u.ushops, fakeshop);
        /* sets obj->unpaid if necessary */
        addtobill(otmp, TRUE, FALSE, FALSE);
        Strcpy(u.ushops, saveushops);
        robshop = otmp->unpaid && !index(u.ushops, *fakeshop);
    }

    result = addinv(otmp);
    /* if you're taking a shop item from outside the shop, make shk notice */
    if (robshop)
        remote_burglary(ox, oy);

    return result;
}

/*
 * prints a message if encumbrance changed since the last check and
 * returns the new encumbrance value (from near_capacity()).
 */
int
encumber_msg()
{
    int newcap = near_capacity();

    if (g.oldcap < newcap) {
        switch (newcap) {
        case 1:
            Your("movements are slowed slightly because of your load.");
            break;
        case 2:
            You("rebalance your load.  Movement is difficult.");
            break;
        case 3:
            You("%s under your heavy load.  Movement is very hard.",
                stagger(g.youmonst.data, "stagger"));
            break;
        default:
            You("%s move a handspan with this load!",
                newcap == 4 ? "can barely" : "can't even");
            break;
        }
        g.context.botl = 1;
    } else if (g.oldcap > newcap) {
        switch (newcap) {
        case 0:
            Your("movements are now unencumbered.");
            break;
        case 1:
            Your("movements are only slowed slightly by your load.");
            break;
        case 2:
            You("rebalance your load.  Movement is still difficult.");
            break;
        case 3:
            You("%s under your load.  Movement is still very hard.",
                stagger(g.youmonst.data, "stagger"));
            break;
        }
        g.context.botl = 1;
    }

    g.oldcap = newcap;
    return newcap;
}

/* Is there a container at x,y. Optional: return count of containers at x,y */
int
container_at(x, y, countem)
int x, y;
boolean countem;
{
    struct obj *cobj, *nobj;
    int container_count = 0;

    for (cobj = g.level.objects[x][y]; cobj; cobj = nobj) {
        nobj = cobj->nexthere;
        if (Is_container(cobj)) {
            container_count++;
            if (!countem)
                break;
        }
    }
    return container_count;
}

STATIC_OVL boolean
able_to_loot(x, y, looting)
int x, y;
boolean looting; /* loot vs tip */
{
    const char *verb = looting ? "loot" : "tip";

    if (!can_reach_floor(TRUE)) {
        if (u.usteed && P_SKILL(P_RIDING) < P_BASIC)
            rider_cant_reach(); /* not skilled enough to reach */
        else
            cant_reach_floor(x, y, FALSE, TRUE);
        return FALSE;
    } else if ((is_pool(x, y) && (looting || !Underwater)) || is_lava(x, y)) {
        /* at present, can't loot in water even when Underwater;
           can tip underwater, but not when over--or stuck in--lava */
        You("cannot %s things that are deep in the %s.", verb,
            hliquid(is_lava(x, y) ? "lava" : "water"));
        return FALSE;
    } else if (nolimbs(g.youmonst.data)) {
        pline("Without limbs, you cannot %s anything.", verb);
        return FALSE;
    } else if (looting && !freehand()) {
        pline("Without a free %s, you cannot loot anything.",
              body_part(HAND));
        return FALSE;
    }
    return TRUE;
}

STATIC_OVL boolean
mon_beside(x, y)
int x, y;
{
    int i, j, nx, ny;

    for (i = -1; i <= 1; i++)
        for (j = -1; j <= 1; j++) {
            nx = x + i;
            ny = y + j;
            if (isok(nx, ny) && MON_AT(nx, ny))
                return TRUE;
        }
    return FALSE;
}

int
do_loot_cont(cobjp, cindex, ccount)
struct obj **cobjp;
int cindex, ccount; /* index of this container (1..N), number of them (N) */
{
    struct obj *cobj = *cobjp;

    if (!cobj)
        return 0;
    if (cobj->olocked) {
        if (ccount < 2)
            pline("%s locked.",
                  cobj->lknown ? "It is" : "Hmmm, it turns out to be");
        else if (cobj->lknown)
            pline("%s is locked.", The(xname(cobj)));
        else
            pline("Hmmm, %s turns out to be locked.", the(xname(cobj)));
        cobj->lknown = 1;
        return 0;
    }
    cobj->lknown = 1;

    if (cobj->otyp == BAG_OF_TRICKS) {
        int tmp;

        You("carefully open %s...", the(xname(cobj)));
        pline("It develops a huge set of teeth and bites you!");
        tmp = rnd(10);
        losehp(Maybe_Half_Phys(tmp), "carnivorous bag", KILLED_BY_AN);
        makeknown(BAG_OF_TRICKS);
        g.abort_looting = TRUE;
        return 1;
    }

    You("%sopen %s...", (!cobj->cknown || !cobj->lknown) ? "carefully " : "",
        the(xname(cobj)));
    return use_container(cobjp, 0, (boolean) (cindex < ccount));
}

/* loot a container on the floor or loot saddle from mon. */
int
doloot()
{
    struct obj *cobj, *nobj;
    register int c = -1;
    int timepassed = 0;
    coord cc;
    boolean underfoot = TRUE;
    const char *dont_find_anything = "don't find anything";
    struct monst *mtmp;
    char qbuf[BUFSZ];
    int prev_inquiry = 0;
    boolean prev_loot = FALSE;
    int num_conts = 0;

    g.abort_looting = FALSE;

    if (check_capacity((char *) 0)) {
        /* "Can't do that while carrying so much stuff." */
        return 0;
    }
    if (nohands(g.youmonst.data)) {
        You("have no hands!"); /* not `body_part(HAND)' */
        return 0;
    }
    if (Confusion) {
        if (rn2(6) && reverse_loot())
            return 1;
        if (rn2(2)) {
            pline("Being confused, you find nothing to loot.");
            return 1; /* costs a turn */
        }             /* else fallthrough to normal looting */
    }
    cc.x = u.ux;
    cc.y = u.uy;

    if (iflags.menu_requested)
        goto lootmon;

 lootcont:
    if ((num_conts = container_at(cc.x, cc.y, TRUE)) > 0) {
        boolean anyfound = FALSE;

        if (!able_to_loot(cc.x, cc.y, TRUE))
            return 0;

        if (Blind && !uarmg) {
            /* if blind and without gloves, attempting to #loot at the
               location of a cockatrice corpse is fatal before asking
               whether to manipulate any containers */
            for (nobj = sobj_at(CORPSE, cc.x, cc.y); nobj;
                 nobj = nxtobj(nobj, CORPSE, TRUE))
                if (will_feel_cockatrice(nobj, FALSE)) {
                    feel_cockatrice(nobj, FALSE);
                    /* if life-saved (or poly'd into stone golem),
                       terminate attempt to loot */
                    return 1;
                }
        }

        if (num_conts > 1) {
            /* use a menu to loot many containers */
            int n, i;
            winid win;
            anything any;
            menu_item *pick_list = (menu_item *) 0;

            any.a_void = 0;
            win = create_nhwindow(NHW_MENU);
            start_menu(win);

            for (cobj = g.level.objects[cc.x][cc.y]; cobj;
                 cobj = cobj->nexthere)
                if (Is_container(cobj)) {
                    any.a_obj = cobj;
                    add_menu(win, NO_GLYPH, &any, 0, 0, ATR_NONE,
                             doname(cobj), MENU_UNSELECTED);
                }
            end_menu(win, "Loot which containers?");
            n = select_menu(win, PICK_ANY, &pick_list);
            destroy_nhwindow(win);

            if (n > 0) {
                for (i = 1; i <= n; i++) {
                    cobj = pick_list[i - 1].item.a_obj;
                    timepassed |= do_loot_cont(&cobj, i, n);
                    if (g.abort_looting) {
                        /* chest trap or magic bag explosion or <esc> */
                        free((genericptr_t) pick_list);
                        return timepassed;
                    }
                }
                free((genericptr_t) pick_list);
            }
            if (n != 0)
                c = 'y';
        } else {
            for (cobj = g.level.objects[cc.x][cc.y]; cobj; cobj = nobj) {
                nobj = cobj->nexthere;

                if (Is_container(cobj)) {
                    c = ynq(safe_qbuf(qbuf, "There is ", " here, loot it?",
                                      cobj, doname, ansimpleoname,
                                      "a container"));
                    if (c == 'q')
                        return timepassed;
                    if (c == 'n')
                        continue;
                    anyfound = TRUE;

                    timepassed |= do_loot_cont(&cobj, 1, 1);
                    if (g.abort_looting)
                        /* chest trap or magic bag explosion or <esc> */
                        return timepassed;
                }
            }
            if (anyfound)
                c = 'y';
        }
    } else if (IS_GRAVE(levl[cc.x][cc.y].typ)) {
        You("need to dig up the grave to effectively loot it...");
    }

    /*
     * 3.3.1 introduced directional looting for some things.
     */
 lootmon:
    if (c != 'y' && mon_beside(u.ux, u.uy)) {
        if (!get_adjacent_loc("Loot in what direction?",
                              "Invalid loot location", u.ux, u.uy, &cc))
            return 0;
        if (cc.x == u.ux && cc.y == u.uy) {
            underfoot = TRUE;
            if (container_at(cc.x, cc.y, FALSE))
                goto lootcont;
        } else
            underfoot = FALSE;
        if (u.dz < 0) {
            You("%s to loot on the %s.", dont_find_anything,
                ceiling(cc.x, cc.y));
            timepassed = 1;
            return timepassed;
        }
        mtmp = m_at(cc.x, cc.y);
        if (mtmp)
            timepassed = loot_mon(mtmp, &prev_inquiry, &prev_loot);
        /* always use a turn when choosing a direction is impaired,
           even if you've successfully targetted a saddled creature
           and then answered "no" to the "remove its saddle?" prompt */
        if (Confusion || Stunned)
            timepassed = 1;

        /* Preserve pre-3.3.1 behaviour for containers.
         * Adjust this if-block to allow container looting
         * from one square away to change that in the future.
         */
        if (!underfoot) {
            if (container_at(cc.x, cc.y, FALSE)) {
                if (mtmp) {
                    You_cant("loot anything %sthere with %s in the way.",
                             prev_inquiry ? "else " : "", mon_nam(mtmp));
                    return timepassed;
                } else {
                    You("have to be at a container to loot it.");
                }
            } else {
                You("%s %sthere to loot.", dont_find_anything,
                    (prev_inquiry || prev_loot) ? "else " : "");
                return timepassed;
            }
        }
    } else if (c != 'y' && c != 'n') {
        You("%s %s to loot.", dont_find_anything,
            underfoot ? "here" : "there");
    }
    return timepassed;
}

/* called when attempting to #loot while confused */
STATIC_OVL boolean
reverse_loot()
{
    struct obj *goldob = 0, *coffers, *otmp, boxdummy;
    struct monst *mon;
    long contribution;
    int n, x = u.ux, y = u.uy;

    if (!rn2(3)) {
        /* n objects: 1/(n+1) chance per object plus 1/(n+1) to fall off end
         */
        for (n = inv_cnt(TRUE), otmp = g.invent; otmp; --n, otmp = otmp->nobj)
            if (!rn2(n + 1)) {
                prinv("You find old loot:", otmp, 0L);
                return TRUE;
            }
        return FALSE;
    }

    /* find a money object to mess with */
    for (goldob = g.invent; goldob; goldob = goldob->nobj)
        if (goldob->oclass == COIN_CLASS) {
            contribution = ((long) rnd(5) * goldob->quan + 4L) / 5L;
            if (contribution < goldob->quan)
                goldob = splitobj(goldob, contribution);
            break;
        }
    if (!goldob)
        return FALSE;

    if (!IS_THRONE(levl[x][y].typ)) {
        dropx(goldob);
        /* the dropped gold might have fallen to lower level */
        if (g_at(x, y))
            pline("Ok, now there is loot here.");
    } else {
        /* find original coffers chest if present, otherwise use nearest one
         */
        otmp = 0;
        for (coffers = fobj; coffers; coffers = coffers->nobj)
            if (coffers->otyp == CHEST) {
                if (coffers->spe == 2)
                    break; /* a throne room chest */
                if (!otmp
                    || distu(coffers->ox, coffers->oy)
                           < distu(otmp->ox, otmp->oy))
                    otmp = coffers; /* remember closest ordinary chest */
            }
        if (!coffers)
            coffers = otmp;

        if (coffers) {
            verbalize("Thank you for your contribution to reduce the debt.");
            freeinv(goldob);
            (void) add_to_container(coffers, goldob);
            coffers->owt = weight(coffers);
            coffers->cknown = 0;
            if (!coffers->olocked) {
                boxdummy = cg.zeroobj, boxdummy.otyp = SPE_WIZARD_LOCK;
                (void) boxlock(coffers, &boxdummy);
            }
        } else if (levl[x][y].looted != T_LOOTED
                   && (mon = makemon(courtmon(), x, y, NO_MM_FLAGS)) != 0) {
            freeinv(goldob);
            add_to_minv(mon, goldob);
            pline("The exchequer accepts your contribution.");
            if (!rn2(10))
                levl[x][y].looted = T_LOOTED;
        } else {
            You("drop %s.", doname(goldob));
            dropx(goldob);
        }
    }
    return TRUE;
}

/* loot_mon() returns amount of time passed.
 */
int
loot_mon(mtmp, passed_info, prev_loot)
struct monst *mtmp;
int *passed_info;
boolean *prev_loot;
{
    int c = -1;
    int timepassed = 0;
    struct obj *otmp;
    char qbuf[QBUFSZ];

    /* 3.3.1 introduced the ability to remove saddle from a steed.
     *  *passed_info is set to TRUE if a loot query was given.
     *  *prev_loot is set to TRUE if something was actually acquired in here.
     */
    if (mtmp && mtmp != u.usteed && (otmp = which_armor(mtmp, W_SADDLE))) {
        long unwornmask;

        if (passed_info)
            *passed_info = 1;
        Sprintf(qbuf, "Do you want to remove the saddle from %s?",
                x_monnam(mtmp, ARTICLE_THE, (char *) 0,
                         SUPPRESS_SADDLE, FALSE));
        if ((c = yn_function(qbuf, ynqchars, 'n')) == 'y') {
            if (nolimbs(g.youmonst.data)) {
                You_cant("do that without limbs."); /* not body_part(HAND) */
                return 0;
            }
            if (otmp->cursed) {
                You("can't.  The saddle seems to be stuck to %s.",
                    x_monnam(mtmp, ARTICLE_THE, (char *) 0,
                             SUPPRESS_SADDLE, FALSE));
                /* the attempt costs you time */
                return 1;
            }
            obj_extract_self(otmp);
            if ((unwornmask = otmp->owornmask) != 0L) {
                mtmp->misc_worn_check &= ~unwornmask;
                otmp->owornmask = 0L;
                update_mon_intrinsics(mtmp, otmp, FALSE, FALSE);
            }
            otmp = hold_another_object(otmp, "You drop %s!", doname(otmp),
                                       (const char *) 0);
            nhUse(otmp);
            timepassed = rnd(3);
            if (prev_loot)
                *prev_loot = TRUE;
        } else if (c == 'q') {
            return 0;
        }
    }
    /* 3.4.0 introduced ability to pick things up from swallower's stomach */
    if (u.uswallow) {
        int count = passed_info ? *passed_info : 0;

        timepassed = pickup(count);
    }
    return timepassed;
}

/*
 * Decide whether an object being placed into a magic bag will cause
 * it to explode.  If the object is a bag itself, check recursively.
 */
STATIC_OVL boolean
mbag_explodes(obj, depthin)
struct obj *obj;
int depthin;
{
    /* these won't cause an explosion when they're empty */
    if ((obj->otyp == WAN_CANCELLATION || obj->otyp == BAG_OF_TRICKS)
        && obj->spe <= 0)
        return FALSE;

    /* odds: 1/1, 2/2, 3/4, 4/8, 5/16, 6/32, 7/64, 8/128, 9/128, 10/128,... */
    if ((Is_mbag(obj) || obj->otyp == WAN_CANCELLATION)
        && (rn2(1 << (depthin > 7 ? 7 : depthin)) <= depthin))
        return TRUE;
    else if (Has_contents(obj)) {
        struct obj *otmp;

        for (otmp = obj->cobj; otmp; otmp = otmp->nobj)
            if (mbag_explodes(otmp, depthin + 1))
                return TRUE;
    }
    return FALSE;
}

STATIC_OVL long
boh_loss(container, held)
struct obj *container;
int held;
{
    /* sometimes toss objects if a cursed magic bag */
    if (Is_mbag(container) && container->cursed && Has_contents(container)) {
        long loss = 0L;
        struct obj *curr, *otmp;

        for (curr = container->cobj; curr; curr = otmp) {
            otmp = curr->nobj;
            if (!rn2(13)) {
                obj_extract_self(curr);
                loss += mbag_item_gone(held, curr);
            }
        }
        return loss;
    }
    return 0;
}

/* Returns: -1 to stop, 1 item was inserted, 0 item was not inserted. */
STATIC_PTR int
in_container(obj)
register struct obj *obj;
{
    boolean floor_container = !carried(g.current_container);
    boolean was_unpaid = FALSE;
    char buf[BUFSZ];

    if (!g.current_container) {
        impossible("<in> no g.current_container?");
        return 0;
    } else if (obj == uball || obj == uchain) {
        You("must be kidding.");
        return 0;
    } else if (obj == g.current_container) {
        pline("That would be an interesting topological exercise.");
        return 0;
    } else if (obj->owornmask & (W_ARMOR | W_ACCESSORY)) {
        Norep("You cannot %s %s you are wearing.",
              Icebox ? "refrigerate" : "stash", something);
        return 0;
    } else if ((obj->otyp == LOADSTONE) && obj->cursed) {
        obj->bknown = 1;
        pline_The("stone%s won't leave your person.", plur(obj->quan));
        return 0;
    } else if (obj->otyp == AMULET_OF_YENDOR
               || obj->otyp == CANDELABRUM_OF_INVOCATION
               || obj->otyp == BELL_OF_OPENING
               || obj->otyp == SPE_BOOK_OF_THE_DEAD) {
        /* Prohibit Amulets in containers; if you allow it, monsters can't
         * steal them.  It also becomes a pain to check to see if someone
         * has the Amulet.  Ditto for the Candelabrum, the Bell and the Book.
         */
        pline("%s cannot be confined in such trappings.", The(xname(obj)));
        return 0;
    } else if (obj->otyp == LEASH && obj->leashmon != 0) {
        pline("%s attached to your pet.", Tobjnam(obj, "are"));
        return 0;
    } else if (obj == uwep) {
        if (welded(obj)) {
            weldmsg(obj);
            return 0;
        }
        setuwep((struct obj *) 0);
        /* This uwep check is obsolete.  It dates to 3.0 and earlier when
         * unwielding Firebrand would be fatal in hell if hero had no other
         * fire resistance.  Life-saving would force it to be re-wielded.
         */
        if (uwep)
            return 0; /* unwielded, died, rewielded */
    } else if (obj == uswapwep) {
        setuswapwep((struct obj *) 0);
    } else if (obj == uquiver) {
        setuqwep((struct obj *) 0);
    }

    if (fatal_corpse_mistake(obj, FALSE))
        return -1;

    /* boxes, boulders, and big statues can't fit into any container */
    if (obj->otyp == ICE_BOX || Is_box(obj) || obj->otyp == BOULDER
        || (obj->otyp == STATUE && bigmonst(&mons[obj->corpsenm]))) {
        /*
         *  xname() uses a static result array.  Save obj's name
         *  before g.current_container's name is computed.  Don't
         *  use the result of strcpy() within You() --- the order
         *  of evaluation of the parameters is undefined.
         */
        Strcpy(buf, the(xname(obj)));
        You("cannot fit %s into %s.", buf, the(xname(g.current_container)));
        return 0;
    }

    freeinv(obj);

    if (obj_is_burning(obj)) /* this used to be part of freeinv() */
        (void) snuff_lit(obj);

    if (floor_container && costly_spot(u.ux, u.uy)) {
        /* defer gold until after put-in message */
        if (obj->oclass != COIN_CLASS) {
            /* sellobj() will take an unpaid item off the shop bill */
            was_unpaid = obj->unpaid ? TRUE : FALSE;
            /* don't sell when putting the item into your own container,
             * but handle billing correctly */
            sellobj_state(g.current_container->no_charge
                          ? SELL_DONTSELL : SELL_DELIBERATE);
            sellobj(obj, u.ux, u.uy);
            sellobj_state(SELL_NORMAL);
        }
    }
    if (Icebox && !age_is_relative(obj)) {
        obj->age = g.monstermoves - obj->age; /* actual age */
        /* stop any corpse timeouts when frozen */
        if (obj->otyp == CORPSE && obj->timed) {
            long rot_alarm = stop_timer(ROT_CORPSE, obj_to_any(obj));

            (void) stop_timer(REVIVE_MON, obj_to_any(obj));
            /* mark a non-reviving corpse as such */
            if (rot_alarm)
                obj->norevive = 1;
        }
    } else if (Is_mbag(g.current_container) && mbag_explodes(obj, 0)) {
        /* explicitly mention what item is triggering the explosion */
        pline("As you put %s inside, you are blasted by a magical explosion!",
              doname(obj));
        /* did not actually insert obj yet */
        if (was_unpaid)
            addtobill(obj, FALSE, FALSE, TRUE);
        obfree(obj, (struct obj *) 0);
        /* if carried, shop goods will be flagged 'unpaid' and obfree() will
           handle bill issues, but if on floor, we need to put them on bill
           before deleting them (non-shop items will be flagged 'no_charge') */
        if (floor_container
            && costly_spot(g.current_container->ox, g.current_container->oy)) {
            struct obj save_no_charge;

            save_no_charge.no_charge = g.current_container->no_charge;
            addtobill(g.current_container, FALSE, FALSE, FALSE);
            /* addtobill() clears no charge; we need to set it back
               so that useupf() doesn't double bill */
            g.current_container->no_charge = save_no_charge.no_charge;
        }
        delete_contents(g.current_container);
        if (!floor_container)
            useup(g.current_container);
        else if (obj_here(g.current_container, u.ux, u.uy))
            useupf(g.current_container, g.current_container->quan);
        else
            panic("in_container:  bag not found.");

        losehp(d(6, 6), "magical explosion", KILLED_BY_AN);
        g.current_container = 0; /* baggone = TRUE; */
    }

    if (g.current_container) {
        Strcpy(buf, the(xname(g.current_container)));
        You("put %s into %s.", doname(obj), buf);

        /* gold in container always needs to be added to credit */
        if (floor_container && obj->oclass == COIN_CLASS)
            sellobj(obj, g.current_container->ox, g.current_container->oy);
        (void) add_to_container(g.current_container, obj);
        g.current_container->owt = weight(g.current_container);
    }
    /* gold needs this, and freeinv() many lines above may cause
     * the encumbrance to disappear from the status, so just always
     * update status immediately.
     */
    bot();
    return (g.current_container ? 1 : -1);
}

/* askchain() filter used by in_container();
 * returns True if the container is intact and 'obj' isn't it, False if
 * container is gone (magic bag explosion) or 'obj' is the container itself;
 * also used by getobj() when picking a single item to stash
 */
int
ck_bag(obj)
struct obj *obj;
{
    return (g.current_container && obj != g.current_container);
}

/* Returns: -1 to stop, 1 item was removed, 0 item was not removed. */
STATIC_PTR int
out_container(obj)
register struct obj *obj;
{
    register struct obj *otmp;
    boolean is_gold = (obj->oclass == COIN_CLASS);
    int res, loadlev;
    long count;

    if (!g.current_container) {
        impossible("<out> no g.current_container?");
        return -1;
    } else if (is_gold) {
        obj->owt = weight(obj);
    }

    if (obj->oartifact && !touch_artifact(obj, &g.youmonst))
        return 0;

    if (fatal_corpse_mistake(obj, FALSE))
        return -1;

    count = obj->quan;
    if ((res = lift_object(obj, g.current_container, &count, FALSE)) <= 0)
        return res;

    if (obj->quan != count && obj->otyp != LOADSTONE)
        obj = splitobj(obj, count);

    /* Remove the object from the list. */
    obj_extract_self(obj);
    g.current_container->owt = weight(g.current_container);

    if (Icebox)
        removed_from_icebox(obj);

    if (!obj->unpaid && !carried(g.current_container)
        && costly_spot(g.current_container->ox, g.current_container->oy)) {
        obj->ox = g.current_container->ox;
        obj->oy = g.current_container->oy;
        addtobill(obj, FALSE, FALSE, FALSE);
    }
    if (is_pick(obj))
        pick_pick(obj); /* shopkeeper feedback */

    otmp = addinv(obj);
    loadlev = near_capacity();
    prinv(loadlev ? ((loadlev < MOD_ENCUMBER)
                        ? "You have a little trouble removing"
                        : "You have much trouble removing")
                  : (char *) 0,
          otmp, count);

    if (is_gold) {
        bot(); /* update character's gold piece count immediately */
    }
    return 1;
}

/* taking a corpse out of an ice box needs a couple of adjustments */
STATIC_OVL void
removed_from_icebox(obj)
struct obj *obj;
{
    if (!age_is_relative(obj)) {
        obj->age = g.monstermoves - obj->age; /* actual age */
        if (obj->otyp == CORPSE)
            start_corpse_timeout(obj);
    }
}

/* an object inside a cursed bag of holding is being destroyed */
STATIC_OVL long
mbag_item_gone(held, item)
int held;
struct obj *item;
{
    struct monst *shkp;
    long loss = 0L;

    if (item->dknown)
        pline("%s %s vanished!", Doname2(item), otense(item, "have"));
    else
        You("%s %s disappear!", Blind ? "notice" : "see", doname(item));

    if (*u.ushops && (shkp = shop_keeper(*u.ushops)) != 0) {
        if (held ? (boolean) item->unpaid : costly_spot(u.ux, u.uy))
            loss = stolen_value(item, u.ux, u.uy, (boolean) shkp->mpeaceful,
                                TRUE);
    }
    obfree(item, (struct obj *) 0);
    return loss;
}

/* used for #loot/apply, #tip, and final disclosure */
void
observe_quantum_cat(box, makecat, givemsg)
struct obj *box;
boolean makecat, givemsg;
{
    static NEARDATA const char sc[] = "Schroedinger's Cat";
    struct obj *deadcat;
    struct monst *livecat = 0;
    xchar ox, oy;
    boolean itsalive = !rn2(2);

    if (get_obj_location(box, &ox, &oy, 0))
        box->ox = ox, box->oy = oy; /* in case it's being carried */

    /* this isn't really right, since any form of observation
       (telepathic or monster/object/food detection) ought to
       force the determination of alive vs dead state; but basing it
       just on opening or disclosing the box is much simpler to cope with */

    /* SchroedingersBox already has a cat corpse in it */
    deadcat = box->cobj;
    if (itsalive) {
        if (makecat)
            livecat = makemon(&mons[PM_HOUSECAT], box->ox, box->oy,
                              NO_MINVENT | MM_ADJACENTOK);
        if (livecat) {
            livecat->mpeaceful = 1;
            set_malign(livecat);
            if (givemsg) {
                if (!canspotmon(livecat))
                    You("think %s brushed your %s.", something,
                        body_part(FOOT));
                else
                    pline("%s inside the box is still alive!",
                          Monnam(livecat));
            }
            (void) christen_monst(livecat, sc);
            if (deadcat) {
                obj_extract_self(deadcat);
                obfree(deadcat, (struct obj *) 0), deadcat = 0;
            }
            box->owt = weight(box);
            box->spe = 0;
        }
    } else {
        box->spe = 0; /* now an ordinary box (with a cat corpse inside) */
        if (deadcat) {
            /* set_corpsenm() will start the rot timer that was removed
               when makemon() created SchroedingersBox; start it from
               now rather than from when this special corpse got created */
            deadcat->age = g.monstermoves;
            set_corpsenm(deadcat, PM_HOUSECAT);
            deadcat = oname(deadcat, sc);
        }
        if (givemsg)
            pline_The("%s inside the box is dead!",
                      Hallucination ? rndmonnam((char *) 0) : "housecat");
    }
    nhUse(deadcat);
    return;
}

#undef Icebox

/* used by askchain() to check for magic bag explosion */
boolean
container_gone(fn)
int FDECL((*fn), (OBJ_P));
{
    /* result is only meaningful while use_container() is executing */
    return ((fn == in_container || fn == out_container)
            && !g.current_container);
}

STATIC_OVL void
explain_container_prompt(more_containers)
boolean more_containers;
{
    static const char *const explaintext[] = {
        "Container actions:",
        "",
        " : -- Look: examine contents",
        " o -- Out: take things out",
        " i -- In: put things in",
        " b -- Both: first take things out, then put things in",
        " r -- Reversed: put things in, then take things out",
        " s -- Stash: put one item in", "",
        " n -- Next: loot next selected container",
        " q -- Quit: finished",
        " ? -- Help: display this text.",
        "", 0
    };
    const char *const *txtpp;
    winid win;

    /* "Do what with <container>? [:oibrsq or ?] (q)" */
    if ((win = create_nhwindow(NHW_TEXT)) != WIN_ERR) {
        for (txtpp = explaintext; *txtpp; ++txtpp) {
            if (!more_containers && !strncmp(*txtpp, " n ", 3))
                continue;
            putstr(win, 0, *txtpp);
        }
        display_nhwindow(win, FALSE);
        destroy_nhwindow(win);
    }
}

boolean
u_handsy()
{
    if (nohands(g.youmonst.data)) {
        You("have no hands!"); /* not `body_part(HAND)' */
        return FALSE;
    } else if (!freehand()) {
        You("have no free %s.", body_part(HAND));
        return FALSE;
    }
    return TRUE;
}

static const char stashable[] = { ALLOW_COUNT, COIN_CLASS, ALL_CLASSES, 0 };

int
use_container(objp, held, more_containers)
struct obj **objp;
int held;
boolean more_containers; /* True iff #loot multiple and this isn't last one */
{
    struct obj *otmp, *obj = *objp;
    boolean quantum_cat, cursed_mbag, loot_out, loot_in, loot_in_first,
        stash_one, inokay, outokay, outmaybe;
    char c, emptymsg[BUFSZ], qbuf[QBUFSZ], pbuf[QBUFSZ], xbuf[QBUFSZ];
    int used = 0;
    long loss;

    g.abort_looting = FALSE;
    emptymsg[0] = '\0';

    if (!u_handsy())
        return 0;

    if (obj->olocked) {
        pline("%s locked.", Tobjnam(obj, "are"));
        if (held)
            You("must put it down to unlock.");
        obj->lknown = 1;
        return 0;
    } else if (obj->otrapped) {
        if (held)
            You("open %s...", the(xname(obj)));
        obj->lknown = 1;
        (void) chest_trap(obj, HAND, FALSE);
        /* even if the trap fails, you've used up this turn */
        if (g.multi >= 0) { /* in case we didn't become paralyzed */
            nomul(-1);
            g.multi_reason = "opening a container";
            g.nomovemsg = "";
        }
        g.abort_looting = TRUE;
        return 1;
    }
    obj->lknown = 1;

    g.current_container = obj; /* for use by in/out_container */
    /*
     * From here on out, all early returns go through 'containerdone:'.
     */

    /* check for Schroedinger's Cat */
    quantum_cat = SchroedingersBox(g.current_container);
    if (quantum_cat) {
        observe_quantum_cat(g.current_container, TRUE, TRUE);
        used = 1;
    }

    cursed_mbag = Is_mbag(g.current_container)
        && g.current_container->cursed
        && Has_contents(g.current_container);
    if (cursed_mbag
        && (loss = boh_loss(g.current_container, held)) != 0) {
        used = 1;
        You("owe %ld %s for lost merchandise.", loss, currency(loss));
        g.current_container->owt = weight(g.current_container);
    }
    inokay = (g.invent != 0
              && !(g.invent == g.current_container && !g.current_container->nobj));
    outokay = Has_contents(g.current_container);
    if (!outokay) /* preformat the empty-container message */
        Sprintf(emptymsg, "%s is %sempty.", Ysimple_name2(g.current_container),
                (quantum_cat || cursed_mbag) ? "now " : "");

    /*
     * What-to-do prompt's list of possible actions:
     * always include the look-inside choice (':');
     * include the take-out choice ('o') if container
     * has anything in it or if player doesn't yet know
     * that it's empty (latter can change on subsequent
     * iterations if player picks ':' response);
     * include the put-in choices ('i','s') if hero
     * carries any inventory (including gold);
     * include do-both when 'o' is available, even if
     * inventory is empty--taking out could alter that;
     * include do-both-reversed when 'i' is available,
     * even if container is empty--for similar reason;
     * include the next container choice ('n') when
     * relevant, and make it the default;
     * always include the quit choice ('q'), and make
     * it the default if there's no next containter;
     * include the help choice (" or ?") if `cmdassist'
     * run-time option is set;
     * (Player can pick any of (o,i,b,r,n,s,?) even when
     * they're not listed among the available actions.)
     *
     * Do what with <the/your/Shk's container>? [:oibrs nq or ?] (q)
     * or
     * <The/Your/Shk's container> is empty.  Do what with it? [:irs nq or ?]
     */
    for (;;) { /* repeats iff '?' or ":' gets chosen */
        outmaybe = (outokay || !g.current_container->cknown);
        if (!outmaybe)
            (void) safe_qbuf(qbuf, (char *) 0, " is empty.  Do what with it?",
                             g.current_container, Yname2, Ysimple_name2,
                             "This");
        else
            (void) safe_qbuf(qbuf, "Do what with ", "?", g.current_container,
                             yname, ysimple_name, "it");
        /* ask player about what to do with this container */
        if (flags.menu_style == MENU_PARTIAL
            || flags.menu_style == MENU_FULL) {
            if (!inokay && !outmaybe) {
                /* nothing to take out, nothing to put in;
                   trying to do both will yield proper feedback */
                c = 'b';
            } else {
                c = in_or_out_menu(qbuf, g.current_container, outmaybe, inokay,
                                   (boolean) (used != 0), more_containers);
            }
        } else { /* TRADITIONAL or COMBINATION */
            xbuf[0] = '\0'; /* list of extra acceptable responses */
            Strcpy(pbuf, ":");                   /* look inside */
            Strcat(outmaybe ? pbuf : xbuf, "o"); /* take out */
            Strcat(inokay ? pbuf : xbuf, "i");   /* put in */
            Strcat(outmaybe ? pbuf : xbuf, "b"); /* both */
            Strcat(inokay ? pbuf : xbuf, "rs");  /* reversed, stash */
            Strcat(pbuf, " ");                   /* separator */
            Strcat(more_containers ? pbuf : xbuf, "n"); /* next container */
            Strcat(pbuf, "q");                   /* quit */
            if (iflags.cmdassist)
                /* this unintentionally allows user to answer with 'o' or
                   'r'; fortunately, those are already valid choices here */
                Strcat(pbuf, " or ?"); /* help */
            else
                Strcat(xbuf, "?");
            if (*xbuf)
                Strcat(strcat(pbuf, "\033"), xbuf);
            c = yn_function(qbuf, pbuf, more_containers ? 'n' : 'q');
        } /* PARTIAL|FULL vs other modes */

        if (c == '?') {
            explain_container_prompt(more_containers);
        } else if (c == ':') { /* note: will set obj->cknown */
            if (!g.current_container->cknown)
                used = 1; /* gaining info */
            container_contents(g.current_container, FALSE, FALSE, TRUE);
        } else
            break;
    } /* loop until something other than '?' or ':' is picked */

    if (c == 'q')
        g.abort_looting = TRUE;
    if (c == 'n' || c == 'q') /* [not strictly needed; falling thru works] */
        goto containerdone;
    loot_out = (c == 'o' || c == 'b' || c == 'r');
    loot_in = (c == 'i' || c == 'b' || c == 'r');
    loot_in_first = (c == 'r'); /* both, reversed */
    stash_one = (c == 's');

    /* out-only or out before in */
    if (loot_out && !loot_in_first) {
        if (!Has_contents(g.current_container)) {
            pline1(emptymsg); /* <whatever> is empty. */
            if (!g.current_container->cknown)
                used = 1;
            g.current_container->cknown = 1;
        } else {
            add_valid_menu_class(0); /* reset */
            if (flags.menu_style == MENU_TRADITIONAL)
                used |= traditional_loot(FALSE);
            else
                used |= (menu_loot(0, FALSE) > 0);
            add_valid_menu_class(0);
        }
    }

    if ((loot_in || stash_one)
        && (!g.invent || (g.invent == g.current_container && !g.invent->nobj))) {
        You("don't have anything%s to %s.", g.invent ? " else" : "",
            stash_one ? "stash" : "put in");
        loot_in = stash_one = FALSE;
    }

    /*
     * Gone: being nice about only selecting food if we know we are
     * putting things in an ice chest.
     */
    if (loot_in) {
        add_valid_menu_class(0); /* reset */
        if (flags.menu_style == MENU_TRADITIONAL)
            used |= traditional_loot(TRUE);
        else
            used |= (menu_loot(0, TRUE) > 0);
        add_valid_menu_class(0);
    } else if (stash_one) {
        /* put one item into container */
        if ((otmp = getobj(stashable, "stash")) != 0) {
            if (in_container(otmp)) {
                used = 1;
            } else {
                /* couldn't put selected item into container for some
                   reason; might need to undo splitobj() */
                (void) unsplitobj(otmp);
            }
        }
    }
    /* putting something in might have triggered magic bag explosion */
    if (!g.current_container)
        loot_out = FALSE;

    /* out after in */
    if (loot_out && loot_in_first) {
        if (!Has_contents(g.current_container)) {
            pline1(emptymsg); /* <whatever> is empty. */
            if (!g.current_container->cknown)
                used = 1;
            g.current_container->cknown = 1;
        } else {
            add_valid_menu_class(0); /* reset */
            if (flags.menu_style == MENU_TRADITIONAL)
                used |= traditional_loot(FALSE);
            else
                used |= (menu_loot(0, FALSE) > 0);
            add_valid_menu_class(0);
        }
    }

containerdone:
    if (used) {
        /* Not completely correct; if we put something in without knowing
           whatever was already inside, now we suddenly do.  That can't
           be helped unless we want to track things item by item and then
           deal with containers whose contents are "partly known". */
        if (g.current_container)
            g.current_container->cknown = 1;
        update_inventory();
    }

    *objp = g.current_container; /* might have become null */
    if (g.current_container)
        g.current_container = 0; /* avoid hanging on to stale pointer */
    else
        g.abort_looting = TRUE;
    return used;
}

/* loot current_container (take things out or put things in), by prompting */
STATIC_OVL int
traditional_loot(put_in)
boolean put_in;
{
    int FDECL((*actionfunc), (OBJ_P)), FDECL((*checkfunc), (OBJ_P));
    struct obj **objlist;
    char selection[MAXOCLASSES + 10]; /* +10: room for B,U,C,X plus slop */
    const char *action;
    boolean one_by_one, allflag;
    int used = 0, menu_on_request = 0;

    if (put_in) {
        action = "put in";
        objlist = &g.invent;
        actionfunc = in_container;
        checkfunc = ck_bag;
    } else {
        action = "take out";
        objlist = &(g.current_container->cobj);
        actionfunc = out_container;
        checkfunc = (int FDECL((*), (OBJ_P))) 0;
    }

    if (query_classes(selection, &one_by_one, &allflag, action, *objlist,
                      FALSE, &menu_on_request)) {
        if (askchain(objlist, (one_by_one ? (char *) 0 : selection), allflag,
                     actionfunc, checkfunc, 0, action))
            used = 1;
    } else if (menu_on_request < 0) {
        used = (menu_loot(menu_on_request, put_in) > 0);
    }
    return used;
}

/* loot current_container (take things out or put things in), using a menu */
STATIC_OVL int
menu_loot(retry, put_in)
int retry;
boolean put_in;
{
    int n, i, n_looted = 0;
    boolean all_categories = TRUE, loot_everything = FALSE;
    char buf[BUFSZ];
    const char *action = put_in ? "Put in" : "Take out";
    struct obj *otmp, *otmp2;
    menu_item *pick_list;
    int mflags, res;
    long count;

    if (retry) {
        all_categories = (retry == -2);
    } else if (flags.menu_style == MENU_FULL) {
        all_categories = FALSE;
        Sprintf(buf, "%s what type of objects?", action);
        mflags = (ALL_TYPES | UNPAID_TYPES | BUCX_TYPES | CHOOSE_ALL);
        n = query_category(buf, put_in ? g.invent : g.current_container->cobj,
                           mflags, &pick_list, PICK_ANY);
        if (!n)
            return 0;
        for (i = 0; i < n; i++) {
            if (pick_list[i].item.a_int == 'A')
                loot_everything = TRUE;
            else if (pick_list[i].item.a_int == ALL_TYPES_SELECTED)
                all_categories = TRUE;
            else
                add_valid_menu_class(pick_list[i].item.a_int);
        }
        free((genericptr_t) pick_list);
    }

    if (loot_everything) {
        if (!put_in) {
            g.current_container->cknown = 1;
            for (otmp = g.current_container->cobj; otmp; otmp = otmp2) {
                otmp2 = otmp->nobj;
                res = out_container(otmp);
                if (res < 0)
                    break;
                n_looted += res;
            }
        } else {
            for (otmp = g.invent; otmp && g.current_container; otmp = otmp2) {
                otmp2 = otmp->nobj;
                res = in_container(otmp);
                if (res < 0)
                    break;
                n_looted += res;
            }
        }
    } else {
        mflags = INVORDER_SORT;
        if (put_in && flags.invlet_constant)
            mflags |= USE_INVLET;
        if (!put_in)
            g.current_container->cknown = 1;
        Sprintf(buf, "%s what?", action);
        n = query_objlist(buf, put_in ? &g.invent : &(g.current_container->cobj),
                          mflags, &pick_list, PICK_ANY,
                          all_categories ? allow_all : allow_category);
        if (n) {
            n_looted = n;
            for (i = 0; i < n; i++) {
                otmp = pick_list[i].item.a_obj;
                count = pick_list[i].count;
                if (count > 0 && count < otmp->quan) {
                    otmp = splitobj(otmp, count);
                    /* special split case also handled by askchain() */
                }
                res = put_in ? in_container(otmp) : out_container(otmp);
                if (res < 0) {
                    if (!g.current_container) {
                        /* otmp caused current_container to explode;
                           both are now gone */
                        otmp = 0; /* and break loop */
                    } else if (otmp && otmp != pick_list[i].item.a_obj) {
                        /* split occurred, merge again */
                        (void) merged(&pick_list[i].item.a_obj, &otmp);
                    }
                    break;
                }
            }
            free((genericptr_t) pick_list);
        }
    }
    return n_looted;
}

STATIC_OVL char
in_or_out_menu(prompt, obj, outokay, inokay, alreadyused, more_containers)
const char *prompt;
struct obj *obj;
boolean outokay, inokay, alreadyused, more_containers;
{
    /* underscore is not a choice; it's used to skip element [0] */
    static const char lootchars[] = "_:oibrsnq", abc_chars[] = "_:abcdenq";
    winid win;
    anything any;
    menu_item *pick_list;
    char buf[BUFSZ];
    int n;
    const char *menuselector = flags.lootabc ? abc_chars : lootchars;

    any = cg.zeroany;
    win = create_nhwindow(NHW_MENU);
    start_menu(win);

    any.a_int = 1; /* ':' */
    Sprintf(buf, "Look inside %s", thesimpleoname(obj));
    add_menu(win, NO_GLYPH, &any, menuselector[any.a_int], 0, ATR_NONE, buf,
             MENU_UNSELECTED);
    if (outokay) {
        any.a_int = 2; /* 'o' */
        Sprintf(buf, "take %s out", something);
        add_menu(win, NO_GLYPH, &any, menuselector[any.a_int], 0, ATR_NONE,
                 buf, MENU_UNSELECTED);
    }
    if (inokay) {
        any.a_int = 3; /* 'i' */
        Sprintf(buf, "put %s in", something);
        add_menu(win, NO_GLYPH, &any, menuselector[any.a_int], 0, ATR_NONE,
                 buf, MENU_UNSELECTED);
    }
    if (outokay) {
        any.a_int = 4; /* 'b' */
        Sprintf(buf, "%stake out, then put in", inokay ? "both; " : "");
        add_menu(win, NO_GLYPH, &any, menuselector[any.a_int], 0, ATR_NONE,
                 buf, MENU_UNSELECTED);
    }
    if (inokay) {
        any.a_int = 5; /* 'r' */
        Sprintf(buf, "%sput in, then take out",
                outokay ? "both reversed; " : "");
        add_menu(win, NO_GLYPH, &any, menuselector[any.a_int], 0, ATR_NONE,
                 buf, MENU_UNSELECTED);
        any.a_int = 6; /* 's' */
        Sprintf(buf, "stash one item into %s", thesimpleoname(obj));
        add_menu(win, NO_GLYPH, &any, menuselector[any.a_int], 0, ATR_NONE,
                 buf, MENU_UNSELECTED);
    }
    any.a_int = 0;
    add_menu(win, NO_GLYPH, &any, 0, 0, ATR_NONE, "", MENU_UNSELECTED);
    if (more_containers) {
        any.a_int = 7; /* 'n' */
        add_menu(win, NO_GLYPH, &any, menuselector[any.a_int], 0, ATR_NONE,
                 "loot next container", MENU_SELECTED);
    }
    any.a_int = 8; /* 'q' */
    Strcpy(buf, alreadyused ? "done" : "do nothing");
    add_menu(win, NO_GLYPH, &any, menuselector[any.a_int], 0, ATR_NONE, buf,
             more_containers ? MENU_UNSELECTED : MENU_SELECTED);

    end_menu(win, prompt);
    n = select_menu(win, PICK_ONE, &pick_list);
    destroy_nhwindow(win);
    if (n > 0) {
        int k = pick_list[0].item.a_int;

        if (n > 1 && k == (more_containers ? 7 : 8))
            k = pick_list[1].item.a_int;
        free((genericptr_t) pick_list);
        return lootchars[k]; /* :,o,i,b,r,s,n,q */
    }
    return (n == 0 && more_containers) ? 'n' : 'q'; /* next or quit */
}

static const char tippables[] = { ALL_CLASSES, TOOL_CLASS, 0 };

/* #tip command -- empty container contents onto floor */
int
dotip()
{
    struct obj *cobj, *nobj;
    coord cc;
    int boxes;
    char c, buf[BUFSZ], qbuf[BUFSZ];
    const char *spillage = 0;

    /*
     * doesn't require free hands;
     * limbs are needed to tip floor containers
     */

    /* at present, can only tip things at current spot, not adjacent ones */
    cc.x = u.ux, cc.y = u.uy;

    /* check floor container(s) first; at most one will be accessed */
    if ((boxes = container_at(cc.x, cc.y, TRUE)) > 0) {
        Sprintf(buf, "You can't tip %s while carrying so much.",
                !flags.verbose ? "a container" : (boxes > 1) ? "one" : "it");
        if (!check_capacity(buf) && able_to_loot(cc.x, cc.y, FALSE)) {
            if (boxes > 1 && (flags.menu_style != MENU_TRADITIONAL
                              || iflags.menu_requested)) {
                /* use menu to pick a container to tip */
                int n, i;
                winid win;
                anything any;
                menu_item *pick_list = (menu_item *) 0;
                struct obj dummyobj, *otmp;

                any = cg.zeroany;
                win = create_nhwindow(NHW_MENU);
                start_menu(win);

                for (cobj = g.level.objects[cc.x][cc.y], i = 0; cobj;
                     cobj = cobj->nexthere)
                    if (Is_container(cobj)) {
                        ++i;
                        any.a_obj = cobj;
                        add_menu(win, NO_GLYPH, &any, 0, 0, ATR_NONE,
                                 doname(cobj), MENU_UNSELECTED);
                    }
                if (g.invent) {
                    any = cg.zeroany;
                    add_menu(win, NO_GLYPH, &any, 0, 0, ATR_NONE,
                             "", MENU_UNSELECTED);
                    any.a_obj = &dummyobj;
                    /* use 'i' for inventory unless there are so many
                       containers that it's already being used */
                    i = (i <= 'i' - 'a' && !flags.lootabc) ? 'i' : 0;
                    add_menu(win, NO_GLYPH, &any, i, 0, ATR_NONE,
                             "tip something being carried", MENU_SELECTED);
                }
                end_menu(win, "Tip which container?");
                n = select_menu(win, PICK_ONE, &pick_list);
                destroy_nhwindow(win);
                /*
                 * Deal with quirk of preselected item in pick-one menu:
                 * n ==  0 => picked preselected entry, toggling it off;
                 * n ==  1 => accepted preselected choice via SPACE or RETURN;
                 * n ==  2 => picked something other than preselected entry;
                 * n == -1 => cancelled via ESC;
                 */
                otmp = (n <= 0) ? (struct obj *) 0 : pick_list[0].item.a_obj;
                if (n > 1 && otmp == &dummyobj)
                    otmp = pick_list[1].item.a_obj;
                if (pick_list)
                    free((genericptr_t) pick_list);
                if (otmp && otmp != &dummyobj) {
                    tipcontainer(otmp);
                    return 1;
                }
                if (n == -1)
                    return 0;
                /* else pick-from-g.invent below */
            } else {
                for (cobj = g.level.objects[cc.x][cc.y]; cobj; cobj = nobj) {
                    nobj = cobj->nexthere;
                    if (!Is_container(cobj))
                        continue;
                    c = ynq(safe_qbuf(qbuf, "There is ", " here, tip it?",
                                      cobj,
                                      doname, ansimpleoname, "container"));
                    if (c == 'q')
                        return 0;
                    if (c == 'n')
                        continue;
                    tipcontainer(cobj);
                    /* can only tip one container at a time */
                    return 1;
                }
            }
        }
    }

    /* either no floor container(s) or couldn't tip one or didn't tip any */
    cobj = getobj(tippables, "tip");
    if (!cobj)
        return 0;

    /* normal case */
    if (Is_container(cobj) || cobj->otyp == HORN_OF_PLENTY) {
        tipcontainer(cobj);
        return 1;
    }
    /* assorted other cases */
    if (Is_candle(cobj) && cobj->lamplit) {
        /* note "wax" even for tallow candles to avoid giving away info */
        spillage = "wax";
    } else if ((cobj->otyp == POT_OIL && cobj->lamplit)
               || (cobj->otyp == OIL_LAMP && cobj->age != 0L)
               || (cobj->otyp == MAGIC_LAMP && cobj->spe != 0)) {
        spillage = "oil";
        /* todo: reduce potion's remaining burn timer or oil lamp's fuel */
    } else if (cobj->otyp == CAN_OF_GREASE && cobj->spe > 0) {
        /* charged consumed below */
        spillage = "grease";
    } else if (cobj->otyp == FOOD_RATION || cobj->otyp == CRAM_RATION
               || cobj->otyp == LEMBAS_WAFER) {
        spillage = "crumbs";
    } else if (cobj->oclass == VENOM_CLASS) {
        spillage = "venom";
    }
    if (spillage) {
        buf[0] = '\0';
        if (is_pool(u.ux, u.uy))
            Sprintf(buf, " and gradually %s", vtense(spillage, "dissipate"));
        else if (is_lava(u.ux, u.uy))
            Sprintf(buf, " and immediately %s away",
                    vtense(spillage, "burn"));
        pline("Some %s %s onto the %s%s.", spillage,
              vtense(spillage, "spill"), surface(u.ux, u.uy), buf);
        /* shop usage message comes after the spill message */
        if (cobj->otyp == CAN_OF_GREASE && cobj->spe > 0) {
            consume_obj_charge(cobj, TRUE);
        }
        /* something [useless] happened */
        return 1;
    }
    /* anything not covered yet */
    if (cobj->oclass == POTION_CLASS) /* can't pour potions... */
        pline_The("%s %s securely sealed.", xname(cobj), otense(cobj, "are"));
    else if (cobj->otyp == STATUE)
        pline("Nothing interesting happens.");
    else
        pline1(nothing_happens);
    return 0;
}

STATIC_OVL void
tipcontainer(box)
struct obj *box; /* or bag */
{
    xchar ox = u.ux, oy = u.uy; /* #tip only works at hero's location */
    boolean empty_it = FALSE, maybeshopgoods;

    /* box is either held or on floor at hero's spot; no need to check for
       nesting; when held, we need to update its location to match hero's;
       for floor, the coordinate updating is redundant */
    if (get_obj_location(box, &ox, &oy, 0))
        box->ox = ox, box->oy = oy;

    /* Shop handling:  can't rely on the container's own unpaid
       or no_charge status because contents might differ with it.
       A carried container's contents will be flagged as unpaid
       or not, as appropriate, and need no special handling here.
       Items owned by the hero get sold to the shop without
       confirmation as with other uncontrolled drops.  A floor
       container's contents will be marked no_charge if owned by
       hero, otherwise they're owned by the shop.  By passing
       the contents through shop billing, they end up getting
       treated the same as in the carried case.   We do so one
       item at a time instead of doing whole container at once
       to reduce the chance of exhausting shk's billing capacity. */
    maybeshopgoods = !carried(box) && costly_spot(box->ox, box->oy);

    /* caveat: this assumes that cknown, lknown, olocked, and otrapped
       fields haven't been overloaded to mean something special for the
       non-standard "container" horn of plenty */
    box->lknown = 1;
    if (box->olocked) {
        pline("It's locked.");
    } else if (box->otrapped) {
        /* we're not reaching inside but we're still handling it... */
        (void) chest_trap(box, HAND, FALSE);
        /* even if the trap fails, you've used up this turn */
        if (g.multi >= 0) { /* in case we didn't become paralyzed */
            nomul(-1);
            g.multi_reason = "tipping a container";
            g.nomovemsg = "";
        }
    } else if (box->otyp == BAG_OF_TRICKS || box->otyp == HORN_OF_PLENTY) {
        boolean bag = box->otyp == BAG_OF_TRICKS;
        int old_spe = box->spe, seen = 0;

        if (maybeshopgoods && !box->no_charge)
            addtobill(box, FALSE, FALSE, TRUE);
        /* apply this bag/horn until empty or monster/object creation fails
           (if the latter occurs, force the former...) */
        do {
            if (!(bag ? bagotricks(box, TRUE, &seen)
                      : hornoplenty(box, TRUE)))
                break;
        } while (box->spe > 0);

        if (box->spe < old_spe) {
            if (bag)
                pline((seen == 0) ? "Nothing seems to happen."
                                  : (seen == 1) ? "A monster appears."
                                                : "Monsters appear!");
            /* check_unpaid wants to see a non-zero charge count */
            box->spe = old_spe;
            check_unpaid_usage(box, TRUE);
            box->spe = 0; /* empty */
            box->cknown = 1;
        }
        if (maybeshopgoods && !box->no_charge)
            subfrombill(box, shop_keeper(*in_rooms(ox, oy, SHOPBASE)));
    } else if (SchroedingersBox(box)) {
        char yourbuf[BUFSZ];

        observe_quantum_cat(box, TRUE, TRUE);
        if (!Has_contents(box)) /* evidently a live cat came out */
            /* container type of "large box" is inferred */
            pline("%sbox is now empty.", Shk_Your(yourbuf, box));
        else /* holds cat corpse */
            empty_it = TRUE;
        box->cknown = 1;
    } else if (!Has_contents(box)) {
        box->cknown = 1;
        pline("It's empty.");
    } else {
        empty_it = TRUE;
    }

    if (empty_it) {
        struct obj *otmp, *nobj;
        boolean terse, highdrop = !can_reach_floor(TRUE),
                altarizing = IS_ALTAR(levl[ox][oy].typ),
                cursed_mbag = (Is_mbag(box) && box->cursed);
        int held = carried(box);
        long loss = 0L;

        if (u.uswallow)
            highdrop = altarizing = FALSE;
        terse = !(highdrop || altarizing || costly_spot(box->ox, box->oy));
        box->cknown = 1;
        /* Terse formatting is
         * "Objects spill out: obj1, obj2, obj3, ..., objN."
         * If any other messages intervene between objects, we revert to
         * "ObjK drops to the floor.", "ObjL drops to the floor.", &c.
         */
        pline("%s out%c",
              box->cobj->nobj ? "Objects spill" : "An object spills",
              terse ? ':' : '.');
        for (otmp = box->cobj; otmp; otmp = nobj) {
            nobj = otmp->nobj;
            obj_extract_self(otmp);
            otmp->ox = box->ox, otmp->oy = box->oy;

            if (box->otyp == ICE_BOX) {
                removed_from_icebox(otmp); /* resume rotting for corpse */
            } else if (cursed_mbag && !rn2(13)) {
                loss += mbag_item_gone(held, otmp);
                /* abbreviated drop format is no longer appropriate */
                terse = FALSE;
                continue;
            }

            if (maybeshopgoods) {
                addtobill(otmp, FALSE, FALSE, TRUE);
                iflags.suppress_price++; /* doname formatting */
            }

            if (highdrop) {
                /* might break or fall down stairs; handles altars itself */
                hitfloor(otmp, TRUE);
            } else {
                if (altarizing) {
                    doaltarobj(otmp);
                } else if (!terse) {
                    pline("%s %s to the %s.", Doname2(otmp),
                          otense(otmp, "drop"), surface(ox, oy));
                } else {
                    pline("%s%c", doname(otmp), nobj ? ',' : '.');
                    iflags.last_msg = PLNMSG_OBJNAM_ONLY;
                }
                dropy(otmp);
                if (iflags.last_msg != PLNMSG_OBJNAM_ONLY)
                    terse = FALSE; /* terse formatting has been interrupted */
            }
            if (maybeshopgoods)
                iflags.suppress_price--; /* reset */
        }
        if (loss) /* magic bag lost some shop goods */
            You("owe %ld %s for lost merchandise.", loss, currency(loss));
        box->owt = weight(box); /* mbag_item_gone() doesn't update this */
        if (held)
            (void) encumber_msg();
    }
}

/*pickup.c*/<|MERGE_RESOLUTION|>--- conflicted
+++ resolved
@@ -927,11 +927,7 @@
         fake_hero_object = cg.zeroobj;
         fake_hero_object.quan = 1L; /* not strictly necessary... */
         any.a_obj = &fake_hero_object;
-<<<<<<< HEAD
-        add_menu(win, mon_to_glyph(&g.youmonst), &any,
-=======
-        add_menu(win, mon_to_glyph(&youmonst, rn2_on_display_rng), &any,
->>>>>>> d9a2c572
+        add_menu(win, mon_to_glyph(&g.youmonst, rn2_on_display_rng), &any,
                  /* fake inventory letter, no group accelerator */
                  CONTAINED_SYM, 0, ATR_NONE, an(self_lookat(buf)),
                  MENU_UNSELECTED);
