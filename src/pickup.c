/* NetHack 3.6	pickup.c	$NHDT-Date: 1562203851 2019/07/04 01:30:51 $  $NHDT-Branch: NetHack-3.6 $:$NHDT-Revision: 1.229 $ */
/* Copyright (c) Stichting Mathematisch Centrum, Amsterdam, 1985. */
/*-Copyright (c) Robert Patrick Rankin, 2012. */
/* NetHack may be freely redistributed.  See license for details. */

/*
 *      Contains code for picking objects up, and container use.
 */

#include "hack.h"

#define CONTAINED_SYM '>' /* from invent.c */

STATIC_DCL void FDECL(simple_look, (struct obj *, BOOLEAN_P));
STATIC_DCL boolean FDECL(query_classes, (char *, boolean *, boolean *,
                                         const char *, struct obj *,
                                         BOOLEAN_P, int *));
STATIC_DCL boolean FDECL(fatal_corpse_mistake, (struct obj *, BOOLEAN_P));
STATIC_DCL void FDECL(check_here, (BOOLEAN_P));
STATIC_DCL boolean FDECL(n_or_more, (struct obj *));
STATIC_DCL boolean FDECL(all_but_uchain, (struct obj *));
#if 0 /* not used */
STATIC_DCL boolean FDECL(allow_cat_no_uchain, (struct obj *));
#endif
STATIC_DCL int FDECL(autopick, (struct obj *, int, menu_item **));
STATIC_DCL int FDECL(count_categories, (struct obj *, int));
STATIC_DCL int FDECL(delta_cwt, (struct obj *, struct obj *));
STATIC_DCL long FDECL(carry_count, (struct obj *, struct obj *, long,
                                    BOOLEAN_P, int *, int *));
STATIC_DCL int FDECL(lift_object, (struct obj *, struct obj *, long *,
                                   BOOLEAN_P));
STATIC_DCL boolean FDECL(mbag_explodes, (struct obj *, int));
STATIC_DCL long FDECL(boh_loss, (struct obj *container, int));
STATIC_PTR int FDECL(in_container, (struct obj *));
STATIC_PTR int FDECL(out_container, (struct obj *));
STATIC_DCL void FDECL(removed_from_icebox, (struct obj *));
STATIC_DCL long FDECL(mbag_item_gone, (int, struct obj *));
STATIC_DCL void FDECL(explain_container_prompt, (BOOLEAN_P));
STATIC_DCL int FDECL(traditional_loot, (BOOLEAN_P));
STATIC_DCL int FDECL(menu_loot, (int, BOOLEAN_P));
STATIC_DCL char FDECL(in_or_out_menu, (const char *, struct obj *, BOOLEAN_P,
                                       BOOLEAN_P, BOOLEAN_P, BOOLEAN_P));
STATIC_DCL boolean FDECL(able_to_loot, (int, int, BOOLEAN_P));
STATIC_DCL boolean NDECL(reverse_loot);
STATIC_DCL boolean FDECL(mon_beside, (int, int));
STATIC_DCL int FDECL(do_loot_cont, (struct obj **, int, int));
STATIC_DCL void FDECL(tipcontainer, (struct obj *));

/* define for query_objlist() and autopickup() */
#define FOLLOW(curr, flags) \
    (((flags) & BY_NEXTHERE) ? (curr)->nexthere : (curr)->nobj)

#define GOLD_WT(n) (((n) + 50L) / 100L)
/* if you can figure this out, give yourself a hearty pat on the back... */
#define GOLD_CAPACITY(w, n) (((w) * -100L) - ((n) + 50L) - 1L)

#define Icebox (g.current_container->otyp == ICE_BOX)

static const char
        moderateloadmsg[] = "You have a little trouble lifting",
        nearloadmsg[] = "You have much trouble lifting",
        overloadmsg[] = "You have extreme difficulty lifting";

/* BUG: this lets you look at cockatrice corpses while blind without
   touching them */
/* much simpler version of the look-here code; used by query_classes() */
STATIC_OVL void
simple_look(otmp, here)
struct obj *otmp; /* list of objects */
boolean here;     /* flag for type of obj list linkage */
{
    /* Neither of the first two cases is expected to happen, since
     * we're only called after multiple classes of objects have been
     * detected, hence multiple objects must be present.
     */
    if (!otmp) {
        impossible("simple_look(null)");
    } else if (!(here ? otmp->nexthere : otmp->nobj)) {
        pline1(doname(otmp));
    } else {
        winid tmpwin = create_nhwindow(NHW_MENU);

        putstr(tmpwin, 0, "");
        do {
            putstr(tmpwin, 0, doname(otmp));
            otmp = here ? otmp->nexthere : otmp->nobj;
        } while (otmp);
        display_nhwindow(tmpwin, TRUE);
        destroy_nhwindow(tmpwin);
    }
}

int
collect_obj_classes(ilets, otmp, here, filter, itemcount)
char ilets[];
register struct obj *otmp;
boolean here;
boolean FDECL((*filter), (OBJ_P));
int *itemcount;
{
    register int iletct = 0;
    register char c;

    *itemcount = 0;
    ilets[iletct] = '\0'; /* terminate ilets so that index() will work */
    while (otmp) {
        c = def_oc_syms[(int) otmp->oclass].sym;
        if (!index(ilets, c) && (!filter || (*filter)(otmp)))
            ilets[iletct++] = c, ilets[iletct] = '\0';
        *itemcount += 1;
        otmp = here ? otmp->nexthere : otmp->nobj;
    }

    return iletct;
}

/*
 * Suppose some '?' and '!' objects are present, but '/' objects aren't:
 *      "a" picks all items without further prompting;
 *      "A" steps through all items, asking one by one;
 *      "?" steps through '?' items, asking, and ignores '!' ones;
 *      "/" becomes 'A', since no '/' present;
 *      "?a" or "a?" picks all '?' without further prompting;
 *      "/a" or "a/" becomes 'A' since there aren't any '/'
 *          (bug fix:  3.1.0 thru 3.1.3 treated it as "a");
 *      "?/a" or "a?/" or "/a?",&c picks all '?' even though no '/'
 *          (ie, treated as if it had just been "?a").
 */
STATIC_OVL boolean
query_classes(oclasses, one_at_a_time, everything, action, objs, here,
              menu_on_demand)
char oclasses[];
boolean *one_at_a_time, *everything;
const char *action;
struct obj *objs;
boolean here;
int *menu_on_demand;
{
    char ilets[36], inbuf[BUFSZ] = DUMMY; /* FIXME: hardcoded ilets[] length */
    int iletct, oclassct;
    boolean not_everything, filtered;
    char qbuf[QBUFSZ];
    boolean m_seen;
    int itemcount, bcnt, ucnt, ccnt, xcnt, ocnt;

    oclasses[oclassct = 0] = '\0';
    *one_at_a_time = *everything = m_seen = FALSE;
    if (menu_on_demand)
        *menu_on_demand = 0;
    iletct = collect_obj_classes(ilets, objs, here,
                                 (boolean FDECL((*), (OBJ_P))) 0, &itemcount);
    if (iletct == 0)
        return FALSE;

    if (iletct == 1) {
        oclasses[0] = def_char_to_objclass(ilets[0]);
        oclasses[1] = '\0';
    } else { /* more than one choice available */
        /* additional choices */
        ilets[iletct++] = ' ';
        ilets[iletct++] = 'a';
        ilets[iletct++] = 'A';
        ilets[iletct++] = (objs == g.invent ? 'i' : ':');
    }
    if (itemcount && menu_on_demand)
        ilets[iletct++] = 'm';
    if (count_unpaid(objs))
        ilets[iletct++] = 'u';

    tally_BUCX(objs, here, &bcnt, &ucnt, &ccnt, &xcnt, &ocnt);
    if (bcnt)
        ilets[iletct++] = 'B';
    if (ucnt)
        ilets[iletct++] = 'U';
    if (ccnt)
        ilets[iletct++] = 'C';
    if (xcnt)
        ilets[iletct++] = 'X';
    ilets[iletct] = '\0';

    if (iletct > 1) {
        const char *where = 0;
        char sym, oc_of_sym, *p;

 ask_again:
        oclasses[oclassct = 0] = '\0';
        *one_at_a_time = *everything = FALSE;
        not_everything = filtered = FALSE;
        Sprintf(qbuf, "What kinds of thing do you want to %s? [%s]", action,
                ilets);
        getlin(qbuf, inbuf);
        if (*inbuf == '\033')
            return FALSE;

        for (p = inbuf; (sym = *p++) != 0; ) {
            if (sym == ' ')
                continue;
            else if (sym == 'A')
                *one_at_a_time = TRUE;
            else if (sym == 'a')
                *everything = TRUE;
            else if (sym == ':') {
                simple_look(objs, here); /* dumb if objs==invent */
                /* if we just scanned the contents of a container
                   then mark it as having known contents */
                if (objs->where == OBJ_CONTAINED)
                    objs->ocontainer->cknown = 1;
                goto ask_again;
            } else if (sym == 'i') {
                (void) display_inventory((char *) 0, TRUE);
                goto ask_again;
            } else if (sym == 'm') {
                m_seen = TRUE;
            } else if (index("uBUCX", sym)) {
                add_valid_menu_class(sym); /* 'u' or 'B','U','C',or 'X' */
                filtered = TRUE;
            } else {
                oc_of_sym = def_char_to_objclass(sym);
                if (index(ilets, sym)) {
                    add_valid_menu_class(oc_of_sym);
                    oclasses[oclassct++] = oc_of_sym;
                    oclasses[oclassct] = '\0';
                } else {
                    if (!where)
                        where = !strcmp(action, "pick up") ? "here"
                                : !strcmp(action, "take out") ? "inside" : "";
                    if (*where)
                        There("are no %c's %s.", sym, where);
                    else
                        You("have no %c's.", sym);
                    not_everything = TRUE;
                }
            }
        } /* for p:sym in inbuf */

        if (m_seen && menu_on_demand) {
            *menu_on_demand = (((*everything || !oclassct) && !filtered)
                               ? -2 : -3);
            return FALSE;
        }
        if (!oclassct && (!*everything || not_everything)) {
            /* didn't pick anything,
               or tried to pick something that's not present */
            *one_at_a_time = TRUE; /* force 'A' */
            *everything = FALSE;   /* inhibit 'a' */
        }
    }
    return TRUE;
}

/* check whether hero is bare-handedly touching a cockatrice corpse */
STATIC_OVL boolean
fatal_corpse_mistake(obj, remotely)
struct obj *obj;
boolean remotely;
{
    if (uarmg || remotely || obj->otyp != CORPSE
        || !touch_petrifies(&mons[obj->corpsenm]) || Stone_resistance)
        return FALSE;

    if (poly_when_stoned(g.youmonst.data) && polymon(PM_STONE_GOLEM)) {
        display_nhwindow(WIN_MESSAGE, FALSE); /* --More-- */
        return FALSE;
    }

    pline("Touching %s is a fatal mistake.",
          corpse_xname(obj, (const char *) 0, CXN_SINGULAR | CXN_ARTICLE));
    instapetrify(killer_xname(obj));
    return TRUE;
}

/* attempting to manipulate a Rider's corpse triggers its revival */
boolean
rider_corpse_revival(obj, remotely)
struct obj *obj;
boolean remotely;
{
    if (!obj || obj->otyp != CORPSE || !is_rider(&mons[obj->corpsenm]))
        return FALSE;

    pline("At your %s, the corpse suddenly moves...",
          remotely ? "attempted acquisition" : "touch");
    (void) revive_corpse(obj);
    exercise(A_WIS, FALSE);
    return TRUE;
}

/* look at the objects at our location, unless there are too many of them */
STATIC_OVL void
check_here(picked_some)
boolean picked_some;
{
    register struct obj *obj;
    register int ct = 0;

    /* count the objects here */
    for (obj = g.level.objects[u.ux][u.uy]; obj; obj = obj->nexthere) {
        if (obj != uchain)
            ct++;
    }

    /* If there are objects here, take a look. */
    if (ct) {
        if (g.context.run)
            nomul(0);
        flush_screen(1);
        (void) look_here(ct, picked_some);
    } else {
        read_engr_at(u.ux, u.uy);
    }
}

/* query_objlist callback: return TRUE if obj's count is >= reference value */
STATIC_OVL boolean
n_or_more(obj)
struct obj *obj;
{
    if (obj == uchain)
        return FALSE;
    return (boolean) (obj->quan >= g.val_for_n_or_more);
}


/* check valid_menu_classes[] for an entry; also used by askchain() */
boolean
menu_class_present(c)
int c;
{
    return (c && index(g.valid_menu_classes, c)) ? TRUE : FALSE;
}

void
add_valid_menu_class(c)
int c;
{
    static int vmc_count = 0;

    if (c == 0) { /* reset */
        vmc_count = 0;
        g.class_filter = g.bucx_filter = g.shop_filter = FALSE;
    } else if (!menu_class_present(c)) {
        g.valid_menu_classes[vmc_count++] = (char) c;
        /* categorize the new class */
        switch (c) {
        case 'B':
        case 'U':
        case 'C': /*FALLTHRU*/
        case 'X':
            g.bucx_filter = TRUE;
            break;
        case 'u':
            g.shop_filter = TRUE;
            break;
        default:
            g.class_filter = TRUE;
            break;
        }
    }
    g.valid_menu_classes[vmc_count] = '\0';
}

/* query_objlist callback: return TRUE if not uchain */
STATIC_OVL boolean
all_but_uchain(obj)
struct obj *obj;
{
    return (boolean) (obj != uchain);
}

/* query_objlist callback: return TRUE */
/*ARGUSED*/
boolean
allow_all(obj)
struct obj *obj UNUSED;
{
    return TRUE;
}

boolean
allow_category(obj)
struct obj *obj;
{
    /* For coins, if any class filter is specified, accept if coins
     * are included regardless of whether either unpaid or BUC-status
     * is also specified since player has explicitly requested coins.
     * If no class filtering is specified but bless/curse state is,
     * coins are either unknown or uncursed based on an option setting.
     */
    if (obj->oclass == COIN_CLASS)
        return g.class_filter
                 ? (index(g.valid_menu_classes, COIN_CLASS) ? TRUE : FALSE)
                 : g.shop_filter /* coins are never unpaid, but check anyway */
                    ? (obj->unpaid ? TRUE : FALSE)
                    : g.bucx_filter
                       ? (index(g.valid_menu_classes, iflags.goldX ? 'X' : 'U')
                          ? TRUE : FALSE)
                       : TRUE; /* catchall: no filters specified, so accept */

    if (Role_if(PM_PRIEST) && !obj->bknown)
        set_bknown(obj, 1);

    /*
     * There are three types of filters possible and the first and
     * third can have more than one entry:
     *  1) object class (armor, potion, &c);
     *  2) unpaid shop item;
     *  3) bless/curse state (blessed, uncursed, cursed, BUC-unknown).
     * When only one type is present, the situation is simple:
     * to be accepted, obj's status must match one of the entries.
     * When more than one type is present, the obj will now only
     * be accepted when it matches one entry of each type.
     * So ?!B will accept blessed scrolls or potions, and [u will
     * accept unpaid armor.  (In 3.4.3, an object was accepted by
     * this filter if it met any entry of any type, so ?!B resulted
     * in accepting all scrolls and potions regardless of bless/curse
     * state plus all blessed non-scroll, non-potion objects.)
     */

    /* if class is expected but obj's class is not in the list, reject */
    if (g.class_filter && !index(g.valid_menu_classes, obj->oclass))
        return FALSE;
    /* if unpaid is expected and obj isn't unpaid, reject (treat a container
       holding any unpaid object as unpaid even if isn't unpaid itself) */
    if (g.shop_filter && !obj->unpaid
        && !(Has_contents(obj) && count_unpaid(obj->cobj) > 0))
        return FALSE;
    /* check for particular bless/curse state */
    if (g.bucx_filter) {
        /* first categorize this object's bless/curse state */
        char bucx = !obj->bknown ? 'X'
                      : obj->blessed ? 'B' : obj->cursed ? 'C' : 'U';

        /* if its category is not in the list, reject */
        if (!index(g.valid_menu_classes, bucx))
            return FALSE;
    }
    /* obj didn't fail any of the filter checks, so accept */
    return TRUE;
}

#if 0 /* not used */
/* query_objlist callback: return TRUE if valid category (class), no uchain */
STATIC_OVL boolean
allow_cat_no_uchain(obj)
struct obj *obj;
{
    if (obj != uchain
        && ((index(g.valid_menu_classes, 'u') && obj->unpaid)
            || index(g.valid_menu_classes, obj->oclass)))
        return TRUE;
    return FALSE;
}
#endif

/* query_objlist callback: return TRUE if valid class and worn */
boolean
is_worn_by_type(otmp)
register struct obj *otmp;
{
    return (is_worn(otmp) && allow_category(otmp)) ? TRUE : FALSE;
}

/*
 * Have the hero pick things from the ground
 * or a monster's inventory if swallowed.
 *
 * Arg what:
 *      >0  autopickup
 *      =0  interactive
 *      <0  pickup count of something
 *
 * Returns 1 if tried to pick something up, whether
 * or not it succeeded.
 */
int
pickup(what)
int what; /* should be a long */
{
    int i, n, res, count, n_tried = 0, n_picked = 0;
    menu_item *pick_list = (menu_item *) 0;
    boolean autopickup = what > 0;
    struct obj **objchain_p;
    int traverse_how;

    /* we might have arrived here while fainted or sleeping, via
       random teleport or levitation timeout; if so, skip check_here
       and read_engr_at in addition to bypassing autopickup itself
       [probably ought to check whether hero is using a cockatrice
       corpse for a pillow here... (also at initial faint/sleep)] */
    if (autopickup && g.multi < 0 && unconscious())
        return 0;

    if (what < 0) /* pick N of something */
        count = -what;
    else /* pick anything */
        count = 0;

    if (!u.uswallow) {
        struct trap *ttmp;

        /* no auto-pick if no-pick move, nothing there, or in a pool */
        if (autopickup && (g.context.nopick || !OBJ_AT(u.ux, u.uy)
                           || (is_pool(u.ux, u.uy) && !Underwater)
                           || is_lava(u.ux, u.uy))) {
            read_engr_at(u.ux, u.uy);
            return 0;
        }
        /* no pickup if levitating & not on air or water level */
        if (!can_reach_floor(TRUE)) {
            if ((g.multi && !g.context.run) || (autopickup && !flags.pickup)
                || ((ttmp = t_at(u.ux, u.uy)) != 0
                    && uteetering_at_seen_pit(ttmp)))
                read_engr_at(u.ux, u.uy);
            return 0;
        }
        /* multi && !g.context.run means they are in the middle of some other
         * action, or possibly paralyzed, sleeping, etc.... and they just
         * teleported onto the object.  They shouldn't pick it up.
         */
        if ((g.multi && !g.context.run) || (autopickup && !flags.pickup)) {
            check_here(FALSE);
            return 0;
        }
        if (notake(g.youmonst.data)) {
            if (!autopickup)
                You("are physically incapable of picking anything up.");
            else
                check_here(FALSE);
            return 0;
        }

        /* if there's anything here, stop running */
        if (OBJ_AT(u.ux, u.uy) && g.context.run && g.context.run != 8
            && !g.context.nopick)
            nomul(0);
    }

    add_valid_menu_class(0); /* reset */
    if (!u.uswallow) {
        objchain_p = &g.level.objects[u.ux][u.uy];
        traverse_how = BY_NEXTHERE;
    } else {
        objchain_p = &u.ustuck->minvent;
        traverse_how = 0; /* nobj */
    }
    /*
     * Start the actual pickup process.  This is split into two main
     * sections, the newer menu and the older "traditional" methods.
     * Automatic pickup has been split into its own menu-style routine
     * to make things less confusing.
     */
    if (autopickup) {
        n = autopick(*objchain_p, traverse_how, &pick_list);
        goto menu_pickup;
    }

    if (flags.menu_style != MENU_TRADITIONAL || iflags.menu_requested) {
        /* use menus exclusively */
        traverse_how |= AUTOSELECT_SINGLE
                        | (flags.sortpack ? INVORDER_SORT : 0);
        if (count) { /* looking for N of something */
            char qbuf[QBUFSZ];

            Sprintf(qbuf, "Pick %d of what?", count);
            g.val_for_n_or_more = count; /* set up callback selector */
            n = query_objlist(qbuf, objchain_p, traverse_how,
                              &pick_list, PICK_ONE, n_or_more);
            /* correct counts, if any given */
            for (i = 0; i < n; i++)
                pick_list[i].count = count;
        } else {
            n = query_objlist("Pick up what?", objchain_p,
                              (traverse_how | FEEL_COCKATRICE),
                              &pick_list, PICK_ANY, all_but_uchain);
        }

 menu_pickup:
        n_tried = n;
        for (n_picked = i = 0; i < n; i++) {
            res = pickup_object(pick_list[i].item.a_obj, pick_list[i].count,
                                FALSE);
            if (res < 0)
                break; /* can't continue */
            n_picked += res;
        }
        if (pick_list)
            free((genericptr_t) pick_list);

    } else {
        /* old style interface */
        int ct = 0;
        long lcount;
        boolean all_of_a_type, selective, bycat;
        char oclasses[MAXOCLASSES + 10]; /* +10: room for B,U,C,X plus slop */
        struct obj *obj, *obj2;

        oclasses[0] = '\0';   /* types to consider (empty for all) */
        all_of_a_type = TRUE; /* take all of considered types */
        selective = FALSE;    /* ask for each item */

        /* check for more than one object */
        for (obj = *objchain_p; obj; obj = FOLLOW(obj, traverse_how))
            ct++;

        if (ct == 1 && count) {
            /* if only one thing, then pick it */
            obj = *objchain_p;
            lcount = min(obj->quan, (long) count);
            n_tried++;
            if (pickup_object(obj, lcount, FALSE) > 0)
                n_picked++; /* picked something */
            goto end_query;

        } else if (ct >= 2) {
            int via_menu = 0;

            There("are %s objects here.", (ct <= 10) ? "several" : "many");
            if (!query_classes(oclasses, &selective, &all_of_a_type,
                               "pick up", *objchain_p,
                               (traverse_how & BY_NEXTHERE) ? TRUE : FALSE,
                               &via_menu)) {
                if (!via_menu)
                    goto pickupdone;
                if (selective)
                    traverse_how |= INVORDER_SORT;
                n = query_objlist("Pick up what?", objchain_p, traverse_how,
                                  &pick_list, PICK_ANY,
                                  (via_menu == -2) ? allow_all
                                                   : allow_category);
                goto menu_pickup;
            }
        }
        bycat = (menu_class_present('B') || menu_class_present('U')
                 || menu_class_present('C') || menu_class_present('X'));

        for (obj = *objchain_p; obj; obj = obj2) {
            obj2 = FOLLOW(obj, traverse_how);
            if (bycat ? !allow_category(obj)
                      : (!selective && oclasses[0]
                         && !index(oclasses, obj->oclass)))
                continue;

            lcount = -1L;
            if (!all_of_a_type) {
                char qbuf[BUFSZ];

                (void) safe_qbuf(qbuf, "Pick up ", "?", obj, doname,
                                 ansimpleoname, something);
                switch ((obj->quan < 2L) ? ynaq(qbuf) : ynNaq(qbuf)) {
                case 'q':
                    goto end_query; /* out 2 levels */
                case 'n':
                    continue;
                case 'a':
                    all_of_a_type = TRUE;
                    if (selective) {
                        selective = FALSE;
                        oclasses[0] = obj->oclass;
                        oclasses[1] = '\0';
                    }
                    break;
                case '#': /* count was entered */
                    if (!yn_number)
                        continue; /* 0 count => No */
                    lcount = (long) yn_number;
                    if (lcount > obj->quan)
                        lcount = obj->quan;
                    /*FALLTHRU*/
                default: /* 'y' */
                    break;
                }
            }
            if (lcount == -1L)
                lcount = obj->quan;

            n_tried++;
            if ((res = pickup_object(obj, lcount, FALSE)) < 0)
                break;
            n_picked += res;
        }
 end_query:
        ; /* statement required after label */
    }

    if (!u.uswallow) {
        if (hides_under(g.youmonst.data))
            (void) hideunder(&g.youmonst);

        /* position may need updating (invisible hero) */
        if (n_picked)
            newsym_force(u.ux, u.uy);

        /* check if there's anything else here after auto-pickup is done */
        if (autopickup)
            check_here(n_picked > 0);
    }
 pickupdone:
    add_valid_menu_class(0); /* reset */
    return (n_tried > 0);
}

boolean
is_autopickup_exception(obj, grab)
struct obj *obj;
boolean grab; /* forced pickup, rather than forced leave behind? */
{
    /*
     *  Does the text description of this match an exception?
     */
    struct autopickup_exception
        *ape = (grab) ? iflags.autopickup_exceptions[AP_GRAB]
                      : iflags.autopickup_exceptions[AP_LEAVE];

    if (ape) {
        char *objdesc = makesingular(doname(obj));

        while (ape) {
            if (regex_match(objdesc, ape->regex))
                return TRUE;
            ape = ape->next;
        }
    }
    return FALSE;
}

boolean
autopick_testobj(otmp, calc_costly)
struct obj *otmp;
boolean calc_costly;
{
    static boolean costly = FALSE;
    const char *otypes = flags.pickup_types;
    boolean pickit;

    /* calculate 'costly' just once for a given autopickup operation */
    if (calc_costly)
        costly = (otmp->where == OBJ_FLOOR
                  && costly_spot(otmp->ox, otmp->oy));

    /* first check: reject if an unpaid item in a shop */
    if (costly && !otmp->no_charge)
        return FALSE;

    /* check for pickup_types */
    pickit = (!*otypes || index(otypes, otmp->oclass));
    /* check for "always pick up */
    if (!pickit)
        pickit = is_autopickup_exception(otmp, TRUE);
    /* then for "never pick up */
    if (pickit)
        pickit = !is_autopickup_exception(otmp, FALSE);
    /* pickup_thrown overrides pickup_types and exceptions */
    if (!pickit)
        pickit = (flags.pickup_thrown && otmp->was_thrown);
    return pickit;
}

/*
 * Pick from the given list using flags.pickup_types.  Return the number
 * of items picked (not counts).  Create an array that returns pointers
 * and counts of the items to be picked up.  If the number of items
 * picked is zero, the pickup list is left alone.  The caller of this
 * function must free the pickup list.
 */
STATIC_OVL int
autopick(olist, follow, pick_list)
struct obj *olist;     /* the object list */
int follow;            /* how to follow the object list */
menu_item **pick_list; /* list of objects and counts to pick up */
{
    menu_item *pi; /* pick item */
    struct obj *curr;
    int n;
    boolean check_costly = TRUE;

    /* first count the number of eligible items */
    for (n = 0, curr = olist; curr; curr = FOLLOW(curr, follow)) {
        if (autopick_testobj(curr, check_costly))
            ++n;
        check_costly = FALSE; /* only need to check once per autopickup */
    }

    if (n) {
        *pick_list = pi = (menu_item *) alloc(sizeof (menu_item) * n);
        for (n = 0, curr = olist; curr; curr = FOLLOW(curr, follow)) {
            if (autopick_testobj(curr, FALSE)) {
                pi[n].item.a_obj = curr;
                pi[n].count = curr->quan;
                n++;
            }
        }
    }
    return n;
}

/*
 * Put up a menu using the given object list.  Only those objects on the
 * list that meet the approval of the allow function are displayed.  Return
 * a count of the number of items selected, as well as an allocated array of
 * menu_items, containing pointers to the objects selected and counts.  The
 * returned counts are guaranteed to be in bounds and non-zero.
 *
 * Query flags:
 *      BY_NEXTHERE       - Follow object list via nexthere instead of nobj.
 *      AUTOSELECT_SINGLE - Don't ask if only 1 object qualifies - just
 *                          use it.
 *      USE_INVLET        - Use object's invlet.
 *      INVORDER_SORT     - Use hero's pack order.
 *      INCLUDE_HERO      - Showing engulfer's invent; show hero too.
 *      SIGNAL_NOMENU     - Return -1 rather than 0 if nothing passes "allow".
 *      SIGNAL_ESCAPE     - Return -1 rather than 0 if player uses ESC to
 *                          pick nothing.
 *      FEEL_COCKATRICE   - touch corpse.
 */
int
query_objlist(qstr, olist_p, qflags, pick_list, how, allow)
const char *qstr;                 /* query string */
struct obj **olist_p;             /* the list to pick from */
int qflags;                       /* options to control the query */
menu_item **pick_list;            /* return list of items picked */
int how;                          /* type of query */
boolean FDECL((*allow), (OBJ_P)); /* allow function */
{
    int i, n;
    winid win;
    struct obj *curr, *last, fake_hero_object, *olist = *olist_p;
    char *pack;
    anything any;
    boolean printed_type_name, first,
            sorted = (qflags & INVORDER_SORT) != 0,
            engulfer = (qflags & INCLUDE_HERO) != 0,
            engulfer_minvent;
    unsigned sortflags;
    Loot *sortedolist, *srtoli;

    *pick_list = (menu_item *) 0;
    if (!olist && !engulfer)
        return 0;

    /* count the number of items allowed */
    for (n = 0, last = 0, curr = olist; curr; curr = FOLLOW(curr, qflags))
        if ((*allow)(curr)) {
            last = curr;
            n++;
        }
    /* can't depend upon 'engulfer' because that's used to indicate whether
       hero should be shown as an extra, fake item */
    engulfer_minvent = (olist && olist->where == OBJ_MINVENT
                        && u.uswallow && olist->ocarry == u.ustuck);
    if (engulfer_minvent && n == 1 && olist->owornmask != 0L) {
        qflags &= ~AUTOSELECT_SINGLE;
    }
    if (engulfer) {
        ++n;
        /* don't autoselect swallowed hero if it's the only choice */
        qflags &= ~AUTOSELECT_SINGLE;
    }

    if (n == 0) /* nothing to pick here */
        return (qflags & SIGNAL_NOMENU) ? -1 : 0;

    if (n == 1 && (qflags & AUTOSELECT_SINGLE)) {
        *pick_list = (menu_item *) alloc(sizeof (menu_item));
        (*pick_list)->item.a_obj = last;
        (*pick_list)->count = last->quan;
        return 1;
    }

    sortflags = (((flags.sortloot == 'f'
                   || (flags.sortloot == 'l' && !(qflags & USE_INVLET)))
                  ? SORTLOOT_LOOT
                  : ((qflags & USE_INVLET) ? SORTLOOT_INVLET : 0))
                 | (flags.sortpack ? SORTLOOT_PACK : 0)
                 | ((qflags & FEEL_COCKATRICE) ? SORTLOOT_PETRIFY : 0));
    sortedolist = sortloot(&olist, sortflags,
                           (qflags & BY_NEXTHERE) ? TRUE : FALSE, allow);

    win = create_nhwindow(NHW_MENU);
    start_menu(win);
    any = cg.zeroany;
    /*
     * Run through the list and add the objects to the menu.  If
     * INVORDER_SORT is set, we'll run through the list once for
     * each type so we can group them.  The allow function was
     * called by sortloot() and will be called once per item here.
     */
    pack = flags.inv_order;
    first = TRUE;
    do {
        printed_type_name = FALSE;
        for (srtoli = sortedolist; ((curr = srtoli->obj) != 0); ++srtoli) {
            if (sorted && curr->oclass != *pack)
                continue;
            if ((qflags & FEEL_COCKATRICE) && curr->otyp == CORPSE
                && will_feel_cockatrice(curr, FALSE)) {
                destroy_nhwindow(win); /* stop the menu and revert */
                (void) look_here(0, FALSE);
                unsortloot(&sortedolist);
                return 0;
            }
            if ((*allow)(curr)) {
                /* if sorting, print type name (once only) */
                if (sorted && !printed_type_name) {
                    any = cg.zeroany;
                    add_menu(win, NO_GLYPH, &any, 0, 0, iflags.menu_headings,
                             let_to_name(*pack, FALSE,
                                         ((how != PICK_NONE)
                                          && iflags.menu_head_objsym)),
                             MENU_UNSELECTED);
                    printed_type_name = TRUE;
                }

                any.a_obj = curr;
                add_menu(win, obj_to_glyph(curr, rn2_on_display_rng), &any,
                         (qflags & USE_INVLET) ? curr->invlet
                           : (first && curr->oclass == COIN_CLASS) ? '$' : 0,
                         def_oc_syms[(int) objects[curr->otyp].oc_class].sym,
                         ATR_NONE, doname_with_price(curr), MENU_UNSELECTED);
                first = FALSE;
            }
        }
        pack++;
    } while (sorted && *pack);
    unsortloot(&sortedolist);

    if (engulfer) {
        char buf[BUFSZ];

        any = cg.zeroany;
        if (sorted && n > 1) {
            Sprintf(buf, "%s Creatures",
                    is_animal(u.ustuck->data) ? "Swallowed" : "Engulfed");
            add_menu(win, NO_GLYPH, &any, 0, 0, iflags.menu_headings, buf,
                     MENU_UNSELECTED);
        }
        fake_hero_object = cg.zeroobj;
        fake_hero_object.quan = 1L; /* not strictly necessary... */
        any.a_obj = &fake_hero_object;
        add_menu(win, mon_to_glyph(&g.youmonst, rn2_on_display_rng), &any,
                 /* fake inventory letter, no group accelerator */
                 CONTAINED_SYM, 0, ATR_NONE, an(self_lookat(buf)),
                 MENU_UNSELECTED);
    }

    end_menu(win, qstr);
    n = select_menu(win, how, pick_list);
    destroy_nhwindow(win);

    if (n > 0) {
        menu_item *mi;
        int k;

        /* fix up counts:  -1 means no count used => pick all;
           if fake_hero_object was picked, discard that choice */
        for (i = k = 0, mi = *pick_list; i < n; i++, mi++) {
            curr = mi->item.a_obj;
            if (curr == &fake_hero_object) {
                /* this isn't actually possible; fake item representing
                   hero is only included for look here (':'), not pickup,
                   and that's PICK_NONE so we can't get here from there */
                You_cant("pick yourself up!");
                continue;
            }
            if (engulfer_minvent && curr->owornmask != 0L) {
                You_cant("pick %s up.", ysimple_name(curr));
                continue;
            }
            if (mi->count == -1L || mi->count > curr->quan)
                mi->count = curr->quan;
            if (k < i)
                (*pick_list)[k] = *mi;
            ++k;
        }
        if (!k) {
            /* fake_hero was only choice so discard whole list */
            free((genericptr_t) *pick_list);
            *pick_list = 0;
            n = 0;
        } else if (k < n) {
<<<<<<< HEAD
            /* other stuff plus fake_hero; last slot is now unused */
            (*pick_list)[k].item = cg.zeroany;
            (*pick_list)[k].count = 0L;
            n = k;
=======
            /* other stuff plus fake_hero; last slot is now unused
               (could be more than one if player tried to pick items
               worn by engulfer) */
            while (n > k) {
                --n;
                (*pick_list)[n].item = zeroany;
                (*pick_list)[n].count = 0L;
            }
>>>>>>> 79ff4cd9
        }
    } else if (n < 0) {
        /* -1 is used for SIGNAL_NOMENU, so callers don't expect it
           to indicate that the player declined to make a choice */
        n = (qflags & SIGNAL_ESCAPE) ? -2 : 0;
    }
    return n;
}

/*
 * allow menu-based category (class) selection (for Drop,take off etc.)
 *
 */
int
query_category(qstr, olist, qflags, pick_list, how)
const char *qstr;      /* query string */
struct obj *olist;     /* the list to pick from */
int qflags;            /* behaviour modification flags */
menu_item **pick_list; /* return list of items picked */
int how;               /* type of query */
{
    int n;
    winid win;
    struct obj *curr;
    char *pack;
    anything any;
    boolean collected_type_name;
    char invlet;
    int ccount;
    boolean FDECL((*ofilter), (OBJ_P)) = (boolean FDECL((*), (OBJ_P))) 0;
    boolean do_unpaid = FALSE;
    boolean do_blessed = FALSE, do_cursed = FALSE, do_uncursed = FALSE,
            do_buc_unknown = FALSE;
    int num_buc_types = 0;

    *pick_list = (menu_item *) 0;
    if (!olist)
        return 0;
    if ((qflags & UNPAID_TYPES) && count_unpaid(olist))
        do_unpaid = TRUE;
    if (qflags & WORN_TYPES)
        ofilter = is_worn;
    if ((qflags & BUC_BLESSED) && count_buc(olist, BUC_BLESSED, ofilter)) {
        do_blessed = TRUE;
        num_buc_types++;
    }
    if ((qflags & BUC_CURSED) && count_buc(olist, BUC_CURSED, ofilter)) {
        do_cursed = TRUE;
        num_buc_types++;
    }
    if ((qflags & BUC_UNCURSED) && count_buc(olist, BUC_UNCURSED, ofilter)) {
        do_uncursed = TRUE;
        num_buc_types++;
    }
    if ((qflags & BUC_UNKNOWN) && count_buc(olist, BUC_UNKNOWN, ofilter)) {
        do_buc_unknown = TRUE;
        num_buc_types++;
    }

    ccount = count_categories(olist, qflags);
    /* no point in actually showing a menu for a single category */
    if (ccount == 1 && !do_unpaid && num_buc_types <= 1
        && !(qflags & BILLED_TYPES)) {
        for (curr = olist; curr; curr = FOLLOW(curr, qflags)) {
            if (ofilter && !(*ofilter)(curr))
                continue;
            break;
        }
        if (curr) {
            *pick_list = (menu_item *) alloc(sizeof(menu_item));
            (*pick_list)->item.a_int = curr->oclass;
            return 1;
        } else {
            debugpline0("query_category: no single object match");
        }
        return 0;
    }

    win = create_nhwindow(NHW_MENU);
    start_menu(win);
    pack = flags.inv_order;

    if (qflags & CHOOSE_ALL) {
        invlet = 'A';
        any = cg.zeroany;
        any.a_int = 'A';
        add_menu(win, NO_GLYPH, &any, invlet, 0, ATR_NONE,
                 (qflags & WORN_TYPES) ? "Auto-select every item being worn"
                                       : "Auto-select every item",
                 MENU_UNSELECTED);

        any = cg.zeroany;
        add_menu(win, NO_GLYPH, &any, 0, 0, ATR_NONE, "", MENU_UNSELECTED);
    }

    if ((qflags & ALL_TYPES) && (ccount > 1)) {
        invlet = 'a';
        any = cg.zeroany;
        any.a_int = ALL_TYPES_SELECTED;
        add_menu(win, NO_GLYPH, &any, invlet, 0, ATR_NONE,
                 (qflags & WORN_TYPES) ? "All worn types" : "All types",
                 MENU_UNSELECTED);
        invlet = 'b';
    } else
        invlet = 'a';
    do {
        collected_type_name = FALSE;
        for (curr = olist; curr; curr = FOLLOW(curr, qflags)) {
            if (curr->oclass == *pack) {
                if (ofilter && !(*ofilter)(curr))
                    continue;
                if (!collected_type_name) {
                    any = cg.zeroany;
                    any.a_int = curr->oclass;
                    add_menu(
                        win, NO_GLYPH, &any, invlet++,
                        def_oc_syms[(int) objects[curr->otyp].oc_class].sym,
                        ATR_NONE, let_to_name(*pack, FALSE,
                                              (how != PICK_NONE)
                                                  && iflags.menu_head_objsym),
                        MENU_UNSELECTED);
                    collected_type_name = TRUE;
                }
            }
        }
        pack++;
        if (invlet >= 'u') {
            impossible("query_category: too many categories");
            return 0;
        }
    } while (*pack);

    if (do_unpaid || (qflags & BILLED_TYPES) || do_blessed || do_cursed
        || do_uncursed || do_buc_unknown) {
        any = cg.zeroany;
        add_menu(win, NO_GLYPH, &any, 0, 0, ATR_NONE, "", MENU_UNSELECTED);
    }

    /* unpaid items if there are any */
    if (do_unpaid) {
        invlet = 'u';
        any = cg.zeroany;
        any.a_int = 'u';
        add_menu(win, NO_GLYPH, &any, invlet, 0, ATR_NONE, "Unpaid items",
                 MENU_UNSELECTED);
    }
    /* billed items: checked by caller, so always include if BILLED_TYPES */
    if (qflags & BILLED_TYPES) {
        invlet = 'x';
        any = cg.zeroany;
        any.a_int = 'x';
        add_menu(win, NO_GLYPH, &any, invlet, 0, ATR_NONE,
                 "Unpaid items already used up", MENU_UNSELECTED);
    }

    /* items with b/u/c/unknown if there are any;
       this cluster of menu entries is in alphabetical order,
       reversing the usual sequence of 'U' and 'C' in BUCX */
    if (do_blessed) {
        invlet = 'B';
        any = cg.zeroany;
        any.a_int = 'B';
        add_menu(win, NO_GLYPH, &any, invlet, 0, ATR_NONE,
                 "Items known to be Blessed", MENU_UNSELECTED);
    }
    if (do_cursed) {
        invlet = 'C';
        any = cg.zeroany;
        any.a_int = 'C';
        add_menu(win, NO_GLYPH, &any, invlet, 0, ATR_NONE,
                 "Items known to be Cursed", MENU_UNSELECTED);
    }
    if (do_uncursed) {
        invlet = 'U';
        any = cg.zeroany;
        any.a_int = 'U';
        add_menu(win, NO_GLYPH, &any, invlet, 0, ATR_NONE,
                 "Items known to be Uncursed", MENU_UNSELECTED);
    }
    if (do_buc_unknown) {
        invlet = 'X';
        any = cg.zeroany;
        any.a_int = 'X';
        add_menu(win, NO_GLYPH, &any, invlet, 0, ATR_NONE,
                 "Items of unknown Bless/Curse status", MENU_UNSELECTED);
    }
    end_menu(win, qstr);
    n = select_menu(win, how, pick_list);
    destroy_nhwindow(win);
    if (n < 0)
        n = 0; /* caller's don't expect -1 */
    return n;
}

STATIC_OVL int
count_categories(olist, qflags)
struct obj *olist;
int qflags;
{
    char *pack;
    boolean counted_category;
    int ccount = 0;
    struct obj *curr;

    pack = flags.inv_order;
    do {
        counted_category = FALSE;
        for (curr = olist; curr; curr = FOLLOW(curr, qflags)) {
            if (curr->oclass == *pack) {
                if ((qflags & WORN_TYPES)
                    && !(curr->owornmask & (W_ARMOR | W_ACCESSORY | W_WEAPON)))
                    continue;
                if (!counted_category) {
                    ccount++;
                    counted_category = TRUE;
                }
            }
        }
        pack++;
    } while (*pack);
    return ccount;
}

/*
 *  How much the weight of the given container will change when the given
 *  object is removed from it.  Use before and after weight amounts rather
 *  than trying to match the calculation used by weight() in mkobj.c.
 */
STATIC_OVL int
delta_cwt(container, obj)
struct obj *container, *obj;
{
    struct obj **prev;
    int owt, nwt;

    if (container->otyp != BAG_OF_HOLDING)
        return obj->owt;

    owt = nwt = container->owt;
    /* find the object so that we can remove it */
    for (prev = &container->cobj; *prev; prev = &(*prev)->nobj)
        if (*prev == obj)
            break;
    if (!*prev) {
        panic("delta_cwt: obj not inside container?");
    } else {
        /* temporarily remove the object and calculate resulting weight */
        *prev = obj->nobj;
        nwt = weight(container);
        *prev = obj; /* put the object back; obj->nobj is still valid */
    }
    return owt - nwt;
}

/* could we carry `obj'? if not, could we carry some of it/them? */
STATIC_OVL long
carry_count(obj, container, count, telekinesis, wt_before, wt_after)
struct obj *obj, *container; /* object to pick up, bag it's coming out of */
long count;
boolean telekinesis;
int *wt_before, *wt_after;
{
    boolean adjust_wt = container && carried(container),
            is_gold = obj->oclass == COIN_CLASS;
    int wt, iw, ow, oow;
    long qq, savequan, umoney;
    unsigned saveowt;
    const char *verb, *prefx1, *prefx2, *suffx;
    char obj_nambuf[BUFSZ], where[BUFSZ];

    savequan = obj->quan;
    saveowt = obj->owt;
    umoney = money_cnt(g.invent);
    iw = max_capacity();

    if (count != savequan) {
        obj->quan = count;
        obj->owt = (unsigned) weight(obj);
    }
    wt = iw + (int) obj->owt;
    if (adjust_wt)
        wt -= delta_cwt(container, obj);
    /* This will go with silver+copper & new gold weight */
    if (is_gold) /* merged gold might affect cumulative weight */
        wt -= (GOLD_WT(umoney) + GOLD_WT(count) - GOLD_WT(umoney + count));
    if (count != savequan) {
        obj->quan = savequan;
        obj->owt = saveowt;
    }
    *wt_before = iw;
    *wt_after = wt;

    if (wt < 0)
        return count;

    /* see how many we can lift */
    if (is_gold) {
        iw -= (int) GOLD_WT(umoney);
        if (!adjust_wt) {
            qq = GOLD_CAPACITY((long) iw, umoney);
        } else {
            oow = 0;
            qq = 50L - (umoney % 100L) - 1L;
            if (qq < 0L)
                qq += 100L;
            for (; qq <= count; qq += 100L) {
                obj->quan = qq;
                obj->owt = (unsigned) GOLD_WT(qq);
                ow = (int) GOLD_WT(umoney + qq);
                ow -= delta_cwt(container, obj);
                if (iw + ow >= 0)
                    break;
                oow = ow;
            }
            iw -= oow;
            qq -= 100L;
        }
        if (qq < 0L)
            qq = 0L;
        else if (qq > count)
            qq = count;
        wt = iw + (int) GOLD_WT(umoney + qq);
    } else if (count > 1 || count < obj->quan) {
        /*
         * Ugh. Calc num to lift by changing the quan of of the
         * object and calling weight.
         *
         * This works for containers only because containers
         * don't merge.  -dean
         */
        for (qq = 1L; qq <= count; qq++) {
            obj->quan = qq;
            obj->owt = (unsigned) (ow = weight(obj));
            if (adjust_wt)
                ow -= delta_cwt(container, obj);
            if (iw + ow >= 0)
                break;
            wt = iw + ow;
        }
        --qq;
    } else {
        /* there's only one, and we can't lift it */
        qq = 0L;
    }
    obj->quan = savequan;
    obj->owt = saveowt;

    if (qq < count) {
        /* some message will be given */
        Strcpy(obj_nambuf, doname(obj));
        if (container) {
            Sprintf(where, "in %s", the(xname(container)));
            verb = "carry";
        } else {
            Strcpy(where, "lying here");
            verb = telekinesis ? "acquire" : "lift";
        }
    } else {
        /* lint suppression */
        *obj_nambuf = *where = '\0';
        verb = "";
    }
    /* we can carry qq of them */
    if (qq > 0) {
        if (qq < count)
            You("can only %s %s of the %s %s.", verb,
                (qq == 1L) ? "one" : "some", obj_nambuf, where);
        *wt_after = wt;
        return qq;
    }

    if (!container)
        Strcpy(where, "here"); /* slightly shorter form */
    if (g.invent || umoney) {
        prefx1 = "you cannot ";
        prefx2 = "";
        suffx = " any more";
    } else {
        prefx1 = (obj->quan == 1L) ? "it " : "even one ";
        prefx2 = "is too heavy for you to ";
        suffx = "";
    }
    There("%s %s %s, but %s%s%s%s.", otense(obj, "are"), obj_nambuf, where,
          prefx1, prefx2, verb, suffx);

    /* *wt_after = iw; */
    return 0L;
}

/* determine whether character is able and player is willing to carry `obj' */
STATIC_OVL
int
lift_object(obj, container, cnt_p, telekinesis)
struct obj *obj, *container; /* object to pick up, bag it's coming out of */
long *cnt_p;
boolean telekinesis;
{
    int result, old_wt, new_wt, prev_encumbr, next_encumbr;

    if (obj->otyp == BOULDER && Sokoban) {
        You("cannot get your %s around this %s.", body_part(HAND),
            xname(obj));
        return -1;
    }
    /* override weight consideration for loadstone picked up by anybody
       and for boulder picked up by hero poly'd into a giant; override
       availability of open inventory slot iff not already carrying one */
    if (obj->otyp == LOADSTONE
        || (obj->otyp == BOULDER && throws_rocks(g.youmonst.data))) {
        if (inv_cnt(FALSE) < 52 || !carrying(obj->otyp)
            || merge_choice(g.invent, obj))
            return 1; /* lift regardless of current situation */
        /* if we reach here, we're out of slots and already have at least
           one of these, so treat this one more like a normal item */
        You("are carrying too much stuff to pick up %s %s.",
            (obj->quan == 1L) ? "another" : "more", simpleonames(obj));
        return -1;
    }

    *cnt_p = carry_count(obj, container, *cnt_p, telekinesis,
                         &old_wt, &new_wt);
    if (*cnt_p < 1L) {
        result = -1; /* nothing lifted */
    } else if (obj->oclass != COIN_CLASS
               /* [exception for gold coins will have to change
                   if silver/copper ones ever get implemented] */
               && inv_cnt(FALSE) >= 52 && !merge_choice(g.invent, obj)) {
        Your("knapsack cannot accommodate any more items.");
        result = -1; /* nothing lifted */
    } else {
        result = 1;
        prev_encumbr = near_capacity();
        if (prev_encumbr < flags.pickup_burden)
            prev_encumbr = flags.pickup_burden;
        next_encumbr = calc_capacity(new_wt - old_wt);
        if (next_encumbr > prev_encumbr) {
            if (telekinesis) {
                result = 0; /* don't lift */
            } else {
                char qbuf[BUFSZ];
                long savequan = obj->quan;

                obj->quan = *cnt_p;
                Strcpy(qbuf, (next_encumbr > HVY_ENCUMBER)
                                 ? overloadmsg
                                 : (next_encumbr > MOD_ENCUMBER)
                                       ? nearloadmsg
                                       : moderateloadmsg);
                if (container)
                    (void) strsubst(qbuf, "lifting", "removing");
                Strcat(qbuf, " ");
                (void) safe_qbuf(qbuf, qbuf, ".  Continue?", obj, doname,
                                 ansimpleoname, something);
                obj->quan = savequan;
                switch (ynq(qbuf)) {
                case 'q':
                    result = -1;
                    break;
                case 'n':
                    result = 0;
                    break;
                default:
                    break; /* 'y' => result == 1 */
                }
                clear_nhwindow(WIN_MESSAGE);
            }
        }
    }

    if (obj->otyp == SCR_SCARE_MONSTER && result <= 0 && !container)
        obj->spe = 0;
    return result;
}

/*
 * Pick up <count> of obj from the ground and add it to the hero's inventory.
 * Returns -1 if caller should break out of its loop, 0 if nothing picked
 * up, 1 if otherwise.
 */
int
pickup_object(obj, count, telekinesis)
struct obj *obj;
long count;
boolean telekinesis; /* not picking it up directly by hand */
{
    int res, nearload;

    if (obj->quan < count) {
        impossible("pickup_object: count %ld > quan %ld?", count, obj->quan);
        return 0;
    }

    /* In case of auto-pickup, where we haven't had a chance
       to look at it yet; affects docall(SCR_SCARE_MONSTER). */
    if (!Blind)
        obj->dknown = 1;

    if (obj == uchain) { /* do not pick up attached chain */
        return 0;
<<<<<<< HEAD
    } else if (obj->oartifact && !touch_artifact(obj, &g.youmonst)) {
=======
    } else if (obj->where == OBJ_MINVENT && obj->owornmask != 0L
               && u.uswallow && obj->ocarry == u.ustuck) {
        You_cant("pick %s up.", ysimple_name(obj));
        return 0;
    } else if (obj->oartifact && !touch_artifact(obj, &youmonst)) {
>>>>>>> 79ff4cd9
        return 0;
    } else if (obj->otyp == CORPSE) {
        if (fatal_corpse_mistake(obj, telekinesis)
            || rider_corpse_revival(obj, telekinesis))
            return -1;
    } else if (obj->otyp == SCR_SCARE_MONSTER) {
        if (obj->blessed)
            obj->blessed = 0;
        else if (!obj->spe && !obj->cursed)
            obj->spe = 1;
        else {
            pline_The("scroll%s %s to dust as you %s %s up.", plur(obj->quan),
                      otense(obj, "turn"), telekinesis ? "raise" : "pick",
                      (obj->quan == 1L) ? "it" : "them");
            if (!(objects[SCR_SCARE_MONSTER].oc_name_known)
                && !(objects[SCR_SCARE_MONSTER].oc_uname))
                docall(obj);
            useupf(obj, obj->quan);
            return 1; /* tried to pick something up and failed, but
                         don't want to terminate pickup loop yet   */
        }
    }

    if ((res = lift_object(obj, (struct obj *) 0, &count, telekinesis)) <= 0)
        return res;

    /* Whats left of the special case for gold :-) */
    if (obj->oclass == COIN_CLASS)
        g.context.botl = 1;
    if (obj->quan != count && obj->otyp != LOADSTONE)
        obj = splitobj(obj, count);

    obj = pick_obj(obj);

    if (uwep && uwep == obj)
        g.mrg_to_wielded = TRUE;
    nearload = near_capacity();
    prinv(nearload == SLT_ENCUMBER ? moderateloadmsg : (char *) 0, obj,
          count);
    g.mrg_to_wielded = FALSE;
    return 1;
}

/*
 * Do the actual work of picking otmp from the floor or monster's interior
 * and putting it in the hero's inventory.  Take care of billing.  Return a
 * pointer to the object where otmp ends up.  This may be different
 * from otmp because of merging.
 */
struct obj *
pick_obj(otmp)
struct obj *otmp;
{
    struct obj *result;
    int ox = otmp->ox, oy = otmp->oy;
    boolean robshop = (!u.uswallow && otmp != uball && costly_spot(ox, oy));

    obj_extract_self(otmp);
    newsym(ox, oy);

    /* for shop items, addinv() needs to be after addtobill() (so that
       object merger can take otmp->unpaid into account) but before
       remote_robbery() (which calls rob_shop() which calls setpaid()
       after moving costs of unpaid items to shop debt; setpaid()
       calls clear_unpaid() for lots of object chains, but 'otmp' isn't
       on any of those between obj_extract_self() and addinv(); for
       3.6.0, 'otmp' remained flagged as an unpaid item in inventory
       and triggered impossible() every time inventory was examined) */
    if (robshop) {
        char saveushops[5], fakeshop[2];

        /* addtobill cares about your location rather than the object's;
           usually they'll be the same, but not when using telekinesis
           (if ever implemented) or a grappling hook */
        Strcpy(saveushops, u.ushops);
        fakeshop[0] = *in_rooms(ox, oy, SHOPBASE);
        fakeshop[1] = '\0';
        Strcpy(u.ushops, fakeshop);
        /* sets obj->unpaid if necessary */
        addtobill(otmp, TRUE, FALSE, FALSE);
        Strcpy(u.ushops, saveushops);
        robshop = otmp->unpaid && !index(u.ushops, *fakeshop);
    }

    result = addinv(otmp);
    /* if you're taking a shop item from outside the shop, make shk notice */
    if (robshop)
        remote_burglary(ox, oy);

    return result;
}

/*
 * prints a message if encumbrance changed since the last check and
 * returns the new encumbrance value (from near_capacity()).
 */
int
encumber_msg()
{
    int newcap = near_capacity();

    if (g.oldcap < newcap) {
        switch (newcap) {
        case 1:
            Your("movements are slowed slightly because of your load.");
            break;
        case 2:
            You("rebalance your load.  Movement is difficult.");
            break;
        case 3:
            You("%s under your heavy load.  Movement is very hard.",
                stagger(g.youmonst.data, "stagger"));
            break;
        default:
            You("%s move a handspan with this load!",
                newcap == 4 ? "can barely" : "can't even");
            break;
        }
        g.context.botl = 1;
    } else if (g.oldcap > newcap) {
        switch (newcap) {
        case 0:
            Your("movements are now unencumbered.");
            break;
        case 1:
            Your("movements are only slowed slightly by your load.");
            break;
        case 2:
            You("rebalance your load.  Movement is still difficult.");
            break;
        case 3:
            You("%s under your load.  Movement is still very hard.",
                stagger(g.youmonst.data, "stagger"));
            break;
        }
        g.context.botl = 1;
    }

    g.oldcap = newcap;
    return newcap;
}

/* Is there a container at x,y. Optional: return count of containers at x,y */
int
container_at(x, y, countem)
int x, y;
boolean countem;
{
    struct obj *cobj, *nobj;
    int container_count = 0;

    for (cobj = g.level.objects[x][y]; cobj; cobj = nobj) {
        nobj = cobj->nexthere;
        if (Is_container(cobj)) {
            container_count++;
            if (!countem)
                break;
        }
    }
    return container_count;
}

STATIC_OVL boolean
able_to_loot(x, y, looting)
int x, y;
boolean looting; /* loot vs tip */
{
    const char *verb = looting ? "loot" : "tip";

    if (!can_reach_floor(TRUE)) {
        if (u.usteed && P_SKILL(P_RIDING) < P_BASIC)
            rider_cant_reach(); /* not skilled enough to reach */
        else
            cant_reach_floor(x, y, FALSE, TRUE);
        return FALSE;
    } else if ((is_pool(x, y) && (looting || !Underwater)) || is_lava(x, y)) {
        /* at present, can't loot in water even when Underwater;
           can tip underwater, but not when over--or stuck in--lava */
        You("cannot %s things that are deep in the %s.", verb,
            hliquid(is_lava(x, y) ? "lava" : "water"));
        return FALSE;
    } else if (nolimbs(g.youmonst.data)) {
        pline("Without limbs, you cannot %s anything.", verb);
        return FALSE;
    } else if (looting && !freehand()) {
        pline("Without a free %s, you cannot loot anything.",
              body_part(HAND));
        return FALSE;
    }
    return TRUE;
}

STATIC_OVL boolean
mon_beside(x, y)
int x, y;
{
    int i, j, nx, ny;

    for (i = -1; i <= 1; i++)
        for (j = -1; j <= 1; j++) {
            nx = x + i;
            ny = y + j;
            if (isok(nx, ny) && MON_AT(nx, ny))
                return TRUE;
        }
    return FALSE;
}

int
do_loot_cont(cobjp, cindex, ccount)
struct obj **cobjp;
int cindex, ccount; /* index of this container (1..N), number of them (N) */
{
    struct obj *cobj = *cobjp;

    if (!cobj)
        return 0;
    if (cobj->olocked) {
        if (ccount < 2)
            pline("%s locked.",
                  cobj->lknown ? "It is" : "Hmmm, it turns out to be");
        else if (cobj->lknown)
            pline("%s is locked.", The(xname(cobj)));
        else
            pline("Hmmm, %s turns out to be locked.", the(xname(cobj)));
        cobj->lknown = 1;
        return 0;
    }
    cobj->lknown = 1; /* floor container, so no need for update_inventory() */

    if (cobj->otyp == BAG_OF_TRICKS) {
        int tmp;

        You("carefully open %s...", the(xname(cobj)));
        pline("It develops a huge set of teeth and bites you!");
        tmp = rnd(10);
        losehp(Maybe_Half_Phys(tmp), "carnivorous bag", KILLED_BY_AN);
        makeknown(BAG_OF_TRICKS);
        g.abort_looting = TRUE;
        return 1;
    }

    You("%sopen %s...", (!cobj->cknown || !cobj->lknown) ? "carefully " : "",
        the(xname(cobj)));
    return use_container(cobjp, 0, (boolean) (cindex < ccount));
}

/* loot a container on the floor or loot saddle from mon. */
int
doloot()
{
    struct obj *cobj, *nobj;
    register int c = -1;
    int timepassed = 0;
    coord cc;
    boolean underfoot = TRUE;
    const char *dont_find_anything = "don't find anything";
    struct monst *mtmp;
    char qbuf[BUFSZ];
    int prev_inquiry = 0;
    boolean prev_loot = FALSE;
    int num_conts = 0;

    g.abort_looting = FALSE;

    if (check_capacity((char *) 0)) {
        /* "Can't do that while carrying so much stuff." */
        return 0;
    }
    if (nohands(g.youmonst.data)) {
        You("have no hands!"); /* not `body_part(HAND)' */
        return 0;
    }
    if (Confusion) {
        if (rn2(6) && reverse_loot())
            return 1;
        if (rn2(2)) {
            pline("Being confused, you find nothing to loot.");
            return 1; /* costs a turn */
        }             /* else fallthrough to normal looting */
    }
    cc.x = u.ux;
    cc.y = u.uy;

    if (iflags.menu_requested)
        goto lootmon;

 lootcont:
    if ((num_conts = container_at(cc.x, cc.y, TRUE)) > 0) {
        boolean anyfound = FALSE;

        if (!able_to_loot(cc.x, cc.y, TRUE))
            return 0;

        if (Blind && !uarmg) {
            /* if blind and without gloves, attempting to #loot at the
               location of a cockatrice corpse is fatal before asking
               whether to manipulate any containers */
            for (nobj = sobj_at(CORPSE, cc.x, cc.y); nobj;
                 nobj = nxtobj(nobj, CORPSE, TRUE))
                if (will_feel_cockatrice(nobj, FALSE)) {
                    feel_cockatrice(nobj, FALSE);
                    /* if life-saved (or poly'd into stone golem),
                       terminate attempt to loot */
                    return 1;
                }
        }

        if (num_conts > 1) {
            /* use a menu to loot many containers */
            int n, i;
            winid win;
            anything any;
            menu_item *pick_list = (menu_item *) 0;

            any.a_void = 0;
            win = create_nhwindow(NHW_MENU);
            start_menu(win);

            for (cobj = g.level.objects[cc.x][cc.y]; cobj;
                 cobj = cobj->nexthere)
                if (Is_container(cobj)) {
                    any.a_obj = cobj;
                    add_menu(win, NO_GLYPH, &any, 0, 0, ATR_NONE,
                             doname(cobj), MENU_UNSELECTED);
                }
            end_menu(win, "Loot which containers?");
            n = select_menu(win, PICK_ANY, &pick_list);
            destroy_nhwindow(win);

            if (n > 0) {
                for (i = 1; i <= n; i++) {
                    cobj = pick_list[i - 1].item.a_obj;
                    timepassed |= do_loot_cont(&cobj, i, n);
                    if (g.abort_looting) {
                        /* chest trap or magic bag explosion or <esc> */
                        free((genericptr_t) pick_list);
                        return timepassed;
                    }
                }
                free((genericptr_t) pick_list);
            }
            if (n != 0)
                c = 'y';
        } else {
            for (cobj = g.level.objects[cc.x][cc.y]; cobj; cobj = nobj) {
                nobj = cobj->nexthere;

                if (Is_container(cobj)) {
                    c = ynq(safe_qbuf(qbuf, "There is ", " here, loot it?",
                                      cobj, doname, ansimpleoname,
                                      "a container"));
                    if (c == 'q')
                        return timepassed;
                    if (c == 'n')
                        continue;
                    anyfound = TRUE;

                    timepassed |= do_loot_cont(&cobj, 1, 1);
                    if (g.abort_looting)
                        /* chest trap or magic bag explosion or <esc> */
                        return timepassed;
                }
            }
            if (anyfound)
                c = 'y';
        }
    } else if (IS_GRAVE(levl[cc.x][cc.y].typ)) {
        You("need to dig up the grave to effectively loot it...");
    }

    /*
     * 3.3.1 introduced directional looting for some things.
     */
 lootmon:
    if (c != 'y' && mon_beside(u.ux, u.uy)) {
        if (!get_adjacent_loc("Loot in what direction?",
                              "Invalid loot location", u.ux, u.uy, &cc))
            return 0;
        if (cc.x == u.ux && cc.y == u.uy) {
            underfoot = TRUE;
            if (container_at(cc.x, cc.y, FALSE))
                goto lootcont;
        } else
            underfoot = FALSE;
        if (u.dz < 0) {
            You("%s to loot on the %s.", dont_find_anything,
                ceiling(cc.x, cc.y));
            timepassed = 1;
            return timepassed;
        }
        mtmp = m_at(cc.x, cc.y);
        if (mtmp)
            timepassed = loot_mon(mtmp, &prev_inquiry, &prev_loot);
        /* always use a turn when choosing a direction is impaired,
           even if you've successfully targetted a saddled creature
           and then answered "no" to the "remove its saddle?" prompt */
        if (Confusion || Stunned)
            timepassed = 1;

        /* Preserve pre-3.3.1 behaviour for containers.
         * Adjust this if-block to allow container looting
         * from one square away to change that in the future.
         */
        if (!underfoot) {
            if (container_at(cc.x, cc.y, FALSE)) {
                if (mtmp) {
                    You_cant("loot anything %sthere with %s in the way.",
                             prev_inquiry ? "else " : "", mon_nam(mtmp));
                    return timepassed;
                } else {
                    You("have to be at a container to loot it.");
                }
            } else {
                You("%s %sthere to loot.", dont_find_anything,
                    (prev_inquiry || prev_loot) ? "else " : "");
                return timepassed;
            }
        }
    } else if (c != 'y' && c != 'n') {
        You("%s %s to loot.", dont_find_anything,
            underfoot ? "here" : "there");
    }
    return timepassed;
}

/* called when attempting to #loot while confused */
STATIC_OVL boolean
reverse_loot()
{
    struct obj *goldob = 0, *coffers, *otmp, boxdummy;
    struct monst *mon;
    long contribution;
    int n, x = u.ux, y = u.uy;

    if (!rn2(3)) {
        /* n objects: 1/(n+1) chance per object plus 1/(n+1) to fall off end
         */
        for (n = inv_cnt(TRUE), otmp = g.invent; otmp; --n, otmp = otmp->nobj)
            if (!rn2(n + 1)) {
                prinv("You find old loot:", otmp, 0L);
                return TRUE;
            }
        return FALSE;
    }

    /* find a money object to mess with */
    for (goldob = g.invent; goldob; goldob = goldob->nobj)
        if (goldob->oclass == COIN_CLASS) {
            contribution = ((long) rnd(5) * goldob->quan + 4L) / 5L;
            if (contribution < goldob->quan)
                goldob = splitobj(goldob, contribution);
            break;
        }
    if (!goldob)
        return FALSE;

    if (!IS_THRONE(levl[x][y].typ)) {
        dropx(goldob);
        /* the dropped gold might have fallen to lower level */
        if (g_at(x, y))
            pline("Ok, now there is loot here.");
    } else {
        /* find original coffers chest if present, otherwise use nearest one */
        otmp = 0;
        for (coffers = fobj; coffers; coffers = coffers->nobj)
            if (coffers->otyp == CHEST) {
                if (coffers->spe == 2)
                    break; /* a throne room chest */
                if (!otmp
                    || distu(coffers->ox, coffers->oy)
                           < distu(otmp->ox, otmp->oy))
                    otmp = coffers; /* remember closest ordinary chest */
            }
        if (!coffers)
            coffers = otmp;

        if (coffers) {
            verbalize("Thank you for your contribution to reduce the debt.");
            freeinv(goldob);
            (void) add_to_container(coffers, goldob);
            coffers->owt = weight(coffers);
            coffers->cknown = 0;
            if (!coffers->olocked) {
                boxdummy = cg.zeroobj, boxdummy.otyp = SPE_WIZARD_LOCK;
                (void) boxlock(coffers, &boxdummy);
            }
        } else if (levl[x][y].looted != T_LOOTED
                   && (mon = makemon(courtmon(), x, y, NO_MM_FLAGS)) != 0) {
            freeinv(goldob);
            add_to_minv(mon, goldob);
            pline("The exchequer accepts your contribution.");
            if (!rn2(10))
                levl[x][y].looted = T_LOOTED;
        } else {
            You("drop %s.", doname(goldob));
            dropx(goldob);
        }
    }
    return TRUE;
}

/* loot_mon() returns amount of time passed.
 */
int
loot_mon(mtmp, passed_info, prev_loot)
struct monst *mtmp;
int *passed_info;
boolean *prev_loot;
{
    int c = -1;
    int timepassed = 0;
    struct obj *otmp;
    char qbuf[QBUFSZ];

    /* 3.3.1 introduced the ability to remove saddle from a steed.
     *  *passed_info is set to TRUE if a loot query was given.
     *  *prev_loot is set to TRUE if something was actually acquired in here.
     */
    if (mtmp && mtmp != u.usteed && (otmp = which_armor(mtmp, W_SADDLE))) {
        long unwornmask;

        if (passed_info)
            *passed_info = 1;
        Sprintf(qbuf, "Do you want to remove the saddle from %s?",
                x_monnam(mtmp, ARTICLE_THE, (char *) 0,
                         SUPPRESS_SADDLE, FALSE));
        if ((c = yn_function(qbuf, ynqchars, 'n')) == 'y') {
            if (nolimbs(g.youmonst.data)) {
                You_cant("do that without limbs."); /* not body_part(HAND) */
                return 0;
            }
            if (otmp->cursed) {
                You("can't.  The saddle seems to be stuck to %s.",
                    x_monnam(mtmp, ARTICLE_THE, (char *) 0,
                             SUPPRESS_SADDLE, FALSE));
                /* the attempt costs you time */
                return 1;
            }
            obj_extract_self(otmp);
            if ((unwornmask = otmp->owornmask) != 0L) {
                mtmp->misc_worn_check &= ~unwornmask;
                otmp->owornmask = 0L;
                update_mon_intrinsics(mtmp, otmp, FALSE, FALSE);
            }
            otmp = hold_another_object(otmp, "You drop %s!", doname(otmp),
                                       (const char *) 0);
            nhUse(otmp);
            timepassed = rnd(3);
            if (prev_loot)
                *prev_loot = TRUE;
        } else if (c == 'q') {
            return 0;
        }
    }
    /* 3.4.0 introduced ability to pick things up from swallower's stomach */
    if (u.uswallow) {
        int count = passed_info ? *passed_info : 0;

        timepassed = pickup(count);
    }
    return timepassed;
}

/*
 * Decide whether an object being placed into a magic bag will cause
 * it to explode.  If the object is a bag itself, check recursively.
 */
STATIC_OVL boolean
mbag_explodes(obj, depthin)
struct obj *obj;
int depthin;
{
    /* these won't cause an explosion when they're empty */
    if ((obj->otyp == WAN_CANCELLATION || obj->otyp == BAG_OF_TRICKS)
        && obj->spe <= 0)
        return FALSE;

    /* odds: 1/1, 2/2, 3/4, 4/8, 5/16, 6/32, 7/64, 8/128, 9/128, 10/128,... */
    if ((Is_mbag(obj) || obj->otyp == WAN_CANCELLATION)
        && (rn2(1 << (depthin > 7 ? 7 : depthin)) <= depthin))
        return TRUE;
    else if (Has_contents(obj)) {
        struct obj *otmp;

        for (otmp = obj->cobj; otmp; otmp = otmp->nobj)
            if (mbag_explodes(otmp, depthin + 1))
                return TRUE;
    }
    return FALSE;
}

STATIC_OVL long
boh_loss(container, held)
struct obj *container;
int held;
{
    /* sometimes toss objects if a cursed magic bag */
    if (Is_mbag(container) && container->cursed && Has_contents(container)) {
        long loss = 0L;
        struct obj *curr, *otmp;

        for (curr = container->cobj; curr; curr = otmp) {
            otmp = curr->nobj;
            if (!rn2(13)) {
                obj_extract_self(curr);
                loss += mbag_item_gone(held, curr);
            }
        }
        return loss;
    }
    return 0;
}

/* Returns: -1 to stop, 1 item was inserted, 0 item was not inserted. */
STATIC_PTR int
in_container(obj)
register struct obj *obj;
{
    boolean floor_container = !carried(g.current_container);
    boolean was_unpaid = FALSE;
    char buf[BUFSZ];

    if (!g.current_container) {
        impossible("<in> no g.current_container?");
        return 0;
    } else if (obj == uball || obj == uchain) {
        You("must be kidding.");
        return 0;
    } else if (obj == g.current_container) {
        pline("That would be an interesting topological exercise.");
        return 0;
    } else if (obj->owornmask & (W_ARMOR | W_ACCESSORY)) {
        Norep("You cannot %s %s you are wearing.",
              Icebox ? "refrigerate" : "stash", something);
        return 0;
    } else if ((obj->otyp == LOADSTONE) && obj->cursed) {
        set_bknown(obj, 1);
        pline_The("stone%s won't leave your person.", plur(obj->quan));
        return 0;
    } else if (obj->otyp == AMULET_OF_YENDOR
               || obj->otyp == CANDELABRUM_OF_INVOCATION
               || obj->otyp == BELL_OF_OPENING
               || obj->otyp == SPE_BOOK_OF_THE_DEAD) {
        /* Prohibit Amulets in containers; if you allow it, monsters can't
         * steal them.  It also becomes a pain to check to see if someone
         * has the Amulet.  Ditto for the Candelabrum, the Bell and the Book.
         */
        pline("%s cannot be confined in such trappings.", The(xname(obj)));
        return 0;
    } else if (obj->otyp == LEASH && obj->leashmon != 0) {
        pline("%s attached to your pet.", Tobjnam(obj, "are"));
        return 0;
    } else if (obj == uwep) {
        if (welded(obj)) {
            weldmsg(obj);
            return 0;
        }
        setuwep((struct obj *) 0);
        /* This uwep check is obsolete.  It dates to 3.0 and earlier when
         * unwielding Firebrand would be fatal in hell if hero had no other
         * fire resistance.  Life-saving would force it to be re-wielded.
         */
        if (uwep)
            return 0; /* unwielded, died, rewielded */
    } else if (obj == uswapwep) {
        setuswapwep((struct obj *) 0);
    } else if (obj == uquiver) {
        setuqwep((struct obj *) 0);
    }

    if (fatal_corpse_mistake(obj, FALSE))
        return -1;

    /* boxes, boulders, and big statues can't fit into any container */
    if (obj->otyp == ICE_BOX || Is_box(obj) || obj->otyp == BOULDER
        || (obj->otyp == STATUE && bigmonst(&mons[obj->corpsenm]))) {
        /*
         *  xname() uses a static result array.  Save obj's name
         *  before g.current_container's name is computed.  Don't
         *  use the result of strcpy() within You() --- the order
         *  of evaluation of the parameters is undefined.
         */
        Strcpy(buf, the(xname(obj)));
        You("cannot fit %s into %s.", buf, the(xname(g.current_container)));
        return 0;
    }

    freeinv(obj);

    if (obj_is_burning(obj)) /* this used to be part of freeinv() */
        (void) snuff_lit(obj);

    if (floor_container && costly_spot(u.ux, u.uy)) {
        /* defer gold until after put-in message */
        if (obj->oclass != COIN_CLASS) {
            /* sellobj() will take an unpaid item off the shop bill */
            was_unpaid = obj->unpaid ? TRUE : FALSE;
            /* don't sell when putting the item into your own container,
             * but handle billing correctly */
            sellobj_state(g.current_container->no_charge
                          ? SELL_DONTSELL : SELL_DELIBERATE);
            sellobj(obj, u.ux, u.uy);
            sellobj_state(SELL_NORMAL);
        }
    }
    if (Icebox && !age_is_relative(obj)) {
        obj->age = g.monstermoves - obj->age; /* actual age */
        /* stop any corpse timeouts when frozen */
        if (obj->otyp == CORPSE && obj->timed) {
            long rot_alarm = stop_timer(ROT_CORPSE, obj_to_any(obj));

            (void) stop_timer(REVIVE_MON, obj_to_any(obj));
            /* mark a non-reviving corpse as such */
            if (rot_alarm)
                obj->norevive = 1;
        }
    } else if (Is_mbag(g.current_container) && mbag_explodes(obj, 0)) {
        /* explicitly mention what item is triggering the explosion */
        pline("As you put %s inside, you are blasted by a magical explosion!",
              doname(obj));
        /* did not actually insert obj yet */
        if (was_unpaid)
            addtobill(obj, FALSE, FALSE, TRUE);
        obfree(obj, (struct obj *) 0);
        /* if carried, shop goods will be flagged 'unpaid' and obfree() will
           handle bill issues, but if on floor, we need to put them on bill
           before deleting them (non-shop items will be flagged 'no_charge') */
        if (floor_container
            && costly_spot(g.current_container->ox, g.current_container->oy)) {
            struct obj save_no_charge;

            save_no_charge.no_charge = g.current_container->no_charge;
            addtobill(g.current_container, FALSE, FALSE, FALSE);
            /* addtobill() clears no charge; we need to set it back
               so that useupf() doesn't double bill */
            g.current_container->no_charge = save_no_charge.no_charge;
        }
        delete_contents(g.current_container);
        if (!floor_container)
            useup(g.current_container);
        else if (obj_here(g.current_container, u.ux, u.uy))
            useupf(g.current_container, g.current_container->quan);
        else
            panic("in_container:  bag not found.");

        losehp(d(6, 6), "magical explosion", KILLED_BY_AN);
        g.current_container = 0; /* baggone = TRUE; */
    }

    if (g.current_container) {
        Strcpy(buf, the(xname(g.current_container)));
        You("put %s into %s.", doname(obj), buf);

        /* gold in container always needs to be added to credit */
        if (floor_container && obj->oclass == COIN_CLASS)
            sellobj(obj, g.current_container->ox, g.current_container->oy);
        (void) add_to_container(g.current_container, obj);
        g.current_container->owt = weight(g.current_container);
    }
    /* gold needs this, and freeinv() many lines above may cause
     * the encumbrance to disappear from the status, so just always
     * update status immediately.
     */
    bot();
    return (g.current_container ? 1 : -1);
}

/* askchain() filter used by in_container();
 * returns True if the container is intact and 'obj' isn't it, False if
 * container is gone (magic bag explosion) or 'obj' is the container itself;
 * also used by getobj() when picking a single item to stash
 */
int
ck_bag(obj)
struct obj *obj;
{
    return (g.current_container && obj != g.current_container);
}

/* Returns: -1 to stop, 1 item was removed, 0 item was not removed. */
STATIC_PTR int
out_container(obj)
register struct obj *obj;
{
    register struct obj *otmp;
    boolean is_gold = (obj->oclass == COIN_CLASS);
    int res, loadlev;
    long count;

    if (!g.current_container) {
        impossible("<out> no g.current_container?");
        return -1;
    } else if (is_gold) {
        obj->owt = weight(obj);
    }

    if (obj->oartifact && !touch_artifact(obj, &g.youmonst))
        return 0;

    if (fatal_corpse_mistake(obj, FALSE))
        return -1;

    count = obj->quan;
    if ((res = lift_object(obj, g.current_container, &count, FALSE)) <= 0)
        return res;

    if (obj->quan != count && obj->otyp != LOADSTONE)
        obj = splitobj(obj, count);

    /* Remove the object from the list. */
    obj_extract_self(obj);
    g.current_container->owt = weight(g.current_container);

    if (Icebox)
        removed_from_icebox(obj);

    if (!obj->unpaid && !carried(g.current_container)
        && costly_spot(g.current_container->ox, g.current_container->oy)) {
        obj->ox = g.current_container->ox;
        obj->oy = g.current_container->oy;
        addtobill(obj, FALSE, FALSE, FALSE);
    }
    if (is_pick(obj))
        pick_pick(obj); /* shopkeeper feedback */

    otmp = addinv(obj);
    loadlev = near_capacity();
    prinv(loadlev ? ((loadlev < MOD_ENCUMBER)
                        ? "You have a little trouble removing"
                        : "You have much trouble removing")
                  : (char *) 0,
          otmp, count);

    if (is_gold) {
        bot(); /* update character's gold piece count immediately */
    }
    return 1;
}

/* taking a corpse out of an ice box needs a couple of adjustments */
STATIC_OVL void
removed_from_icebox(obj)
struct obj *obj;
{
    if (!age_is_relative(obj)) {
        obj->age = g.monstermoves - obj->age; /* actual age */
        if (obj->otyp == CORPSE)
            start_corpse_timeout(obj);
    }
}

/* an object inside a cursed bag of holding is being destroyed */
STATIC_OVL long
mbag_item_gone(held, item)
int held;
struct obj *item;
{
    struct monst *shkp;
    long loss = 0L;

    if (item->dknown)
        pline("%s %s vanished!", Doname2(item), otense(item, "have"));
    else
        You("%s %s disappear!", Blind ? "notice" : "see", doname(item));

    if (*u.ushops && (shkp = shop_keeper(*u.ushops)) != 0) {
        if (held ? (boolean) item->unpaid : costly_spot(u.ux, u.uy))
            loss = stolen_value(item, u.ux, u.uy, (boolean) shkp->mpeaceful,
                                TRUE);
    }
    obfree(item, (struct obj *) 0);
    return loss;
}

/* used for #loot/apply, #tip, and final disclosure */
void
observe_quantum_cat(box, makecat, givemsg)
struct obj *box;
boolean makecat, givemsg;
{
    static NEARDATA const char sc[] = "Schroedinger's Cat";
    struct obj *deadcat;
    struct monst *livecat = 0;
    xchar ox, oy;
    boolean itsalive = !rn2(2);

    if (get_obj_location(box, &ox, &oy, 0))
        box->ox = ox, box->oy = oy; /* in case it's being carried */

    /* this isn't really right, since any form of observation
       (telepathic or monster/object/food detection) ought to
       force the determination of alive vs dead state; but basing it
       just on opening or disclosing the box is much simpler to cope with */

    /* SchroedingersBox already has a cat corpse in it */
    deadcat = box->cobj;
    if (itsalive) {
        if (makecat)
            livecat = makemon(&mons[PM_HOUSECAT], box->ox, box->oy,
                              NO_MINVENT | MM_ADJACENTOK);
        if (livecat) {
            livecat->mpeaceful = 1;
            set_malign(livecat);
            if (givemsg) {
                if (!canspotmon(livecat))
                    You("think %s brushed your %s.", something,
                        body_part(FOOT));
                else
                    pline("%s inside the box is still alive!",
                          Monnam(livecat));
            }
            (void) christen_monst(livecat, sc);
            if (deadcat) {
                obj_extract_self(deadcat);
                obfree(deadcat, (struct obj *) 0), deadcat = 0;
            }
            box->owt = weight(box);
            box->spe = 0;
        }
    } else {
        box->spe = 0; /* now an ordinary box (with a cat corpse inside) */
        if (deadcat) {
            /* set_corpsenm() will start the rot timer that was removed
               when makemon() created SchroedingersBox; start it from
               now rather than from when this special corpse got created */
            deadcat->age = g.monstermoves;
            set_corpsenm(deadcat, PM_HOUSECAT);
            deadcat = oname(deadcat, sc);
        }
        if (givemsg)
            pline_The("%s inside the box is dead!",
                      Hallucination ? rndmonnam((char *) 0) : "housecat");
    }
    nhUse(deadcat);
    return;
}

#undef Icebox

/* used by askchain() to check for magic bag explosion */
boolean
container_gone(fn)
int FDECL((*fn), (OBJ_P));
{
    /* result is only meaningful while use_container() is executing */
    return ((fn == in_container || fn == out_container)
            && !g.current_container);
}

STATIC_OVL void
explain_container_prompt(more_containers)
boolean more_containers;
{
    static const char *const explaintext[] = {
        "Container actions:",
        "",
        " : -- Look: examine contents",
        " o -- Out: take things out",
        " i -- In: put things in",
        " b -- Both: first take things out, then put things in",
        " r -- Reversed: put things in, then take things out",
        " s -- Stash: put one item in", "",
        " n -- Next: loot next selected container",
        " q -- Quit: finished",
        " ? -- Help: display this text.",
        "", 0
    };
    const char *const *txtpp;
    winid win;

    /* "Do what with <container>? [:oibrsq or ?] (q)" */
    if ((win = create_nhwindow(NHW_TEXT)) != WIN_ERR) {
        for (txtpp = explaintext; *txtpp; ++txtpp) {
            if (!more_containers && !strncmp(*txtpp, " n ", 3))
                continue;
            putstr(win, 0, *txtpp);
        }
        display_nhwindow(win, FALSE);
        destroy_nhwindow(win);
    }
}

boolean
u_handsy()
{
    if (nohands(g.youmonst.data)) {
        You("have no hands!"); /* not `body_part(HAND)' */
        return FALSE;
    } else if (!freehand()) {
        You("have no free %s.", body_part(HAND));
        return FALSE;
    }
    return TRUE;
}

static const char stashable[] = { ALLOW_COUNT, COIN_CLASS, ALL_CLASSES, 0 };

int
use_container(objp, held, more_containers)
struct obj **objp;
int held;
boolean more_containers; /* True iff #loot multiple and this isn't last one */
{
    struct obj *otmp, *obj = *objp;
    boolean quantum_cat, cursed_mbag, loot_out, loot_in, loot_in_first,
        stash_one, inokay, outokay, outmaybe;
    char c, emptymsg[BUFSZ], qbuf[QBUFSZ], pbuf[QBUFSZ], xbuf[QBUFSZ];
    int used = 0;
    long loss;

    g.abort_looting = FALSE;
    emptymsg[0] = '\0';

    if (!u_handsy())
        return 0;

    if (!obj->lknown) { /* do this in advance */
        obj->lknown = 1;
        if (held)
            update_inventory();
    }
    if (obj->olocked) {
        pline("%s locked.", Tobjnam(obj, "are"));
        if (held)
            You("must put it down to unlock.");
        return 0;
    } else if (obj->otrapped) {
        if (held)
            You("open %s...", the(xname(obj)));
        (void) chest_trap(obj, HAND, FALSE);
        /* even if the trap fails, you've used up this turn */
        if (g.multi >= 0) { /* in case we didn't become paralyzed */
            nomul(-1);
            g.multi_reason = "opening a container";
            g.nomovemsg = "";
        }
        g.abort_looting = TRUE;
        return 1;
    }

    g.current_container = obj; /* for use by in/out_container */
    /*
     * From here on out, all early returns go through 'containerdone:'.
     */

    /* check for Schroedinger's Cat */
    quantum_cat = SchroedingersBox(g.current_container);
    if (quantum_cat) {
        observe_quantum_cat(g.current_container, TRUE, TRUE);
        used = 1;
    }

    cursed_mbag = Is_mbag(g.current_container)
        && g.current_container->cursed
        && Has_contents(g.current_container);
    if (cursed_mbag
        && (loss = boh_loss(g.current_container, held)) != 0) {
        used = 1;
        You("owe %ld %s for lost merchandise.", loss, currency(loss));
        g.current_container->owt = weight(g.current_container);
    }
    inokay = (g.invent != 0
              && !(g.invent == g.current_container && !g.current_container->nobj));
    outokay = Has_contents(g.current_container);
    if (!outokay) /* preformat the empty-container message */
        Sprintf(emptymsg, "%s is %sempty.", Ysimple_name2(g.current_container),
                (quantum_cat || cursed_mbag) ? "now " : "");

    /*
     * What-to-do prompt's list of possible actions:
     * always include the look-inside choice (':');
     * include the take-out choice ('o') if container
     * has anything in it or if player doesn't yet know
     * that it's empty (latter can change on subsequent
     * iterations if player picks ':' response);
     * include the put-in choices ('i','s') if hero
     * carries any inventory (including gold);
     * include do-both when 'o' is available, even if
     * inventory is empty--taking out could alter that;
     * include do-both-reversed when 'i' is available,
     * even if container is empty--for similar reason;
     * include the next container choice ('n') when
     * relevant, and make it the default;
     * always include the quit choice ('q'), and make
     * it the default if there's no next containter;
     * include the help choice (" or ?") if `cmdassist'
     * run-time option is set;
     * (Player can pick any of (o,i,b,r,n,s,?) even when
     * they're not listed among the available actions.)
     *
     * Do what with <the/your/Shk's container>? [:oibrs nq or ?] (q)
     * or
     * <The/Your/Shk's container> is empty.  Do what with it? [:irs nq or ?]
     */
    for (;;) { /* repeats iff '?' or ':' gets chosen */
        outmaybe = (outokay || !g.current_container->cknown);
        if (!outmaybe)
            (void) safe_qbuf(qbuf, (char *) 0, " is empty.  Do what with it?",
                             g.current_container, Yname2, Ysimple_name2,
                             "This");
        else
            (void) safe_qbuf(qbuf, "Do what with ", "?", g.current_container,
                             yname, ysimple_name, "it");
        /* ask player about what to do with this container */
        if (flags.menu_style == MENU_PARTIAL
            || flags.menu_style == MENU_FULL) {
            if (!inokay && !outmaybe) {
                /* nothing to take out, nothing to put in;
                   trying to do both will yield proper feedback */
                c = 'b';
            } else {
                c = in_or_out_menu(qbuf, g.current_container, outmaybe, inokay,
                                   (boolean) (used != 0), more_containers);
            }
        } else { /* TRADITIONAL or COMBINATION */
            xbuf[0] = '\0'; /* list of extra acceptable responses */
            Strcpy(pbuf, ":");                   /* look inside */
            Strcat(outmaybe ? pbuf : xbuf, "o"); /* take out */
            Strcat(inokay ? pbuf : xbuf, "i");   /* put in */
            Strcat(outmaybe ? pbuf : xbuf, "b"); /* both */
            Strcat(inokay ? pbuf : xbuf, "rs");  /* reversed, stash */
            Strcat(pbuf, " ");                   /* separator */
            Strcat(more_containers ? pbuf : xbuf, "n"); /* next container */
            Strcat(pbuf, "q");                   /* quit */
            if (iflags.cmdassist)
                /* this unintentionally allows user to answer with 'o' or
                   'r'; fortunately, those are already valid choices here */
                Strcat(pbuf, " or ?"); /* help */
            else
                Strcat(xbuf, "?");
            if (*xbuf)
                Strcat(strcat(pbuf, "\033"), xbuf);
            c = yn_function(qbuf, pbuf, more_containers ? 'n' : 'q');
        } /* PARTIAL|FULL vs other modes */

        if (c == '?') {
            explain_container_prompt(more_containers);
        } else if (c == ':') { /* note: will set obj->cknown */
            if (!g.current_container->cknown)
                used = 1; /* gaining info */
            container_contents(g.current_container, FALSE, FALSE, TRUE);
        } else
            break;
    } /* loop until something other than '?' or ':' is picked */

    if (c == 'q')
        g.abort_looting = TRUE;
    if (c == 'n' || c == 'q') /* [not strictly needed; falling thru works] */
        goto containerdone;
    loot_out = (c == 'o' || c == 'b' || c == 'r');
    loot_in = (c == 'i' || c == 'b' || c == 'r');
    loot_in_first = (c == 'r'); /* both, reversed */
    stash_one = (c == 's');

    /* out-only or out before in */
    if (loot_out && !loot_in_first) {
        if (!Has_contents(g.current_container)) {
            pline1(emptymsg); /* <whatever> is empty. */
            if (!g.current_container->cknown)
                used = 1;
            g.current_container->cknown = 1;
        } else {
            add_valid_menu_class(0); /* reset */
            if (flags.menu_style == MENU_TRADITIONAL)
                used |= traditional_loot(FALSE);
            else
                used |= (menu_loot(0, FALSE) > 0);
            add_valid_menu_class(0);
        }
    }

    if ((loot_in || stash_one)
        && (!g.invent || (g.invent == g.current_container && !g.invent->nobj))) {
        You("don't have anything%s to %s.", g.invent ? " else" : "",
            stash_one ? "stash" : "put in");
        loot_in = stash_one = FALSE;
    }

    /*
     * Gone: being nice about only selecting food if we know we are
     * putting things in an ice chest.
     */
    if (loot_in) {
        add_valid_menu_class(0); /* reset */
        if (flags.menu_style == MENU_TRADITIONAL)
            used |= traditional_loot(TRUE);
        else
            used |= (menu_loot(0, TRUE) > 0);
        add_valid_menu_class(0);
    } else if (stash_one) {
        /* put one item into container */
        if ((otmp = getobj(stashable, "stash")) != 0) {
            if (in_container(otmp)) {
                used = 1;
            } else {
                /* couldn't put selected item into container for some
                   reason; might need to undo splitobj() */
                (void) unsplitobj(otmp);
            }
        }
    }
    /* putting something in might have triggered magic bag explosion */
    if (!g.current_container)
        loot_out = FALSE;

    /* out after in */
    if (loot_out && loot_in_first) {
        if (!Has_contents(g.current_container)) {
            pline1(emptymsg); /* <whatever> is empty. */
            if (!g.current_container->cknown)
                used = 1;
            g.current_container->cknown = 1;
        } else {
            add_valid_menu_class(0); /* reset */
            if (flags.menu_style == MENU_TRADITIONAL)
                used |= traditional_loot(FALSE);
            else
                used |= (menu_loot(0, FALSE) > 0);
            add_valid_menu_class(0);
        }
    }

 containerdone:
    if (used) {
        /* Not completely correct; if we put something in without knowing
           whatever was already inside, now we suddenly do.  That can't
           be helped unless we want to track things item by item and then
           deal with containers whose contents are "partly known". */
        if (g.current_container)
            g.current_container->cknown = 1;
        update_inventory();
    }

    *objp = g.current_container; /* might have become null */
    if (g.current_container)
        g.current_container = 0; /* avoid hanging on to stale pointer */
    else
        g.abort_looting = TRUE;
    return used;
}

/* loot current_container (take things out or put things in), by prompting */
STATIC_OVL int
traditional_loot(put_in)
boolean put_in;
{
    int FDECL((*actionfunc), (OBJ_P)), FDECL((*checkfunc), (OBJ_P));
    struct obj **objlist;
    char selection[MAXOCLASSES + 10]; /* +10: room for B,U,C,X plus slop */
    const char *action;
    boolean one_by_one, allflag;
    int used = 0, menu_on_request = 0;

    if (put_in) {
        action = "put in";
        objlist = &g.invent;
        actionfunc = in_container;
        checkfunc = ck_bag;
    } else {
        action = "take out";
        objlist = &(g.current_container->cobj);
        actionfunc = out_container;
        checkfunc = (int FDECL((*), (OBJ_P))) 0;
    }

    if (query_classes(selection, &one_by_one, &allflag, action, *objlist,
                      FALSE, &menu_on_request)) {
        if (askchain(objlist, (one_by_one ? (char *) 0 : selection), allflag,
                     actionfunc, checkfunc, 0, action))
            used = 1;
    } else if (menu_on_request < 0) {
        used = (menu_loot(menu_on_request, put_in) > 0);
    }
    return used;
}

/* loot current_container (take things out or put things in), using a menu */
STATIC_OVL int
menu_loot(retry, put_in)
int retry;
boolean put_in;
{
    int n, i, n_looted = 0;
    boolean all_categories = TRUE, loot_everything = FALSE;
    char buf[BUFSZ];
    const char *action = put_in ? "Put in" : "Take out";
    struct obj *otmp, *otmp2;
    menu_item *pick_list;
    int mflags, res;
    long count;

    if (retry) {
        all_categories = (retry == -2);
    } else if (flags.menu_style == MENU_FULL) {
        all_categories = FALSE;
        Sprintf(buf, "%s what type of objects?", action);
        mflags = (ALL_TYPES | UNPAID_TYPES | BUCX_TYPES | CHOOSE_ALL);
        n = query_category(buf, put_in ? g.invent : g.current_container->cobj,
                           mflags, &pick_list, PICK_ANY);
        if (!n)
            return 0;
        for (i = 0; i < n; i++) {
            if (pick_list[i].item.a_int == 'A')
                loot_everything = TRUE;
            else if (pick_list[i].item.a_int == ALL_TYPES_SELECTED)
                all_categories = TRUE;
            else
                add_valid_menu_class(pick_list[i].item.a_int);
        }
        free((genericptr_t) pick_list);
    }

    if (loot_everything) {
        if (!put_in) {
            g.current_container->cknown = 1;
            for (otmp = g.current_container->cobj; otmp; otmp = otmp2) {
                otmp2 = otmp->nobj;
                res = out_container(otmp);
                if (res < 0)
                    break;
                n_looted += res;
            }
        } else {
            for (otmp = g.invent; otmp && g.current_container; otmp = otmp2) {
                otmp2 = otmp->nobj;
                res = in_container(otmp);
                if (res < 0)
                    break;
                n_looted += res;
            }
        }
    } else {
        mflags = INVORDER_SORT;
        if (put_in && flags.invlet_constant)
            mflags |= USE_INVLET;
        if (!put_in)
            g.current_container->cknown = 1;
        Sprintf(buf, "%s what?", action);
        n = query_objlist(buf, put_in ? &g.invent : &(g.current_container->cobj),
                          mflags, &pick_list, PICK_ANY,
                          all_categories ? allow_all : allow_category);
        if (n) {
            n_looted = n;
            for (i = 0; i < n; i++) {
                otmp = pick_list[i].item.a_obj;
                count = pick_list[i].count;
                if (count > 0 && count < otmp->quan) {
                    otmp = splitobj(otmp, count);
                    /* special split case also handled by askchain() */
                }
                res = put_in ? in_container(otmp) : out_container(otmp);
                if (res < 0) {
                    if (!g.current_container) {
                        /* otmp caused current_container to explode;
                           both are now gone */
                        otmp = 0; /* and break loop */
                    } else if (otmp && otmp != pick_list[i].item.a_obj) {
                        /* split occurred, merge again */
                        (void) merged(&pick_list[i].item.a_obj, &otmp);
                    }
                    break;
                }
            }
            free((genericptr_t) pick_list);
        }
    }
    return n_looted;
}

STATIC_OVL char
in_or_out_menu(prompt, obj, outokay, inokay, alreadyused, more_containers)
const char *prompt;
struct obj *obj;
boolean outokay, inokay, alreadyused, more_containers;
{
    /* underscore is not a choice; it's used to skip element [0] */
    static const char lootchars[] = "_:oibrsnq", abc_chars[] = "_:abcdenq";
    winid win;
    anything any;
    menu_item *pick_list;
    char buf[BUFSZ];
    int n;
    const char *menuselector = flags.lootabc ? abc_chars : lootchars;

    any = cg.zeroany;
    win = create_nhwindow(NHW_MENU);
    start_menu(win);

    any.a_int = 1; /* ':' */
    Sprintf(buf, "Look inside %s", thesimpleoname(obj));
    add_menu(win, NO_GLYPH, &any, menuselector[any.a_int], 0, ATR_NONE, buf,
             MENU_UNSELECTED);
    if (outokay) {
        any.a_int = 2; /* 'o' */
        Sprintf(buf, "take %s out", something);
        add_menu(win, NO_GLYPH, &any, menuselector[any.a_int], 0, ATR_NONE,
                 buf, MENU_UNSELECTED);
    }
    if (inokay) {
        any.a_int = 3; /* 'i' */
        Sprintf(buf, "put %s in", something);
        add_menu(win, NO_GLYPH, &any, menuselector[any.a_int], 0, ATR_NONE,
                 buf, MENU_UNSELECTED);
    }
    if (outokay) {
        any.a_int = 4; /* 'b' */
        Sprintf(buf, "%stake out, then put in", inokay ? "both; " : "");
        add_menu(win, NO_GLYPH, &any, menuselector[any.a_int], 0, ATR_NONE,
                 buf, MENU_UNSELECTED);
    }
    if (inokay) {
        any.a_int = 5; /* 'r' */
        Sprintf(buf, "%sput in, then take out",
                outokay ? "both reversed; " : "");
        add_menu(win, NO_GLYPH, &any, menuselector[any.a_int], 0, ATR_NONE,
                 buf, MENU_UNSELECTED);
        any.a_int = 6; /* 's' */
        Sprintf(buf, "stash one item into %s", thesimpleoname(obj));
        add_menu(win, NO_GLYPH, &any, menuselector[any.a_int], 0, ATR_NONE,
                 buf, MENU_UNSELECTED);
    }
    any.a_int = 0;
    add_menu(win, NO_GLYPH, &any, 0, 0, ATR_NONE, "", MENU_UNSELECTED);
    if (more_containers) {
        any.a_int = 7; /* 'n' */
        add_menu(win, NO_GLYPH, &any, menuselector[any.a_int], 0, ATR_NONE,
                 "loot next container", MENU_SELECTED);
    }
    any.a_int = 8; /* 'q' */
    Strcpy(buf, alreadyused ? "done" : "do nothing");
    add_menu(win, NO_GLYPH, &any, menuselector[any.a_int], 0, ATR_NONE, buf,
             more_containers ? MENU_UNSELECTED : MENU_SELECTED);

    end_menu(win, prompt);
    n = select_menu(win, PICK_ONE, &pick_list);
    destroy_nhwindow(win);
    if (n > 0) {
        int k = pick_list[0].item.a_int;

        if (n > 1 && k == (more_containers ? 7 : 8))
            k = pick_list[1].item.a_int;
        free((genericptr_t) pick_list);
        return lootchars[k]; /* :,o,i,b,r,s,n,q */
    }
    return (n == 0 && more_containers) ? 'n' : 'q'; /* next or quit */
}

static const char tippables[] = { ALL_CLASSES, TOOL_CLASS, 0 };

/* #tip command -- empty container contents onto floor */
int
dotip()
{
    struct obj *cobj, *nobj;
    coord cc;
    int boxes;
    char c, buf[BUFSZ], qbuf[BUFSZ];
    const char *spillage = 0;

    /*
     * doesn't require free hands;
     * limbs are needed to tip floor containers
     */

    /* at present, can only tip things at current spot, not adjacent ones */
    cc.x = u.ux, cc.y = u.uy;

    /* check floor container(s) first; at most one will be accessed */
    if ((boxes = container_at(cc.x, cc.y, TRUE)) > 0) {
        Sprintf(buf, "You can't tip %s while carrying so much.",
                !flags.verbose ? "a container" : (boxes > 1) ? "one" : "it");
        if (!check_capacity(buf) && able_to_loot(cc.x, cc.y, FALSE)) {
            if (boxes > 1 && (flags.menu_style != MENU_TRADITIONAL
                              || iflags.menu_requested)) {
                /* use menu to pick a container to tip */
                int n, i;
                winid win;
                anything any;
                menu_item *pick_list = (menu_item *) 0;
                struct obj dummyobj, *otmp;

                any = cg.zeroany;
                win = create_nhwindow(NHW_MENU);
                start_menu(win);

                for (cobj = g.level.objects[cc.x][cc.y], i = 0; cobj;
                     cobj = cobj->nexthere)
                    if (Is_container(cobj)) {
                        ++i;
                        any.a_obj = cobj;
                        add_menu(win, NO_GLYPH, &any, 0, 0, ATR_NONE,
                                 doname(cobj), MENU_UNSELECTED);
                    }
                if (g.invent) {
                    any = cg.zeroany;
                    add_menu(win, NO_GLYPH, &any, 0, 0, ATR_NONE,
                             "", MENU_UNSELECTED);
                    any.a_obj = &dummyobj;
                    /* use 'i' for inventory unless there are so many
                       containers that it's already being used */
                    i = (i <= 'i' - 'a' && !flags.lootabc) ? 'i' : 0;
                    add_menu(win, NO_GLYPH, &any, i, 0, ATR_NONE,
                             "tip something being carried", MENU_SELECTED);
                }
                end_menu(win, "Tip which container?");
                n = select_menu(win, PICK_ONE, &pick_list);
                destroy_nhwindow(win);
                /*
                 * Deal with quirk of preselected item in pick-one menu:
                 * n ==  0 => picked preselected entry, toggling it off;
                 * n ==  1 => accepted preselected choice via SPACE or RETURN;
                 * n ==  2 => picked something other than preselected entry;
                 * n == -1 => cancelled via ESC;
                 */
                otmp = (n <= 0) ? (struct obj *) 0 : pick_list[0].item.a_obj;
                if (n > 1 && otmp == &dummyobj)
                    otmp = pick_list[1].item.a_obj;
                if (pick_list)
                    free((genericptr_t) pick_list);
                if (otmp && otmp != &dummyobj) {
                    tipcontainer(otmp);
                    return 1;
                }
                if (n == -1)
                    return 0;
                /* else pick-from-g.invent below */
            } else {
                for (cobj = g.level.objects[cc.x][cc.y]; cobj; cobj = nobj) {
                    nobj = cobj->nexthere;
                    if (!Is_container(cobj))
                        continue;
                    c = ynq(safe_qbuf(qbuf, "There is ", " here, tip it?",
                                      cobj,
                                      doname, ansimpleoname, "container"));
                    if (c == 'q')
                        return 0;
                    if (c == 'n')
                        continue;
                    tipcontainer(cobj);
                    /* can only tip one container at a time */
                    return 1;
                }
            }
        }
    }

    /* either no floor container(s) or couldn't tip one or didn't tip any */
    cobj = getobj(tippables, "tip");
    if (!cobj)
        return 0;

    /* normal case */
    if (Is_container(cobj) || cobj->otyp == HORN_OF_PLENTY) {
        tipcontainer(cobj);
        return 1;
    }
    /* assorted other cases */
    if (Is_candle(cobj) && cobj->lamplit) {
        /* note "wax" even for tallow candles to avoid giving away info */
        spillage = "wax";
    } else if ((cobj->otyp == POT_OIL && cobj->lamplit)
               || (cobj->otyp == OIL_LAMP && cobj->age != 0L)
               || (cobj->otyp == MAGIC_LAMP && cobj->spe != 0)) {
        spillage = "oil";
        /* todo: reduce potion's remaining burn timer or oil lamp's fuel */
    } else if (cobj->otyp == CAN_OF_GREASE && cobj->spe > 0) {
        /* charged consumed below */
        spillage = "grease";
    } else if (cobj->otyp == FOOD_RATION || cobj->otyp == CRAM_RATION
               || cobj->otyp == LEMBAS_WAFER) {
        spillage = "crumbs";
    } else if (cobj->oclass == VENOM_CLASS) {
        spillage = "venom";
    }
    if (spillage) {
        buf[0] = '\0';
        if (is_pool(u.ux, u.uy))
            Sprintf(buf, " and gradually %s", vtense(spillage, "dissipate"));
        else if (is_lava(u.ux, u.uy))
            Sprintf(buf, " and immediately %s away",
                    vtense(spillage, "burn"));
        pline("Some %s %s onto the %s%s.", spillage,
              vtense(spillage, "spill"), surface(u.ux, u.uy), buf);
        /* shop usage message comes after the spill message */
        if (cobj->otyp == CAN_OF_GREASE && cobj->spe > 0) {
            consume_obj_charge(cobj, TRUE);
        }
        /* something [useless] happened */
        return 1;
    }
    /* anything not covered yet */
    if (cobj->oclass == POTION_CLASS) /* can't pour potions... */
        pline_The("%s %s securely sealed.", xname(cobj), otense(cobj, "are"));
    else if (cobj->otyp == STATUE)
        pline("Nothing interesting happens.");
    else
        pline1(nothing_happens);
    return 0;
}

STATIC_OVL void
tipcontainer(box)
struct obj *box; /* or bag */
{
    xchar ox = u.ux, oy = u.uy; /* #tip only works at hero's location */
    boolean empty_it = FALSE, maybeshopgoods;

    /* box is either held or on floor at hero's spot; no need to check for
       nesting; when held, we need to update its location to match hero's;
       for floor, the coordinate updating is redundant */
    if (get_obj_location(box, &ox, &oy, 0))
        box->ox = ox, box->oy = oy;

    /* Shop handling:  can't rely on the container's own unpaid
       or no_charge status because contents might differ with it.
       A carried container's contents will be flagged as unpaid
       or not, as appropriate, and need no special handling here.
       Items owned by the hero get sold to the shop without
       confirmation as with other uncontrolled drops.  A floor
       container's contents will be marked no_charge if owned by
       hero, otherwise they're owned by the shop.  By passing
       the contents through shop billing, they end up getting
       treated the same as in the carried case.   We do so one
       item at a time instead of doing whole container at once
       to reduce the chance of exhausting shk's billing capacity. */
    maybeshopgoods = !carried(box) && costly_spot(box->ox, box->oy);

    /* caveat: this assumes that cknown, lknown, olocked, and otrapped
       fields haven't been overloaded to mean something special for the
       non-standard "container" horn of plenty */
    if (!box->lknown) {
        box->lknown = 1;
        if (carried(box))
            update_inventory(); /* jumping the gun slightly; hope that's ok */
    }
    if (box->olocked) {
        pline("It's locked.");
    } else if (box->otrapped) {
        /* we're not reaching inside but we're still handling it... */
        (void) chest_trap(box, HAND, FALSE);
        /* even if the trap fails, you've used up this turn */
        if (g.multi >= 0) { /* in case we didn't become paralyzed */
            nomul(-1);
            g.multi_reason = "tipping a container";
            g.nomovemsg = "";
        }
    } else if (box->otyp == BAG_OF_TRICKS || box->otyp == HORN_OF_PLENTY) {
        boolean bag = box->otyp == BAG_OF_TRICKS;
        int old_spe = box->spe, seen = 0;

        if (maybeshopgoods && !box->no_charge)
            addtobill(box, FALSE, FALSE, TRUE);
        /* apply this bag/horn until empty or monster/object creation fails
           (if the latter occurs, force the former...) */
        do {
            if (!(bag ? bagotricks(box, TRUE, &seen)
                      : hornoplenty(box, TRUE)))
                break;
        } while (box->spe > 0);

        if (box->spe < old_spe) {
            if (bag)
                pline((seen == 0) ? "Nothing seems to happen."
                                  : (seen == 1) ? "A monster appears."
                                                : "Monsters appear!");
            /* check_unpaid wants to see a non-zero charge count */
            box->spe = old_spe;
            check_unpaid_usage(box, TRUE);
            box->spe = 0; /* empty */
            box->cknown = 1;
        }
        if (maybeshopgoods && !box->no_charge)
            subfrombill(box, shop_keeper(*in_rooms(ox, oy, SHOPBASE)));
    } else if (SchroedingersBox(box)) {
        char yourbuf[BUFSZ];

        observe_quantum_cat(box, TRUE, TRUE);
        if (!Has_contents(box)) /* evidently a live cat came out */
            /* container type of "large box" is inferred */
            pline("%sbox is now empty.", Shk_Your(yourbuf, box));
        else /* holds cat corpse */
            empty_it = TRUE;
        box->cknown = 1;
    } else if (!Has_contents(box)) {
        box->cknown = 1;
        pline("It's empty.");
    } else {
        empty_it = TRUE;
    }

    if (empty_it) {
        struct obj *otmp, *nobj;
        boolean terse, highdrop = !can_reach_floor(TRUE),
                altarizing = IS_ALTAR(levl[ox][oy].typ),
                cursed_mbag = (Is_mbag(box) && box->cursed);
        int held = carried(box);
        long loss = 0L;

        if (u.uswallow)
            highdrop = altarizing = FALSE;
        terse = !(highdrop || altarizing || costly_spot(box->ox, box->oy));
        box->cknown = 1;
        /* Terse formatting is
         * "Objects spill out: obj1, obj2, obj3, ..., objN."
         * If any other messages intervene between objects, we revert to
         * "ObjK drops to the floor.", "ObjL drops to the floor.", &c.
         */
        pline("%s out%c",
              box->cobj->nobj ? "Objects spill" : "An object spills",
              terse ? ':' : '.');
        for (otmp = box->cobj; otmp; otmp = nobj) {
            nobj = otmp->nobj;
            obj_extract_self(otmp);
            otmp->ox = box->ox, otmp->oy = box->oy;

            if (box->otyp == ICE_BOX) {
                removed_from_icebox(otmp); /* resume rotting for corpse */
            } else if (cursed_mbag && !rn2(13)) {
                loss += mbag_item_gone(held, otmp);
                /* abbreviated drop format is no longer appropriate */
                terse = FALSE;
                continue;
            }

            if (maybeshopgoods) {
                addtobill(otmp, FALSE, FALSE, TRUE);
                iflags.suppress_price++; /* doname formatting */
            }

            if (highdrop) {
                /* might break or fall down stairs; handles altars itself */
                hitfloor(otmp, TRUE);
            } else {
                if (altarizing) {
                    doaltarobj(otmp);
                } else if (!terse) {
                    pline("%s %s to the %s.", Doname2(otmp),
                          otense(otmp, "drop"), surface(ox, oy));
                } else {
                    pline("%s%c", doname(otmp), nobj ? ',' : '.');
                    iflags.last_msg = PLNMSG_OBJNAM_ONLY;
                }
                dropy(otmp);
                if (iflags.last_msg != PLNMSG_OBJNAM_ONLY)
                    terse = FALSE; /* terse formatting has been interrupted */
            }
            if (maybeshopgoods)
                iflags.suppress_price--; /* reset */
        }
        if (loss) /* magic bag lost some shop goods */
            You("owe %ld %s for lost merchandise.", loss, currency(loss));
        box->owt = weight(box); /* mbag_item_gone() doesn't update this */
        if (held)
            (void) encumber_msg();
    }
    if (carried(box)) /* box is now empty with cknown set */
        update_inventory();
}

/*pickup.c*/<|MERGE_RESOLUTION|>--- conflicted
+++ resolved
@@ -977,21 +977,14 @@
             *pick_list = 0;
             n = 0;
         } else if (k < n) {
-<<<<<<< HEAD
-            /* other stuff plus fake_hero; last slot is now unused */
-            (*pick_list)[k].item = cg.zeroany;
-            (*pick_list)[k].count = 0L;
-            n = k;
-=======
             /* other stuff plus fake_hero; last slot is now unused
                (could be more than one if player tried to pick items
                worn by engulfer) */
             while (n > k) {
                 --n;
-                (*pick_list)[n].item = zeroany;
+                (*pick_list)[n].item = cg.zeroany;
                 (*pick_list)[n].count = 0L;
             }
->>>>>>> 79ff4cd9
         }
     } else if (n < 0) {
         /* -1 is used for SIGNAL_NOMENU, so callers don't expect it
@@ -1491,15 +1484,11 @@
 
     if (obj == uchain) { /* do not pick up attached chain */
         return 0;
-<<<<<<< HEAD
-    } else if (obj->oartifact && !touch_artifact(obj, &g.youmonst)) {
-=======
     } else if (obj->where == OBJ_MINVENT && obj->owornmask != 0L
                && u.uswallow && obj->ocarry == u.ustuck) {
         You_cant("pick %s up.", ysimple_name(obj));
         return 0;
-    } else if (obj->oartifact && !touch_artifact(obj, &youmonst)) {
->>>>>>> 79ff4cd9
+    } else if (obj->oartifact && !touch_artifact(obj, &g.youmonst)) {
         return 0;
     } else if (obj->otyp == CORPSE) {
         if (fatal_corpse_mistake(obj, telekinesis)
