--- conflicted
+++ resolved
@@ -1,9 +1,4 @@
-<<<<<<< HEAD
-/* NetHack 3.5	mkmaze.c	$NHDT-Date$  $NHDT-Branch$:$NHDT-Revision$ */
-=======
 /* NetHack 3.5	mkmaze.c	$NHDT-Date: 1426465437 2015/03/16 00:23:57 $  $NHDT-Branch: debug $:$NHDT-Revision: 1.20 $ */
->>>>>>> b7ad4a8a
-/* NetHack 3.5	mkmaze.c	$Date: 2009/05/06 10:46:56 $  $Revision: 1.18 $ */
 /*	SCCS Id: @(#)mkmaze.c	3.5	2007/06/18	*/
 /* Copyright (c) Stichting Mathematisch Centrum, Amsterdam, 1985. */
 /* NetHack may be freely redistributed.  See license for details. */
@@ -590,11 +585,7 @@
 
 	    if (x_range <= INVPOS_X_MARGIN || y_range <= INVPOS_Y_MARGIN ||
 		   (x_range * y_range) <= (INVPOS_DISTANCE * INVPOS_DISTANCE))
-<<<<<<< HEAD
-		debugpline("inv_pos: maze is too small! (%d x %d)",
-=======
 		debugpline2("inv_pos: maze is too small! (%d x %d)",
->>>>>>> b7ad4a8a
 		      x_maze_max, y_maze_max);
 	    inv_pos.x = inv_pos.y = 0; /*{occupied() => invocation_pos()}*/
 	    do {
@@ -880,11 +871,7 @@
 		impossible("portal on top of portal??");
 		return;
 	}
-<<<<<<< HEAD
-	debugpline("mkportal: at (%d,%d), to %s, level %d",
-=======
 	debugpline4("mkportal: at <%d,%d>, to %s, level %d",
->>>>>>> b7ad4a8a
 		x, y, dungeons[todnum].dname, todlevel);
 	ttmp->dst.dnum = todnum;
 	ttmp->dst.dlevel = todlevel;
