/* NetHack 3.6	save.c	$NHDT-Date: 1559994625 2019/06/08 11:50:25 $  $NHDT-Branch: NetHack-3.6 $:$NHDT-Revision: 1.121 $ */
/* Copyright (c) Stichting Mathematisch Centrum, Amsterdam, 1985. */
/*-Copyright (c) Michael Allison, 2009. */
/* NetHack may be freely redistributed.  See license for details. */

#include "hack.h"
#include "lev.h"
#include "sfproto.h"


#ifndef NO_SIGNAL
#include <signal.h>
#endif
#if !defined(LSC) && !defined(O_WRONLY) && !defined(AZTEC_C)
#include <fcntl.h>
#endif

#ifdef MFLOPPY
long bytes_counted;
static int count_only;
#endif

#if defined(UNIX) || defined(WIN32)
#define USE_BUFFERING
#endif

/*SAVE2018*/
extern void FDECL(nhout, (int, const char *,
                    const char *, int, genericptr_t, int));
extern int NDECL(nhdatatypes_size);

#ifdef MICRO
int dotcnt, dotrow; /* also used in restore */
#endif

STATIC_DCL void FDECL(savelevchn, (NHFILE *));
STATIC_DCL void FDECL(savedamage, (NHFILE *));
/* STATIC_DCL void FDECL(saveobj, (NHFILE *,struct obj *)); */
/* STATIC_DCL void FDECL(savemon, (NHFILE *,struct monst *)); */
/* STATIC_DCL void FDECL(savelevl, (NHFILE *, BOOLEAN_P)); */
STATIC_DCL void FDECL(saveobj, (NHFILE *,struct obj *));
STATIC_DCL void FDECL(savemon, (NHFILE *,struct monst *));
STATIC_DCL void FDECL(savelevl, (NHFILE *,BOOLEAN_P));
STATIC_DCL void FDECL(saveobjchn, (NHFILE *,struct obj *));
STATIC_DCL void FDECL(savemonchn, (NHFILE *,struct monst *));
STATIC_DCL void FDECL(savetrapchn, (NHFILE *,struct trap *));
STATIC_DCL void FDECL(savegamestate, (NHFILE *));
STATIC_OVL void FDECL(save_msghistory, (NHFILE *));

#ifdef MFLOPPY
STATIC_DCL void FDECL(savelev0, (NHFILE *, XCHAR_P, int));
STATIC_DCL boolean NDECL(swapout_oldest);
STATIC_DCL void FDECL(copyfile, (char *, char *));
#endif /* MFLOPPY */

#ifdef ZEROCOMP
STATIC_DCL void FDECL(zerocomp_bufon, (int));
STATIC_DCL void FDECL(zerocomp_bufoff, (int));
STATIC_DCL void FDECL(zerocomp_bflush, (int));
STATIC_DCL void FDECL(zerocomp_bwrite, (int, genericptr_t, unsigned int));
STATIC_DCL void FDECL(zerocomp_bputc, (int));
#endif

#if defined(UNIX) || defined(VMS) || defined(__EMX__) || defined(WIN32)
#define HUP if (!g.program_state.done_hup)
#else
#define HUP
#endif

int
dosave()
{
    if (iflags.debug_fuzzer)
        return 0;
    clear_nhwindow(WIN_MESSAGE);
    if (yn("Really save?") == 'n') {
        clear_nhwindow(WIN_MESSAGE);
        if (g.multi > 0)
            nomul(0);
    } else {
        clear_nhwindow(WIN_MESSAGE);
        pline("Saving...");
#if defined(UNIX) || defined(VMS) || defined(__EMX__)
        g.program_state.done_hup = 0;
#endif
        if (dosave0()) {
            u.uhp = -1; /* universal game's over indicator */
            /* make sure they see the Saving message */
            display_nhwindow(WIN_MESSAGE, TRUE);
            exit_nhwindows("Be seeing you...");
            nh_terminate(EXIT_SUCCESS);
        } else
            (void) doredraw();
    }
    return 0;
}

/* returns 1 if save successful */
int
dosave0()
{
    const char *fq_save;
    xchar ltmp;
    d_level uz_save;
    char whynot[BUFSZ];
    NHFILE *nhfp, *onhfp;

    /* we may get here via hangup signal, in which case we want to fix up
       a few of things before saving so that they won't be restored in
       an improper state; these will be no-ops for normal save sequence */
    u.uinvulnerable = 0;
    if (iflags.save_uswallow)
        u.uswallow = 1, iflags.save_uswallow = 0;
    if (iflags.save_uinwater)
        u.uinwater = 1, iflags.save_uinwater = 0;
    if (iflags.save_uburied)
        u.uburied = 1, iflags.save_uburied = 0;

    if (!g.program_state.something_worth_saving || !g.SAVEF[0])
        return 0;
    fq_save = fqname(g.SAVEF, SAVEPREFIX, 1); /* level files take 0 */

#if defined(UNIX) || defined(VMS)
    sethanguphandler((void FDECL((*), (int) )) SIG_IGN);
#endif
#ifndef NO_SIGNAL
    (void) signal(SIGINT, SIG_IGN);
#endif

#if defined(MICRO) && defined(MFLOPPY)
    if (!saveDiskPrompt(0))
        return 0;
#endif

    HUP if (!iflags.debug_fuzzer && iflags.window_inited) {
        nh_uncompress(fq_save);
        nhfp = open_savefile();
        if (nhfp) {
            close_nhfile(nhfp);
            clear_nhwindow(WIN_MESSAGE);
            There("seems to be an old save file.");
            if (yn("Overwrite the old file?") == 'n') {
                nh_compress(fq_save);
                return 0;
            }
        }
    }

    HUP mark_synch(); /* flush any buffered screen output */

    nhfp = create_savefile();
    if (!nhfp) {
        HUP pline("Cannot open save file.");
        (void) delete_savefile(); /* ab@unido */
        return 0;
    }
#ifdef SAVEFILE_DEBUGGING
    if (nhfp && nhfp->fieldlevel && nhfp->fplog)
        (void) fprintf(nhfp->fplog, "# just opened\n");
#endif

    vision_recalc(2); /* shut down vision to prevent problems
                         in the event of an impossible() call */

    /* undo date-dependent luck adjustments made at startup time */
    if (flags.moonphase == FULL_MOON) /* ut-sally!fletcher */
        change_luck(-1);              /* and unido!ab */
    if (flags.friday13)
        change_luck(1);
    if (iflags.window_inited)
        HUP clear_nhwindow(WIN_MESSAGE);

#ifdef MICRO
    dotcnt = 0;
    dotrow = 2;
    curs(WIN_MAP, 1, 1);
    if (!WINDOWPORT("X11"))
        putstr(WIN_MAP, 0, "Saving:");
#endif
#ifdef MFLOPPY
    /* make sure there is enough disk space */
    if (iflags.checkspace) {
        long fds, needed;

        nhfp->mode = COUNTING;
        savelev(nhfp, ledger_no(&u.uz));
        savegamestate(nhfp);
        needed = bytes_counted;

        for (ltmp = 1; ltmp <= maxledgerno(); ltmp++)
            if (ltmp != ledger_no(&u.uz) && g.level_info[ltmp].where)
                needed += g.level_info[ltmp].size + (sizeof ltmp);
        fds = freediskspace(fq_save);
        if (needed > fds) {
            HUP
            {
                There("is insufficient space on SAVE disk.");
                pline("Require %ld bytes but only have %ld.", needed, fds);
            }
            flushout();
            close_nhfile(nhfp);
            (void) delete_savefile();
            return 0;
        }

        co_false();
    }
#endif /* MFLOPPY */

    if (nhfp->fieldlevel && nhfp->addinfo && (nhfp->mode & WRITING))
        sfo_addinfo(nhfp, "NetHack", "start", "savefile", 0);

    nhfp->mode = WRITING | FREEING;
    store_version(nhfp);
    store_savefileinfo(nhfp);
    if (nhfp && nhfp->fplog)
        (void) fprintf(nhfp->fplog, "# post-validation\n");
    store_plname_in_file(nhfp);
    g.ustuck_id = (u.ustuck ? u.ustuck->m_id : 0);
    g.usteed_id = (u.usteed ? u.usteed->m_id : 0);
    savelev(nhfp, ledger_no(&u.uz));
    savegamestate(nhfp);

    /* While copying level files around, zero out u.uz to keep
     * parts of the restore code from completely initializing all
     * in-core data structures, since all we're doing is copying.
     * This also avoids at least one nasty core dump.
     */
    uz_save = u.uz;
    u.uz.dnum = u.uz.dlevel = 0;
    /* these pointers are no longer valid, and at least u.usteed
     * may mislead place_monster() on other levels
     */
    u.ustuck = (struct monst *) 0;
    u.usteed = (struct monst *) 0;

    for (ltmp = (xchar) 1; ltmp <= maxledgerno(); ltmp++) {
        if (ltmp == ledger_no(&uz_save))
            continue;
        if (!(g.level_info[ltmp].flags & LFILE_EXISTS))
            continue;
#ifdef MICRO
        curs(WIN_MAP, 1 + dotcnt++, dotrow);
        if (dotcnt >= (COLNO - 1)) {
            dotrow++;
            dotcnt = 0;
        }
        if (!WINDOWPORT("X11")) {
            putstr(WIN_MAP, 0, ".");
        }
        mark_synch();
#endif
        onhfp = open_levelfile(ltmp, whynot);
        if (!onhfp) {
            HUP pline1(whynot);
            close_nhfile(nhfp);
            (void) delete_savefile();
            HUP Strcpy(g.killer.name, whynot);
            HUP done(TRICKED);
            return 0;
        }
        minit(); /* ZEROCOMP */
        getlev(onhfp, g.hackpid, ltmp, FALSE);
        close_nhfile(onhfp);
        if (nhfp->structlevel)
            bwrite(nhfp->fd, (genericptr_t) &ltmp, sizeof ltmp); /* level number*/
        if (nhfp->fieldlevel)
            sfo_xchar(nhfp, &ltmp, "gamestate", "level_number", 1);         /* xchar */
        savelev(nhfp, ltmp);     /* actual level*/
        delete_levelfile(ltmp);
    }
    close_nhfile(nhfp);

    u.uz = uz_save;

    /* get rid of current level --jgm */
    delete_levelfile(ledger_no(&u.uz));
    delete_levelfile(0);
    nh_compress(fq_save);
    /* this should probably come sooner... */
    g.program_state.something_worth_saving = 0;
    return 1;
}

STATIC_OVL void
savegamestate(nhfp)
NHFILE *nhfp;
{
    unsigned long uid;
    struct obj * bc_objs = (struct obj *)0;

#ifdef MFLOPPY
    count_only = (nhfp->mode & COUNTING);
#endif
    uid = (unsigned long) getuid();
    if (nhfp->structlevel) {
        bwrite(nhfp->fd, (genericptr_t) &uid, sizeof uid);
        bwrite(nhfp->fd, (genericptr_t) &g.context, sizeof g.context);
        bwrite(nhfp->fd, (genericptr_t) &flags, sizeof flags);
#ifdef SYSFLAGS
        bwrite(nhfp->fd, (genericptr_t) &sysflags, sysflags);
#endif
    }
    if (nhfp->fieldlevel) {
        sfo_ulong(nhfp, &uid, "gamestate", "uid", 1);
        sfo_context_info(nhfp, &g.context, "gamestate", "g.context", 1);
        sfo_flag(nhfp, &flags, "gamestate" , "flags", 1);
#ifdef SYSFLAGS
        sfo_flag(nhfp, &sysflags, "gamestate" , "sysflags", 1);
#endif
    }
    urealtime.finish_time = getnow();
    urealtime.realtime += (long) (urealtime.finish_time
                                    - urealtime.start_timing);

    urealtime.finish_time = getnow();
    urealtime.realtime += (long) (urealtime.finish_time
                                  - urealtime.start_timing);
    if (nhfp->structlevel) {
        bwrite(nhfp->fd, (genericptr_t) &u, sizeof u);
        bwrite(nhfp->fd, yyyymmddhhmmss(ubirthday), 14);
        bwrite(nhfp->fd, (genericptr_t) &urealtime.realtime,
               sizeof urealtime.realtime);
        bwrite(nhfp->fd, yyyymmddhhmmss(urealtime.start_timing), 14);
    }
    if (nhfp->fieldlevel) {
        sfo_you(nhfp, &u, "gamestate", "you", 1);
        sfo_str(nhfp, yyyymmddhhmmss(ubirthday), "gamestate", "ubirthday", 14);
        sfo_long(nhfp, &urealtime.realtime, "gamestate", "realtime", 1);
        sfo_str(nhfp, yyyymmddhhmmss(urealtime.start_timing), "gamestate", "start_timing", 14);
    }
    /* this is the value to use for the next update of urealtime.realtime */
    urealtime.start_timing = urealtime.finish_time;
    save_killers(nhfp);

    /* must come before g.migrating_objs and g.migrating_mons are freed */
    save_timers(nhfp, RANGE_GLOBAL);
    save_light_sources(nhfp, RANGE_GLOBAL);

    saveobjchn(nhfp, g.invent);

    /* save ball and chain if they are currently dangling free (i.e. not on
       floor or in inventory) */
    if (CHAIN_IN_MON) {
        uchain->nobj = bc_objs;
        bc_objs = uchain;
    }
    if (BALL_IN_MON) {
        uball->nobj = bc_objs;
        bc_objs = uball;
    }
    saveobjchn(nhfp, bc_objs);

    saveobjchn(nhfp, g.migrating_objs);
    savemonchn(nhfp, g.migrating_mons);
    if (release_data(nhfp)) {
        g.invent = 0;
        g.migrating_objs = 0;
        g.migrating_mons = 0;
    }
    if (nhfp->structlevel)
        bwrite(nhfp->fd, (genericptr_t) g.mvitals, sizeof g.mvitals);
    if (nhfp->fieldlevel) {
        int i;

        for (i = 0; i < NUMMONS; ++i)
            sfo_mvitals(nhfp, &g.mvitals[i], "gamestate", "g.mvitals", 1);
    }            
    save_dungeon(nhfp, (boolean) !!perform_bwrite(nhfp),
                 (boolean) !!release_data(nhfp));
    savelevchn(nhfp);
    if (nhfp->structlevel) {
        bwrite(nhfp->fd, (genericptr_t) &g.moves, sizeof g.moves);
        bwrite(nhfp->fd, (genericptr_t) &g.monstermoves, sizeof g.monstermoves);
        bwrite(nhfp->fd, (genericptr_t) &g.quest_status, sizeof g.quest_status);
        bwrite(nhfp->fd, (genericptr_t) g.spl_book,
               sizeof (struct spell) * (MAXSPELL + 1));
    }
    if (nhfp->fieldlevel) {
        int i;
        struct spell *sptmp;

        sfo_long(nhfp, &g.moves, "gamestate", "g.moves", 1);
        sfo_long(nhfp, &g.monstermoves, "gamestate", "g.monstermoves", 1);
        sfo_q_score(nhfp, &g.quest_status, "gamestate", "g.quest_status", 1);
        sptmp = g.spl_book;
        for (i = 0; i < (MAXSPELL + 1); ++i)
            sfo_spell(nhfp, sptmp++, "gamestate", "g.spl_book", 1);
    }
    save_artifacts(nhfp);
    save_oracles(nhfp);
    if (g.ustuck_id) {
        if (nhfp->structlevel)
            bwrite(nhfp->fd, (genericptr_t) &g.ustuck_id, sizeof g.ustuck_id);
        if (nhfp->fieldlevel)
            sfo_unsigned(nhfp, &g.ustuck_id, "gamestate", "g.ustuck_id", 1);
    }
    if (g.usteed_id) {
        if (nhfp->structlevel)
            bwrite(nhfp->fd, (genericptr_t) &g.usteed_id, sizeof g.usteed_id);
        if (nhfp->fieldlevel)
            sfo_unsigned(nhfp, &g.usteed_id, "gamestate", "g.usteed_id", 1);
    }
    if (nhfp->structlevel) {
        bwrite(nhfp->fd, (genericptr_t) g.pl_character, sizeof g.pl_character);
        bwrite(nhfp->fd, (genericptr_t) g.pl_fruit, sizeof g.pl_fruit);
    }
    if (nhfp->fieldlevel) {
        sfo_char(nhfp, g.pl_character, "gamestate", "g.pl_character", sizeof g.pl_character);
        sfo_char(nhfp, g.pl_fruit, "gamestate", "g.pl_fruit", sizeof g.pl_fruit); 
    }
    savefruitchn(nhfp);
    savenames(nhfp);
    save_waterlevel(nhfp);
    save_msghistory(nhfp);
    if (nhfp->structlevel)
        bflush(nhfp->fd);
}

boolean
tricked_fileremoved(nhfp, whynot)
NHFILE *nhfp;
char *whynot;
{
    if (!nhfp) {
        pline1(whynot);
        pline("Probably someone removed it.");
        Strcpy(g.killer.name, whynot);
        done(TRICKED);
        return TRUE;
    }
    return FALSE;
}

#ifdef INSURANCE
void
savestateinlock()
{
    int hpid = 0;
    char whynot[BUFSZ];
    NHFILE *nhfp;

    /* When checkpointing is on, the full state needs to be written
     * on each checkpoint.  When checkpointing is off, only the pid
     * needs to be in the level.0 file, so it does not need to be
     * constantly rewritten.  When checkpointing is turned off during
     * a game, however, the file has to be rewritten once to truncate
     * it and avoid restoring from outdated information.
     *
     * Restricting g.havestate to this routine means that an additional
     * noop pid rewriting will take place on the first "checkpoint" after
     * the game is started or restored, if checkpointing is off.
     */
    if (flags.ins_chkpt || g.havestate) {
        /* save the rest of the current game state in the lock file,
         * following the original int pid, the current level number,
         * and the current savefile name, which should not be subject
         * to any internal compression schemes since they must be
         * readable by an external utility
         */
        nhfp = open_levelfile(0, whynot);
        if (tricked_fileremoved(nhfp, whynot))
            return;

        if (nhfp->structlevel)
            (void) read(nhfp->fd, (genericptr_t) &hpid, sizeof hpid);
        if (g.hackpid != hpid) {
            Sprintf(whynot, "Level #0 pid (%d) doesn't match ours (%d)!",
                    hpid, g.hackpid);
            pline1(whynot);
            Strcpy(g.killer.name, whynot);
            done(TRICKED);
        }
        close_nhfile(nhfp);

        nhfp = create_levelfile(0, whynot);
        if (!nhfp) {
            pline1(whynot);
            Strcpy(g.killer.name, whynot);
            done(TRICKED);
            return;
        }
        nhfp->mode = WRITING;
        if (nhfp->structlevel)
            (void) write(nhfp->fd, (genericptr_t) &g.hackpid, sizeof g.hackpid);
        if (nhfp->fieldlevel)
            sfo_int(nhfp, &g.hackpid, "gamestate", "g.hackpid", 1);
        if (flags.ins_chkpt) {
            int currlev = ledger_no(&u.uz);

            if (nhfp->structlevel)
                (void) write(nhfp->fd, (genericptr_t) &currlev, sizeof currlev);
            if (nhfp->fieldlevel)
                sfo_int(nhfp, &currlev, "gamestate", "savestateinlock", 1);
            save_savefile_name(nhfp);
            store_version(nhfp);
            store_savefileinfo(nhfp);
            store_plname_in_file(nhfp);

            g.ustuck_id = (u.ustuck ? u.ustuck->m_id : 0);
            g.usteed_id = (u.usteed ? u.usteed->m_id : 0);
            savegamestate(nhfp);
        }
        close_nhfile(nhfp);
    }
    g.havestate = flags.ins_chkpt;
}
#endif

#ifdef MFLOPPY
boolean
savelev(nhfp, lev)
NHFILE *nhfp;
xchar lev;
{
    if (nhfp->mode & COUNTING) {
        int savemode = nhfp->mode;

        bytes_counted = 0;
        savelev0(nhfp, lev);
        /* probably bytes_counted will be filled in again by an
         * immediately following WRITE_SAVE anyway, but we'll
         * leave it out of checkspace just in case */
        if (iflags.checkspace) {
            while (bytes_counted > freediskspace(levels))
                if (!swapout_oldest())
                    return FALSE;
        }
    }
    if (nhfp->mode & (WRITING | FREEING)) {
        bytes_counted = 0;
        savelev0(nhfp, lev);
    }
    if (nhfp->mode != FREEING) {
        g.level_info[lev].where = ACTIVE;
        g.level_info[lev].time = g.moves;
        g.level_info[lev].size = bytes_counted;
    }
    return TRUE;
}

STATIC_OVL void
savelev0(nhfp, lev)
#else
void
savelev(nhfp, lev)
#endif
NHFILE *nhfp;
xchar lev;
{
#ifdef TOS
    short tlev;
#endif

    /*
     *  Level file contents:
     *    version info (handled by caller);
     *    save file info (compression type; also by caller);
     *    process ID;
     *    internal level number (ledger number);
     *    bones info;
     *    actual level data.
     *
     *  If we're tearing down the current level without saving anything
     *  (which happens at end of game or upon entrance to endgame or
     *  after an aborted restore attempt) then we don't want to do any
     *  actual I/O.  So when only freeing, we skip to the bones info
     *  portion (which has some freeing to do), then jump quite a bit
     *  further ahead to the middle of the 'actual level data' portion.
     */
    if (nhfp->mode != FREEING) {
        /* WRITING (probably ORed with FREEING), or COUNTING */

        /* purge any dead monsters (necessary if we're starting
           a panic save rather than a normal one, or sometimes
           when changing levels without taking time -- e.g.
           create statue trap then immediately level teleport) */
        if (iflags.purge_monsters)
            dmonsfree();

        if (!nhfp)
            panic("Save on bad file!"); /* impossible */
#ifdef MFLOPPY
        count_only = (nhfp->mode & COUNTING);
#endif
        if (lev >= 0 && lev <= maxledgerno())
            g.level_info[lev].flags |= VISITED;
        if (nhfp->structlevel)
            bwrite(nhfp->fd, (genericptr_t) &g.hackpid, sizeof g.hackpid);
        if (nhfp->fieldlevel)
            sfo_int(nhfp, &g.hackpid, "gamestate", "g.hackpid", 1);
#ifdef TOS
        tlev = lev;
        tlev &= 0x00ff;
        if (nhfp->structlevel)
            bwrite(nhfp->fd, (genericptr_t) &tlev, sizeof tlev);
        if (nhfp->fieldlevel)
            sfo_short(nhfp, &tlev, "gamestate", "tlev", 1);
#else
        if (nhfp->structlevel)
            bwrite(nhfp->fd, (genericptr_t) &lev, sizeof lev);
        if (nhfp->fieldlevel)
            sfo_xchar(nhfp, &lev, "gamestate", "dlvl", 1);
#endif
    }

    /* bones info comes before level data; the intent is for an external
       program ('hearse') to be able to match a bones file with the
       corresponding log file entry--or perhaps just skip that?--without
       the guessing that was needed in 3.4.3 and without having to
       interpret level data to find where to start; unfortunately it
       still needs to handle all the data compression schemes */
    savecemetery(nhfp, &g.level.bonesinfo);
    if (nhfp->mode == FREEING) /* see above */
        goto skip_lots;

    savelevl(nhfp, (boolean) ((sfsaveinfo.sfi1 & SFI1_RLECOMP) == SFI1_RLECOMP));
    if (nhfp->structlevel) {
        bwrite(nhfp->fd, (genericptr_t) g.lastseentyp, sizeof g.lastseentyp);
        bwrite(nhfp->fd, (genericptr_t) &g.monstermoves, sizeof g.monstermoves);
        bwrite(nhfp->fd, (genericptr_t) &g.upstair, sizeof (stairway));
        bwrite(nhfp->fd, (genericptr_t) &g.dnstair, sizeof (stairway));
        bwrite(nhfp->fd, (genericptr_t) &g.upladder, sizeof (stairway));
        bwrite(nhfp->fd, (genericptr_t) &g.dnladder, sizeof (stairway));
        bwrite(nhfp->fd, (genericptr_t) &g.sstairs, sizeof (stairway));
        bwrite(nhfp->fd, (genericptr_t) &g.updest, sizeof (dest_area));
        bwrite(nhfp->fd, (genericptr_t) &g.dndest, sizeof (dest_area));
        bwrite(nhfp->fd, (genericptr_t) &g.level.flags, sizeof g.level.flags);
        bwrite(nhfp->fd, (genericptr_t) g.doors, sizeof g.doors);
    }
    if (nhfp->fieldlevel) {
        int i, c, r;

        for (c = 0; c < COLNO; ++c)
            for (r = 0; r < ROWNO; ++r)
                sfo_schar(nhfp, &g.lastseentyp[c][r], "lev", "g.lastseentyp", 1);
        sfo_long(nhfp, &g.monstermoves, "lev", "timestmp", 1);
        sfo_stairway(nhfp, &g.upstair, "lev", "g.upstair", 1);
        sfo_stairway(nhfp, &g.dnstair, "lev", "g.dnstair", 1);
        sfo_stairway(nhfp, &g.upladder, "lev", "g.upladder", 1);
        sfo_stairway(nhfp, &g.dnladder, "lev", "g.dnladder", 1);
        sfo_stairway(nhfp, &g.sstairs, "lev", "g.sstairs", 1);
        sfo_dest_area(nhfp, &g.updest, "lev", "g.updest", 1);
        sfo_dest_area(nhfp, &g.dndest, "lev", "g.dndest", 1);
        sfo_levelflags(nhfp, &g.level.flags, "lev", "g.level.flags", 1);
        for (i = 0; i < DOORMAX; ++i)
            sfo_nhcoord(nhfp, &g.doors[i], "lev", "door", 1);
    }
    save_rooms(nhfp); /* no dynamic memory to reclaim */

    /* from here on out, saving also involves allocated memory cleanup */
 skip_lots:
    /* timers and lights must be saved before monsters and objects */
    save_timers(nhfp, RANGE_LEVEL);
    save_light_sources(nhfp, RANGE_LEVEL);

    savemonchn(nhfp, fmon);
    save_worm(nhfp); /* save worm information */
    savetrapchn(nhfp, g.ftrap);
    saveobjchn(nhfp, fobj);
    saveobjchn(nhfp, g.level.buriedobjlist);
    saveobjchn(nhfp, g.billobjs);
    if (release_data(nhfp)) {
        int x,y;

        for (y = 0; y < ROWNO; y++)
            for (x = 0; x < COLNO; x++)
                g.level.monsters[x][y] = 0;
        fmon = 0;
        g.ftrap = 0;
        fobj = 0;
        g.level.buriedobjlist = 0;
        g.billobjs = 0;
        /* level.bonesinfo = 0; -- handled by savecemetery() */
    }
    save_engravings(nhfp);
    savedamage(nhfp); /* pending shop wall and/or floor repair */
    save_regions(nhfp);
    if (nhfp->mode != FREEING) {
        if (nhfp->structlevel)
            bflush(nhfp->fd);
    }
}

STATIC_OVL void
savelevl(nhfp, rlecomp)
NHFILE *nhfp;
boolean rlecomp;
{
#ifdef RLECOMP
    struct rm *prm, *rgrm;
    int x, y;
    uchar match;

    if (rlecomp) {
        /* perform run-length encoding of rm structs */

        rgrm = &levl[0][0]; /* start matching at first rm */
        match = 0;

        for (y = 0; y < ROWNO; y++) {
            for (x = 0; x < COLNO; x++) {
                prm = &levl[x][y];
                if (prm->glyph == rgrm->glyph && prm->typ == rgrm->typ
                    && prm->seenv == rgrm->seenv
                    && prm->horizontal == rgrm->horizontal
                    && prm->flags == rgrm->flags && prm->lit == rgrm->lit
                    && prm->waslit == rgrm->waslit
                    && prm->roomno == rgrm->roomno && prm->edge == rgrm->edge
                    && prm->candig == rgrm->candig) {
                    match++;
                    if (match > 254) {
                        match = 254; /* undo this match */
                        goto writeout;
                    }
                } else {
                    /* run has been broken, write out run-length encoding */
 writeout:
                    if (nhfp->structlevel) {
                        bwrite(nhfp->fd, (genericptr_t) &match, sizeof (uchar));
                        bwrite(nhfp->fd, (genericptr_t) rgrm, sizeof (struct rm));
		    }
		    if (nhfp->fieldlevel) {
                        sfo_uchar(nhfp, &match, "levl", "match", 1);
                        sfo_rm(nhfp, rgrm, "levl", "rgrm", 1);
		    }
                    /* start encoding again. we have at least 1 rm
                       in the next run, viz. this one. */
                    match = 1;
                    rgrm = prm;
                }
            }
        }
        if (match > 0) {
            if (nhfp->structlevel) {
                bwrite(nhfp->fd, (genericptr_t) &match, sizeof (uchar));
                bwrite(nhfp->fd, (genericptr_t) rgrm, sizeof (struct rm));
            }
            if (nhfp->fieldlevel) {
                sfo_uchar(nhfp, &match, "levl", "match", 1);
                sfo_rm(nhfp, rgrm, "levl", "rgrm", 1);
            }
        }
        return;
    }
#else /* !RLECOMP */
    nhUse(rlecomp);
#endif /* ?RLECOMP */
    if (nhfp->structlevel) {
        bwrite(nhfp->fd, (genericptr_t) levl, sizeof levl);
    }
    if (nhfp->fieldlevel) {
        int c, r;

        for (c = 0; c < COLNO; ++c)
            for (r = 0; r < ROWNO; ++r)
                sfo_rm(nhfp, &g.level.locations[c][r], "room", "levl", 1);
    }
}

/* used when saving a level and also when saving dungeon overview data */
void
savecemetery(nhfp, cemeteryaddr)
NHFILE *nhfp;
struct cemetery **cemeteryaddr;
{
    struct cemetery *thisbones, *nextbones;
    int flag;

    flag = *cemeteryaddr ? 0 : -1;
    if (perform_bwrite(nhfp)) {
        if (nhfp->structlevel)
            bwrite(nhfp->fd, (genericptr_t) &flag, sizeof flag);
        if (nhfp->fieldlevel)
            sfo_int(nhfp, &flag, "cemetery", "cemetery_flag", 1);
    }
    nextbones = *cemeteryaddr;
    while ((thisbones = nextbones) != 0) {
        nextbones = thisbones->next;
        if (perform_bwrite(nhfp)) {
            if (nhfp->structlevel)
                bwrite(nhfp->fd, (genericptr_t) thisbones, sizeof *thisbones);
            if (nhfp->fieldlevel)
                sfo_cemetery(nhfp, thisbones, "cemetery", "cemetery", 1);
	}
        if (release_data(nhfp))
            free((genericptr_t) thisbones);
    }
    if (release_data(nhfp))
        *cemeteryaddr = 0;
}

STATIC_OVL void
savedamage(nhfp)
NHFILE *nhfp;
{
    register struct damage *damageptr, *tmp_dam;
    unsigned int xl = 0;

    damageptr = g.level.damagelist;
    for (tmp_dam = damageptr; tmp_dam; tmp_dam = tmp_dam->next)
        xl++;
    if (perform_bwrite(nhfp)) {
        if (nhfp->structlevel)
            bwrite(nhfp->fd, (genericptr_t) &xl, sizeof xl);
        if (nhfp->fieldlevel)
            sfo_unsigned(nhfp, &xl, "damage", "damage_count", 1);
    }
    while (xl--) {
        if (perform_bwrite(nhfp)) {
            if (nhfp->structlevel)
                bwrite(nhfp->fd, (genericptr_t) damageptr, sizeof *damageptr);
            if (nhfp->fieldlevel)
                sfo_damage(nhfp, damageptr, "damage", "damage", 1);
	}
        tmp_dam = damageptr;
        damageptr = damageptr->next;
        if (release_data(nhfp))
            free((genericptr_t) tmp_dam);
    }
    if (release_data(nhfp))
        g.level.damagelist = 0;
}

STATIC_OVL void
saveobj(nhfp, otmp)
NHFILE *nhfp;
struct obj *otmp;
{
    int buflen, zerobuf = 0;

    buflen = (int) sizeof (struct obj);
    if (nhfp->structlevel) {
        bwrite(nhfp->fd, (genericptr_t) &buflen, sizeof buflen);
        bwrite(nhfp->fd, (genericptr_t) otmp, buflen);
    }
    if (nhfp->fieldlevel) {
        sfo_int(nhfp, &buflen, "obj", "obj_length", 1);
        sfo_obj(nhfp, otmp, "obj", "obj", 1);
    }
    if (otmp->oextra) {
        buflen = ONAME(otmp) ? (int) strlen(ONAME(otmp)) + 1 : 0;
        if (nhfp->structlevel)
            bwrite(nhfp->fd, (genericptr_t) &buflen, sizeof buflen);
        if (nhfp->fieldlevel)
            sfo_int(nhfp, &buflen, "obj", "oname_length", 1);

        if (buflen > 0) {
            if (nhfp->structlevel)
                bwrite(nhfp->fd, (genericptr_t) ONAME(otmp), buflen);
            if (nhfp->fieldlevel)
                sfo_str(nhfp, ONAME(otmp), "obj", "oname", buflen);
        }
        /* defer to savemon() for this one */
        if (OMONST(otmp)) {
            savemon(nhfp, OMONST(otmp));
        } else {
            if (nhfp->structlevel)
                bwrite(nhfp->fd, (genericptr_t) &zerobuf, sizeof zerobuf);
            if (nhfp->fieldlevel)
                sfo_int(nhfp, &zerobuf, "obj", "omonst_length", 1);
	}
        buflen = OMID(otmp) ? (int) sizeof (unsigned) : 0;
        if (nhfp->structlevel)
            bwrite(nhfp->fd, (genericptr_t) &buflen, sizeof buflen);
        if (nhfp->fieldlevel)
            sfo_int(nhfp, &buflen, "obj", "omid_length", 1);            
        if (buflen > 0) {
            if (nhfp->structlevel)
                bwrite(nhfp->fd, (genericptr_t) OMID(otmp), buflen);
            if (nhfp->fieldlevel)
                sfo_int(nhfp, &buflen, "obj", "omid_length", 1);
	}
        /* TODO: post 3.6.x, get rid of this */
        buflen = OLONG(otmp) ? (int) sizeof (long) : 0;
        if (nhfp->structlevel)
            bwrite(nhfp->fd, (genericptr_t) &buflen, sizeof buflen);
        if (nhfp->fieldlevel)
            sfo_int(nhfp, &buflen, "obj", "olong_length", 1);
        if (buflen > 0) {
            if (nhfp->structlevel)
                bwrite(nhfp->fd, (genericptr_t) OLONG(otmp), buflen);
            if (nhfp->fieldlevel)
                sfo_long(nhfp, OLONG(otmp), "obj", "olong", 1);
	}

        buflen = OMAILCMD(otmp) ? (int) strlen(OMAILCMD(otmp)) + 1 : 0;
        if (nhfp->structlevel)
            bwrite(nhfp->fd, (genericptr_t) &buflen, sizeof buflen);
        if (nhfp->fieldlevel)
            sfo_int(nhfp, &buflen, "obj", "omailcmd_length", 1);
        if (buflen > 0) {
            if (nhfp->structlevel)
                  bwrite(nhfp->fd, (genericptr_t) OMAILCMD(otmp), buflen);
            if (nhfp->fieldlevel)
                sfo_str(nhfp, OMAILCMD(otmp), "obj", "omailcmd", buflen);
        }
    }
}

STATIC_OVL void
saveobjchn(nhfp, otmp)
NHFILE *nhfp;
register struct obj *otmp;
{
    register struct obj *otmp2;
    int minusone = -1;

    while (otmp) {
        otmp2 = otmp->nobj;
        if (perform_bwrite(nhfp)) {
            saveobj(nhfp, otmp);
        }
        if (Has_contents(otmp))
            saveobjchn(nhfp, otmp->cobj);
        if (release_data(nhfp)) {
            /*
             * If these are on the floor, the discarding could be
             * due to game save, or we could just be changing levels.
             * Always invalidate the pointer, but ensure that we have
             * the o_id in order to restore the pointer on reload.
             */
            if (otmp == g.context.victual.piece) {
                g.context.victual.o_id = otmp->o_id;
                g.context.victual.piece = (struct obj *) 0;
            }
            if (otmp == g.context.tin.tin) {
                g.context.tin.o_id = otmp->o_id;
                g.context.tin.tin = (struct obj *) 0;
            }
            if (otmp == g.context.spbook.book) {
                g.context.spbook.o_id = otmp->o_id;
                g.context.spbook.book = (struct obj *) 0;
            }
            otmp->where = OBJ_FREE; /* set to free so dealloc will work */
            otmp->nobj = NULL;      /* nobj saved into otmp2 */
            otmp->cobj = NULL;      /* contents handled above */
            otmp->timed = 0;        /* not timed any more */
            otmp->lamplit = 0;      /* caller handled lights */
            dealloc_obj(otmp);
        }
        otmp = otmp2;
    }
    if (perform_bwrite(nhfp)) {
        if (nhfp->structlevel)
            bwrite(nhfp->fd, (genericptr_t) &minusone, sizeof (int));
        if (nhfp->fieldlevel)
            sfo_int(nhfp, &minusone, "obj", "obj_length", 1);
    }
}

STATIC_OVL void
savemon(nhfp, mtmp)
NHFILE *nhfp;
struct monst *mtmp;
{
    int buflen;

    mtmp->mtemplit = 0; /* normally clear; if set here then a panic save
                         * is being written while bhit() was executing */
    buflen = (int) sizeof (struct monst);
    if (nhfp->structlevel) {
        bwrite(nhfp->fd, (genericptr_t) &buflen, sizeof buflen);
        bwrite(nhfp->fd, (genericptr_t) mtmp, buflen);
    }
    if (nhfp->fieldlevel) {
        sfo_int(nhfp, &buflen, "mon", "monst_length", 1);
        sfo_monst(nhfp, mtmp, "mon", "monst", 1);
    }
    if (mtmp->mextra) {
        buflen = MNAME(mtmp) ? (int) strlen(MNAME(mtmp)) + 1 : 0;
        if (nhfp->structlevel)
            bwrite(nhfp->fd, (genericptr_t) &buflen, sizeof buflen);
        if (nhfp->fieldlevel)
            sfo_int(nhfp, &buflen, "mon", "mname_length", 1);
        if (buflen > 0) {
            if (nhfp->structlevel)
                bwrite(nhfp->fd, (genericptr_t) MNAME(mtmp), buflen);
            if (nhfp->fieldlevel)
                sfo_str(nhfp, MNAME(mtmp), "mon", "mname", buflen);
        }
        buflen = EGD(mtmp) ? (int) sizeof (struct egd) : 0;
        if (nhfp->structlevel)
            bwrite(nhfp->fd, (genericptr_t) &buflen, sizeof buflen);
        if (nhfp->fieldlevel)
            sfo_int(nhfp, &buflen, "mon", "egd_length", 1);
        if (buflen > 0) {
            if (nhfp->structlevel)
                bwrite(nhfp->fd, (genericptr_t) EGD(mtmp), buflen);
            if (nhfp->fieldlevel)
                sfo_egd(nhfp, EGD(mtmp), "mon", "egd", 1);
        }
        buflen = EPRI(mtmp) ? (int) sizeof (struct epri) : 0;
        if (nhfp->structlevel)
            bwrite(nhfp->fd, (genericptr_t) &buflen, sizeof buflen);
        if (nhfp->fieldlevel)
            sfo_int(nhfp, &buflen, "mon", "epri_length", 1);
        if (buflen > 0) {
            if (nhfp->structlevel)
                bwrite(nhfp->fd, (genericptr_t) EPRI(mtmp), buflen);
            if (nhfp->fieldlevel)
                sfo_epri(nhfp, EPRI(mtmp), "mon", "epri", 1);
        }
        buflen = ESHK(mtmp) ? (int) sizeof (struct eshk) : 0;
        if (nhfp->structlevel)
            bwrite(nhfp->fd, (genericptr_t) &buflen, sizeof (int));
        if (nhfp->fieldlevel)
            sfo_int(nhfp, &buflen, "mon", "eshk_length", 1);
        if (buflen > 0) {
            if (nhfp->structlevel)
                bwrite(nhfp->fd, (genericptr_t) ESHK(mtmp), buflen);
            if (nhfp->fieldlevel)
                sfo_eshk(nhfp, ESHK(mtmp), "mon", "eshk", 1);
        }
        buflen = EMIN(mtmp) ? (int) sizeof (struct emin) : 0;
        if (nhfp->structlevel)
            bwrite(nhfp->fd, (genericptr_t) &buflen, sizeof (int));
        if (nhfp->fieldlevel)
            sfo_int(nhfp, &buflen, "mon", "emin_length", 1);
        if (buflen > 0) {
            if (nhfp->structlevel)
                bwrite(nhfp->fd, (genericptr_t) EMIN(mtmp), buflen);
            if (nhfp->fieldlevel)
                sfo_emin(nhfp, EMIN(mtmp), "mon", "emin", 1);
        }
        buflen = EDOG(mtmp) ? (int) sizeof (struct edog) : 0;
        if (nhfp->structlevel)
            bwrite(nhfp->fd, (genericptr_t) &buflen, sizeof (int));
        if (nhfp->fieldlevel)
            sfo_int(nhfp, &buflen, "mon", "edog_length", 1);
        if (buflen > 0) {
            if (nhfp->structlevel)
                bwrite(nhfp->fd, (genericptr_t) EDOG(mtmp), buflen);
            if (nhfp->fieldlevel)
                sfo_edog(nhfp, EDOG(mtmp), "mon", "edog", 1);
	}
        /* mcorpsenm is inline int rather than pointer to something,
           so doesn't need to be preceded by a length field */
        if (nhfp->structlevel)
            bwrite(nhfp->fd, (genericptr_t) &MCORPSENM(mtmp), sizeof MCORPSENM(mtmp));
        if (nhfp->fieldlevel)
            sfo_int(nhfp, &MCORPSENM(mtmp), "mon", "mcorpsenm", 1);
    }
}

STATIC_OVL void
savemonchn(nhfp, mtmp)
NHFILE *nhfp;
register struct monst *mtmp;
{
    register struct monst *mtmp2;
    int minusone = -1;

    while (mtmp) {
        mtmp2 = mtmp->nmon;
        if (perform_bwrite(nhfp)) {
            mtmp->mnum = monsndx(mtmp->data);
            if (mtmp->ispriest)
                forget_temple_entry(mtmp); /* EPRI() */
            savemon(nhfp, mtmp);
        }
        if (mtmp->minvent)
            saveobjchn(nhfp, mtmp->minvent);
        if (release_data(nhfp)) {
            if (mtmp == g.context.polearm.hitmon) {
                g.context.polearm.m_id = mtmp->m_id;
                g.context.polearm.hitmon = NULL;
            }
            mtmp->nmon = NULL;  /* nmon saved into mtmp2 */
            dealloc_monst(mtmp);
        }
        mtmp = mtmp2;
    }
    if (perform_bwrite(nhfp)) {
        if (nhfp->structlevel)
            bwrite(nhfp->fd, (genericptr_t) &minusone, sizeof (int));
        if (nhfp->fieldlevel)
            sfo_int(nhfp, &minusone, "mon", "monst_length", 1);
    }
}

/* save traps; g.ftrap is the only trap chain so the 2nd arg is superfluous */
STATIC_OVL void
savetrapchn(nhfp, trap)
NHFILE *nhfp;
register struct trap *trap;
{
    static struct trap zerotrap;
    register struct trap *trap2;

    while (trap) {
        trap2 = trap->ntrap;
        if (perform_bwrite(nhfp)) {
            if (nhfp->structlevel)  
                bwrite(nhfp->fd, (genericptr_t) trap, sizeof *trap);
            if (nhfp->fieldlevel)
                sfo_trap(nhfp, trap, "trap", "trap", 1);
	}
        if (release_data(nhfp))
            dealloc_trap(trap);
        trap = trap2;
    }
    if (perform_bwrite(nhfp)) {
        if (nhfp->structlevel)
            bwrite(nhfp->fd, (genericptr_t) &zerotrap, sizeof zerotrap);
        if (nhfp->fieldlevel)
            sfo_trap(nhfp, &zerotrap, "trap", "trap", 1);
    }
}

/* save all the fruit names and ID's; this is used only in saving whole games
 * (not levels) and in saving bones levels.  When saving a bones level,
 * we only want to save the fruits which exist on the bones level; the bones
 * level routine marks nonexistent fruits by making the fid negative.
 */
void
savefruitchn(nhfp)
NHFILE *nhfp;
{
    static struct fruit zerofruit;
    register struct fruit *f2, *f1;

    f1 = g.ffruit;
    while (f1) {
        f2 = f1->nextf;
        if (f1->fid >= 0 && perform_bwrite(nhfp)) {
            if (nhfp->structlevel)
                bwrite(nhfp->fd, (genericptr_t) f1, sizeof *f1);
            if (nhfp->fieldlevel)
                sfo_fruit(nhfp, f1, "fruit", "fruit", 1);
	}
        if (release_data(nhfp))
            dealloc_fruit(f1);
        f1 = f2;
    }
    if (perform_bwrite(nhfp)) {
        if (nhfp->structlevel)
            bwrite(nhfp->fd, (genericptr_t) &zerofruit, sizeof zerofruit);
        if (nhfp->fieldlevel)
            sfo_fruit(nhfp, &zerofruit, "fruit", "terminator", 1);
    }
    if (release_data(nhfp))
        g.ffruit = 0;
}



STATIC_OVL void
savelevchn(nhfp)
NHFILE *nhfp;
{
    s_level *tmplev, *tmplev2;
    int cnt = 0;

    for (tmplev = g.sp_levchn; tmplev; tmplev = tmplev->next)
        cnt++;
    if (perform_bwrite(nhfp)) {
        if (nhfp->structlevel)
            bwrite(nhfp->fd, (genericptr_t) &cnt, sizeof cnt);
        if (nhfp->fieldlevel)
            sfo_int(nhfp, &cnt, "levchn", "lev_count", 1);
    }
    for (tmplev = g.sp_levchn; tmplev; tmplev = tmplev2) {
        tmplev2 = tmplev->next;
        if (perform_bwrite(nhfp)) {
            if (nhfp->structlevel)
                bwrite(nhfp->fd, (genericptr_t) tmplev, sizeof *tmplev);
            if (nhfp->fieldlevel)
                sfo_s_level(nhfp, tmplev, "levchn", "s_level", 1);
	}
        if (release_data(nhfp))
            free((genericptr_t) tmplev);
    }
    if (release_data(nhfp))
        g.sp_levchn = 0;
}

void
store_plname_in_file(nhfp)
NHFILE *nhfp;
{
    int plsiztmp = PL_NSIZ;

    if (nhfp->structlevel) {
        bufoff(nhfp->fd);
        /* bwrite() before bufon() uses plain write() */
        bwrite(nhfp->fd, (genericptr_t) &plsiztmp, sizeof plsiztmp);
        bwrite(nhfp->fd, (genericptr_t) g.plname, plsiztmp);
        bufon(nhfp->fd);
    }
    if (nhfp->fieldlevel) {
        sfo_int(nhfp, &plsiztmp, "plname", "plname_size", 1);
        sfo_str(nhfp, g.plname, "plname", "g.plname", plsiztmp);
    }
    return;
}

STATIC_OVL void
save_msghistory(nhfp)
NHFILE *nhfp;
{
    char *msg;
    int msgcount = 0, msglen;
    int minusone = -1;
    boolean init = TRUE;

    if (perform_bwrite(nhfp)) {
        /* ask window port for each message in sequence */
        while ((msg = getmsghistory(init)) != 0) {
            init = FALSE;
            msglen = strlen(msg);
            if (msglen < 1)
                continue;
            /* sanity: truncate if necessary (shouldn't happen);
               no need to modify msg[] since terminator isn't written */
            if (msglen > BUFSZ - 1)
                msglen = BUFSZ - 1;
            if (nhfp->structlevel) {
                bwrite(nhfp->fd, (genericptr_t) &msglen, sizeof msglen);
                bwrite(nhfp->fd, (genericptr_t) msg, msglen);
            }
            if (nhfp->fieldlevel) {
                sfo_int(nhfp, &msglen, "msghistory", "msghistory_length", 1);
                sfo_str(nhfp, msg, "msghistory", "msg", msglen);
            }
            ++msgcount;
        }
<<<<<<< HEAD
        if (nhfp->structlevel)
            bwrite(nhfp->fd, (genericptr_t) &minusone, sizeof (int));
        if (nhfp->fieldlevel)
            sfo_int(nhfp, &minusone, "msghistory", "msghistory_length", 1);
=======
        /* If the fuzzer is stopping and saving, save a seed as a message.
           In 3.7, we will modify the save file format and save the seed
           directly in the saved game state. */
        if (iflags.fuzzer_saving) {
            char message[BUFSIZ];
            unsigned long seed = rul();
            sprintf(message, "SEED:%ld:%lu", moves, seed);
            fuzzer_log(LOG_MINIMAL, "STOP:%ld:%lu\n", moves, seed);
            msglen = strlen(message);
            bwrite(fd, (genericptr_t) &msglen, sizeof msglen);
            bwrite(fd, (genericptr_t) message, msglen);
        }
        bwrite(fd, (genericptr_t) &minusone, sizeof (int));
>>>>>>> ec1b77ff
    }
    debugpline1("Stored %d messages into savefile.", msgcount);
    /* note: we don't attempt to handle release_data() here */
}

void
store_savefileinfo(nhfp)
NHFILE *nhfp;
{
    /* sfcap (decl.c) describes the savefile feature capabilities
     * that are supported by this port/platform build.
     *
     * sfsaveinfo (decl.c) describes the savefile info that actually
     * gets written into the savefile, and is used to determine the
     * save file being written.
     *
     * sfrestinfo (decl.c) describes the savefile info that is
     * being used to read the information from an existing savefile.
     */

    if (nhfp->structlevel) {
        bufoff(nhfp->fd);
        /* bwrite() before bufon() uses plain write() */
        bwrite(nhfp->fd, (genericptr_t) &sfsaveinfo, (unsigned) sizeof sfsaveinfo);
        bufon(nhfp->fd);
    }
    if (nhfp->fieldlevel) {
        sfo_savefile_info(nhfp, &sfsaveinfo, "savefileinfo", "savefile_info", 1);
    }
    return;
}

/* also called by prscore(); this probably belongs in dungeon.c... */
void
free_dungeons()
{
#ifdef FREE_ALL_MEMORY
    NHFILE tnhfp;

    zero_nhfile(&tnhfp);    /* also sets fd to -1 */
    tnhfp.mode = FREEING;
    savelevchn(&tnhfp);
    save_dungeon(&tnhfp, FALSE, TRUE);
#endif
    return;
}

void
freedynamicdata()
{
    NHFILE tnhfp;

#if defined(UNIX) && defined(MAIL)
    free_maildata();
#endif
    zero_nhfile(&tnhfp);    /* also sets fd to -1 */
    tnhfp.mode = FREEING;
    unload_qtlist();
    free_menu_coloring();
    free_invbuf();           /* let_to_name (invent.c) */
    free_youbuf();           /* You_buf,&c (pline.c) */
    msgtype_free();
    tmp_at(DISP_FREEMEM, 0); /* temporary display effects */
#ifdef FREE_ALL_MEMORY
#define free_current_level() savelev(&tnhfp, -1)
#define freeobjchn(X) (saveobjchn(&tnhfp, X), X = 0)
#define freemonchn(X) (savemonchn(&tnhfp, X), X = 0)
#define freefruitchn() savefruitchn(&tnhfp)
#define freenames() savenames(&tnhfp)
#define free_killers() save_killers(&tnhfp)
#define free_oracles() save_oracles(&tnhfp)
#define free_waterlevel() save_waterlevel(&tnhfp)
#define free_timers(R) save_timers(&tnhfp, R)
#define free_light_sources(R) save_light_sources(&tnhfp, R)
#define free_animals() mon_animal_list(FALSE)

    /* move-specific data */
    dmonsfree(); /* release dead monsters */

    /* level-specific data */
    free_current_level();

    /* game-state data [ought to reorganize savegamestate() to handle this] */
    free_killers();
    free_timers(RANGE_GLOBAL);
    free_light_sources(RANGE_GLOBAL);
    freeobjchn(g.invent);
    freeobjchn(g.migrating_objs);
    freemonchn(g.migrating_mons);
    freemonchn(g.mydogs); /* ascension or dungeon escape */
    /* freelevchn();  --  [folded into free_dungeons()] */
    free_animals();
    free_oracles();
    freefruitchn();
    freenames();
    free_waterlevel();
    free_dungeons();

    /* some pointers in iflags */
    if (iflags.wc_font_map)
        free((genericptr_t) iflags.wc_font_map), iflags.wc_font_map = 0;
    if (iflags.wc_font_message)
        free((genericptr_t) iflags.wc_font_message),
        iflags.wc_font_message = 0;
    if (iflags.wc_font_text)
        free((genericptr_t) iflags.wc_font_text), iflags.wc_font_text = 0;
    if (iflags.wc_font_menu)
        free((genericptr_t) iflags.wc_font_menu), iflags.wc_font_menu = 0;
    if (iflags.wc_font_status)
        free((genericptr_t) iflags.wc_font_status), iflags.wc_font_status = 0;
    if (iflags.wc_tile_file)
        free((genericptr_t) iflags.wc_tile_file), iflags.wc_tile_file = 0;
    free_autopickup_exceptions();

    /* miscellaneous */
    /* free_pickinv_cache();  --  now done from really_done()... */
    free_symsets();
#endif /* FREE_ALL_MEMORY */
    if (VIA_WINDOWPORT())
        status_finish();
#ifdef DUMPLOG
    dumplogfreemessages();
#endif

    /* last, because it frees data that might be used by panic() to provide
       feedback to the user; conceivably other freeing might trigger panic */
    sysopt_release(); /* SYSCF strings */
    return;
}

#ifdef MFLOPPY
boolean
swapin_file(lev)
int lev;
{
    char to[PATHLEN], from[PATHLEN];

    Sprintf(from, "%s%s", g.permbones, g.alllevels);
    Sprintf(to, "%s%s", levels, g.alllevels);
    set_levelfile_name(from, lev);
    set_levelfile_name(to, lev);
    if (iflags.checkspace) {
        while (g.level_info[lev].size > freediskspace(to))
            if (!swapout_oldest())
                return FALSE;
    }
    if (wizard) {
        pline("Swapping in `%s'.", from);
        wait_synch();
    }
    copyfile(from, to);
    (void) unlink(from);
    g.level_info[lev].where = ACTIVE;
    return TRUE;
}

STATIC_OVL boolean
swapout_oldest()
{
    char to[PATHLEN], from[PATHLEN];
    int i, oldest;
    long oldtime;

    if (!g.ramdisk)
        return FALSE;
    for (i = 1, oldtime = 0, oldest = 0; i <= maxledgerno(); i++)
        if (g.level_info[i].where == ACTIVE
            && (!oldtime || g.level_info[i].time < oldtime)) {
            oldest = i;
            oldtime = g.level_info[i].time;
        }
    if (!oldest)
        return FALSE;
    Sprintf(from, "%s%s", levels, g.alllevels);
    Sprintf(to, "%s%s", g.permbones, g.alllevels);
    set_levelfile_name(from, oldest);
    set_levelfile_name(to, oldest);
    if (wizard) {
        pline("Swapping out `%s'.", from);
        wait_synch();
    }
    copyfile(from, to);
    (void) unlink(from);
    g.level_info[oldest].where = SWAPPED;
    return TRUE;
}

STATIC_OVL void
copyfile(from, to)
char *from, *to;
{
#ifdef TOS
    if (_copyfile(from, to))
        panic("Can't copy %s to %s", from, to);
#else
    char buf[BUFSIZ]; /* this is system interaction, therefore
                       * BUFSIZ instead of NetHack's BUFSZ */
    int nfrom, nto, fdfrom, fdto;

    if ((fdfrom = open(from, O_RDONLY | O_BINARY, FCMASK)) < 0)
        panic("Can't copy from %s !?", from);
    if ((fdto = open(to, O_WRONLY | O_BINARY | O_CREAT | O_TRUNC, FCMASK)) < 0)
        panic("Can't copy to %s", to);
    do {
        nfrom = read(fdfrom, buf, BUFSIZ);
        nto = write(fdto, buf, nfrom);
        if (nto != nfrom)
            panic("Copyfile failed!");
    } while (nfrom == BUFSIZ);
    (void) nhclose(fdfrom);
    (void) nhclose(fdto);
#endif /* TOS */
}

/* see comment in bones.c */
void
co_false()
{
    count_only = FALSE;
    return;
}

#endif /* MFLOPPY */
/*save.c*/<|MERGE_RESOLUTION|>--- conflicted
+++ resolved
@@ -1225,26 +1225,29 @@
             }
             ++msgcount;
         }
-<<<<<<< HEAD
-        if (nhfp->structlevel)
-            bwrite(nhfp->fd, (genericptr_t) &minusone, sizeof (int));
-        if (nhfp->fieldlevel)
-            sfo_int(nhfp, &minusone, "msghistory", "msghistory_length", 1);
-=======
         /* If the fuzzer is stopping and saving, save a seed as a message.
            In 3.7, we will modify the save file format and save the seed
            directly in the saved game state. */
         if (iflags.fuzzer_saving) {
             char message[BUFSIZ];
             unsigned long seed = rul();
-            sprintf(message, "SEED:%ld:%lu", moves, seed);
-            fuzzer_log(LOG_MINIMAL, "STOP:%ld:%lu\n", moves, seed);
+
+            sprintf(message, "SEED:%ld:%lu", g.moves, seed);
+            fuzzer_log(LOG_MINIMAL, "STOP:%ld:%lu\n", g.moves, seed);
             msglen = strlen(message);
-            bwrite(fd, (genericptr_t) &msglen, sizeof msglen);
-            bwrite(fd, (genericptr_t) message, msglen);
-        }
-        bwrite(fd, (genericptr_t) &minusone, sizeof (int));
->>>>>>> ec1b77ff
+            if (nhfp->structlevel) {
+                bwrite(nhfp->fd, (genericptr_t) &msglen, sizeof msglen);
+                bwrite(nhfp->fd, (genericptr_t) message, msglen);
+	    }
+	    if (nhfp->fieldlevel) {
+	        sfo_int(nhfp, &msglen, "msghistory", "msghistory_length", 1);
+	        sfo_str(nhfp, message, "msghistory", "msg", msglen);
+	    }
+        }
+        if (nhfp->structlevel)
+            bwrite(nhfp->fd, (genericptr_t) &minusone, sizeof (int));
+        if (nhfp->fieldlevel)
+            sfo_int(nhfp, &minusone, "msghistory", "msghistory_length", 1);
     }
     debugpline1("Stored %d messages into savefile.", msgcount);
     /* note: we don't attempt to handle release_data() here */
