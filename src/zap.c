--- conflicted
+++ resolved
@@ -1893,15 +1893,9 @@
                 (void) boxlock(obj, otmp);
 
             if (obj_shudders(obj)) {
-<<<<<<< HEAD
-                boolean cover =
-                    ((obj == g.level.objects[u.ux][u.uy]) && u.uundetected
-                     && hides_under(g.youmonst.data));
-=======
-                boolean cover = ((obj == level.objects[u.ux][u.uy])
+                boolean cover = ((obj == g.level.objects[u.ux][u.uy])
                                  && u.uundetected
-                                 && hides_under(youmonst.data));
->>>>>>> b982e6c5
+                                 && hides_under(g.youmonst.data));
 
                 if (cansee(obj->ox, obj->oy))
                     learn_it = TRUE;
@@ -2495,55 +2489,39 @@
             learn_it = TRUE;
             unpunish();
         }
-<<<<<<< HEAD
-        if (u.utrap) { /* escape web or bear trap */
-            (void) openholdingtrap(&g.youmonst, &learn_it);
-        } else {
-=======
         /* invent is hit iff hero doesn't escape from a trap */
-        if (!u.utrap || !openholdingtrap(&youmonst, &learn_it)) {
->>>>>>> b982e6c5
+        if (!u.utrap || !openholdingtrap(&g.youmonst, &learn_it)) {
             struct obj *otmp;
             boolean boxing = FALSE;
 
             /* unlock carried boxes */
-<<<<<<< HEAD
             for (otmp = g.invent; otmp; otmp = otmp->nobj)
-                if (Is_box(otmp))
-=======
-            for (otmp = invent; otmp; otmp = otmp->nobj)
-                if (Is_box(otmp)) {
->>>>>>> b982e6c5
-                    (void) boxlock(otmp, obj);
-                    boxing = TRUE;
-                }
-            if (boxing)
-                update_inventory(); /* in case any box->lknown has changed */
-
-            /* trigger previously escaped trapdoor */
-            (void) openfallingtrap(&g.youmonst, TRUE, &learn_it);
-        }
-        break;
-    case WAN_LOCKING:
-    case SPE_WIZARD_LOCK:
-<<<<<<< HEAD
-        if (!u.utrap) {
-            (void) closeholdingtrap(&g.youmonst, &learn_it);
-=======
-        /* similar logic to opening; invent is hit iff no trap triggered */
-        if (u.utrap || !closeholdingtrap(&youmonst, &learn_it)) {
-            struct obj *otmp;
-            boolean boxing = FALSE;
-
-            /* lock carried boxes */
-            for (otmp = invent; otmp; otmp = otmp->nobj)
                 if (Is_box(otmp)) {
                     (void) boxlock(otmp, obj);
                     boxing = TRUE;
                 }
             if (boxing)
                 update_inventory(); /* in case any box->lknown has changed */
->>>>>>> b982e6c5
+
+            /* trigger previously escaped trapdoor */
+            (void) openfallingtrap(&g.youmonst, TRUE, &learn_it);
+        }
+        break;
+    case WAN_LOCKING:
+    case SPE_WIZARD_LOCK:
+        /* similar logic to opening; invent is hit iff no trap triggered */
+        if (u.utrap || !closeholdingtrap(&g.youmonst, &learn_it)) {
+            struct obj *otmp;
+            boolean boxing = FALSE;
+
+            /* lock carried boxes */
+            for (otmp = g.invent; otmp; otmp = otmp->nobj)
+                if (Is_box(otmp)) {
+                    (void) boxlock(otmp, obj);
+                    boxing = TRUE;
+                }
+            if (boxing)
+                update_inventory(); /* in case any box->lknown has changed */
         }
         break;
     case WAN_DIGGING:
