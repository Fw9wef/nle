/* NetHack 3.6	pline.c	$NHDT-Date: 1549327495 2019/02/05 00:44:55 $  $NHDT-Branch: NetHack-3.6.2-beta01 $:$NHDT-Revision: 1.73 $ */
/* Copyright (c) Stichting Mathematisch Centrum, Amsterdam, 1985. */
/*-Copyright (c) Robert Patrick Rankin, 2018. */
/* NetHack may be freely redistributed.  See license for details. */

#define NEED_VARARGS /* Uses ... */ /* comment line for pre-compiled headers */
#include "hack.h"

static void FDECL(putmesg, (const char *));
static char *FDECL(You_buf, (int));
#if defined(MSGHANDLER) && (defined(POSIX_TYPES) || defined(__GNUC__))
static void FDECL(execplinehandler, (const char *));
#endif

#ifdef DUMPLOG

/* keep the most recent DUMPLOG_MSG_COUNT messages */
void
dumplogmsg(line)
const char *line;
{
    /*
     * TODO:
     *  This essentially duplicates message history, which is
     *  currently implemented in an interface-specific manner.
     *  The core should take responsibility for that and have
     *  this share it.
     */
    unsigned indx = g.saved_pline_index; /* next slot to use */
    char *oldest = g.saved_plines[indx]; /* current content of that slot */

    if (oldest && strlen(oldest) >= strlen(line)) {
        /* this buffer will gradually shrink until the 'else' is needed;
           there's no pressing need to track allocation size instead */
        Strcpy(oldest, line);
    } else {
        if (oldest)
            free((genericptr_t) oldest);
        g.saved_plines[indx] = dupstr(line);
    }
    g.saved_pline_index = (indx + 1) % DUMPLOG_MSG_COUNT;
}

/* called during save (unlike the interface-specific message history,
   this data isn't saved and restored); end-of-game releases saved_pline[]
   while writing its contents to the final dump log */
void
dumplogfreemessages()
{
    unsigned indx;

    for (indx = 0; indx < DUMPLOG_MSG_COUNT; ++indx)
        if (g.saved_plines[indx])
            free((genericptr_t) g.saved_plines[indx]), g.saved_plines[indx] = 0;
    g.saved_pline_index = 0;
}
#endif

/* keeps windowprocs usage out of pline() */
static void
putmesg(line)
const char *line;
{
    int attr = ATR_NONE;

    if ((g.pline_flags & URGENT_MESSAGE) != 0
        && (windowprocs.wincap2 & WC2_URGENT_MESG) != 0)
        attr |= ATR_URGENT;
    if ((g.pline_flags & SUPPRESS_HISTORY) != 0
        && (windowprocs.wincap2 & WC2_SUPPRESS_HIST) != 0)
        attr |= ATR_NOHISTORY;

    putstr(WIN_MESSAGE, attr, line);
}

/* Note that these declarations rely on knowledge of the internals
 * of the variable argument handling stuff in "tradstdc.h"
 */

#if defined(USE_STDARG) || defined(USE_VARARGS)
static void FDECL(vpline, (const char *, va_list));

/*VARARGS1*/
void
pline
VA_DECL(const char *, line)
{
    VA_START(line);
    VA_INIT(line, char *);
    vpline(line, VA_ARGS);
    VA_END();
}

# ifdef USE_STDARG
static void
vpline(const char *line, va_list the_args)
# else
static void
vpline(line, the_args)
const char *line;
va_list the_args;
# endif

#else /* USE_STDARG | USE_VARARG */

# define vpline pline

/*VARARGS1*/
void
pline
VA_DECL(const char *, line)
#endif /* USE_STDARG | USE_VARARG */
{       /* start of vpline() or of nested block in USE_OLDARG's pline() */
    static int in_pline = 0;
    char pbuf[3 * BUFSZ];
    int ln;
    int msgtyp;
    boolean no_repeat;
    /* Do NOT use VA_START and VA_END in here... see above */

    if (!line || !*line)
        return;
#ifdef HANGUPHANDLING
    if (g.program_state.done_hup)
        return;
#endif
    if (g.program_state.wizkit_wishing)
        return;

    if (index(line, '%')) {
        Vsprintf(pbuf, line, VA_ARGS);
        line = pbuf;
    }
    if ((ln = (int) strlen(line)) > BUFSZ - 1) {
        if (line != pbuf)                          /* no '%' was present */
            (void) strncpy(pbuf, line, BUFSZ - 1); /* caveat: unterminated */
        /* truncate, preserving the final 3 characters:
           "___ extremely long text" -> "___ extremely l...ext"
           (this may be suboptimal if overflow is less than 3) */
        (void) strncpy(pbuf + BUFSZ - 1 - 6, "...", 3);
        /* avoid strncpy; buffers could overlap if excess is small */
        pbuf[BUFSZ - 1 - 3] = line[ln - 3];
        pbuf[BUFSZ - 1 - 2] = line[ln - 2];
        pbuf[BUFSZ - 1 - 1] = line[ln - 1];
        pbuf[BUFSZ - 1] = '\0';
        line = pbuf;
    }

#ifdef DUMPLOG
    /* We hook here early to have options-agnostic output.
     * Unfortunately, that means Norep() isn't honored (general issue) and
     * that short lines aren't combined into one longer one (tty behavior).
     */
    if ((g.pline_flags & SUPPRESS_HISTORY) == 0)
        dumplogmsg(line);
#endif
    /* use raw_print() if we're called too early (or perhaps too late
       during shutdown) or if we're being called recursively (probably
       via debugpline() in the interface code) */
    if (in_pline++ || !iflags.window_inited) {
        /* [we should probably be using raw_printf("\n%s", line) here] */
        raw_print(line);
        iflags.last_msg = PLNMSG_UNKNOWN;
        goto pline_done;
    }

    msgtyp = MSGTYP_NORMAL;
    no_repeat = (g.pline_flags & PLINE_NOREPEAT) ? TRUE : FALSE;
    if ((g.pline_flags & OVERRIDE_MSGTYPE) == 0) {
        msgtyp = msgtype_type(line, no_repeat);
        if ((g.pline_flags & URGENT_MESSAGE) == 0
            && (msgtyp == MSGTYP_NOSHOW
                || (msgtyp == MSGTYP_NOREP && !strcmp(line, g.prevmsg))))
            /* FIXME: we need a way to tell our caller that this message
             * was suppressed so that caller doesn't set iflags.last_msg
             * for something that hasn't been shown, otherwise a subsequent
             * message which uses alternate wording based on that would be
             * doing so out of context and probably end up seeming silly.
             * (Not an issue for no-repeat but matters for no-show.)
             */
            goto pline_done;
    }

    if (g.vision_full_recalc)
        vision_recalc(0);
    if (u.ux)
        flush_screen(1); /* %% */

    putmesg(line);

#if defined(MSGHANDLER) && (defined(POSIX_TYPES) || defined(__GNUC__))
    execplinehandler(line);
#endif

    /* this gets cleared after every pline message */
    iflags.last_msg = PLNMSG_UNKNOWN;
    (void) strncpy(g.prevmsg, line, BUFSZ), g.prevmsg[BUFSZ - 1] = '\0';
    if (msgtyp == MSGTYP_STOP)
        display_nhwindow(WIN_MESSAGE, TRUE); /* --more-- */

 pline_done:
    --in_pline;
    return;

#if !(defined(USE_STDARG) || defined(USE_VARARGS))
    /* provide closing brace for the nested block
       which immediately follows USE_OLDARGS's VA_DECL() */
    VA_END();
#endif
}

/* pline() variant which can override MSGTYPE handling or suppress
   message history (tty interface uses pline() to issue prompts and
   they shouldn't be blockable via MSGTYPE=hide) */
/*VARARGS2*/
void custompline
VA_DECL2(unsigned, pflags, const char *, line)
{
    VA_START(line);
    VA_INIT(line, const char *);
    g.pline_flags = pflags;
    vpline(line, VA_ARGS);
    g.pline_flags = 0;
    VA_END();
    return;
}

/*VARARGS1*/
void Norep
VA_DECL(const char *, line)
{
    VA_START(line);
    VA_INIT(line, const char *);
    g.pline_flags = PLINE_NOREPEAT;
    vpline(line, VA_ARGS);
    g.pline_flags = 0;
    VA_END();
    return;
}

static char *
You_buf(siz)
int siz;
{
    if (siz > g.you_buf_siz) {
        if (g.you_buf)
            free((genericptr_t) g.you_buf);
        g.you_buf_siz = siz + 10;
        g.you_buf = (char *) alloc((unsigned) g.you_buf_siz);
    }
    return g.you_buf;
}

void
free_youbuf()
{
    if (g.you_buf)
        free((genericptr_t) g.you_buf), g.you_buf = (char *) 0;
    g.you_buf_siz = 0;
}

/* `prefix' must be a string literal, not a pointer */
#define YouPrefix(pointer, prefix, text) \
    Strcpy((pointer = You_buf((int) (strlen(text) + sizeof prefix))), prefix)

#define YouMessage(pointer, prefix, text) \
    strcat((YouPrefix(pointer, prefix, text), pointer), text)

/*VARARGS1*/
void You
VA_DECL(const char *, line)
{
    char *tmp;

    VA_START(line);
    VA_INIT(line, const char *);
    vpline(YouMessage(tmp, "You ", line), VA_ARGS);
    VA_END();
}

/*VARARGS1*/
void Your
VA_DECL(const char *, line)
{
    char *tmp;

    VA_START(line);
    VA_INIT(line, const char *);
    vpline(YouMessage(tmp, "Your ", line), VA_ARGS);
    VA_END();
}

/*VARARGS1*/
void You_feel
VA_DECL(const char *, line)
{
    char *tmp;

    VA_START(line);
    VA_INIT(line, const char *);
    if (Unaware)
        YouPrefix(tmp, "You dream that you feel ", line);
    else
        YouPrefix(tmp, "You feel ", line);
    vpline(strcat(tmp, line), VA_ARGS);
    VA_END();
}

/*VARARGS1*/
void You_cant
VA_DECL(const char *, line)
{
    char *tmp;

    VA_START(line);
    VA_INIT(line, const char *);
    vpline(YouMessage(tmp, "You can't ", line), VA_ARGS);
    VA_END();
}

/*VARARGS1*/
void pline_The
VA_DECL(const char *, line)
{
    char *tmp;

    VA_START(line);
    VA_INIT(line, const char *);
    vpline(YouMessage(tmp, "The ", line), VA_ARGS);
    VA_END();
}

/*VARARGS1*/
void There
VA_DECL(const char *, line)
{
    char *tmp;

    VA_START(line);
    VA_INIT(line, const char *);
    vpline(YouMessage(tmp, "There ", line), VA_ARGS);
    VA_END();
}

/*VARARGS1*/
void You_hear
VA_DECL(const char *, line)
{
    char *tmp;

    if (Deaf || !flags.acoustics)
        return;
    VA_START(line);
    VA_INIT(line, const char *);
    if (Underwater)
        YouPrefix(tmp, "You barely hear ", line);
    else if (Unaware)
        YouPrefix(tmp, "You dream that you hear ", line);
    else
        YouPrefix(tmp, "You hear ", line);
    vpline(strcat(tmp, line), VA_ARGS);
    VA_END();
}

/*VARARGS1*/
void You_see
VA_DECL(const char *, line)
{
    char *tmp;

    VA_START(line);
    VA_INIT(line, const char *);
    if (Unaware)
        YouPrefix(tmp, "You dream that you see ", line);
    else if (Blind) /* caller should have caught this... */
        YouPrefix(tmp, "You sense ", line);
    else
        YouPrefix(tmp, "You see ", line);
    vpline(strcat(tmp, line), VA_ARGS);
    VA_END();
}

/* Print a message inside double-quotes.
 * The caller is responsible for checking deafness.
 * Gods can speak directly to you in spite of deafness.
 */
/*VARARGS1*/
void verbalize
VA_DECL(const char *, line)
{
    char *tmp;

    VA_START(line);
    VA_INIT(line, const char *);
    tmp = You_buf((int) strlen(line) + sizeof "\"\"");
    Strcpy(tmp, "\"");
    Strcat(tmp, line);
    Strcat(tmp, "\"");
    vpline(tmp, VA_ARGS);
    VA_END();
}

/*VARARGS1*/
/* Note that these declarations rely on knowledge of the internals
 * of the variable argument handling stuff in "tradstdc.h"
 */

#if defined(USE_STDARG) || defined(USE_VARARGS)
static void FDECL(vraw_printf, (const char *, va_list));

void raw_printf
VA_DECL(const char *, line)
{
    VA_START(line);
    VA_INIT(line, char *);
    vraw_printf(line, VA_ARGS);
    VA_END();
}

# ifdef USE_STDARG
static void
vraw_printf(const char *line, va_list the_args)
# else
static void
vraw_printf(line, the_args)
const char *line;
va_list the_args;
# endif

#else /* USE_STDARG | USE_VARARG */

void raw_printf
VA_DECL(const char *, line)
#endif
{
    char pbuf[3 * BUFSZ];
    int ln;
    /* Do NOT use VA_START and VA_END in here... see above */

    if (index(line, '%')) {
        Vsprintf(pbuf, line, VA_ARGS);
        line = pbuf;
    }
    if ((ln = (int) strlen(line)) > BUFSZ - 1) {
        if (line != pbuf)
            line = strncpy(pbuf, line, BUFSZ - 1);
        /* unlike pline, we don't futz around to keep last few chars */
        pbuf[BUFSZ - 1] = '\0'; /* terminate strncpy or truncate vsprintf */
    }
    raw_print(line);
#if defined(MSGHANDLER) && (defined(POSIX_TYPES) || defined(__GNUC__))
    execplinehandler(line);
#endif
#if !(defined(USE_STDARG) || defined(USE_VARARGS))
    VA_END(); /* (see vpline) */
#endif
}

/*VARARGS1*/
void impossible
VA_DECL(const char *, s)
{
    char pbuf[2 * BUFSZ];

    VA_START(s);
    VA_INIT(s, const char *);
    if (g.program_state.in_impossible)
        panic("impossible called impossible");

    g.program_state.in_impossible = 1;
    Vsprintf(pbuf, s, VA_ARGS);
    pbuf[BUFSZ - 1] = '\0'; /* sanity */
    paniclog("impossible", pbuf);
    if (iflags.debug_fuzzer)
        panic("%s", pbuf);
    pline("%s", VA_PASS1(pbuf));
    /* reuse pbuf[] */
    Strcpy(pbuf, "Program in disorder!");
    if (g.program_state.something_worth_saving)
        Strcat(pbuf, "  (Saving and reloading may fix this problem.)");
    pline("%s", VA_PASS1(pbuf));

    g.program_state.in_impossible = 0;
    VA_END();
}

#if defined(MSGHANDLER) && (defined(POSIX_TYPES) || defined(__GNUC__))
static boolean use_pline_handler = TRUE;

static void
execplinehandler(line)
const char *line;
{
    int f;
    const char *args[3];
    char *env;

    if (!use_pline_handler)
        return;

    if (!(env = nh_getenv("NETHACK_MSGHANDLER"))) {
        use_pline_handler = FALSE;
        return;
    }

    f = fork();
    if (f == 0) { /* child */
        args[0] = env;
        args[1] = line;
        args[2] = NULL;
        (void) setgid(getgid());
        (void) setuid(getuid());
        (void) execv(args[0], (char *const *) args);
        perror((char *) 0);
        (void) fprintf(stderr, "Exec to message handler %s failed.\n", env);
        nh_terminate(EXIT_FAILURE);
    } else if (f > 0) {
        int status;

        waitpid(f, &status, 0);
    } else if (f == -1) {
        perror((char *) 0);
        use_pline_handler = FALSE;
        pline("%s", VA_PASS1("Fork to message handler failed."));
    }
}
#endif /* MSGHANDLER && (POSIX_TYPES || __GNUC__) */

/*
 * varargs handling for files.c
 */
#if defined(USE_STDARG) || defined(USE_VARARGS)
static void FDECL(vconfig_error_add, (const char *, va_list));

/*VARARGS1*/
void
config_error_add
VA_DECL(const char *, str)
{
    VA_START(str);
    VA_INIT(str, char *);
    vconfig_error_add(str, VA_ARGS);
    VA_END();
}

# ifdef USE_STDARG
static void
vconfig_error_add(const char *str, va_list the_args)
# else
static void
vconfig_error_add(str, the_args)
const char *str;
va_list the_args;
# endif

#else /* !(USE_STDARG || USE_VARARG) => USE_OLDARGS */

/*VARARGS1*/
void
config_error_add
VA_DECL(const char *, str)
#endif /* ?(USE_STDARG || USE_VARARG) */
{       /* start of vconf...() or of nested block in USE_OLDARG's conf...() */
    char buf[2 * BUFSZ];

    Vsprintf(buf, str, VA_ARGS);
    buf[BUFSZ - 1] = '\0';
    config_erradd(buf);

#if !(defined(USE_STDARG) || defined(USE_VARARGS))
    VA_END(); /* (see pline/vpline -- ends nested block for USE_OLDARGS) */
#endif
}

<<<<<<< HEAD
/* nhassert_failed is called when an nhassert's condition is false */
void
nhassert_failed(filepath, line)
    const char * filepath;
    int line;
{
    const char * filename;

    /* attempt to get filename from path.  TODO: we really need a port provided
     * function to return a filename from a path */
    filename = strrchr(filepath, '/');
    filename = (filename == NULL ? strrchr(filepath, '\\') : filename);
    filename = (filename == NULL ? filepath : filename + 1);

    impossible("nhassert failed in file '%s' at line %d", filename, line);
}

static FILE * g_fuzzer_log_file = NULL;
static int g_fuzzer_log_level = LOG_MINIMAL;

/* fuzzer_start() starts the fuzzer opening the fuzzer log file */
void
fuzzer_start()
{
    if (!iflags.debug_fuzzer) {
        const char * fq_replay;

        iflags.debug_fuzzer = TRUE;
        iflags.fuzzer_auto_start = FALSE;

        nhassert(g_fuzzer_log_file == NULL);
        fq_replay = fqname("fuzzer.log", SAVEPREFIX, 0);

        g_fuzzer_log_file = fopen(fq_replay, "w");
    }
}

/* fuzzer_stop() stops the fuzzer and close the fuzzer log file */
void
fuzzer_stop()
{
    if (iflags.debug_fuzzer) {
        if(g_fuzzer_log_file != NULL) {
            fclose(g_fuzzer_log_file);
            g_fuzzer_log_file = NULL;
        }
    }
}

/* fuzzer_log() is used to place messages in the file 'fuzzer.log'.  This
 * log is the primary tool for monitoring fuzzer activity and tracking down
 * issues that the fuzzer is able to reproduce.
 */
void
fuzzer_log
VA_DECL2(int, lvl, const char *, str)
{
    VA_START(str);
    VA_INIT(str, char *);

    if (!g_fuzzer_log_file)
        return;

    if (iflags.verbose_logging_start != 0 &&
        g.moves >= iflags.verbose_logging_start)
        g_fuzzer_log_level = LOG_VERBOSE;

    if (lvl <= g_fuzzer_log_level)
        Vfprintf(g_fuzzer_log_file, str, VA_ARGS);

    VA_END();
}


=======
>>>>>>> cd1b650f
/*pline.c*/<|MERGE_RESOLUTION|>--- conflicted
+++ resolved
@@ -572,81 +572,4 @@
 #endif
 }
 
-<<<<<<< HEAD
-/* nhassert_failed is called when an nhassert's condition is false */
-void
-nhassert_failed(filepath, line)
-    const char * filepath;
-    int line;
-{
-    const char * filename;
-
-    /* attempt to get filename from path.  TODO: we really need a port provided
-     * function to return a filename from a path */
-    filename = strrchr(filepath, '/');
-    filename = (filename == NULL ? strrchr(filepath, '\\') : filename);
-    filename = (filename == NULL ? filepath : filename + 1);
-
-    impossible("nhassert failed in file '%s' at line %d", filename, line);
-}
-
-static FILE * g_fuzzer_log_file = NULL;
-static int g_fuzzer_log_level = LOG_MINIMAL;
-
-/* fuzzer_start() starts the fuzzer opening the fuzzer log file */
-void
-fuzzer_start()
-{
-    if (!iflags.debug_fuzzer) {
-        const char * fq_replay;
-
-        iflags.debug_fuzzer = TRUE;
-        iflags.fuzzer_auto_start = FALSE;
-
-        nhassert(g_fuzzer_log_file == NULL);
-        fq_replay = fqname("fuzzer.log", SAVEPREFIX, 0);
-
-        g_fuzzer_log_file = fopen(fq_replay, "w");
-    }
-}
-
-/* fuzzer_stop() stops the fuzzer and close the fuzzer log file */
-void
-fuzzer_stop()
-{
-    if (iflags.debug_fuzzer) {
-        if(g_fuzzer_log_file != NULL) {
-            fclose(g_fuzzer_log_file);
-            g_fuzzer_log_file = NULL;
-        }
-    }
-}
-
-/* fuzzer_log() is used to place messages in the file 'fuzzer.log'.  This
- * log is the primary tool for monitoring fuzzer activity and tracking down
- * issues that the fuzzer is able to reproduce.
- */
-void
-fuzzer_log
-VA_DECL2(int, lvl, const char *, str)
-{
-    VA_START(str);
-    VA_INIT(str, char *);
-
-    if (!g_fuzzer_log_file)
-        return;
-
-    if (iflags.verbose_logging_start != 0 &&
-        g.moves >= iflags.verbose_logging_start)
-        g_fuzzer_log_level = LOG_VERBOSE;
-
-    if (lvl <= g_fuzzer_log_level)
-        Vfprintf(g_fuzzer_log_file, str, VA_ARGS);
-
-    VA_END();
-}
-
-
-=======
->>>>>>> cd1b650f
 /*pline.c*/