/* NetHack 3.6	pline.c	$NHDT-Date: 1549327495 2019/02/05 00:44:55 $  $NHDT-Branch: NetHack-3.6.2-beta01 $:$NHDT-Revision: 1.73 $ */
/* Copyright (c) Stichting Mathematisch Centrum, Amsterdam, 1985. */
/*-Copyright (c) Robert Patrick Rankin, 2018. */
/* NetHack may be freely redistributed.  See license for details. */

#define NEED_VARARGS /* Uses ... */ /* comment line for pre-compiled headers */
#include "hack.h"

<<<<<<< HEAD
=======
#define BIGBUFSZ (5 * BUFSZ) /* big enough to format a 4*BUFSZ string (from
                              * config file parsing) with modest decoration;
                              * result will then be truncated to BUFSZ-1 */

static unsigned pline_flags = 0;
static char prevmsg[BUFSZ];

>>>>>>> cdc598e8
static void FDECL(putmesg, (const char *));
static char *FDECL(You_buf, (int));
#if defined(MSGHANDLER) && (defined(POSIX_TYPES) || defined(__GNUC__))
static void FDECL(execplinehandler, (const char *));
#endif

#ifdef DUMPLOG

/* keep the most recent DUMPLOG_MSG_COUNT messages */
void
dumplogmsg(line)
const char *line;
{
    /*
     * TODO:
     *  This essentially duplicates message history, which is
     *  currently implemented in an interface-specific manner.
     *  The core should take responsibility for that and have
     *  this share it.
     */
    unsigned indx = g.saved_pline_index; /* next slot to use */
    char *oldest = g.saved_plines[indx]; /* current content of that slot */

    if (!strncmp(line, "Unknown command", 15))
        return;
    if (oldest && strlen(oldest) >= strlen(line)) {
        /* this buffer will gradually shrink until the 'else' is needed;
           there's no pressing need to track allocation size instead */
        Strcpy(oldest, line);
    } else {
        if (oldest)
            free((genericptr_t) oldest);
        g.saved_plines[indx] = dupstr(line);
    }
    g.saved_pline_index = (indx + 1) % DUMPLOG_MSG_COUNT;
}

/* called during save (unlike the interface-specific message history,
   this data isn't saved and restored); end-of-game releases saved_pline[]
   while writing its contents to the final dump log */
void
dumplogfreemessages()
{
    unsigned indx;

    for (indx = 0; indx < DUMPLOG_MSG_COUNT; ++indx)
        if (g.saved_plines[indx])
            free((genericptr_t) g.saved_plines[indx]), g.saved_plines[indx] = 0;
    g.saved_pline_index = 0;
}
#endif

/* keeps windowprocs usage out of pline() */
static void
putmesg(line)
const char *line;
{
    int attr = ATR_NONE;

    if ((g.pline_flags & URGENT_MESSAGE) != 0
        && (windowprocs.wincap2 & WC2_URGENT_MESG) != 0)
        attr |= ATR_URGENT;
    if ((g.pline_flags & SUPPRESS_HISTORY) != 0
        && (windowprocs.wincap2 & WC2_SUPPRESS_HIST) != 0)
        attr |= ATR_NOHISTORY;

    putstr(WIN_MESSAGE, attr, line);
}

/* Note that these declarations rely on knowledge of the internals
 * of the variable argument handling stuff in "tradstdc.h"
 */

#if defined(USE_STDARG) || defined(USE_VARARGS)
static void FDECL(vpline, (const char *, va_list));

/*VARARGS1*/
void
pline
VA_DECL(const char *, line)
{
    VA_START(line);
    VA_INIT(line, char *);
    vpline(line, VA_ARGS);
    VA_END();
}

# ifdef USE_STDARG
static void
vpline(const char *line, va_list the_args)
# else
static void
vpline(line, the_args)
const char *line;
va_list the_args;
# endif

#else /* USE_STDARG | USE_VARARG */

# define vpline pline

/*VARARGS1*/
void
pline
VA_DECL(const char *, line)
#endif /* USE_STDARG | USE_VARARG */
{       /* start of vpline() or of nested block in USE_OLDARG's pline() */
    static int in_pline = 0;
    char pbuf[BIGBUFSZ]; /* will get chopped down to BUFSZ-1 if longer */
    int ln;
    int msgtyp;
    boolean no_repeat;
    /* Do NOT use VA_START and VA_END in here... see above */

    if (!line || !*line)
        return;
#ifdef HANGUPHANDLING
    if (g.program_state.done_hup)
        return;
#endif
    if (g.program_state.wizkit_wishing)
        return;

    if (index(line, '%')) {
        Vsprintf(pbuf, line, VA_ARGS);
        line = pbuf;
    }
    if ((ln = (int) strlen(line)) > BUFSZ - 1) {
        if (line != pbuf)                          /* no '%' was present */
            (void) strncpy(pbuf, line, BUFSZ - 1); /* caveat: unterminated */
        /* truncate, preserving the final 3 characters:
           "___ extremely long text" -> "___ extremely l...ext"
           (this may be suboptimal if overflow is less than 3) */
        (void) strncpy(pbuf + BUFSZ - 1 - 6, "...", 3);
        /* avoid strncpy; buffers could overlap if excess is small */
        pbuf[BUFSZ - 1 - 3] = line[ln - 3];
        pbuf[BUFSZ - 1 - 2] = line[ln - 2];
        pbuf[BUFSZ - 1 - 1] = line[ln - 1];
        pbuf[BUFSZ - 1] = '\0';
        line = pbuf;
    }

#ifdef DUMPLOG
    /* We hook here early to have options-agnostic output.
     * Unfortunately, that means Norep() isn't honored (general issue) and
     * that short lines aren't combined into one longer one (tty behavior).
     */
    if ((g.pline_flags & SUPPRESS_HISTORY) == 0)
        dumplogmsg(line);
#endif
    /* use raw_print() if we're called too early (or perhaps too late
       during shutdown) or if we're being called recursively (probably
       via debugpline() in the interface code) */
    if (in_pline++ || !iflags.window_inited) {
        /* [we should probably be using raw_printf("\n%s", line) here] */
        raw_print(line);
        iflags.last_msg = PLNMSG_UNKNOWN;
        goto pline_done;
    }

    msgtyp = MSGTYP_NORMAL;
    no_repeat = (g.pline_flags & PLINE_NOREPEAT) ? TRUE : FALSE;
    if ((g.pline_flags & OVERRIDE_MSGTYPE) == 0) {
        msgtyp = msgtype_type(line, no_repeat);
        if ((g.pline_flags & URGENT_MESSAGE) == 0
            && (msgtyp == MSGTYP_NOSHOW
                || (msgtyp == MSGTYP_NOREP && !strcmp(line, g.prevmsg))))
            /* FIXME: we need a way to tell our caller that this message
             * was suppressed so that caller doesn't set iflags.last_msg
             * for something that hasn't been shown, otherwise a subsequent
             * message which uses alternate wording based on that would be
             * doing so out of context and probably end up seeming silly.
             * (Not an issue for no-repeat but matters for no-show.)
             */
            goto pline_done;
    }

    if (g.vision_full_recalc)
        vision_recalc(0);
    if (u.ux)
        flush_screen(1); /* %% */

    putmesg(line);

#if defined(MSGHANDLER) && (defined(POSIX_TYPES) || defined(__GNUC__))
    execplinehandler(line);
#endif

    /* this gets cleared after every pline message */
    iflags.last_msg = PLNMSG_UNKNOWN;
    (void) strncpy(g.prevmsg, line, BUFSZ), g.prevmsg[BUFSZ - 1] = '\0';
    if (msgtyp == MSGTYP_STOP)
        display_nhwindow(WIN_MESSAGE, TRUE); /* --more-- */

 pline_done:
    --in_pline;
    return;

#if !(defined(USE_STDARG) || defined(USE_VARARGS))
    /* provide closing brace for the nested block
       which immediately follows USE_OLDARGS's VA_DECL() */
    VA_END();
#endif
}

/* pline() variant which can override MSGTYPE handling or suppress
   message history (tty interface uses pline() to issue prompts and
   they shouldn't be blockable via MSGTYPE=hide) */
/*VARARGS2*/
void custompline
VA_DECL2(unsigned, pflags, const char *, line)
{
    VA_START(line);
    VA_INIT(line, const char *);
    g.pline_flags = pflags;
    vpline(line, VA_ARGS);
    g.pline_flags = 0;
    VA_END();
    return;
}

/*VARARGS1*/
void Norep
VA_DECL(const char *, line)
{
    VA_START(line);
    VA_INIT(line, const char *);
    g.pline_flags = PLINE_NOREPEAT;
    vpline(line, VA_ARGS);
    g.pline_flags = 0;
    VA_END();
    return;
}

static char *
You_buf(siz)
int siz;
{
    if (siz > g.you_buf_siz) {
        if (g.you_buf)
            free((genericptr_t) g.you_buf);
        g.you_buf_siz = siz + 10;
        g.you_buf = (char *) alloc((unsigned) g.you_buf_siz);
    }
    return g.you_buf;
}

void
free_youbuf()
{
    if (g.you_buf)
        free((genericptr_t) g.you_buf), g.you_buf = (char *) 0;
    g.you_buf_siz = 0;
}

/* `prefix' must be a string literal, not a pointer */
#define YouPrefix(pointer, prefix, text) \
    Strcpy((pointer = You_buf((int) (strlen(text) + sizeof prefix))), prefix)

#define YouMessage(pointer, prefix, text) \
    strcat((YouPrefix(pointer, prefix, text), pointer), text)

/*VARARGS1*/
void You
VA_DECL(const char *, line)
{
    char *tmp;

    VA_START(line);
    VA_INIT(line, const char *);
    vpline(YouMessage(tmp, "You ", line), VA_ARGS);
    VA_END();
}

/*VARARGS1*/
void Your
VA_DECL(const char *, line)
{
    char *tmp;

    VA_START(line);
    VA_INIT(line, const char *);
    vpline(YouMessage(tmp, "Your ", line), VA_ARGS);
    VA_END();
}

/*VARARGS1*/
void You_feel
VA_DECL(const char *, line)
{
    char *tmp;

    VA_START(line);
    VA_INIT(line, const char *);
    if (Unaware)
        YouPrefix(tmp, "You dream that you feel ", line);
    else
        YouPrefix(tmp, "You feel ", line);
    vpline(strcat(tmp, line), VA_ARGS);
    VA_END();
}

/*VARARGS1*/
void You_cant
VA_DECL(const char *, line)
{
    char *tmp;

    VA_START(line);
    VA_INIT(line, const char *);
    vpline(YouMessage(tmp, "You can't ", line), VA_ARGS);
    VA_END();
}

/*VARARGS1*/
void pline_The
VA_DECL(const char *, line)
{
    char *tmp;

    VA_START(line);
    VA_INIT(line, const char *);
    vpline(YouMessage(tmp, "The ", line), VA_ARGS);
    VA_END();
}

/*VARARGS1*/
void There
VA_DECL(const char *, line)
{
    char *tmp;

    VA_START(line);
    VA_INIT(line, const char *);
    vpline(YouMessage(tmp, "There ", line), VA_ARGS);
    VA_END();
}

/*VARARGS1*/
void You_hear
VA_DECL(const char *, line)
{
    char *tmp;

    if (Deaf || !flags.acoustics)
        return;
    VA_START(line);
    VA_INIT(line, const char *);
    if (Underwater)
        YouPrefix(tmp, "You barely hear ", line);
    else if (Unaware)
        YouPrefix(tmp, "You dream that you hear ", line);
    else
        YouPrefix(tmp, "You hear ", line);  /* Deaf-aware */
    vpline(strcat(tmp, line), VA_ARGS);
    VA_END();
}

/*VARARGS1*/
void You_see
VA_DECL(const char *, line)
{
    char *tmp;

    VA_START(line);
    VA_INIT(line, const char *);
    if (Unaware)
        YouPrefix(tmp, "You dream that you see ", line);
    else if (Blind) /* caller should have caught this... */
        YouPrefix(tmp, "You sense ", line);
    else
        YouPrefix(tmp, "You see ", line);
    vpline(strcat(tmp, line), VA_ARGS);
    VA_END();
}

/* Print a message inside double-quotes.
 * The caller is responsible for checking deafness.
 * Gods can speak directly to you in spite of deafness.
 */
/*VARARGS1*/
void verbalize
VA_DECL(const char *, line)
{
    char *tmp;

    VA_START(line);
    VA_INIT(line, const char *);
    tmp = You_buf((int) strlen(line) + sizeof "\"\"");
    Strcpy(tmp, "\"");
    Strcat(tmp, line);
    Strcat(tmp, "\"");
    vpline(tmp, VA_ARGS);
    VA_END();
}

/*VARARGS1*/
/* Note that these declarations rely on knowledge of the internals
 * of the variable argument handling stuff in "tradstdc.h"
 */

#if defined(USE_STDARG) || defined(USE_VARARGS)
static void FDECL(vraw_printf, (const char *, va_list));

void raw_printf
VA_DECL(const char *, line)
{
    VA_START(line);
    VA_INIT(line, char *);
    vraw_printf(line, VA_ARGS);
    VA_END();
}

# ifdef USE_STDARG
static void
vraw_printf(const char *line, va_list the_args)
# else
static void
vraw_printf(line, the_args)
const char *line;
va_list the_args;
# endif

#else /* USE_STDARG | USE_VARARG */

void raw_printf
VA_DECL(const char *, line)
#endif
{
    char pbuf[BIGBUFSZ]; /* will be chopped down to BUFSZ-1 if longer */
    /* Do NOT use VA_START and VA_END in here... see above */

    if (index(line, '%')) {
        Vsprintf(pbuf, line, VA_ARGS);
        line = pbuf;
    }
    if ((int) strlen(line) > BUFSZ - 1) {
        if (line != pbuf)
            line = strncpy(pbuf, line, BUFSZ - 1);
        /* unlike pline, we don't futz around to keep last few chars */
        pbuf[BUFSZ - 1] = '\0'; /* terminate strncpy or truncate vsprintf */
    }
    raw_print(line);
#if defined(MSGHANDLER) && (defined(POSIX_TYPES) || defined(__GNUC__))
    execplinehandler(line);
#endif
#if !(defined(USE_STDARG) || defined(USE_VARARGS))
    VA_END(); /* (see vpline) */
#endif
}

/*VARARGS1*/
void impossible
VA_DECL(const char *, s)
{
    char pbuf[BIGBUFSZ]; /* will be chopped down to BUFSZ-1 if longer */

    VA_START(s);
    VA_INIT(s, const char *);
    if (g.program_state.in_impossible)
        panic("impossible called impossible");

    g.program_state.in_impossible = 1;
    Vsprintf(pbuf, s, VA_ARGS);
    pbuf[BUFSZ - 1] = '\0'; /* sanity */
    paniclog("impossible", pbuf);
    if (iflags.debug_fuzzer)
        panic("%s", pbuf);
    pline("%s", VA_PASS1(pbuf));
    /* reuse pbuf[] */
    Strcpy(pbuf, "Program in disorder!");
    if (g.program_state.something_worth_saving)
        Strcat(pbuf, "  (Saving and reloading may fix this problem.)");
    pline("%s", VA_PASS1(pbuf));
    pline("Please report these messages to %s.", DEVTEAM_EMAIL);
    if (sysopt.support) {
        pline("Alternatively, contact local support: %s", sysopt.support);
    }

    g.program_state.in_impossible = 0;
    VA_END();
}

#if defined(MSGHANDLER) && (defined(POSIX_TYPES) || defined(__GNUC__))
static boolean use_pline_handler = TRUE;

static void
execplinehandler(line)
const char *line;
{
    int f;
    const char *args[3];
    char *env;

    if (!use_pline_handler)
        return;

    if (!(env = nh_getenv("NETHACK_MSGHANDLER"))) {
        use_pline_handler = FALSE;
        return;
    }

    f = fork();
    if (f == 0) { /* child */
        args[0] = env;
        args[1] = line;
        args[2] = NULL;
        (void) setgid(getgid());
        (void) setuid(getuid());
        (void) execv(args[0], (char *const *) args);
        perror((char *) 0);
        (void) fprintf(stderr, "Exec to message handler %s failed.\n", env);
        nh_terminate(EXIT_FAILURE);
    } else if (f > 0) {
        int status;

        waitpid(f, &status, 0);
    } else if (f == -1) {
        perror((char *) 0);
        use_pline_handler = FALSE;
        pline("%s", VA_PASS1("Fork to message handler failed."));
    }
}
#endif /* MSGHANDLER && (POSIX_TYPES || __GNUC__) */

/*
 * varargs handling for files.c
 */
#if defined(USE_STDARG) || defined(USE_VARARGS)
static void FDECL(vconfig_error_add, (const char *, va_list));

/*VARARGS1*/
void
config_error_add
VA_DECL(const char *, str)
{
    VA_START(str);
    VA_INIT(str, char *);
    vconfig_error_add(str, VA_ARGS);
    VA_END();
}

# ifdef USE_STDARG
static void
vconfig_error_add(const char *str, va_list the_args)
# else
static void
vconfig_error_add(str, the_args)
const char *str;
va_list the_args;
# endif

#else /* !(USE_STDARG || USE_VARARG) => USE_OLDARGS */

/*VARARGS1*/
void
config_error_add
VA_DECL(const char *, str)
#endif /* ?(USE_STDARG || USE_VARARG) */
{       /* start of vconf...() or of nested block in USE_OLDARG's conf...() */
    char buf[BIGBUFSZ]; /* will be chopped down to BUFSZ-1 if longer */

    Vsprintf(buf, str, VA_ARGS);
    buf[BUFSZ - 1] = '\0';
    config_erradd(buf);

#if !(defined(USE_STDARG) || defined(USE_VARARGS))
    VA_END(); /* (see pline/vpline -- ends nested block for USE_OLDARGS) */
#endif
}

/*pline.c*/<|MERGE_RESOLUTION|>--- conflicted
+++ resolved
@@ -6,16 +6,10 @@
 #define NEED_VARARGS /* Uses ... */ /* comment line for pre-compiled headers */
 #include "hack.h"
 
-<<<<<<< HEAD
-=======
 #define BIGBUFSZ (5 * BUFSZ) /* big enough to format a 4*BUFSZ string (from
                               * config file parsing) with modest decoration;
                               * result will then be truncated to BUFSZ-1 */
 
-static unsigned pline_flags = 0;
-static char prevmsg[BUFSZ];
-
->>>>>>> cdc598e8
 static void FDECL(putmesg, (const char *));
 static char *FDECL(You_buf, (int));
 #if defined(MSGHANDLER) && (defined(POSIX_TYPES) || defined(__GNUC__))
