--- conflicted
+++ resolved
@@ -263,19 +263,12 @@
     if (!trapok) {
         /* allow teleportation onto vibrating square, it's not a real trap */
         struct trap *trap = t_at(x, y);
-<<<<<<< HEAD
+
         if (trap && trap->ttyp != VIBRATING_SQUARE) {
             return FALSE;
         }
     }
     if (!goodpos(x, y, &g.youmonst, 0))
-=======
-
-        if (trap && trap->ttyp != VIBRATING_SQUARE)
-            return FALSE;
-    }
-    if (!goodpos(x, y, &youmonst, 0))
->>>>>>> 84bdff69
         return FALSE;
     if (!tele_jump_ok(u.ux, u.uy, x, y))
         return FALSE;
