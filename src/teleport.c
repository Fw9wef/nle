/* NetHack 3.6	teleport.c	$NHDT-Date: 1559227830 2019/05/30 14:50:30 $  $NHDT-Branch: NetHack-3.6 $:$NHDT-Revision: 1.87 $ */
/* Copyright (c) Stichting Mathematisch Centrum, Amsterdam, 1985. */
/*-Copyright (c) Robert Patrick Rankin, 2011. */
/* NetHack may be freely redistributed.  See license for details. */

#include "hack.h"

STATIC_DCL boolean FDECL(tele_jump_ok, (int, int, int, int));
STATIC_DCL boolean FDECL(teleok, (int, int, BOOLEAN_P));
STATIC_DCL void NDECL(vault_tele);
STATIC_DCL boolean FDECL(rloc_pos_ok, (int, int, struct monst *));
STATIC_DCL void FDECL(mvault_tele, (struct monst *));

/*
 * Is (x,y) a good position of mtmp?  If mtmp is NULL, then is (x,y) good
 * for an object?
 *
 * This function will only look at mtmp->mdat, so makemon, mplayer, etc can
 * call it to generate new monster positions with fake monster structures.
 */
boolean
goodpos(x, y, mtmp, gpflags)
int x, y;
struct monst *mtmp;
unsigned gpflags;
{
    struct permonst *mdat = (struct permonst *) 0;
    boolean ignorewater = ((gpflags & MM_IGNOREWATER) != 0);

    if (!isok(x, y))
        return FALSE;

    /* in many cases, we're trying to create a new monster, which
     * can't go on top of the player or any existing monster.
     * however, occasionally we are relocating engravings or objects,
     * which could be co-located and thus get restricted a bit too much.
     * oh well.
     */
<<<<<<< HEAD
    if (mtmp != &g.youmonst && x == u.ux && y == u.uy
=======
    if (x == u.ux && y == u.uy
        && mtmp != &youmonst && (mtmp != u.ustuck || !u.uswallow)
>>>>>>> 791b8783
        && (!u.usteed || mtmp != u.usteed))
        return FALSE;

    if (mtmp) {
        struct monst *mtmp2 = m_at(x, y);

        /* Be careful with long worms.  A monster may be placed back in
         * its own location.  Normally, if m_at() returns the same monster
         * that we're trying to place, the monster is being placed in its
         * own location.  However, that is not correct for worm segments,
         * because all the segments of the worm return the same m_at().
         * Actually we overdo the check a little bit--a worm can't be placed
         * in its own location, period.  If we just checked for mtmp->mx
         * != x || mtmp->my != y, we'd miss the case where we're called
         * to place the worm segment and the worm's head is at x,y.
         */
        if (mtmp2 && (mtmp2 != mtmp || mtmp->wormno))
            return FALSE;

        mdat = mtmp->data;
        if (is_pool(x, y) && !ignorewater) {
            if (mtmp == &g.youmonst)
                return (Levitation || Flying || Wwalking || Swimming
                        || Amphibious);
            else
                return (is_floater(mdat) || is_flyer(mdat) || is_swimmer(mdat)
                        || is_clinger(mdat));
        } else if (mdat->mlet == S_EEL && rn2(13) && !ignorewater) {
            return FALSE;
        } else if (is_lava(x, y)) {
            if (mtmp == &g.youmonst)
                return (Levitation || Flying
                        || (Fire_resistance && Wwalking && uarmf
                            && uarmf->oerodeproof)
                        || (Upolyd && likes_lava(g.youmonst.data)));
            else
                return (is_floater(mdat) || is_flyer(mdat)
                        || likes_lava(mdat));
        }
        if (passes_walls(mdat) && may_passwall(x, y))
            return TRUE;
        if (amorphous(mdat) && closed_door(x, y))
            return TRUE;
    }
    if (!accessible(x, y)) {
        if (!(is_pool(x, y) && ignorewater))
            return FALSE;
    }

    if (sobj_at(BOULDER, x, y) && (!mdat || !throws_rocks(mdat)))
        return FALSE;
    return TRUE;
}

/*
 * "entity next to"
 *
 * Attempt to find a good place for the given monster type in the closest
 * position to (xx,yy).  Do so in successive square rings around (xx,yy).
 * If there is more than one valid position in the ring, choose one randomly.
 * Return TRUE and the position chosen when successful, FALSE otherwise.
 */
boolean
enexto(cc, xx, yy, mdat)
coord *cc;
register xchar xx, yy;
struct permonst *mdat;
{
    return enexto_core(cc, xx, yy, mdat, NO_MM_FLAGS);
}

boolean
enexto_core(cc, xx, yy, mdat, entflags)
coord *cc;
xchar xx, yy;
struct permonst *mdat;
unsigned entflags;
{
#define MAX_GOOD 15
    coord good[MAX_GOOD], *good_ptr;
    int x, y, range, i;
    int xmin, xmax, ymin, ymax, rangemax;
    struct monst fakemon; /* dummy monster */
    boolean allow_xx_yy = (boolean) ((entflags & GP_ALLOW_XY) != 0);

    entflags &= ~GP_ALLOW_XY;
    if (!mdat) {
        debugpline0("enexto() called with null mdat");
        /* default to player's original monster type */
        mdat = &mons[u.umonster];
    }
    fakemon = cg.zeromonst;
    set_mon_data(&fakemon, mdat); /* set up for goodpos */

    /* used to use 'if (range > ROWNO && range > COLNO) return FALSE' below,
       so effectively 'max(ROWNO, COLNO)' which performs useless iterations
       (possibly many iterations if <xx,yy> is in the center of the map) */
    xmax = max(xx - 1, (COLNO - 1) - xx);
    ymax = max(yy - 0, (ROWNO - 1) - yy);
    rangemax = max(xmax, ymax);
    /* setup: no suitable spots yet, first iteration checks adjacent spots */
    good_ptr = good;
    range = 1;
    /*
     * Walk around the border of the square with center (xx,yy) and
     * radius range.  Stop when we find at least one valid position.
     */
    do {
        xmin = max(1, xx - range);
        xmax = min(COLNO - 1, xx + range);
        ymin = max(0, yy - range);
        ymax = min(ROWNO - 1, yy + range);

        for (x = xmin; x <= xmax; x++) {
            if (goodpos(x, ymin, &fakemon, entflags)) {
                good_ptr->x = x;
                good_ptr->y = ymin;
                /* beware of accessing beyond segment boundaries.. */
                if (good_ptr++ == &good[MAX_GOOD - 1])
                    goto full;
            }
            if (goodpos(x, ymax, &fakemon, entflags)) {
                good_ptr->x = x;
                good_ptr->y = ymax;
                if (good_ptr++ == &good[MAX_GOOD - 1])
                    goto full;
            }
        }
        /* 3.6.3: this used to use 'ymin+1' which left top row unchecked */
        for (y = ymin; y < ymax; y++) {
            if (goodpos(xmin, y, &fakemon, entflags)) {
                good_ptr->x = xmin;
                good_ptr->y = y;
                if (good_ptr++ == &good[MAX_GOOD - 1])
                    goto full;
            }
            if (goodpos(xmax, y, &fakemon, entflags)) {
                good_ptr->x = xmax;
                good_ptr->y = y;
                if (good_ptr++ == &good[MAX_GOOD - 1])
                    goto full;
            }
        }
    } while (++range <= rangemax && good_ptr == good);

    /* return False if we exhausted 'range' without finding anything */
    if (good_ptr == good) {
        /* 3.6.3: earlier versions didn't have the option to try <xx,yy>,
           and left 'cc' uninitialized when returning False */
        cc->x = xx, cc->y = yy;
        /* if every spot other than <xx,yy> has failed, try <xx,yy> itself */
        if (allow_xx_yy && goodpos(xx, yy, &fakemon, entflags)) {
            return TRUE; /* 'cc' is set */
        } else {
            debugpline3("enexto(\"%s\",%d,%d) failed", mdat->mname, xx, yy);
            return FALSE;
        }
    }

 full:
    /* we've got between 1 and SIZE(good) candidates; choose one */
    i = rn2((int) (good_ptr - good));
    cc->x = good[i].x;
    cc->y = good[i].y;
    return TRUE;
}

/*
 * Check for restricted areas present in some special levels.  (This might
 * need to be augmented to allow deliberate passage in wizard mode, but
 * only for explicitly chosen destinations.)
 */
STATIC_OVL boolean
tele_jump_ok(x1, y1, x2, y2)
int x1, y1, x2, y2;
{
    if (!isok(x2, y2))
        return FALSE;
    if (g.dndest.nlx > 0) {
        /* if inside a restricted region, can't teleport outside */
        if (within_bounded_area(x1, y1, g.dndest.nlx, g.dndest.nly, g.dndest.nhx,
                                g.dndest.nhy)
            && !within_bounded_area(x2, y2, g.dndest.nlx, g.dndest.nly,
                                    g.dndest.nhx, g.dndest.nhy))
            return FALSE;
        /* and if outside, can't teleport inside */
        if (!within_bounded_area(x1, y1, g.dndest.nlx, g.dndest.nly, g.dndest.nhx,
                                 g.dndest.nhy)
            && within_bounded_area(x2, y2, g.dndest.nlx, g.dndest.nly, g.dndest.nhx,
                                   g.dndest.nhy))
            return FALSE;
    }
    if (g.updest.nlx > 0) { /* ditto */
        if (within_bounded_area(x1, y1, g.updest.nlx, g.updest.nly, g.updest.nhx,
                                g.updest.nhy)
            && !within_bounded_area(x2, y2, g.updest.nlx, g.updest.nly,
                                    g.updest.nhx, g.updest.nhy))
            return FALSE;
        if (!within_bounded_area(x1, y1, g.updest.nlx, g.updest.nly, g.updest.nhx,
                                 g.updest.nhy)
            && within_bounded_area(x2, y2, g.updest.nlx, g.updest.nly, g.updest.nhx,
                                   g.updest.nhy))
            return FALSE;
    }
    return TRUE;
}

STATIC_OVL boolean
teleok(x, y, trapok)
register int x, y;
boolean trapok;
{
    if (!trapok && t_at(x, y))
        return FALSE;
    if (!goodpos(x, y, &g.youmonst, 0))
        return FALSE;
    if (!tele_jump_ok(u.ux, u.uy, x, y))
        return FALSE;
    if (!in_out_region(x, y))
        return FALSE;
    return TRUE;
}

void
teleds(nux, nuy, allow_drag)
register int nux, nuy;
boolean allow_drag;
{
    boolean ball_active, ball_still_in_range;
    struct monst *vault_guard = vault_occupied(u.urooms) ? findgd() : 0;

    if (u.utraptype == TT_BURIEDBALL) {
        /* unearth it */
        buried_ball_to_punishment();
    }
    ball_active = (Punished && uball->where != OBJ_FREE);
    ball_still_in_range = FALSE;

    /* If they have to move the ball, then drag if allow_drag is true;
     * otherwise they are teleporting, so unplacebc().
     * If they don't have to move the ball, then always "drag" whether or
     * not allow_drag is true, because we are calling that function, not
     * to drag, but to move the chain.  *However* there are some dumb
     * special cases:
     *    0                          0
     *   _X  move east       ----->  X_
     *    @                           @
     * These are permissible if teleporting, but not if dragging.  As a
     * result, drag_ball() needs to know about allow_drag and might end
     * up dragging the ball anyway.  Also, drag_ball() might find that
     * dragging the ball is completely impossible (ball in range but there's
     * rock in the way), in which case it teleports the ball on its own.
     */
    if (ball_active) {
        if (!carried(uball) && distmin(nux, nuy, uball->ox, uball->oy) <= 2)
            ball_still_in_range = TRUE; /* don't have to move the ball */
        else {
            /* have to move the ball */
            if (!allow_drag || distmin(u.ux, u.uy, nux, nuy) > 1) {
                /* we should not have dist > 1 and allow_drag at the same
                 * time, but just in case, we must then revert to teleport.
                 */
                allow_drag = FALSE;
                unplacebc();
            }
        }
    }
    reset_utrap(FALSE);
    u.ustuck = 0;
    u.ux0 = u.ux;
    u.uy0 = u.uy;

    if (!hideunder(&g.youmonst) && g.youmonst.data->mlet == S_MIMIC) {
        /* mimics stop being unnoticed */
        g.youmonst.m_ap_type = M_AP_NOTHING;
    }

    if (u.uswallow) {
        u.uswldtim = u.uswallow = 0;
        if (Punished && !ball_active) {
            /* ensure ball placement, like unstuck */
            ball_active = TRUE;
            allow_drag = FALSE;
        }
        docrt();
    }
    if (ball_active) {
        if (ball_still_in_range || allow_drag) {
            int bc_control;
            xchar ballx, bally, chainx, chainy;
            boolean cause_delay;

            if (drag_ball(nux, nuy, &bc_control, &ballx, &bally, &chainx,
                          &chainy, &cause_delay, allow_drag))
                move_bc(0, bc_control, ballx, bally, chainx, chainy);
        }
    }
    /* must set u.ux, u.uy after drag_ball(), which may need to know
       the old position if allow_drag is true... */
    u_on_newpos(nux, nuy); /* set u.<x,y>, usteed-><mx,my>; cliparound() */
    fill_pit(u.ux0, u.uy0);
    if (ball_active) {
        if (!ball_still_in_range && !allow_drag)
            placebc();
    }
    initrack(); /* teleports mess up tracking monsters without this */
    update_player_regions();
    /*
     *  Make sure the hero disappears from the old location.  This will
     *  not happen if she is teleported within sight of her previous
     *  location.  Force a full vision recalculation because the hero
     *  is now in a new location.
     */
    newsym(u.ux0, u.uy0);
    see_monsters();
    g.vision_full_recalc = 1;
    nomul(0);
    vision_recalc(0); /* vision before effects */
    /* if terrain type changes, levitation or flying might become blocked
       or unblocked; might issue message, so do this after map+vision has
       been updated for new location instead of right after u_on_newpos() */
    if (levl[u.ux][u.uy].typ != levl[u.ux0][u.uy0].typ)
        switch_terrain();
    if (g.telescroll) {
        /* when teleporting by scroll, we need to handle discovery
           now before getting feedback about any objects at our
           destination since we might land on another such scroll */
        if (distu(u.ux0, u.uy0) >= 16 || !couldsee(u.ux0, u.uy0))
            learnscroll(g.telescroll);
        else
            g.telescroll = 0; /* no discovery by scrolltele()'s caller */
    }
    /* sequencing issue:  we want guard's alarm, if any, to occur before
       room entry message, if any, so need to check for vault exit prior
       to spoteffects; but spoteffects() sets up new value for u.urooms
       and vault code depends upon that value, so we need to fake it */
    if (vault_guard) {
        char save_urooms[5]; /* [sizeof u.urooms] */

        Strcpy(save_urooms, u.urooms);
        Strcpy(u.urooms, in_rooms(u.ux, u.uy, VAULT));
        /* if hero has left vault, make guard notice */
        if (!vault_occupied(u.urooms))
            uleftvault(vault_guard);
        Strcpy(u.urooms, save_urooms); /* reset prior to spoteffects() */
    }
    /* possible shop entry message comes after guard's shrill whistle */
    spoteffects(TRUE);
    invocation_message();
}

boolean
safe_teleds(allow_drag)
boolean allow_drag;
{
    register int nux, nuy, tcnt = 0;

    do {
        nux = rnd(COLNO - 1);
        nuy = rn2(ROWNO);
    } while (!teleok(nux, nuy, (boolean) (tcnt > 200)) && ++tcnt <= 400);

    if (tcnt <= 400) {
        teleds(nux, nuy, allow_drag);
        return TRUE;
    } else
        return FALSE;
}

STATIC_OVL void
vault_tele()
{
    register struct mkroom *croom = search_special(VAULT);
    coord c;

    if (croom && somexy(croom, &c) && teleok(c.x, c.y, FALSE)) {
        teleds(c.x, c.y, FALSE);
        return;
    }
    tele();
}

boolean
teleport_pet(mtmp, force_it)
register struct monst *mtmp;
boolean force_it;
{
    register struct obj *otmp;

    if (mtmp == u.usteed)
        return FALSE;

    if (mtmp->mleashed) {
        otmp = get_mleash(mtmp);
        if (!otmp) {
            impossible("%s is leashed, without a leash.", Monnam(mtmp));
            goto release_it;
        }
        if (otmp->cursed && !force_it) {
            yelp(mtmp);
            return FALSE;
        } else {
            Your("leash goes slack.");
 release_it:
            m_unleash(mtmp, FALSE);
            return TRUE;
        }
    }
    return TRUE;
}

/* teleport the hero via some method other than scroll of teleport */
void
tele()
{
    (void) scrolltele((struct obj *) 0);
}

/* teleport the hero; return true if scroll of teleportation should become
   discovered; teleds() will usually do the actual discovery, since the
   outcome sometimes depends upon destination and discovery needs to be
   performed before arrival, in case we land on another teleport scroll */
boolean
scrolltele(scroll)
struct obj *scroll;
{
    coord cc;
    boolean result = FALSE; /* don't learn scroll */

    /* Disable teleportation in stronghold && Vlad's Tower */
    if (g.level.flags.noteleport) {
        if (!wizard) {
            pline("A mysterious force prevents you from teleporting!");
            return TRUE;
        }
    }

    /* don't show trap if "Sorry..." */
    if (!Blinded)
        make_blinded(0L, FALSE);

    if ((u.uhave.amulet || On_W_tower_level(&u.uz)) && !rn2(3)) {
        You_feel("disoriented for a moment.");
        if (!wizard || yn("Override?") != 'y')
            return FALSE;
    }
    if ((Teleport_control && !Stunned) || wizard) {
        if (unconscious()) {
            pline("Being unconscious, you cannot control your teleport.");
        } else {
            char whobuf[BUFSZ];

            Strcpy(whobuf, "you");
            if (u.usteed)
                Sprintf(eos(whobuf), " and %s", mon_nam(u.usteed));
            pline("Where do %s want to be teleported?", whobuf);
            cc.x = u.ux;
            cc.y = u.uy;
            if (getpos(&cc, TRUE, "the desired position") < 0)
                return TRUE; /* abort */
            /* possible extensions: introduce a small error if
               magic power is low; allow transfer to solid rock */
            if (teleok(cc.x, cc.y, FALSE)) {
                /* for scroll, discover it regardless of destination */
                if (scroll)
                    learnscroll(scroll);
                teleds(cc.x, cc.y, FALSE);
                return TRUE;
            }
            pline("Sorry...");
            result = TRUE;
        }
    } else if (scroll && scroll->blessed) {
        /* (this used to be handled in seffects()) */
        if (yn("Do you wish to teleport?") == 'n')
            return TRUE;
        result = TRUE;
    }

    g.telescroll = scroll;
    (void) safe_teleds(FALSE);
    /* teleds() will leave g.telescroll intact iff random destination
       is far enough away for scroll discovery to be warranted */
    if (g.telescroll)
        result = TRUE;
    g.telescroll = 0; /* reset */
    return result;
}

/* ^T command; 'm ^T' == choose among several teleport modes */
int
dotelecmd()
{
    long save_HTele, save_ETele;
    int res, added, hidden;
    boolean ignore_restrictions = FALSE;
/* also defined in spell.c */
#define NOOP_SPELL  0
#define HIDE_SPELL  1
#define ADD_SPELL   2
#define UNHIDESPELL 3
#define REMOVESPELL 4

    /* normal mode; ignore 'm' prefix if it was given */
    if (!wizard)
        return dotele(FALSE);

    added = hidden = NOOP_SPELL;
    save_HTele = HTeleportation, save_ETele = ETeleportation;
    if (!iflags.menu_requested) {
        ignore_restrictions = TRUE;
    } else {
        static const struct tporttypes {
            char menulet;
            const char *menudesc;
        } tports[] = {
            /*
             * Potential combinations:
             *  1) attempt ^T without intrinsic, not know spell;
             *  2) via intrinsic, not know spell, obey restrictions;
             *  3) via intrinsic, not know spell, ignore restrictions;
             *  4) via intrinsic, know spell, obey restrictions;
             *  5) via intrinsic, know spell, ignore restrictions;
             *  6) via spell, not have intrinsic, obey restrictions;
             *  7) via spell, not have intrinsic, ignore restrictions;
             *  8) force, obey other restrictions;
             *  9) force, ignore restrictions.
             * We only support the 1st (t), 2nd (n), 6th (s), and 9th (w).
             *
             * This ignores the fact that there is an experience level
             * (or poly-form) requirement which might make normal ^T fail.
             */
            { 'n', "normal ^T on demand; no spell, obey restrictions" },
            { 's', "via spellcast; no intrinsic teleport" },
            { 't', "try ^T without having it; no spell" },
            { 'w', "debug mode; ignore restrictions" }, /* trad wizard mode */
        };
        menu_item *picks = (menu_item *) 0;
        anything any;
        winid win;
        int i, tmode;

        win = create_nhwindow(NHW_MENU);
        start_menu(win);
        any = cg.zeroany;
        for (i = 0; i < SIZE(tports); ++i) {
            any.a_int = (int) tports[i].menulet;
            add_menu(win, NO_GLYPH, &any, (char) any.a_int, 0, ATR_NONE,
                     tports[i].menudesc,
                     (tports[i].menulet == 'w') ? MENU_SELECTED
                                                : MENU_UNSELECTED);
        }
        end_menu(win, "Which way do you want to teleport?");
        i = select_menu(win, PICK_ONE, &picks);
        destroy_nhwindow(win);
        if (i > 0) {
            tmode = picks[0].item.a_int;
            /* if we got 2, use the one which wasn't preselected */
            if (i > 1 && tmode == 'w')
                tmode = picks[1].item.a_int;
            free((genericptr_t) picks);
        } else if (i == 0) {
            /* preselected one was explicitly chosen and got toggled off */
            tmode = 'w';
        } else { /* ESC */
            return 0;
        }
        switch (tmode) {
        case 'n':
            HTeleportation |= I_SPECIAL; /* confer intrinsic teleportation */
            hidden = tport_spell(HIDE_SPELL); /* hide teleport-away */
            break;
        case 's':
            HTeleportation = ETeleportation = 0L; /* suppress intrinsic */
            added = tport_spell(ADD_SPELL); /* add teleport-away */
            break;
        case 't':
            HTeleportation = ETeleportation = 0L; /* suppress intrinsic */
            hidden = tport_spell(HIDE_SPELL); /* hide teleport-away */
            break;
        case 'w':
            ignore_restrictions = TRUE;
            break;
        }
    }

    /* if dotele() can be fatal, final disclosure might lie about
       intrinsic teleportation; we should be able to live with that
       since the menu finagling is only applicable in wizard mode */
    res = dotele(ignore_restrictions);

    HTeleportation = save_HTele;
    ETeleportation = save_ETele;
    if (added != NOOP_SPELL || hidden != NOOP_SPELL)
        /* can't both be non-NOOP so addition will yield the non-NOOP one */
        (void) tport_spell(added + hidden - NOOP_SPELL);

    return res;
}

int
dotele(break_the_rules)
boolean break_the_rules; /* True: wizard mode ^T */
{
    struct trap *trap;
    const char *cantdoit;
    boolean trap_once = FALSE;

    trap = t_at(u.ux, u.uy);
    if (trap && (!trap->tseen || trap->ttyp != TELEP_TRAP))
        trap = 0;

    if (trap) {
        trap_once = trap->once; /* trap may get deleted, save this */
        if (trap->once) {
            pline("This is a vault teleport, usable once only.");
            if (yn("Jump in?") == 'n') {
                trap = 0;
            } else {
                deltrap(trap);
                newsym(u.ux, u.uy);
            }
        }
        if (trap)
            You("%s onto the teleportation trap.",
                locomotion(g.youmonst.data, "jump"));
    }
    if (!trap) {
        boolean castit = FALSE;
        register int sp_no = 0, energy = 0;

        if (!Teleportation || (u.ulevel < (Role_if(PM_WIZARD) ? 8 : 12)
                               && !can_teleport(g.youmonst.data))) {
            /* Try to use teleport away spell.
               3.6.2: this used to require that you know the spellbook
               (probably just intended as an optimization to skip the
               lookup loop) but it is possible to know and cast a spell
               after forgetting its book due to amnesia. */
            for (sp_no = 0; sp_no < MAXSPELL; sp_no++)
                if (g.spl_book[sp_no].sp_id == SPE_TELEPORT_AWAY)
                    break;
            /* casting isn't inhibited by being Stunned (...it ought to be) */
            castit = (sp_no < MAXSPELL && !Confusion);
            if (!castit && !break_the_rules) {
                You("%s.",
                    !Teleportation ? ((sp_no < MAXSPELL)
                                        ? "can't cast that spell"
                                        : "don't know that spell")
                                   : "are not able to teleport at will");
                return 0;
            }
        }

        cantdoit = 0;
        /* 3.6.2: the magic numbers for hunger, strength, and energy
           have been changed to match the ones used in spelleffects().
           Also, failing these tests used to return 1 and use a move
           even though casting failure due to these reasons doesn't.
           [Note: this spellev() is different from the one in spell.c
           but they both yield the same result.] */
#define spellev(spell_otyp) ((int) objects[spell_otyp].oc_level)
        energy = 5 * spellev(SPE_TELEPORT_AWAY);
        if (break_the_rules) {
            if (!castit)
                energy = 0;
            /* spell will cost more if carrying the Amulet, but the
               amount is rnd(2 * energy) so we can't know by how much;
               average is twice the normal cost, but could be triple;
               the extra energy is spent even if that results in not
               having enough to cast (which also uses the move) */
            else if (u.uen < energy)
                u.uen = energy;
        } else if (u.uhunger <= 10) {
            cantdoit = "are too weak from hunger";
        } else if (ACURR(A_STR) < 4) {
            cantdoit = "lack the strength";
        } else if (energy > u.uen) {
            cantdoit = "lack the energy";
        }
        if (cantdoit) {
            You("%s %s.", cantdoit,
                castit ? "for a teleport spell" : "to teleport");
            return 0;
        } else if (check_capacity(
                       "Your concentration falters from carrying so much.")) {
            return 1; /* this failure in spelleffects() also uses the move */
        }

        if (castit) {
            /* energy cost is deducted in spelleffects() */
            exercise(A_WIS, TRUE);
            if (spelleffects(sp_no, TRUE))
                return 1;
            else if (!break_the_rules)
                return 0;
        } else {
            /* bypassing spelleffects(); apply energy cost directly */
            u.uen -= energy;
            g.context.botl = 1;
        }
    }

    if (next_to_u()) {
        if (trap && trap_once)
            vault_tele();
        else
            tele();
        (void) next_to_u();
    } else {
        You("%s", shudder_for_moment);
        return 0;
    }
    if (!trap)
        morehungry(100);
    return 1;
}

void
level_tele()
{
    register int newlev;
    d_level newlevel;
    const char *escape_by_flying = 0; /* when surviving dest of -N */
    char buf[BUFSZ];
    boolean force_dest = FALSE;

    if (iflags.debug_fuzzer)
        goto random_levtport;
    if ((u.uhave.amulet || In_endgame(&u.uz) || In_sokoban(&u.uz))
        && !wizard) {
        You_feel("very disoriented for a moment.");
        return;
    }
    if ((Teleport_control && !Stunned) || wizard) {
        char qbuf[BUFSZ];
        int trycnt = 0;

        Strcpy(qbuf, "To what level do you want to teleport?");
        do {
            if (iflags.menu_requested) {
                /* wizard mode 'm ^V' skips prompting on first pass
                   (note: level Tport via menu won't have any second pass) */
                iflags.menu_requested = FALSE;
                if (wizard)
                    goto levTport_menu;
            }
            if (++trycnt == 2) {
                if (wizard)
                    Strcat(qbuf, " [type a number, name, or ? for a menu]");
                else
                    Strcat(qbuf, " [type a number or name]");
            }
            *buf = '\0'; /* EDIT_GETLIN: if we're on second or later pass,
                            the previous input was invalid so don't use it
                            as getlin()'s preloaded default answer */
            getlin(qbuf, buf);
            if (!strcmp(buf, "\033")) { /* cancelled */
                if (Confusion && rnl(5)) {
                    pline("Oops...");
                    goto random_levtport;
                }
                return;
            } else if (!strcmp(buf, "*")) {
                goto random_levtport;
            } else if (Confusion && rnl(5)) {
                pline("Oops...");
                goto random_levtport;
            }
            if (wizard && !strcmp(buf, "?")) {
                schar destlev;
                xchar destdnum;

 levTport_menu:
                destlev = 0;
                destdnum = 0;
                newlev = (int) print_dungeon(TRUE, &destlev, &destdnum);
                if (!newlev)
                    return;

                newlevel.dnum = destdnum;
                newlevel.dlevel = destlev;
                if (In_endgame(&newlevel) && !In_endgame(&u.uz)) {
                    struct obj *amu;

                    if (!u.uhave.amulet
                        && (amu = mksobj(AMULET_OF_YENDOR, TRUE, FALSE))
                               != 0) {
                        /* ordinarily we'd use hold_another_object()
                           for something like this, but we don't want
                           fumbling or already full pack to interfere */
                        amu = addinv(amu);
                        prinv("Endgame prerequisite:", amu, 0L);
                    }
                }
                force_dest = TRUE;
            } else if ((newlev = lev_by_name(buf)) == 0)
                newlev = atoi(buf);
        } while (!newlev && !digit(buf[0])
                 && (buf[0] != '-' || !digit(buf[1])) && trycnt < 10);

        /* no dungeon escape via this route */
        if (newlev == 0) {
            if (trycnt >= 10)
                goto random_levtport;
            if (ynq("Go to Nowhere.  Are you sure?") != 'y')
                return;
            You("%s in agony as your body begins to warp...",
                is_silent(g.youmonst.data) ? "writhe" : "scream");
            display_nhwindow(WIN_MESSAGE, FALSE);
            You("cease to exist.");
            if (g.invent)
                Your("possessions land on the %s with a thud.",
                     surface(u.ux, u.uy));
            g.killer.format = NO_KILLER_PREFIX;
            Strcpy(g.killer.name, "committed suicide");
            done(DIED);
            pline("An energized cloud of dust begins to coalesce.");
            Your("body rematerializes%s.",
                 g.invent ? ", and you gather up all your possessions" : "");
            return;
        }

        /* if in Knox and the requested level > 0, stay put.
         * we let negative values requests fall into the "heaven" loop.
         */
        if (Is_knox(&u.uz) && newlev > 0 && !force_dest) {
            You1(shudder_for_moment);
            return;
        }
        /* if in Quest, the player sees "Home 1", etc., on the status
         * line, instead of the logical depth of the level.  controlled
         * level teleport request is likely to be relativized to the
         * status line, and consequently it should be incremented to
         * the value of the logical depth of the target level.
         *
         * we let negative values requests fall into the "heaven" loop.
         */
        if (In_quest(&u.uz) && newlev > 0)
            newlev = newlev + g.dungeons[u.uz.dnum].depth_start - 1;
    } else { /* involuntary level tele */
 random_levtport:
        newlev = random_teleport_level();
        if (newlev == depth(&u.uz)) {
            You1(shudder_for_moment);
            return;
        }
    }

    if (u.utrap && u.utraptype == TT_BURIEDBALL)
        buried_ball_to_punishment();

    if (!next_to_u() && !force_dest) {
        You1(shudder_for_moment);
        return;
    }
    if (In_endgame(&u.uz)) { /* must already be wizard */
        int llimit = dunlevs_in_dungeon(&u.uz);

        if (newlev >= 0 || newlev <= -llimit) {
            You_cant("get there from here.");
            return;
        }
        newlevel.dnum = u.uz.dnum;
        newlevel.dlevel = llimit + newlev;
        schedule_goto(&newlevel, FALSE, FALSE, 0, (char *) 0, (char *) 0);
        return;
    }

    g.killer.name[0] = 0; /* still alive, so far... */

    if (iflags.debug_fuzzer && newlev < 0)
        goto random_levtport;
    if (newlev < 0 && !force_dest) {
        if (*u.ushops0) {
            /* take unpaid inventory items off of shop bills */
            g.in_mklev = TRUE; /* suppress map update */
            u_left_shop(u.ushops0, TRUE);
            /* you're now effectively out of the shop */
            *u.ushops0 = *u.ushops = '\0';
            g.in_mklev = FALSE;
        }
        if (newlev <= -10) {
            You("arrive in heaven.");
            verbalize("Thou art early, but we'll admit thee.");
            g.killer.format = NO_KILLER_PREFIX;
            Strcpy(g.killer.name, "went to heaven prematurely");
        } else if (newlev == -9) {
            You_feel("deliriously happy.");
            pline("(In fact, you're on Cloud 9!)");
            display_nhwindow(WIN_MESSAGE, FALSE);
        } else
            You("are now high above the clouds...");

        if (g.killer.name[0]) {
            ; /* arrival in heaven is pending */
        } else if (Levitation) {
            escape_by_flying = "float gently down to earth";
        } else if (Flying) {
            escape_by_flying = "fly down to the ground";
        } else {
            pline("Unfortunately, you don't know how to fly.");
            You("plummet a few thousand feet to your death.");
            Sprintf(g.killer.name,
                    "teleported out of the dungeon and fell to %s death",
                    uhis());
            g.killer.format = NO_KILLER_PREFIX;
        }
    }

    if (g.killer.name[0]) { /* the chosen destination was not survivable */
        d_level lsav;

        /* set specific death location; this also suppresses bones */
        lsav = u.uz;   /* save current level, see below */
        u.uz.dnum = 0; /* main dungeon */
        u.uz.dlevel = (newlev <= -10) ? -10 : 0; /* heaven or surface */
        done(DIED);
        /* can only get here via life-saving (or declining to die in
           explore|debug mode); the hero has now left the dungeon... */
        escape_by_flying = "find yourself back on the surface";
        u.uz = lsav; /* restore u.uz so escape code works */
    }

    /* calls done(ESCAPED) if newlevel==0 */
    if (escape_by_flying) {
        You("%s.", escape_by_flying);
        newlevel.dnum = 0;   /* specify main dungeon */
        newlevel.dlevel = 0; /* escape the dungeon */
        /* [dlevel used to be set to 1, but it doesn't make sense to
            teleport out of the dungeon and float or fly down to the
            surface but then actually arrive back inside the dungeon] */
    } else if (u.uz.dnum == medusa_level.dnum
               && newlev >= g.dungeons[u.uz.dnum].depth_start
                                + dunlevs_in_dungeon(&u.uz)) {
        if (!(wizard && force_dest))
            find_hell(&newlevel);
    } else {
        /* if invocation did not yet occur, teleporting into
         * the last level of Gehennom is forbidden.
         */
        if (!wizard && Inhell && !u.uevent.invoked
            && newlev >= (g.dungeons[u.uz.dnum].depth_start
                          + dunlevs_in_dungeon(&u.uz) - 1)) {
            newlev = g.dungeons[u.uz.dnum].depth_start
                     + dunlevs_in_dungeon(&u.uz) - 2;
            pline("Sorry...");
        }
        /* no teleporting out of quest dungeon */
        if (In_quest(&u.uz) && newlev < depth(&qstart_level))
            newlev = depth(&qstart_level);
        /* the player thinks of levels purely in logical terms, so
         * we must translate newlev to a number relative to the
         * current dungeon.
         */
        if (!(wizard && force_dest))
            get_level(&newlevel, newlev);
    }
    schedule_goto(&newlevel, FALSE, FALSE, 0, (char *) 0, (char *) 0);
    /* in case player just read a scroll and is about to be asked to
       call it something, we can't defer until the end of the turn */
    if (u.utotype && !g.context.mon_moving)
        deferred_goto();
}

void
domagicportal(ttmp)
register struct trap *ttmp;
{
    struct d_level target_level;

    if (u.utrap && u.utraptype == TT_BURIEDBALL)
        buried_ball_to_punishment();

    if (!next_to_u()) {
        You1(shudder_for_moment);
        return;
    }

    /* if landed from another portal, do nothing */
    /* problem: level teleport landing escapes the check */
    if (!on_level(&u.uz, &u.uz0))
        return;

    You("activated a magic portal!");

    /* prevent the poor shnook, whose amulet was stolen while in
     * the endgame, from accidently triggering the portal to the
     * next level, and thus losing the game
     */
    if (In_endgame(&u.uz) && !u.uhave.amulet) {
        You_feel("dizzy for a moment, but nothing happens...");
        return;
    }

    target_level = ttmp->dst;
    schedule_goto(&target_level, FALSE, FALSE, 1,
                  "You feel dizzy for a moment, but the sensation passes.",
                  (char *) 0);
}

void
tele_trap(trap)
struct trap *trap;
{
    if (In_endgame(&u.uz) || Antimagic) {
        if (Antimagic)
            shieldeff(u.ux, u.uy);
        You_feel("a wrenching sensation.");
    } else if (!next_to_u()) {
        You1(shudder_for_moment);
    } else if (trap->once) {
        deltrap(trap);
        newsym(u.ux, u.uy); /* get rid of trap symbol */
        vault_tele();
    } else
        tele();
}

void
level_tele_trap(trap, trflags)
struct trap *trap;
unsigned trflags;
{
    char verbbuf[BUFSZ];

    if ((trflags & VIASITTING) != 0)
        Strcpy(verbbuf, "trigger"); /* follows "You sit down." */
    else
        Sprintf(verbbuf, "%s onto",
                Levitation ? (const char *) "float"
                           : locomotion(g.youmonst.data, "step"));
    You("%s a level teleport trap!", verbbuf);

    if (Antimagic) {
        shieldeff(u.ux, u.uy);
    }
    if (Antimagic || In_endgame(&u.uz)) {
        You_feel("a wrenching sensation.");
        return;
    }
    if (!Blind)
        You("are momentarily blinded by a flash of light.");
    else
        You("are momentarily disoriented.");
    deltrap(trap);
    newsym(u.ux, u.uy); /* get rid of trap symbol */
    level_tele();
}

/* check whether monster can arrive at location <x,y> via Tport (or fall) */
STATIC_OVL boolean
rloc_pos_ok(x, y, mtmp)
register int x, y; /* coordinates of candidate location */
struct monst *mtmp;
{
    register int xx, yy;

    if (!goodpos(x, y, mtmp, 0))
        return FALSE;
    /*
     * Check for restricted areas present in some special levels.
     *
     * `xx' is current column; if 0, then `yy' will contain flag bits
     * rather than row:  bit #0 set => moving upwards; bit #1 set =>
     * inside the Wizard's tower.
     */
    xx = mtmp->mx;
    yy = mtmp->my;
    if (!xx) {
        /* no current location (migrating monster arrival) */
        if (g.dndest.nlx && On_W_tower_level(&u.uz))
            return (((yy & 2) != 0)
                    /* inside xor not within */
                    ^ !within_bounded_area(x, y, g.dndest.nlx, g.dndest.nly,
                                           g.dndest.nhx, g.dndest.nhy));
        if (g.updest.lx && (yy & 1) != 0) /* moving up */
            return (within_bounded_area(x, y, g.updest.lx, g.updest.ly,
                                        g.updest.hx, g.updest.hy)
                    && (!g.updest.nlx
                        || !within_bounded_area(x, y, g.updest.nlx, g.updest.nly,
                                                g.updest.nhx, g.updest.nhy)));
        if (g.dndest.lx && (yy & 1) == 0) /* moving down */
            return (within_bounded_area(x, y, g.dndest.lx, g.dndest.ly,
                                        g.dndest.hx, g.dndest.hy)
                    && (!g.dndest.nlx
                        || !within_bounded_area(x, y, g.dndest.nlx, g.dndest.nly,
                                                g.dndest.nhx, g.dndest.nhy)));
    } else {
        /* [try to] prevent a shopkeeper or temple priest from being
           sent out of his room (caller might resort to goodpos() if
           we report failure here, so this isn't full prevention) */
        if (mtmp->isshk && inhishop(mtmp)) {
            if (levl[x][y].roomno != ESHK(mtmp)->shoproom)
                return FALSE;
        } else if (mtmp->ispriest && inhistemple(mtmp)) {
            if (levl[x][y].roomno != EPRI(mtmp)->shroom)
                return FALSE;
        }
        /* current location is <xx,yy> */
        if (!tele_jump_ok(xx, yy, x, y))
            return FALSE;
    }
    /* <x,y> is ok */
    return TRUE;
}

/*
 * rloc_to()
 *
 * Pulls a monster from its current position and places a monster at
 * a new x and y.  If oldx is 0, then the monster was not in the
 * levels.monsters array.  However, if oldx is 0, oldy may still have
 * a value because mtmp is a migrating_mon.  Worm tails are always
 * placed randomly around the head of the worm.
 */
void
rloc_to(mtmp, x, y)
struct monst *mtmp;
register int x, y;
{
    register int oldx = mtmp->mx, oldy = mtmp->my;
    boolean resident_shk = mtmp->isshk && inhishop(mtmp);

    if (x == mtmp->mx && y == mtmp->my && m_at(x, y) == mtmp)
        return; /* that was easy */

    if (oldx) { /* "pick up" monster */
        if (mtmp->wormno) {
            remove_worm(mtmp);
        } else {
            remove_monster(oldx, oldy);
            newsym(oldx, oldy); /* update old location */
        }
    }

    memset(mtmp->mtrack, 0, sizeof mtmp->mtrack);
    place_monster(mtmp, x, y); /* put monster down */
    update_monster_region(mtmp);

    if (mtmp->wormno) /* now put down tail */
        place_worm_tail_randomly(mtmp, x, y);

    if (u.ustuck == mtmp) {
        if (u.uswallow) {
            u_on_newpos(mtmp->mx, mtmp->my);
            docrt();
        } else if (distu(mtmp->mx, mtmp->my) > 2) {
           unstuck(mtmp);
        }
    }

    newsym(x, y);      /* update new location */
    set_apparxy(mtmp); /* orient monster */

    /* shopkeepers will only teleport if you zap them with a wand of
       teleportation or if they've been transformed into a jumpy monster;
       the latter only happens if you've attacked them with polymorph */
    if (resident_shk && !inhishop(mtmp))
        make_angry_shk(mtmp, oldx, oldy);
}

/* place a monster at a random location, typically due to teleport */
/* return TRUE if successful, FALSE if not */
boolean
rloc(mtmp, suppress_impossible)
struct monst *mtmp; /* mx==0 implies migrating monster arrival */
boolean suppress_impossible;
{
    register int x, y, trycount;

    if (mtmp == u.usteed) {
        tele();
        return TRUE;
    }

    if (mtmp->iswiz && mtmp->mx) { /* Wizard, not just arriving */
        if (!In_W_tower(u.ux, u.uy, &u.uz))
            x = xupstair, y = yupstair;
        else if (!xdnladder) /* bottom level of tower */
            x = xupladder, y = yupladder;
        else
            x = xdnladder, y = ydnladder;
        /* if the wiz teleports away to heal, try the up staircase,
           to block the player's escaping before he's healed
           (deliberately use `goodpos' rather than `rloc_pos_ok' here) */
        if (goodpos(x, y, mtmp, 0))
            goto found_xy;
    }

    trycount = 0;
    do {
        x = rn1(COLNO - 3, 2);
        y = rn2(ROWNO);
        if ((trycount < 500) ? rloc_pos_ok(x, y, mtmp)
                             : goodpos(x, y, mtmp, 0))
            goto found_xy;
    } while (++trycount < 1000);

    /* last ditch attempt to find a good place */
    for (x = 2; x < COLNO - 1; x++)
        for (y = 0; y < ROWNO; y++)
            if (goodpos(x, y, mtmp, 0))
                goto found_xy;

    /* level either full of monsters or somehow faulty */
    if (!suppress_impossible)
        impossible("rloc(): couldn't relocate monster");
    return FALSE;

 found_xy:
    rloc_to(mtmp, x, y);
    return TRUE;
}

STATIC_OVL void
mvault_tele(mtmp)
struct monst *mtmp;
{
    struct mkroom *croom = search_special(VAULT);
    coord c;

    if (croom && somexy(croom, &c) && goodpos(c.x, c.y, mtmp, 0)) {
        rloc_to(mtmp, c.x, c.y);
        return;
    }
    (void) rloc(mtmp, TRUE);
}

boolean
tele_restrict(mon)
struct monst *mon;
{
    if (g.level.flags.noteleport) {
        if (canseemon(mon))
            pline("A mysterious force prevents %s from teleporting!",
                  mon_nam(mon));
        return TRUE;
    }
    return FALSE;
}

void
mtele_trap(mtmp, trap, in_sight)
struct monst *mtmp;
struct trap *trap;
int in_sight;
{
    char *monname;

    if (tele_restrict(mtmp))
        return;
    if (teleport_pet(mtmp, FALSE)) {
        /* save name with pre-movement visibility */
        monname = Monnam(mtmp);

        /* Note: don't remove the trap if a vault.  Other-
         * wise the monster will be stuck there, since
         * the guard isn't going to come for it...
         */
        if (trap->once)
            mvault_tele(mtmp);
        else
            (void) rloc(mtmp, TRUE);

        if (in_sight) {
            if (canseemon(mtmp))
                pline("%s seems disoriented.", monname);
            else
                pline("%s suddenly disappears!", monname);
            seetrap(trap);
        }
    }
}

/* return 0 if still on level, 3 if not */
int
mlevel_tele_trap(mtmp, trap, force_it, in_sight)
struct monst *mtmp;
struct trap *trap;
boolean force_it;
int in_sight;
{
    int tt = (trap ? trap->ttyp : NO_TRAP);

    if (mtmp == u.ustuck) /* probably a vortex */
        return 0;         /* temporary? kludge */
    if (teleport_pet(mtmp, force_it)) {
        d_level tolevel;
        int migrate_typ = MIGR_RANDOM;

        if (is_hole(tt)) {
            if (Is_stronghold(&u.uz)) {
                assign_level(&tolevel, &valley_level);
            } else if (Is_botlevel(&u.uz)) {
                if (in_sight && trap->tseen)
                    pline("%s avoids the %s.", Monnam(mtmp),
                          (tt == HOLE) ? "hole" : "trap");
                return 0;
            } else {
                get_level(&tolevel, depth(&u.uz) + 1);
            }
        } else if (tt == MAGIC_PORTAL) {
            if (In_endgame(&u.uz)
                && (mon_has_amulet(mtmp) || is_home_elemental(mtmp->data))) {
                if (in_sight && mtmp->data->mlet != S_ELEMENTAL) {
                    pline("%s seems to shimmer for a moment.", Monnam(mtmp));
                    seetrap(trap);
                }
                return 0;
            } else {
                assign_level(&tolevel, &trap->dst);
                migrate_typ = MIGR_PORTAL;
            }
        } else if (tt == LEVEL_TELEP || tt == NO_TRAP) {
            int nlev;

            if (mon_has_amulet(mtmp) || In_endgame(&u.uz)
                /* NO_TRAP is used when forcing a monster off the level;
                   onscary(0,0,) is true for the Wizard, Riders, lawful
                   minions, Angels of any alignment, shopkeeper or priest
                   currently inside his or her own special room */
                || (tt == NO_TRAP && onscary(0, 0, mtmp))) {
                if (in_sight)
                    pline("%s seems very disoriented for a moment.",
                          Monnam(mtmp));
                return 0;
            }
            if (tt == NO_TRAP) {
                /* creature is being forced off the level to make room;
                   it will try to return to this level (at a random spot
                   rather than its current one) if the level is left by
                   the hero and then revisited */
                assign_level(&tolevel, &u.uz);
            } else {
                nlev = random_teleport_level();
                if (nlev == depth(&u.uz)) {
                    if (in_sight)
                        pline("%s shudders for a moment.", Monnam(mtmp));
                    return 0;
                }
                get_level(&tolevel, nlev);
            }
        } else {
            impossible("mlevel_tele_trap: unexpected trap type (%d)", tt);
            return 0;
        }

        if (in_sight) {
            pline("Suddenly, %s disappears out of sight.", mon_nam(mtmp));
            if (trap)
                seetrap(trap);
        }
        migrate_to_level(mtmp, ledger_no(&tolevel), migrate_typ, (coord *) 0);
        return 3; /* no longer on this level */
    }
    return 0;
}

/* place object randomly, returns False if it's gone (eg broken) */
boolean
rloco(obj)
register struct obj *obj;
{
    register xchar tx, ty, otx, oty;
    boolean restricted_fall;
    int try_limit = 4000;

    if (obj->otyp == CORPSE && is_rider(&mons[obj->corpsenm])) {
        if (revive_corpse(obj))
            return FALSE;
    }

    obj_extract_self(obj);
    otx = obj->ox;
    oty = obj->oy;
    restricted_fall = (otx == 0 && g.dndest.lx);
    do {
        tx = rn1(COLNO - 3, 2);
        ty = rn2(ROWNO);
        if (!--try_limit)
            break;
    } while (!goodpos(tx, ty, (struct monst *) 0, 0)
             || (restricted_fall
                 && (!within_bounded_area(tx, ty, g.dndest.lx, g.dndest.ly,
                                          g.dndest.hx, g.dndest.hy)
                     || (g.dndest.nlx
                         && within_bounded_area(tx, ty,
                                                g.dndest.nlx, g.dndest.nly,
                                                g.dndest.nhx, g.dndest.nhy))))
             /* on the Wizard Tower levels, objects inside should
                stay inside and objects outside should stay outside */
             || (g.dndest.nlx && On_W_tower_level(&u.uz)
                 && within_bounded_area(tx, ty, g.dndest.nlx, g.dndest.nly,
                                        g.dndest.nhx, g.dndest.nhy)
                    != within_bounded_area(otx, oty, g.dndest.nlx, g.dndest.nly,
                                           g.dndest.nhx, g.dndest.nhy)));

    if (flooreffects(obj, tx, ty, "fall")) {
        return FALSE;
    } else if (otx == 0 && oty == 0) {
        ; /* fell through a trap door; no update of old loc needed */
    } else {
        if (costly_spot(otx, oty)
            && (!costly_spot(tx, ty)
                || !index(in_rooms(tx, ty, 0), *in_rooms(otx, oty, 0)))) {
            if (costly_spot(u.ux, u.uy)
                && index(u.urooms, *in_rooms(otx, oty, 0)))
                addtobill(obj, FALSE, FALSE, FALSE);
            else
                (void) stolen_value(obj, otx, oty, FALSE, FALSE);
        }
        newsym(otx, oty); /* update old location */
    }
    place_object(obj, tx, ty);
    newsym(tx, ty);
    return TRUE;
}

/* Returns an absolute depth */
int
random_teleport_level()
{
    int nlev, max_depth, min_depth, cur_depth = (int) depth(&u.uz);

    /* [the endgame case can only occur in wizard mode] */
    if (!rn2(5) || Is_knox(&u.uz) || In_endgame(&u.uz))
        return cur_depth;

    /* What I really want to do is as follows:
     * -- If in a dungeon that goes down, the new level is to be restricted
     *    to [top of parent, bottom of current dungeon]
     * -- If in a dungeon that goes up, the new level is to be restricted
     *    to [top of current dungeon, bottom of parent]
     * -- If in a quest dungeon or similar dungeon entered by portals,
     *    the new level is to be restricted to [top of current dungeon,
     *    bottom of current dungeon]
     * The current behavior is not as sophisticated as that ideal, but is
     * still better what we used to do, which was like this for players
     * but different for monsters for no obvious reason.  Currently, we
     * must explicitly check for special dungeons.  We check for Knox
     * above; endgame is handled in the caller due to its different
     * message ("disoriented").
     * --KAA
     * 3.4.2: explicitly handle quest here too, to fix the problem of
     * monsters sometimes level teleporting out of it into main dungeon.
     * Also prevent monsters reaching the Sanctum prior to invocation.
     */
    if (In_quest(&u.uz)) {
        int bottom = dunlevs_in_dungeon(&u.uz),
            qlocate_depth = qlocate_level.dlevel;

        /* if hero hasn't reached the middle locate level yet,
           no one can randomly teleport past it */
        if (dunlev_reached(&u.uz) < qlocate_depth)
            bottom = qlocate_depth;
        min_depth = g.dungeons[u.uz.dnum].depth_start;
        max_depth = bottom + (g.dungeons[u.uz.dnum].depth_start - 1);
    } else {
        min_depth = 1;
        max_depth =
            dunlevs_in_dungeon(&u.uz) + (g.dungeons[u.uz.dnum].depth_start - 1);
        /* can't reach Sanctum if the invocation hasn't been performed */
        if (Inhell && !u.uevent.invoked)
            max_depth -= 1;
    }

    /* Get a random value relative to the current dungeon */
    /* Range is 1 to current+3, current not counting */
    nlev = rn2(cur_depth + 3 - min_depth) + min_depth;
    if (nlev >= cur_depth)
        nlev++;

    if (nlev > max_depth) {
        nlev = max_depth;
        /* teleport up if already on bottom */
        if (Is_botlevel(&u.uz))
            nlev -= rnd(3);
    }
    if (nlev < min_depth) {
        nlev = min_depth;
        if (nlev == cur_depth) {
            nlev += rnd(3);
            if (nlev > max_depth)
                nlev = max_depth;
        }
    }
    return nlev;
}

/* you teleport a monster (via wand, spell, or poly'd q.mechanic attack);
   return false iff the attempt fails */
boolean
u_teleport_mon(mtmp, give_feedback)
struct monst *mtmp;
boolean give_feedback;
{
    coord cc;

    if (mtmp->ispriest && *in_rooms(mtmp->mx, mtmp->my, TEMPLE)) {
        if (give_feedback)
            pline("%s resists your magic!", Monnam(mtmp));
        return FALSE;
    } else if (g.level.flags.noteleport && u.uswallow && mtmp == u.ustuck) {
        if (give_feedback)
            You("are no longer inside %s!", mon_nam(mtmp));
        unstuck(mtmp);
        (void) rloc(mtmp, TRUE);
    } else if (is_rider(mtmp->data) && rn2(13)
               && enexto(&cc, u.ux, u.uy, mtmp->data))
        rloc_to(mtmp, cc.x, cc.y);
    else
        (void) rloc(mtmp, TRUE);
    return TRUE;
}

/*teleport.c*/<|MERGE_RESOLUTION|>--- conflicted
+++ resolved
@@ -36,12 +36,8 @@
      * which could be co-located and thus get restricted a bit too much.
      * oh well.
      */
-<<<<<<< HEAD
-    if (mtmp != &g.youmonst && x == u.ux && y == u.uy
-=======
     if (x == u.ux && y == u.uy
-        && mtmp != &youmonst && (mtmp != u.ustuck || !u.uswallow)
->>>>>>> 791b8783
+        && mtmp != &g.youmonst && (mtmp != u.ustuck || !u.uswallow)
         && (!u.usteed || mtmp != u.usteed))
         return FALSE;
 
