--- conflicted
+++ resolved
@@ -843,13 +843,7 @@
     if ((Sick & TIMEOUT) == 1L) {
         make_sick(0L, (char *) 0, FALSE, SICK_ALL);
     }
-<<<<<<< HEAD
-    if (how == CHOKING)
-        init_uhunger();
     g.nomovemsg = "You survived that attempt on your life.";
-=======
-    nomovemsg = "You survived that attempt on your life.";
->>>>>>> a229a8a5
     context.move = 0;
     if (g.multi > 0)
         g.multi = 0;
