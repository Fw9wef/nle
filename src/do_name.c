<<<<<<< HEAD
/* NetHack 3.5	do_name.c	$NHDT-Date: 1426558927 2015/03/17 02:22:07 $  $NHDT-Branch: master $:$NHDT-Revision: 1.53 $ */
=======
/* NetHack 3.5	do_name.c	$NHDT-Date: 1428196077 2015/04/05 01:07:57 $  $NHDT-Branch: nhmall-booktribute $:$NHDT-Revision: 1.64 $ */
/* NetHack 3.5	do_name.c	$Date: 2012/01/29 03:00:17 $  $Revision: 1.49 $ */
>>>>>>> 7da3ed32
/* Copyright (c) Stichting Mathematisch Centrum, Amsterdam, 1985. */
/* NetHack may be freely redistributed.  See license for details. */

#include "hack.h"

STATIC_DCL char *NDECL(nextmbuf);
STATIC_DCL void FDECL(getpos_help, (BOOLEAN_P,const char *));
STATIC_DCL void NDECL(do_mname);
STATIC_DCL void FDECL(do_oname, (struct obj *));

extern const char what_is_an_unknown_object[];		/* from pager.c */

#define NUMMBUF 5

/* manage a pool of BUFSZ buffers, so callers don't have to */
STATIC_OVL char *
nextmbuf()
{
	static char NEARDATA bufs[NUMMBUF][BUFSZ];
	static int bufidx = 0;

	bufidx = (bufidx + 1) % NUMMBUF;
	return bufs[bufidx];
}

/* function for getpos() to highlight desired map locations.
 * parameter value 0 = initialize, 1 = highlight, 2 = done
 */
void (*getpos_hilitefunc)(int) = NULL;
void
getpos_sethilite(f)
void (*f)(int);
{
    getpos_hilitefunc = f;
}

/* the response for '?' help request in getpos() */
STATIC_OVL void
getpos_help(force, goal)
boolean force;
const char *goal;
{
    char sbuf[BUFSZ];
    boolean doing_what_is;
    winid tmpwin = create_nhwindow(NHW_MENU);

    Sprintf(sbuf, "Use [%c%c%c%c] to move the cursor to %s.",	/* hjkl */
	    Cmd.move_W, Cmd.move_S, Cmd.move_N, Cmd.move_E, goal);
    putstr(tmpwin, 0, sbuf);
    putstr(tmpwin, 0, "Use [HJKL] to move the cursor 8 units at a time.");
    putstr(tmpwin, 0, "Or enter a background symbol (ex. <).");
    putstr(tmpwin, 0, "Use @ to move the cursor on yourself.");
    if (getpos_hilitefunc != NULL)
	putstr(tmpwin, 0, "Use $ to display valid locations.");
    putstr(tmpwin, 0, "Use # to toggle automatic description.");
    /* disgusting hack; the alternate selection characters work for any
       getpos call, but they only matter for dowhatis (and doquickwhatis) */
    doing_what_is = (goal == what_is_an_unknown_object);
    Sprintf(sbuf, "Type a .%s when you are at the right place.",
            doing_what_is ? " or , or ; or :" : "");
    putstr(tmpwin, 0, sbuf);
    if (!force)
	putstr(tmpwin, 0, "Type Space or Escape when you're done.");
    putstr(tmpwin, 0, "");
    display_nhwindow(tmpwin, TRUE);
    destroy_nhwindow(tmpwin);
}

int
getpos(ccp, force, goal)
coord *ccp;
boolean force;
const char *goal;
{
    int result = 0;
    int cx, cy, i, c;
    int sidx, tx, ty;
    boolean msg_given = TRUE;	/* clear message window by default */
    boolean auto_msg = FALSE;
    boolean show_goal_msg = FALSE;
    static const char pick_chars[] = ".,;:";
    const char *cp;
    boolean hilite_state = FALSE;

    if (!goal) goal = "desired location";
    if (flags.verbose) {
	pline("(For instructions type a ?)");
	msg_given = TRUE;
    }
    cx = ccp->x;
    cy = ccp->y;
#ifdef CLIPPING
    cliparound(cx, cy);
#endif
    curs(WIN_MAP, cx, cy);
    flush_screen(0);
#ifdef MAC
    lock_mouse_cursor(TRUE);
#endif
    for (;;) {

	if (show_goal_msg) {
	    pline("Move cursor to %s:", goal);
	    curs(WIN_MAP, cx, cy);
	    flush_screen(0);
	    show_goal_msg = FALSE;
	} else if (auto_msg && !msg_given && !hilite_state) {
	    coord cc;
	    int sym = 0;
	    char tmpbuf[BUFSZ];
	    const char *firstmatch = NULL;

	    cc.x = cx;
	    cc.y = cy;
	    if (do_screen_description(cc, TRUE, sym, tmpbuf, &firstmatch)) {
		/* there may be an encoded glyph */
		putmixed(WIN_MESSAGE, 0, tmpbuf);
		curs(WIN_MAP, cx, cy);
		flush_screen(0);
	    }
	}

	c = nh_poskey(&tx, &ty, &sidx);

	if (hilite_state) {
	    (*getpos_hilitefunc)(2);
	    hilite_state = FALSE;
	    curs(WIN_MAP, cx, cy);
	    flush_screen(0);
	}

	if (auto_msg)
	    msg_given = FALSE;

	if (c == '\033') {
	    cx = cy = -10;
	    msg_given = TRUE;	/* force clear */
	    result = -1;
	    break;
	}
	if(c == 0) {
	    if (!isok(tx, ty)) continue;
	    /* a mouse click event, just assign and return */
	    cx = tx;
	    cy = ty;
	    break;
	}
	if ((cp = index(pick_chars, c)) != 0) {
	    /* '.' => 0, ',' => 1, ';' => 2, ':' => 3 */
	    result = (int)(cp - pick_chars);
	    break;
	}
	for (i = 0; i < 8; i++) {
	    int dx, dy;

	    if (Cmd.dirchars[i] == c) {
		/* a normal movement letter or digit */
		dx = xdir[i];
		dy = ydir[i];
	    } else if (Cmd.alphadirchars[i] == lowc((char)c) ||
		    (Cmd.num_pad && Cmd.dirchars[i] == (c & 0177))) {
		/* a shifted movement letter or Meta-digit */
		dx = 8 * xdir[i];
		dy = 8 * ydir[i];
	    } else
		continue;

	    /* truncate at map edge; diagonal moves complicate this... */
	    if (cx + dx < 1) {
		dy -= sgn(dy) * (1 - (cx + dx));
		dx = 1 - cx;		/* so that (cx+dx == 1) */
	    } else if (cx + dx > COLNO-1) {
		dy += sgn(dy) * ((COLNO-1) - (cx + dx));
		dx = (COLNO-1) - cx;
	    }
	    if (cy + dy < 0) {
		dx -= sgn(dx) * (0 - (cy + dy));
		dy = 0 - cy;		/* so that (cy+dy == 0) */
	    } else if (cy + dy > ROWNO-1) {
		dx += sgn(dx) * ((ROWNO-1) - (cy + dy));
		dy = (ROWNO-1) - cy;
	    }
	    cx += dx;
	    cy += dy;
	    goto nxtc;
	}

	if (c == '?' || redraw_cmd(c)) {
	    if (c == '?')
		getpos_help(force, goal);
	    else		/* ^R */
		docrt();	/* redraw */
	    /* update message window to reflect that we're still targetting */
	    show_goal_msg = TRUE;
	    msg_given = TRUE;
	} else if ((c == '$') && (getpos_hilitefunc != NULL)) {
	    if (!hilite_state) {
		(*getpos_hilitefunc)(0);
		(*getpos_hilitefunc)(1);
		hilite_state = TRUE;
	    }
	    goto nxtc;
	} else if (c == '#') {
	    auto_msg = !auto_msg;
	    pline("Automatic description %sis %s.",
		  flags.verbose ? "of features under cursor " : "",
		  auto_msg ? "on" : "off");
	    if (!auto_msg) show_goal_msg = TRUE;
	    msg_given = TRUE;
	    goto nxtc;
	} else if (c == '@') {
	    cx = u.ux;
	    cy = u.uy;
	    goto nxtc;
	} else {
	    if (!index(quitchars, c)) {
		char matching[MAXPCHARS];
		int pass, lo_x, lo_y, hi_x, hi_y, k = 0;
		(void)memset((genericptr_t)matching, 0, sizeof matching);
		for (sidx = 1; sidx < MAXPCHARS; sidx++)
		    if (c == defsyms[sidx].sym || c == (int)showsyms[sidx])
			matching[sidx] = (char) ++k;
		if (k) {
		    for (pass = 0; pass <= 1; pass++) {
			/* pass 0: just past current pos to lower right;
			   pass 1: upper left corner to current pos */
			lo_y = (pass == 0) ? cy : 0;
			hi_y = (pass == 0) ? ROWNO - 1 : cy;
			for (ty = lo_y; ty <= hi_y; ty++) {
			    lo_x = (pass == 0 && ty == lo_y) ? cx + 1 : 1;
			    hi_x = (pass == 1 && ty == hi_y) ? cx : COLNO - 1;
			    for (tx = lo_x; tx <= hi_x; tx++) {
				/* look at dungeon feature, not at user-visible glyph */
				k = back_to_glyph(tx,ty);
				/* uninteresting background glyph */
				if (glyph_is_cmap(k) &&
				    (IS_DOOR(levl[tx][ty].typ) ||
				     glyph_to_cmap(k) == S_room ||
				     glyph_to_cmap(k) == S_darkroom ||
				     glyph_to_cmap(k) == S_corr ||
				     glyph_to_cmap(k) == S_litcorr)) {
				    /* what the hero remembers to be at tx,ty */
				    k = glyph_at(tx, ty);
				}
				if (glyph_is_cmap(k) &&
					matching[glyph_to_cmap(k)] &&
					levl[tx][ty].seenv &&
					(!IS_WALL(levl[tx][ty].typ)) &&
					(levl[tx][ty].typ != SDOOR) &&
					glyph_to_cmap(k) != S_room &&
					glyph_to_cmap(k) != S_corr &&
					glyph_to_cmap(k) != S_litcorr) {
				    cx = tx,  cy = ty;
				    if (msg_given) {
					clear_nhwindow(WIN_MESSAGE);
					msg_given = FALSE;
				    }
				    goto nxtc;
				}
			    }	/* column */
			}	/* row */
		    }		/* pass */
		    pline("Can't find dungeon feature '%c'.", c);
		    msg_given = TRUE;
		    goto nxtc;
		} else {
		    char note[QBUFSZ];

		    if (!force) Strcpy(note, "aborted");
		    else Sprintf(note, "use %c%c%c%c or .",	/* hjkl */
				 Cmd.move_W, Cmd.move_S,
				 Cmd.move_N, Cmd.move_E);
		    pline("Unknown direction: '%s' (%s).",
			  visctrl((char)c), note);
		    msg_given = TRUE;
		} /* k => matching */
	    } /* !quitchars */
	    if (force) goto nxtc;
	    pline("Done.");
	    msg_given = FALSE;	/* suppress clear */
	    cx = -1;
	    cy = 0;
	    result = 0;	/* not -1 */
	    break;
	}
    nxtc:	;
#ifdef CLIPPING
	cliparound(cx, cy);
#endif
	curs(WIN_MAP, cx, cy);
	flush_screen(0);
    }
#ifdef MAC
    lock_mouse_cursor(FALSE);
#endif
    if (msg_given) clear_nhwindow(WIN_MESSAGE);
    ccp->x = cx;
    ccp->y = cy;
    getpos_hilitefunc = NULL;
    return result;
}

/* allocate space for a monster's name; removes old name if there is one */
void
new_mname(mon, lth)
struct monst *mon;
int lth;	/* desired length (caller handles adding 1 for terminator) */
{
    if (lth) {
	/* allocate mextra if necessary; otherwise get rid of old name */
	if (!mon->mextra) mon->mextra = newmextra();
	else free_mname(mon);	/* already has mextra, might also have name */
	MNAME(mon) = (char *) alloc((unsigned) lth);
    } else {
	/* zero length: the new name is empty; get rid of the old name */
	if (has_mname(mon)) free_mname(mon);
    }
}

/* release a monster's name; retains mextra even if all fields are now null */
void
free_mname(mon)
struct monst *mon;
{
    if (has_mname(mon)) {
	free((genericptr_t)MNAME(mon));
	MNAME(mon) = (char *)0;
    }
}

/* allocate space for an object's name; removes old name if there is one */
void
new_oname(obj, lth)
struct obj *obj;
int lth;	/* desired length (caller handles adding 1 for terminator) */
{
    if (lth) {
	/* allocate oextra if necessary; otherwise get rid of old name */
	if (!obj->oextra) obj->oextra = newoextra();
	else free_oname(obj);	/* already has oextra, might also have name */
	ONAME(obj) = (char *) alloc((unsigned) lth);
    } else {
	/* zero length: the new name is empty; get rid of the old name */
	if (has_oname(obj)) free_oname(obj);
    }
}

/* release an object's name; retains oextra even if all fields are now null */
void
free_oname(obj)
struct obj *obj;
{
    if (has_oname(obj)) {
	free((genericptr_t)ONAME(obj));
	ONAME(obj) = (char *)0;
    }
}

/*  safe_oname() always returns a valid pointer to
 *  a string, either the pointer to an object's name
 *  if it has one, or a pointer to an empty string
 *  if it doesn't.
 */
const char *
safe_oname(obj)
struct obj *obj;
{
    if (has_oname(obj))
    	return ONAME(obj);
    else
    	return "";
}

/* historical note: this returns a monster pointer because it used to
   allocate a new bigger block of memory to hold the monster and its name */
struct monst *
christen_monst(mtmp, name)
struct monst *mtmp;
const char *name;
{
	int lth;
	char buf[PL_PSIZ];

	/* dogname & catname are PL_PSIZ arrays; object names have same limit */
	lth = (name && *name) ? ((int)strlen(name) + 1) : 0;
	if (lth > PL_PSIZ) {
		lth = PL_PSIZ;
		name = strncpy(buf, name, PL_PSIZ - 1);
		buf[PL_PSIZ - 1] = '\0';
	}
	new_mname(mtmp, lth);	/* removes old name if one is present */
	if (lth) Strcpy(MNAME(mtmp), name);
	return mtmp;
}

/* allow player to assign a name to some chosen monster */
STATIC_OVL void
do_mname()
{
	char buf[BUFSZ], monnambuf[BUFSZ];
	coord cc;
	register int cx,cy;
	register struct monst *mtmp;
	char qbuf[QBUFSZ];

	if (Hallucination) {
		You("would never recognize it anyway.");
		return;
	}
	cc.x = u.ux;
	cc.y = u.uy;
	if (getpos(&cc, FALSE, "the monster you want to name") < 0 ||
			(cx = cc.x) < 0)
		return;
	cy = cc.y;

	if (cx == u.ux && cy == u.uy) {
	    if (u.usteed && canspotmon(u.usteed))
		mtmp = u.usteed;
	    else {
		pline("This %s creature is called %s and cannot be renamed.",
		ACURR(A_CHA) > 14 ?
		(flags.female ? "beautiful" : "handsome") :
		"ugly",
		plname);
		return;
	    }
	} else
	    mtmp = m_at(cx, cy);

	if (!mtmp || (!sensemon(mtmp) &&
			(!(cansee(cx,cy) || see_with_infrared(mtmp)) || mtmp->mundetected
			|| mtmp->m_ap_type == M_AP_FURNITURE
			|| mtmp->m_ap_type == M_AP_OBJECT
			|| (mtmp->minvis && !See_invisible)))) {
		pline("I see no monster there.");
		return;
	}
	/* special case similar to the one in lookat() */
	Sprintf(qbuf, "What do you want to call %s?",
		distant_monnam(mtmp, ARTICLE_THE, monnambuf));
	getlin(qbuf,buf);
	if (!*buf || *buf == '\033') return;
	/* strip leading and trailing spaces; unnames monster if all spaces */
	(void)mungspaces(buf);

	/* unique monsters have their own specific names or titles;
	   shopkeepers, temple priests and other minions use alternate
	   name formatting routines which ignore any user-supplied name */
	if (mtmp->data->geno & G_UNIQ)
	    pline("%s doesn't like being called names!", upstart(monnambuf));
	else if (mtmp->isshk &&
			!(Deaf || mtmp->msleeping ||
			  !mtmp->mcanmove || mtmp->data->msound <= MS_ANIMAL))
	    verbalize("I'm %s, not %s.", shkname(mtmp), buf);
	else if (mtmp->ispriest || mtmp->isminion || mtmp->isshk)
	    pline("%s will not accept the name %s.", upstart(monnambuf), buf);
	else
	    (void) christen_monst(mtmp, buf);
}

/*
 * This routine changes the address of obj. Be careful not to call it
 * when there might be pointers around in unknown places. For now: only
 * when obj is in the inventory.
 */
STATIC_OVL
void
do_oname(obj)
register struct obj *obj;
{
	char *bufp, buf[BUFSZ], bufcpy[BUFSZ], qbuf[QBUFSZ];
	const char *aname;
	short objtyp;

	/* Do this now because there's no point in even asking for a name */
	if (obj->otyp == SPE_NOVEL) {
		pline("%s already has a published name.", Ysimple_name2(obj));
		return;
	}
	
	Sprintf(qbuf, "What do you want to name %s ",
		is_plural(obj) ? "these" : "this");
	(void)safe_qbuf(qbuf, qbuf, "?", obj, xname, simpleonames, "item");
	getlin(qbuf, buf);
	if(!*buf || *buf == '\033')	return;
	/* strip leading and trailing spaces; unnames item if all spaces */
	(void)mungspaces(buf);

	/* relax restrictions over proper capitalization for artifacts */
	if ((aname = artifact_name(buf, &objtyp)) != 0 && objtyp == obj->otyp)
		Strcpy(buf, aname);

	if (obj->oartifact) {
		pline_The("artifact seems to resist the attempt.");
		return;
	} else if (restrict_name(obj, buf) || exist_artifact(obj->otyp, buf)) {
		/* this used to change one letter, substituting a value
		   of 'a' through 'y' (due to an off by one error, 'z'
		   would never be selected) and then force that to
		   upper case if such was the case of the input;
		   now, the hand slip scuffs one or two letters as if
		   the text had been trodden upon, sometimes picking
		   punctuation instead of an arbitrary letter;
		   unfortunately, we have to cover the possibility of
		   it targetting spaces so failing to make any change
		   (we know that it must eventually target a nonspace
		   because buf[] matches a valid artifact name) */
		Strcpy(bufcpy, buf);
		/* for "the Foo of Bar", only scuff "Foo of Bar" part */
		bufp = !strncmpi(bufcpy, "the ", 4) ? (buf + 4) : buf;
		do {
		    wipeout_text(bufp, rnd(2), (unsigned)0);
		} while (!strcmp(buf, bufcpy));
		pline("While engraving, your %s slips.", body_part(HAND));
		display_nhwindow(WIN_MESSAGE, FALSE);
		You("engrave: \"%s\".",buf);
	}
	obj = oname(obj, buf);
}

struct obj *
oname(obj, name)
struct obj *obj;
const char *name;
{
	int lth;
	char buf[PL_PSIZ];

	lth = *name ? (int)(strlen(name) + 1) : 0;
	if (lth > PL_PSIZ) {
		lth = PL_PSIZ;
		name = strncpy(buf, name, PL_PSIZ - 1);
		buf[PL_PSIZ - 1] = '\0';
	}
	/* If named artifact exists in the game, do not create another.
	 * Also trying to create an artifact shouldn't de-artifact
	 * it (e.g. Excalibur from prayer). In this case the object
	 * will retain its current name. */
	if (obj->oartifact || (lth && exist_artifact(obj->otyp, name)))
		return obj;

	new_oname(obj, lth);	/* removes old name if one is present */
	if (lth) Strcpy(ONAME(obj), name);

	if (lth) artifact_exists(obj, name, TRUE);
	if (obj->oartifact) {
	    /* can't dual-wield with artifact as secondary weapon */
	    if (obj == uswapwep) untwoweapon();
	    /* activate warning if you've just named your weapon "Sting" */
	    if (obj == uwep) set_artifact_intrinsic(obj, TRUE, W_WEP);
	    /* if obj is owned by a shop, increase your bill */
	    if (obj->unpaid) alter_cost(obj, 0L);
	}
	if (carried(obj)) update_inventory();
	return obj;
}

static NEARDATA const char callable[] = {
	SCROLL_CLASS, POTION_CLASS, WAND_CLASS, RING_CLASS, AMULET_CLASS,
	GEM_CLASS, SPBOOK_CLASS, ARMOR_CLASS, TOOL_CLASS, 0 };

boolean
objtyp_is_callable(i)
int i;
{
    return (boolean)(objects[i].oc_uname ||
		     (OBJ_DESCR(objects[i]) &&
			index(callable, objects[i].oc_class)));
}

/* C and #name commands - player can name monster or object or type of obj */
int
docallcmd()
{
	struct obj *obj;
	winid win;
	anything any;
	menu_item *pick_list = 0;
	char ch, allowall[2];

	win = create_nhwindow(NHW_MENU);
	start_menu(win);
	any = zeroany;
	any.a_char = 'm';	/* entry 'a', group accelator 'C' */
	add_menu(win, NO_GLYPH, &any, 0, 'C', ATR_NONE,
		"a monster", MENU_UNSELECTED);
	if (invent) {
	    /* we use y and n as accelerators so that we can accept user's
	       response keyed to old "name an individual object?" prompt */
	    any.a_char = 'i';	/* entry 'b', group accelator 'y' */
	    add_menu(win, NO_GLYPH, &any, 0, 'y', ATR_NONE,
		     "a particular object in inventory", MENU_UNSELECTED);
	    any.a_char = 'o';	/* entry 'c', group accelator 'n' */
	    add_menu(win, NO_GLYPH, &any, 0, 'n', ATR_NONE,
		     "the type of an object in inventory", MENU_UNSELECTED);
	}
	any.a_char = 'd';	/* entry 'd' (or 'b'), group accelator 'd' */
	add_menu(win, NO_GLYPH, &any, 0, any.a_char, ATR_NONE,
		 "the type of an object on discoveries list", MENU_UNSELECTED);
#if 0
	any.a_char = 'f';	/* entry 'e' (or 'c'), group accelator 'f' */
	add_menu(win, NO_GLYPH, &any, 0, any.a_char, ATR_NONE,
		 "the type of an object upon the floor", MENU_UNSELECTED);
#endif
	end_menu(win, "What do you want to name?");
	if (select_menu(win, PICK_ONE, &pick_list) > 0) {
	    ch = pick_list[0].item.a_char;
	    free((genericptr_t)pick_list);
	} else
	    ch = 'q';
	destroy_nhwindow(win);

	switch (ch) {
	default:
	case 'q':
		break;
	case 'm':	/* name a visible monster */
		do_mname();
		break;
	case 'i':	/* name an individual object in inventory */
		allowall[0] = ALL_CLASSES; allowall[1] = '\0';
		obj = getobj(allowall, "name");
		if(obj) do_oname(obj);
		break;
	case 'o':	/* name a type of object in inventory */
		obj = getobj(callable, "call");
		if (obj) {
			/* behave as if examining it in inventory;
			   this might set dknown if it was picked up
			   while blind and the hero can now see */
			(void) xname(obj);

			if (!obj->dknown) {
			    You("would never recognize another one.");
#if 0
			} else if (!objtyp_is_callable(obj->otyp)) {
			    You("know those as well as you ever will.");
#endif
			} else {
			    docall(obj);
			}
		}
		break;
	case 'd':	/* name a type of object on the discoveries list */
		rename_disco();
		break;
#if 0
	case 'f':	/* name a type of object visible on the floor */
		/* [not implemented] */
		break;
#endif
	}
	return 0;
}

void
docall(obj)
register struct obj *obj;
{
	char buf[BUFSZ], qbuf[QBUFSZ];
	struct obj otemp;
	register char **str1;

	if (!obj->dknown) return; /* probably blind */
	otemp = *obj;
	otemp.quan = 1L;
	otemp.oextra = (struct oextra *)0;

	if (objects[otemp.otyp].oc_class == POTION_CLASS && otemp.fromsink)
	    /* kludge, meaning it's sink water */
	    Sprintf(qbuf,"Call a stream of %s fluid:",
		    OBJ_DESCR(objects[otemp.otyp]));
	else
	    Sprintf(qbuf, "Call %s:", an(xname(&otemp)));
	getlin(qbuf, buf);
	if(!*buf || *buf == '\033')
		return;

	/* clear old name */
	str1 = &(objects[obj->otyp].oc_uname);
	if(*str1) free((genericptr_t)*str1);

	/* strip leading and trailing spaces; uncalls item if all spaces */
	(void)mungspaces(buf);
	if (!*buf) {
	    if (*str1) {	/* had name, so possibly remove from disco[] */
		/* strip name first, for the update_inventory() call
		   from undiscover_object() */
		*str1 = (char *)0;
		undiscover_object(obj->otyp);
	    }
	} else {
	    *str1 = dupstr(buf);
	    discover_object(obj->otyp, FALSE, TRUE); /* possibly add to disco[] */
	}
}

static const char * const ghostnames[] = {
	/* these names should have length < PL_NSIZ */
	/* Capitalize the names for aesthetics -dgk */
	"Adri", "Andries", "Andreas", "Bert", "David", "Dirk", "Emile",
	"Frans", "Fred", "Greg", "Hether", "Jay", "John", "Jon", "Karnov",
	"Kay", "Kenny", "Kevin", "Maud", "Michiel", "Mike", "Peter", "Robert",
	"Ron", "Tom", "Wilmar", "Nick Danger", "Phoenix", "Jiro", "Mizue",
	"Stephan", "Lance Braccus", "Shadowhawk"
};

/* ghost names formerly set by x_monnam(), now by makemon() instead */
const char *
rndghostname()
{
    return rn2(7) ? ghostnames[rn2(SIZE(ghostnames))] : (const char *)plname;
}

/* Monster naming functions:
 * x_monnam is the generic monster-naming function.
 *		  seen	      unseen	   detected		  named
 * mon_nam:	the newt	it	the invisible orc	Fido
 * noit_mon_nam:the newt (as if detected) the invisible orc	Fido
 * l_monnam:	newt		it	invisible orc		dog called fido
 * Monnam:	The newt	It	The invisible orc	Fido
 * noit_Monnam: The newt (as if detected) The invisible orc	Fido
 * Adjmonnam:	The poor newt	It	The poor invisible orc	The poor Fido
 * Amonnam:	A newt		It	An invisible orc	Fido
 * a_monnam:	a newt		it	an invisible orc	Fido
 * m_monnam:	newt		xan	orc			Fido
 * y_monnam:	your newt     your xan	your invisible orc	Fido
 */

/* Bug: if the monster is a priest or shopkeeper, not every one of these
 * options works, since those are special cases.
 */
char *
x_monnam(mtmp, article, adjective, suppress, called)
register struct monst *mtmp;
int article;
/* ARTICLE_NONE, ARTICLE_THE, ARTICLE_A: obvious
 * ARTICLE_YOUR: "your" on pets, "the" on everything else
 *
 * If the monster would be referred to as "it" or if the monster has a name
 * _and_ there is no adjective, "invisible", "saddled", etc., override this
 * and always use no article.
 */
const char *adjective;
int suppress;
/* SUPPRESS_IT, SUPPRESS_INVISIBLE, SUPPRESS_HALLUCINATION, SUPPRESS_SADDLE.
 * EXACT_NAME: combination of all the above
 */
boolean called;
{
	char *buf = nextmbuf();
	struct permonst *mdat = mtmp->data;
	const char *pm_name = mdat->mname;
	boolean do_hallu, do_invis, do_it, do_saddle;
	boolean name_at_start, has_adjectives;
	char *bp;

	if (program_state.gameover)
	    suppress |= SUPPRESS_HALLUCINATION;
	if (article == ARTICLE_YOUR && !mtmp->mtame)
	    article = ARTICLE_THE;

	do_hallu = Hallucination && !(suppress & SUPPRESS_HALLUCINATION);
	do_invis = mtmp->minvis && !(suppress & SUPPRESS_INVISIBLE);
	do_it = !canspotmon(mtmp) && 
	    article != ARTICLE_YOUR &&
	    !program_state.gameover &&
	    mtmp != u.usteed &&
	    !(u.uswallow && mtmp == u.ustuck) &&
	    !(suppress & SUPPRESS_IT);
	do_saddle = !(suppress & SUPPRESS_SADDLE);

	buf[0] = '\0';

	/* unseen monsters, etc.  Use "it" */
	if (do_it) {
	    Strcpy(buf, "it");
	    return buf;
	}

	/* priests and minions: don't even use this function */
	if (mtmp->ispriest || mtmp->isminion) {
	    char priestnambuf[BUFSZ];
	    char *name;
	    long save_prop = EHalluc_resistance;
	    unsigned save_invis = mtmp->minvis;

	    /* when true name is wanted, explicitly block Hallucination */
	    if (!do_hallu) EHalluc_resistance = 1L;
	    if (!do_invis) mtmp->minvis = 0;
	    name = priestname(mtmp, priestnambuf);
	    EHalluc_resistance = save_prop;
	    mtmp->minvis = save_invis;
	    if (article == ARTICLE_NONE && !strncmp(name, "the ", 4))
		name += 4;
	    return strcpy(buf, name);
	}
	/* an "aligned priest" not flagged as a priest or minion should be
	   "priest" or "priestess" (normally handled by priestname()) */
	if (mdat == &mons[PM_ALIGNED_PRIEST])
	    pm_name = mtmp->female ? "priestess" : "priest";
	else if (mdat == &mons[PM_HIGH_PRIEST] && mtmp->female)
	    pm_name = "high priestess";

	/* Shopkeepers: use shopkeeper name.  For normal shopkeepers, just
	 * "Asidonhopo"; for unusual ones, "Asidonhopo the invisible
	 * shopkeeper" or "Asidonhopo the blue dragon".  If hallucinating,
	 * none of this applies.
	 */
	if (mtmp->isshk && !do_hallu) {
	    if (adjective && article == ARTICLE_THE) {
		/* pathological case: "the angry Asidonhopo the blue dragon"
		   sounds silly */
		Strcpy(buf, "the ");
		Strcat(strcat(buf, adjective), " ");
		Strcat(buf, shkname(mtmp));
		return buf;
	    }
	    Strcat(buf, shkname(mtmp));
	    if (mdat == &mons[PM_SHOPKEEPER] && !do_invis)
		return buf;
	    Strcat(buf, " the ");
	    if (do_invis)
		Strcat(buf, "invisible ");
	    Strcat(buf, pm_name);
	    return buf;
	}

	/* Put the adjectives in the buffer */
	if (adjective)
	    Strcat(strcat(buf, adjective), " ");
	if (do_invis)
	    Strcat(buf, "invisible ");
	if (do_saddle && (mtmp->misc_worn_check & W_SADDLE) &&
	    !Blind && !Hallucination)
	    Strcat(buf, "saddled ");
	if (buf[0] != 0)
	    has_adjectives = TRUE;
	else
	    has_adjectives = FALSE;

	/* Put the actual monster name or type into the buffer now */
	/* Be sure to remember whether the buffer starts with a name */
	if (do_hallu) {
	    char rnamecode;
	    char *rname = rndmonnam(&rnamecode);
	    Strcat(buf, rname);
	    name_at_start = bogon_is_pname(rnamecode);
	} else if (has_mname(mtmp)) {
	    char *name = MNAME(mtmp);

	    if (mdat == &mons[PM_GHOST]) {
		Sprintf(eos(buf), "%s ghost", s_suffix(name));
		name_at_start = TRUE;
	    } else if (called) {
		Sprintf(eos(buf), "%s called %s", pm_name, name);
		name_at_start = (boolean)type_is_pname(mdat);
	    } else if (is_mplayer(mdat) && (bp = strstri(name, " the ")) != 0) {
		/* <name> the <adjective> <invisible> <saddled> <rank> */
		char pbuf[BUFSZ];

		Strcpy(pbuf, name);
		pbuf[bp - name + 5] = '\0'; /* adjectives right after " the " */
		if (has_adjectives)
		    Strcat(pbuf, buf);
		Strcat(pbuf, bp + 5);	/* append the rest of the name */
		Strcpy(buf, pbuf);
		article = ARTICLE_NONE;
		name_at_start = TRUE;
	    } else {
		Strcat(buf, name);
		name_at_start = TRUE;
	    }
	} else if (is_mplayer(mdat) && !In_endgame(&u.uz)) {
	    char pbuf[BUFSZ];
	    Strcpy(pbuf, rank_of((int)mtmp->m_lev,
				 monsndx(mdat),
				 (boolean)mtmp->female));
	    Strcat(buf, lcase(pbuf));
	    name_at_start = FALSE;
	} else {
	    Strcat(buf, pm_name);
	    name_at_start = (boolean)type_is_pname(mdat);
	}

	if (name_at_start && (article == ARTICLE_YOUR || !has_adjectives)) {
	    if (mdat == &mons[PM_WIZARD_OF_YENDOR])
		article = ARTICLE_THE;
	    else
		article = ARTICLE_NONE;
	} else if ((mdat->geno & G_UNIQ) && article == ARTICLE_A) {
	    article = ARTICLE_THE;
	}

	{
	    char buf2[BUFSZ];

	    switch(article) {
		case ARTICLE_YOUR:
		    Strcpy(buf2, "your ");
		    Strcat(buf2, buf);
		    Strcpy(buf, buf2);
		    return buf;
		case ARTICLE_THE:
		    Strcpy(buf2, "the ");
		    Strcat(buf2, buf);
		    Strcpy(buf, buf2);
		    return buf;
		case ARTICLE_A:
		    return(an(buf));
		case ARTICLE_NONE:
		default:
		    return buf;
	    }
	}
}

char *
l_monnam(mtmp)
register struct monst *mtmp;
{
	return(x_monnam(mtmp, ARTICLE_NONE, (char *)0, 
		(has_mname(mtmp)) ? SUPPRESS_SADDLE : 0, TRUE));
}

char *
mon_nam(mtmp)
register struct monst *mtmp;
{
	return(x_monnam(mtmp, ARTICLE_THE, (char *)0,
		(has_mname(mtmp)) ? SUPPRESS_SADDLE : 0, FALSE));
}

/* print the name as if mon_nam() was called, but assume that the player
 * can always see the monster--used for probing and for monsters aggravating
 * the player with a cursed potion of invisibility
 */
char *
noit_mon_nam(mtmp)
register struct monst *mtmp;
{
	return(x_monnam(mtmp, ARTICLE_THE, (char *)0,
		(has_mname(mtmp)) ? (SUPPRESS_SADDLE|SUPPRESS_IT) :
		    SUPPRESS_IT, FALSE));
}

char *
Monnam(mtmp)
register struct monst *mtmp;
{
	register char *bp = mon_nam(mtmp);

	*bp = highc(*bp);
	return(bp);
}

char *
noit_Monnam(mtmp)
register struct monst *mtmp;
{
	register char *bp = noit_mon_nam(mtmp);

	*bp = highc(*bp);
	return(bp);
}

/* monster's own name */
char *
m_monnam(mtmp)
struct monst *mtmp;
{
	return x_monnam(mtmp, ARTICLE_NONE, (char *)0, EXACT_NAME, FALSE);
}

/* pet name: "your little dog" */
char *
y_monnam(mtmp)
struct monst *mtmp;
{
	int prefix, suppression_flag;

	prefix = mtmp->mtame ? ARTICLE_YOUR : ARTICLE_THE;
	suppression_flag = (has_mname(mtmp)
			    /* "saddled" is redundant when mounted */
			    || mtmp == u.usteed
			    ) ? SUPPRESS_SADDLE : 0;

	return x_monnam(mtmp, prefix, (char *)0, suppression_flag, FALSE);
}

char *
Adjmonnam(mtmp, adj)
register struct monst *mtmp;
register const char *adj;
{
	register char *bp = x_monnam(mtmp, ARTICLE_THE, adj,
		(has_mname(mtmp)) ? SUPPRESS_SADDLE : 0, FALSE);

	*bp = highc(*bp);
	return(bp);
}

char *
a_monnam(mtmp)
register struct monst *mtmp;
{
	return x_monnam(mtmp, ARTICLE_A, (char *)0,
		(has_mname(mtmp)) ? SUPPRESS_SADDLE : 0, FALSE);
}

char *
Amonnam(mtmp)
register struct monst *mtmp;
{
	register char *bp = a_monnam(mtmp);

	*bp = highc(*bp);
	return(bp);
}

/* used for monster ID by the '/', ';', and 'C' commands to block remote
   identification of the endgame altars via their attending priests */
char *
distant_monnam(mon, article, outbuf)
struct monst *mon;
int article;	/* only ARTICLE_NONE and ARTICLE_THE are handled here */
char *outbuf;
{
    /* high priest(ess)'s identity is concealed on the Astral Plane,
       unless you're adjacent (overridden for hallucination which does
       its own obfuscation) */
    if (mon->data == &mons[PM_HIGH_PRIEST] && !Hallucination &&
	    Is_astralevel(&u.uz) && distu(mon->mx, mon->my) > 2) {
	Strcpy(outbuf, article == ARTICLE_THE ? "the " : "");
	Strcat(outbuf, mon->female ? "high priestess" : "high priest");
    } else {
	Strcpy(outbuf, x_monnam(mon, article, (char *)0, 0, TRUE));
    }
    return outbuf;
}

#define BOGUSMONSIZE 100  /* arbitrary */
/* return a random monster name, for hallucination */
char *
rndmonnam(code)
char *code;
{
	static char buf[BUFSZ];
	char *mname = buf;
	int name;

	if (code) *code = '\0';

	do {
	    name = rn1(SPECIAL_PM + BOGUSMONSIZE - LOW_PM, LOW_PM);
	} while (name < SPECIAL_PM &&
	    (type_is_pname(&mons[name]) || (mons[name].geno & G_NOGEN)));

	if (name >= SPECIAL_PM) {
	    get_rnd_text(BOGUSMONFILE, buf);
	    /* strip prefix if present */
	    if (!letter(*mname)) {
		if (code) *code = *mname;
		++mname;
	    }
	} else {
	    Strcpy(buf, mons[name].mname);
	}
	return mname;
}
#undef BOGUSMONSIZE

/* scan bogusmons to check whether this name is in the list and has a prefix */
boolean
bogon_is_pname(code)
char code;
{
    if (!code) return FALSE;
    return index("-+=", code) ? TRUE : FALSE;
}

const char *
roguename() /* Name of a Rogue player */
{
	char *i, *opts;

	if ((opts = nh_getenv("ROGUEOPTS")) != 0) {
		for (i = opts; *i; i++)
			if (!strncmp("name=",i,5)) {
				char *j;
				if ((j = index(i+5,',')) != 0)
					*j = (char)0;
				return i+5;
			}
	}
	return rn2(3) ? (rn2(2) ? "Michael Toy" : "Kenneth Arnold")
		: "Glenn Wichman";
}

static NEARDATA const char * const hcolors[] = {
	"ultraviolet", "infrared", "bluish-orange",
	"reddish-green", "dark white", "light black", "sky blue-pink",
	"salty", "sweet", "sour", "bitter",
	"striped", "spiral", "swirly", "plaid", "checkered", "argyle",
	"paisley", "blotchy", "guernsey-spotted", "polka-dotted",
	"square", "round", "triangular",
	"cabernet", "sangria", "fuchsia", "wisteria",
	"lemon-lime", "strawberry-banana", "peppermint",
	"romantic", "incandescent",
	"octarine",		/* Discworld: the Colour of Magic */
};

const char *
hcolor(colorpref)
const char *colorpref;
{
	return (Hallucination || !colorpref) ?
		hcolors[rn2(SIZE(hcolors))] : colorpref;
}

/* return a random real color unless hallucinating */
const char *
rndcolor()
{
	int k = rn2(CLR_MAX);
	return Hallucination ? hcolor((char *)0) : (k == NO_COLOR) ?
		"colorless" : c_obj_colors[k];
}

/* Aliases for road-runner nemesis
 */
static const char * const coynames[] = {
	"Carnivorous Vulgaris","Road-Runnerus Digestus",
	"Eatibus Anythingus"  ,"Famishus-Famishus",
	"Eatibus Almost Anythingus","Eatius Birdius",
	"Famishius Fantasticus","Eternalii Famishiis",
	"Famishus Vulgarus","Famishius Vulgaris Ingeniusi",
	"Eatius-Slobbius","Hardheadipus Oedipus",
	"Carnivorous Slobbius","Hard-Headipus Ravenus",
	"Evereadii Eatibus","Apetitius Giganticus",
	"Hungrii Flea-Bagius","Overconfidentii Vulgaris",
	"Caninus Nervous Rex","Grotesques Appetitus",
	"Nemesis Ridiculii","Canis latrans"
};
	
char *
coyotename(mtmp, buf)
struct monst *mtmp;
char *buf;
{
    if (mtmp && buf) {
	Sprintf(buf, "%s - %s",
	    x_monnam(mtmp, ARTICLE_NONE, (char *)0, 0, TRUE),
	    mtmp->mcan ? coynames[SIZE(coynames)-1] : coynames[rn2(SIZE(coynames)-1)]);
    }
    return buf;
}

/* make sure "The Colour of Magic" remains the first entry in here */
static const char * const sir_Terry_novels[] = {
	"The Colour of Magic", "The Light Fantastic", "Equal Rites",
	"Mort", "Sourcery", "Wyrd Sisters", "Pyramids", "Guards! Guards!",
	"Eric",	"Moving Pictures", "Reaper Man", "Witches Abroad",
	"Small Gods", "Lords and Ladies", "Men at Arms", "Soul Music",
	"Interesting Times", "Maskerade", "Feet of Clay", "Hogfather",
	"Jingo", "The Last Continent", "Carpe Jugulum", "The Fifth Elephant",
	"The Truth", "Thief of Time", "The Last Hero",
	"The Amazing Maurice and his Educated Rodents", "Night Watch",
	"The Wee Free Men", "Monstrous Regiment", "A Hat Full of Sky",
	"Going Postal", "Thud!", "Wintersmith", "Making Money",
	"Unseen Academicals", "I Shall Wear Midnight", "Snuff",
	"Raising Steam", "The Shepherd's Crown"
};

const char *
noveltitle(novidx)
int *novidx;
{
    int j, k = SIZE(sir_Terry_novels)-1;

    j = rn2(k);
    if (novidx) {
	if (*novidx == -1) *novidx = j;
	else if ((*novidx >= 0) && (*novidx <= k)) j = *novidx;
    }
    return sir_Terry_novels[j];
}    

const char *
lookup_novel(lookname, idx)
const char *lookname;
int *idx;
{
   int k;

    /* Take American or U.K. spelling of this one */
   if (strcmpi(lookname, "The Color of Magic") == 0)
   	lookname = sir_Terry_novels[0];

   for (k = 0; k < SIZE(sir_Terry_novels); ++k) {
   	if (strcmpi(lookname, sir_Terry_novels[k]) == 0) {
   		if (idx) *idx = k;
   		return sir_Terry_novels[k];
   	}
   }

   return (const char *)0;
}

/*do_name.c*/<|MERGE_RESOLUTION|>--- conflicted
+++ resolved
@@ -1,9 +1,4 @@
-<<<<<<< HEAD
-/* NetHack 3.5	do_name.c	$NHDT-Date: 1426558927 2015/03/17 02:22:07 $  $NHDT-Branch: master $:$NHDT-Revision: 1.53 $ */
-=======
 /* NetHack 3.5	do_name.c	$NHDT-Date: 1428196077 2015/04/05 01:07:57 $  $NHDT-Branch: nhmall-booktribute $:$NHDT-Revision: 1.64 $ */
-/* NetHack 3.5	do_name.c	$Date: 2012/01/29 03:00:17 $  $Revision: 1.49 $ */
->>>>>>> 7da3ed32
 /* Copyright (c) Stichting Mathematisch Centrum, Amsterdam, 1985. */
 /* NetHack may be freely redistributed.  See license for details. */
 
