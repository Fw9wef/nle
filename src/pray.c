--- conflicted
+++ resolved
@@ -152,13 +152,8 @@
             y = u.uy + j;
             if (!isok(x, y)
                 || (IS_ROCK(levl[x][y].typ)
-<<<<<<< HEAD
-                    && (levl[x][y].typ != SDOOR || levl[x][y].typ != SCORR))
+                    && (levl[x][y].typ != SDOOR && levl[x][y].typ != SCORR))
                 || (blocked_boulder(i, j) && !throws_rocks(g.youmonst.data)))
-=======
-                    && (levl[x][y].typ != SDOOR && levl[x][y].typ != SCORR))
-                || (blocked_boulder(i, j) && !throws_rocks(youmonst.data)))
->>>>>>> 8cb9d45a
                 ++count;
         }
     }
