--- conflicted
+++ resolved
@@ -1,8 +1,4 @@
-<<<<<<< HEAD
-/* NetHack 3.5	wield.c	$NHDT-Date$  $NHDT-Branch$:$NHDT-Revision$ */
-=======
 /* NetHack 3.5	wield.c	$NHDT-Date: 1427062304 2015/03/22 22:11:44 $  $NHDT-Branch: master $:$NHDT-Revision: 1.34 $ */
->>>>>>> e41b3f71
 /* NetHack 3.5	wield.c	$Date: 2009/05/06 10:48:14 $  $Revision: 1.31 $ */
 /*	SCCS Id: @(#)wield.c	3.5	2009/01/20	*/
 /* Copyright (c) Stichting Mathematisch Centrum, Amsterdam, 1985. */
