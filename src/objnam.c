--- conflicted
+++ resolved
@@ -1,8 +1,4 @@
-<<<<<<< HEAD
-/* NetHack 3.5	objnam.c	$NHDT-Date$  $NHDT-Branch$:$NHDT-Revision$ */
-=======
 /* NetHack 3.5	objnam.c	$NHDT-Date: 1426977394 2015/03/21 22:36:34 $  $NHDT-Branch: master $:$NHDT-Revision: 1.108 $ */
->>>>>>> e41b3f71
 /* NetHack 3.5	objnam.c	$Date: 2011/10/27 02:24:54 $  $Revision: 1.101 $ */
 /* Copyright (c) Stichting Mathematisch Centrum, Amsterdam, 1985. */
 /* NetHack may be freely redistributed.  See license for details. */
