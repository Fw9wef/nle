<<<<<<< HEAD
/* NetHack 3.7	objnam.c	$NHDT-Date: 1575768412 2019/12/08 01:26:52 $  $NHDT-Branch: NetHack-3.7 $:$NHDT-Revision: 1.273 $ */
=======
/* NetHack 3.6	objnam.c	$NHDT-Date: 1576638500 2019/12/18 03:08:20 $  $NHDT-Branch: NetHack-3.6 $:$NHDT-Revision: 1.257 $ */
>>>>>>> 7348621e
/* Copyright (c) Stichting Mathematisch Centrum, Amsterdam, 1985. */
/*-Copyright (c) Robert Patrick Rankin, 2011. */
/* NetHack may be freely redistributed.  See license for details. */

#include "hack.h"

/* "an uncursed greased partly eaten guardian naga hatchling [corpse]" */
#define PREFIX 80 /* (56) */
#define SCHAR_LIM 127
#define NUMOBUF 12

static char *FDECL(strprepend, (char *, const char *));
static short FDECL(rnd_otyp_by_wpnskill, (SCHAR_P));
static short FDECL(rnd_otyp_by_namedesc, (const char *, CHAR_P, int));
static boolean FDECL(wishymatch, (const char *, const char *, BOOLEAN_P));
static char *NDECL(nextobuf);
static void FDECL(releaseobuf, (char *));
static char *FDECL(minimal_xname, (struct obj *));
static void FDECL(add_erosion_words, (struct obj *, char *));
static char *FDECL(doname_base, (struct obj *obj, unsigned));
static boolean FDECL(singplur_lookup, (char *, char *, BOOLEAN_P,
                                           const char *const *));
static char *FDECL(singplur_compound, (char *));
static char *FDECL(xname_flags, (struct obj *, unsigned));
static boolean FDECL(badman, (const char *, BOOLEAN_P));
static char *FDECL(globwt, (struct obj *, char *, boolean *));

struct Jitem {
    int item;
    const char *name;
};

#define BSTRCMPI(base, ptr, str) ((ptr) < base || strcmpi((ptr), str))
#define BSTRNCMPI(base, ptr, str, num) \
    ((ptr) < base || strncmpi((ptr), str, num))
#define Strcasecpy(dst, src) (void) strcasecpy(dst, src)

/* true for gems/rocks that should have " stone" appended to their names */
#define GemStone(typ)                                                  \
    (typ == FLINT                                                      \
     || (objects[typ].oc_material == GEMSTONE                          \
         && (typ != DILITHIUM_CRYSTAL && typ != RUBY && typ != DIAMOND \
             && typ != SAPPHIRE && typ != BLACK_OPAL && typ != EMERALD \
             && typ != OPAL)))

static struct Jitem Japanese_items[] = { { SHORT_SWORD, "wakizashi" },
                                             { BROADSWORD, "ninja-to" },
                                             { FLAIL, "nunchaku" },
                                             { GLAIVE, "naginata" },
                                             { LOCK_PICK, "osaku" },
                                             { WOODEN_HARP, "koto" },
                                             { KNIFE, "shito" },
                                             { PLATE_MAIL, "tanko" },
                                             { HELMET, "kabuto" },
                                             { LEATHER_GLOVES, "yugake" },
                                             { FOOD_RATION, "gunyoki" },
                                             { POT_BOOZE, "sake" },
                                             { 0, "" } };

static const char *FDECL(Japanese_item_name, (int i));

static char *
strprepend(s, pref)
register char *s;
register const char *pref;
{
    register int i = (int) strlen(pref);

    if (i > PREFIX) {
        impossible("PREFIX too short (for %d).", i);
        return s;
    }
    s -= i;
    (void) strncpy(s, pref, i); /* do not copy trailing 0 */
    return s;
}

/* manage a pool of BUFSZ buffers, so callers don't have to */
static char NEARDATA obufs[NUMOBUF][BUFSZ];
static int obufidx = 0;

static char *
nextobuf()
{
    obufidx = (obufidx + 1) % NUMOBUF;
    return obufs[obufidx];
}

/* put the most recently allocated buffer back if possible */
static void
releaseobuf(bufp)
char *bufp;
{
    /* caller may not know whether bufp is the most recently allocated
       buffer; if it isn't, do nothing; note that because of the somewhat
       obscure PREFIX handling for object name formatting by xname(),
       the pointer our caller has and is passing to us might be into the
       middle of an obuf rather than the address returned by nextobuf() */
    if (bufp >= obufs[obufidx]
        && bufp < obufs[obufidx] + sizeof obufs[obufidx]) /* obufs[][BUFSZ] */
        obufidx = (obufidx - 1 + NUMOBUF) % NUMOBUF;
}

char *
obj_typename(otyp)
register int otyp;
{
    char *buf = nextobuf();
    struct objclass *ocl = &objects[otyp];
    const char *actualn = OBJ_NAME(*ocl);
    const char *dn = OBJ_DESCR(*ocl);
    const char *un = ocl->oc_uname;
    int nn = ocl->oc_name_known;

    if (Role_if(PM_SAMURAI) && Japanese_item_name(otyp))
        actualn = Japanese_item_name(otyp);
    switch (ocl->oc_class) {
    case COIN_CLASS:
        Strcpy(buf, "coin");
        break;
    case POTION_CLASS:
        Strcpy(buf, "potion");
        break;
    case SCROLL_CLASS:
        Strcpy(buf, "scroll");
        break;
    case WAND_CLASS:
        Strcpy(buf, "wand");
        break;
    case SPBOOK_CLASS:
        if (otyp != SPE_NOVEL) {
            Strcpy(buf, "spellbook");
        } else {
            Strcpy(buf, !nn ? "book" : "novel");
            nn = 0;
        }
        break;
    case RING_CLASS:
        Strcpy(buf, "ring");
        break;
    case AMULET_CLASS:
        if (nn)
            Strcpy(buf, actualn);
        else
            Strcpy(buf, "amulet");
        if (un)
            Sprintf(eos(buf), " called %s", un);
        if (dn)
            Sprintf(eos(buf), " (%s)", dn);
        return buf;
    default:
        if (nn) {
            Strcpy(buf, actualn);
            if (GemStone(otyp))
                Strcat(buf, " stone");
            if (un)
                Sprintf(eos(buf), " called %s", un);
            if (dn)
                Sprintf(eos(buf), " (%s)", dn);
        } else {
            Strcpy(buf, dn ? dn : actualn);
            if (ocl->oc_class == GEM_CLASS)
                Strcat(buf,
                       (ocl->oc_material == MINERAL) ? " stone" : " gem");
            if (un)
                Sprintf(eos(buf), " called %s", un);
        }
        return buf;
    }
    /* here for ring/scroll/potion/wand */
    if (nn) {
        if (ocl->oc_unique)
            Strcpy(buf, actualn); /* avoid spellbook of Book of the Dead */
        else
            Sprintf(eos(buf), " of %s", actualn);
    }
    if (un)
        Sprintf(eos(buf), " called %s", un);
    if (dn)
        Sprintf(eos(buf), " (%s)", dn);
    return buf;
}

/* less verbose result than obj_typename(); either the actual name
   or the description (but not both); user-assigned name is ignored */
char *
simple_typename(otyp)
int otyp;
{
    char *bufp, *pp, *save_uname = objects[otyp].oc_uname;

    objects[otyp].oc_uname = 0; /* suppress any name given by user */
    bufp = obj_typename(otyp);
    objects[otyp].oc_uname = save_uname;
    if ((pp = strstri(bufp, " (")) != 0)
        *pp = '\0'; /* strip the appended description */
    return bufp;
}

/* typename for debugging feedback where data involved might be suspect */
char *
safe_typename(otyp)
int otyp;
{
    unsigned save_nameknown;
    char *res = 0;

    if (otyp < STRANGE_OBJECT || otyp >= NUM_OBJECTS
        || !OBJ_NAME(objects[otyp])) {
        res = nextobuf();
        Sprintf(res, "glorkum[%d]", otyp);
    } else {
        /* force it to be treated as fully discovered */
        save_nameknown = objects[otyp].oc_name_known;
        objects[otyp].oc_name_known = 1;
        res = simple_typename(otyp);
        objects[otyp].oc_name_known = save_nameknown;
    }
    return res;
}

boolean
obj_is_pname(obj)
struct obj *obj;
{
    if (!obj->oartifact || !has_oname(obj))
        return FALSE;
    if (!g.program_state.gameover && !iflags.override_ID) {
        if (not_fully_identified(obj))
            return FALSE;
    }
    return TRUE;
}

/* Give the name of an object seen at a distance.  Unlike xname/doname,
 * we don't want to set dknown if it's not set already.
 */
char *
distant_name(obj, func)
struct obj *obj;
char *FDECL((*func), (OBJ_P));
{
    char *str;

    /* 3.6.1: this used to save Blind, set it, make the call, then restore
     * the saved value; but the Eyes of the Overworld override blindness
     * and let characters wearing them get dknown set for distant items.
     *
     * TODO? if the hero is wearing those Eyes, figure out whether the
     * object is within X-ray radius and only treat it as distant when
     * beyond that radius.  Logic is iffy but result might be interesting.
     */
    ++g.distantname;
    str = (*func)(obj);
    --g.distantname;
    return str;
}

/* convert player specified fruit name into corresponding fruit juice name
   ("slice of pizza" -> "pizza juice" rather than "slice of pizza juice") */
char *
fruitname(juice)
boolean juice; /* whether or not to append " juice" to the name */
{
    char *buf = nextobuf();
    const char *fruit_nam = strstri(g.pl_fruit, " of ");

    if (fruit_nam)
        fruit_nam += 4; /* skip past " of " */
    else
        fruit_nam = g.pl_fruit; /* use it as is */

    Sprintf(buf, "%s%s", makesingular(fruit_nam), juice ? " juice" : "");
    return buf;
}

/* look up a named fruit by index (1..127) */
struct fruit *
fruit_from_indx(indx)
int indx;
{
    struct fruit *f;

    for (f = g.ffruit; f; f = f->nextf)
        if (f->fid == indx)
            break;
    return f;
}

/* look up a named fruit by name */
struct fruit *
fruit_from_name(fname, exact, highest_fid)
const char *fname;
boolean exact; /* False => prefix or exact match, True = exact match only */
int *highest_fid; /* optional output; only valid if 'fname' isn't found */
{
    struct fruit *f, *tentativef;
    char *altfname;
    unsigned k;
    /*
     * note: named fruits are case-senstive...
     */

    if (highest_fid)
        *highest_fid = 0;
    /* first try for an exact match */
    for (f = g.ffruit; f; f = f->nextf)
        if (!strcmp(f->fname, fname))
            return f;
        else if (highest_fid && f->fid > *highest_fid)
            *highest_fid = f->fid;

    /* didn't match as-is; if caller is willing to accept a prefix
       match, try to find one; we want to find the longest prefix that
       matches, not the first */
    if (!exact) {
        tentativef = 0;
        for (f = g.ffruit; f; f = f->nextf) {
            k = strlen(f->fname);
            if (!strncmp(f->fname, fname, k)
                && (!fname[k] || fname[k] == ' ')
                && (!tentativef || k > strlen(tentativef->fname)))
                tentativef = f;
        }
        f = tentativef;
    }
    /* if we still don't have a match, try singularizing the target;
       for exact match, that's trivial, but for prefix, it's hard */
    if (!f) {
        altfname = makesingular(fname);
        for (f = g.ffruit; f; f = f->nextf) {
            if (!strcmp(f->fname, altfname))
                break;
        }
        releaseobuf(altfname);
    }
    if (!f && !exact) {
        char fnamebuf[BUFSZ], *p;
        unsigned fname_k = strlen(fname); /* length of assumed plural fname */

        tentativef = 0;
        for (f = g.ffruit; f; f = f->nextf) {
            k = strlen(f->fname);
            /* reload fnamebuf[] each iteration in case it gets modified;
               there's no need to recalculate fname_k */
            Strcpy(fnamebuf, fname);
            /* bug? if singular of fname is longer than plural,
               failing the 'fname_k > k' test could skip a viable
               candidate; unfortunately, we can't singularize until
               after stripping off trailing stuff and we can't get
               accurate fname_k until fname has been singularized;
               compromise and use 'fname_k >= k' instead of '>',
               accepting 1 char length discrepancy without risking
               false match (I hope...) */
            if (fname_k >= k && (p = index(&fnamebuf[k], ' ')) != 0) {
                *p = '\0'; /* truncate at 1st space past length of f->fname */
                altfname = makesingular(fnamebuf);
                k = strlen(altfname); /* actually revised 'fname_k' */
                if (!strcmp(f->fname, altfname)
                    && (!tentativef || k > strlen(tentativef->fname)))
                    tentativef = f;
                releaseobuf(altfname); /* avoid churning through all obufs */
            }
        }
        f = tentativef;
    }
    return f;
}

/* sort the named-fruit linked list by fruit index number */
void
reorder_fruit(forward)
boolean forward;
{
    struct fruit *f, *allfr[1 + 127];
    int i, j, k = SIZE(allfr);

    for (i = 0; i < k; ++i)
        allfr[i] = (struct fruit *) 0;
    for (f = g.ffruit; f; f = f->nextf) {
        /* without sanity checking, this would reduce to 'allfr[f->fid]=f' */
        j = f->fid;
        if (j < 1 || j >= k) {
            impossible("reorder_fruit: fruit index (%d) out of range", j);
            return; /* don't sort after all; should never happen... */
        } else if (allfr[j]) {
            impossible("reorder_fruit: duplicate fruit index (%d)", j);
            return;
        }
        allfr[j] = f;
    }
    g.ffruit = 0; /* reset linked list; we're rebuilding it from scratch */
    /* slot [0] will always be empty; must start 'i' at 1 to avoid
       [k - i] being out of bounds during first iteration */
    for (i = 1; i < k; ++i) {
        /* for forward ordering, go through indices from high to low;
           for backward ordering, go from low to high */
        j = forward ? (k - i) : i;
        if (allfr[j]) {
            allfr[j]->nextf = g.ffruit;
            g.ffruit = allfr[j];
        }
    }
}

char *
xname(obj)
struct obj *obj;
{
    return xname_flags(obj, CXN_NORMAL);
}

static char *
xname_flags(obj, cxn_flags)
register struct obj *obj;
unsigned cxn_flags; /* bitmask of CXN_xxx values */
{
    register char *buf;
    register int typ = obj->otyp;
    register struct objclass *ocl = &objects[typ];
    int nn = ocl->oc_name_known, omndx = obj->corpsenm;
    const char *actualn = OBJ_NAME(*ocl);
    const char *dn = OBJ_DESCR(*ocl);
    const char *un = ocl->oc_uname;
    boolean pluralize = (obj->quan != 1L) && !(cxn_flags & CXN_SINGULAR);
    boolean known, dknown, bknown;

    buf = nextobuf() + PREFIX; /* leave room for "17 -3 " */
    if (Role_if(PM_SAMURAI) && Japanese_item_name(typ))
        actualn = Japanese_item_name(typ);
    /* As of 3.6.2: this used to be part of 'dn's initialization, but it
       needs to come after possibly overriding 'actualn' */
    if (!dn)
        dn = actualn;

    buf[0] = '\0';
    /*
     * clean up known when it's tied to oc_name_known, eg after AD_DRIN
     * This is only required for unique objects since the article
     * printed for the object is tied to the combination of the two
     * and printing the wrong article gives away information.
     */
    if (!nn && ocl->oc_uses_known && ocl->oc_unique)
        obj->known = 0;
    if (!Blind && !g.distantname)
        obj->dknown = 1;
    if (Role_if(PM_PRIEST))
        obj->bknown = 1; /* actively avoid set_bknown();
                          * we mustn't call update_inventory() now because
                          * it would call xname() (via doname()) recursively
                          * and could end up clobbering all the obufs... */

    if (iflags.override_ID) {
        known = dknown = bknown = TRUE;
        nn = 1;
    } else {
        known = obj->known;
        dknown = obj->dknown;
        bknown = obj->bknown;
    }

    if (obj_is_pname(obj))
        goto nameit;
    switch (obj->oclass) {
    case AMULET_CLASS:
        if (!dknown)
            Strcpy(buf, "amulet");
        else if (typ == AMULET_OF_YENDOR || typ == FAKE_AMULET_OF_YENDOR)
            /* each must be identified individually */
            Strcpy(buf, known ? actualn : dn);
        else if (nn)
            Strcpy(buf, actualn);
        else if (un)
            Sprintf(buf, "amulet called %s", un);
        else
            Sprintf(buf, "%s amulet", dn);
        break;
    case WEAPON_CLASS:
        if (is_poisonable(obj) && obj->opoisoned)
            Strcpy(buf, "poisoned ");
        /*FALLTHRU*/
    case VENOM_CLASS:
    case TOOL_CLASS:
        if (typ == LENSES)
            Strcpy(buf, "pair of ");
        else if (is_wet_towel(obj))
            Strcpy(buf, (obj->spe < 3) ? "moist " : "wet ");

        if (!dknown)
            Strcat(buf, dn);
        else if (nn)
            Strcat(buf, actualn);
        else if (un) {
            Strcat(buf, dn);
            Strcat(buf, " called ");
            Strcat(buf, un);
        } else
            Strcat(buf, dn);

        if (typ == FIGURINE && omndx != NON_PM) {
            char anbuf[10]; /* [4] would be enough: 'a','n',' ','\0' */

            Sprintf(eos(buf), " of %s%s",
                    just_an(anbuf, mons[omndx].mname),
                    mons[omndx].mname);
        } else if (is_wet_towel(obj)) {
            if (wizard)
                Sprintf(eos(buf), " (%d)", obj->spe);
        }
        break;
    case ARMOR_CLASS:
        /* depends on order of the dragon scales objects */
        if (typ >= GRAY_DRAGON_SCALES && typ <= YELLOW_DRAGON_SCALES) {
            Sprintf(buf, "set of %s", actualn);
            break;
        }
        if (is_boots(obj) || is_gloves(obj))
            Strcpy(buf, "pair of ");

        if (obj->otyp >= ELVEN_SHIELD && obj->otyp <= ORCISH_SHIELD
            && !dknown) {
            Strcpy(buf, "shield");
            break;
        }
        if (obj->otyp == SHIELD_OF_REFLECTION && !dknown) {
            Strcpy(buf, "smooth shield");
            break;
        }

        if (nn) {
            Strcat(buf, actualn);
        } else if (un) {
            if (is_boots(obj))
                Strcat(buf, "boots");
            else if (is_gloves(obj))
                Strcat(buf, "gloves");
            else if (is_cloak(obj))
                Strcpy(buf, "cloak");
            else if (is_helmet(obj))
                Strcpy(buf, "helmet");
            else if (is_shield(obj))
                Strcpy(buf, "shield");
            else
                Strcpy(buf, "armor");
            Strcat(buf, " called ");
            Strcat(buf, un);
        } else
            Strcat(buf, dn);
        break;
    case FOOD_CLASS:
        if (typ == SLIME_MOLD) {
            struct fruit *f = fruit_from_indx(obj->spe);

            if (!f) {
                impossible("Bad fruit #%d?", obj->spe);
                Strcpy(buf, "fruit");
            } else {
                Strcpy(buf, f->fname);
                if (pluralize) {
                    /* ick; already pluralized fruit names
                       are allowed--we want to try to avoid
                       adding a redundant plural suffix */
                    Strcpy(buf, makeplural(makesingular(buf)));
                    pluralize = FALSE;
                }
            }
            break;
        }
        if (obj->globby) {
            Sprintf(buf, "%s%s",
                    (obj->owt <= 100)
                       ? "small "
                       : (obj->owt > 500)
                          ? "very large "
                          : (obj->owt > 300)
                             ? "large "
                             : "",
                    actualn);
            break;
        }

        Strcpy(buf, actualn);
        if (typ == TIN && known)
            tin_details(obj, omndx, buf);
        break;
    case COIN_CLASS:
    case CHAIN_CLASS:
        Strcpy(buf, actualn);
        break;
    case ROCK_CLASS:
        if (typ == STATUE && omndx != NON_PM) {
            char anbuf[10];

            Sprintf(buf, "%s%s of %s%s",
                    (Role_if(PM_ARCHEOLOGIST) && (obj->spe & STATUE_HISTORIC))
                       ? "historic "
                       : "",
                    actualn,
                    type_is_pname(&mons[omndx])
                       ? ""
                       : the_unique_pm(&mons[omndx])
                          ? "the "
                          : just_an(anbuf, mons[omndx].mname),
                    mons[omndx].mname);
        } else
            Strcpy(buf, actualn);
        break;
    case BALL_CLASS:
        Sprintf(buf, "%sheavy iron ball",
                (obj->owt > ocl->oc_weight) ? "very " : "");
        break;
    case POTION_CLASS:
        if (dknown && obj->odiluted)
            Strcpy(buf, "diluted ");
        if (nn || un || !dknown) {
            Strcat(buf, "potion");
            if (!dknown)
                break;
            if (nn) {
                Strcat(buf, " of ");
                if (typ == POT_WATER && bknown
                    && (obj->blessed || obj->cursed)) {
                    Strcat(buf, obj->blessed ? "holy " : "unholy ");
                }
                Strcat(buf, actualn);
            } else {
                Strcat(buf, " called ");
                Strcat(buf, un);
            }
        } else {
            Strcat(buf, dn);
            Strcat(buf, " potion");
        }
        break;
    case SCROLL_CLASS:
        Strcpy(buf, "scroll");
        if (!dknown)
            break;
        if (nn) {
            Strcat(buf, " of ");
            Strcat(buf, actualn);
        } else if (un) {
            Strcat(buf, " called ");
            Strcat(buf, un);
        } else if (ocl->oc_magic) {
            Strcat(buf, " labeled ");
            Strcat(buf, dn);
        } else {
            Strcpy(buf, dn);
            Strcat(buf, " scroll");
        }
        break;
    case WAND_CLASS:
        if (!dknown)
            Strcpy(buf, "wand");
        else if (nn)
            Sprintf(buf, "wand of %s", actualn);
        else if (un)
            Sprintf(buf, "wand called %s", un);
        else
            Sprintf(buf, "%s wand", dn);
        break;
    case SPBOOK_CLASS:
        if (typ == SPE_NOVEL) { /* 3.6 tribute */
            if (!dknown)
                Strcpy(buf, "book");
            else if (nn)
                Strcpy(buf, actualn);
            else if (un)
                Sprintf(buf, "novel called %s", un);
            else
                Sprintf(buf, "%s book", dn);
            break;
            /* end of tribute */
        } else if (!dknown) {
            Strcpy(buf, "spellbook");
        } else if (nn) {
            if (typ != SPE_BOOK_OF_THE_DEAD)
                Strcpy(buf, "spellbook of ");
            Strcat(buf, actualn);
        } else if (un) {
            Sprintf(buf, "spellbook called %s", un);
        } else
            Sprintf(buf, "%s spellbook", dn);
        break;
    case RING_CLASS:
        if (!dknown)
            Strcpy(buf, "ring");
        else if (nn)
            Sprintf(buf, "ring of %s", actualn);
        else if (un)
            Sprintf(buf, "ring called %s", un);
        else
            Sprintf(buf, "%s ring", dn);
        break;
    case GEM_CLASS: {
        const char *rock = (ocl->oc_material == MINERAL) ? "stone" : "gem";

        if (!dknown) {
            Strcpy(buf, rock);
        } else if (!nn) {
            if (un)
                Sprintf(buf, "%s called %s", rock, un);
            else
                Sprintf(buf, "%s %s", dn, rock);
        } else {
            Strcpy(buf, actualn);
            if (GemStone(typ))
                Strcat(buf, " stone");
        }
        break;
    }
    default:
        Sprintf(buf, "glorkum %d %d %d", obj->oclass, typ, obj->spe);
    }
    if (pluralize)
        Strcpy(buf, makeplural(buf));

    if (obj->otyp == T_SHIRT && g.program_state.gameover) {
        char tmpbuf[BUFSZ];

        Sprintf(eos(buf), " with text \"%s\"", tshirt_text(obj, tmpbuf));
    }

    if (has_oname(obj) && dknown) {
        Strcat(buf, " named ");
 nameit:
        Strcat(buf, ONAME(obj));
    }

    if (!strncmpi(buf, "the ", 4))
        buf += 4;
    return buf;
}

/* similar to simple_typename but minimal_xname operates on a particular
   object rather than its general type; it formats the most basic info:
     potion                     -- if description not known
     brown potion               -- if oc_name_known not set
     potion of object detection -- if discovered
 */
static char *
minimal_xname(obj)
struct obj *obj;
{
    char *bufp;
    struct obj bareobj;
    struct objclass saveobcls;
    int otyp = obj->otyp;

    /* suppress user-supplied name */
    saveobcls.oc_uname = objects[otyp].oc_uname;
    objects[otyp].oc_uname = 0;
    /* suppress actual name if object's description is unknown */
    saveobcls.oc_name_known = objects[otyp].oc_name_known;
    if (!obj->dknown)
        objects[otyp].oc_name_known = 0;

    /* caveat: this makes a lot of assumptions about which fields
       are required in order for xname() to yield a sensible result */
    bareobj = cg.zeroobj;
    bareobj.otyp = otyp;
    bareobj.oclass = obj->oclass;
    bareobj.dknown = obj->dknown;
    /* suppress known except for amulets (needed for fakes and real A-of-Y) */
    bareobj.known = (obj->oclass == AMULET_CLASS)
                        ? obj->known
                        /* default is "on" for types which don't use it */
                        : !objects[otyp].oc_uses_known;
    bareobj.quan = 1L;         /* don't want plural */
    bareobj.corpsenm = NON_PM; /* suppress statue and figurine details */
    /* but suppressing fruit details leads to "bad fruit #0"
       [perhaps we should force "slime mold" rather than use xname?] */
    if (obj->otyp == SLIME_MOLD)
        bareobj.spe = obj->spe;

    bufp = distant_name(&bareobj, xname); /* xname(&bareobj) */
    if (!strncmp(bufp, "uncursed ", 9))
        bufp += 9; /* Role_if(PM_PRIEST) */

    objects[otyp].oc_uname = saveobcls.oc_uname;
    objects[otyp].oc_name_known = saveobcls.oc_name_known;
    return bufp;
}

/* xname() output augmented for multishot missile feedback */
char *
mshot_xname(obj)
struct obj *obj;
{
    char tmpbuf[BUFSZ];
    char *onm = xname(obj);

    if (g.m_shot.n > 1 && g.m_shot.o == obj->otyp) {
        /* "the Nth arrow"; value will eventually be passed to an() or
           The(), both of which correctly handle this "the " prefix */
        Sprintf(tmpbuf, "the %d%s ", g.m_shot.i, ordin(g.m_shot.i));
        onm = strprepend(onm, tmpbuf);
    }
    return onm;
}

/* used for naming "the unique_item" instead of "a unique_item" */
boolean
the_unique_obj(obj)
struct obj *obj;
{
    boolean known = (obj->known || iflags.override_ID);

    if (!obj->dknown && !iflags.override_ID)
        return FALSE;
    else if (obj->otyp == FAKE_AMULET_OF_YENDOR && !known)
        return TRUE; /* lie */
    else
        return (boolean) (objects[obj->otyp].oc_unique
                          && (known || obj->otyp == AMULET_OF_YENDOR));
}

/* should monster type be prefixed with "the"? (mostly used for corpses) */
boolean
the_unique_pm(ptr)
struct permonst *ptr;
{
    boolean uniq;

    /* even though monsters with personal names are unique, we want to
       describe them as "Name" rather than "the Name" */
    if (type_is_pname(ptr))
        return FALSE;

    uniq = (ptr->geno & G_UNIQ) ? TRUE : FALSE;
    /* high priest is unique if it includes "of <deity>", otherwise not
       (caller needs to handle the 1st possibility; we assume the 2nd);
       worm tail should be irrelevant but is included for completeness */
    if (ptr == &mons[PM_HIGH_PRIEST] || ptr == &mons[PM_LONG_WORM_TAIL])
        uniq = FALSE;
    /* Wizard no longer needs this; he's flagged as unique these days */
    if (ptr == &mons[PM_WIZARD_OF_YENDOR])
        uniq = TRUE;
    return uniq;
}

static void
add_erosion_words(obj, prefix)
struct obj *obj;
char *prefix;
{
    boolean iscrys = (obj->otyp == CRYSKNIFE);
    boolean rknown;

    rknown = (iflags.override_ID == 0) ? obj->rknown : TRUE;

    if (!is_damageable(obj) && !iscrys)
        return;

    /* The only cases where any of these bits do double duty are for
     * rotted food and diluted potions, which are all not is_damageable().
     */
    if (obj->oeroded && !iscrys) {
        switch (obj->oeroded) {
        case 2:
            Strcat(prefix, "very ");
            break;
        case 3:
            Strcat(prefix, "thoroughly ");
            break;
        }
        Strcat(prefix, is_rustprone(obj) ? "rusty " : "burnt ");
    }
    if (obj->oeroded2 && !iscrys) {
        switch (obj->oeroded2) {
        case 2:
            Strcat(prefix, "very ");
            break;
        case 3:
            Strcat(prefix, "thoroughly ");
            break;
        }
        Strcat(prefix, is_corrodeable(obj) ? "corroded " : "rotted ");
    }
    if (rknown && obj->oerodeproof)
        Strcat(prefix, iscrys
                          ? "fixed "
                          : is_rustprone(obj)
                             ? "rustproof "
                             : is_corrodeable(obj)
                                ? "corrodeproof " /* "stainless"? */
                                : is_flammable(obj)
                                   ? "fireproof "
                                   : "");
}

/* used to prevent rust on items where rust makes no difference */
boolean
erosion_matters(obj)
struct obj *obj;
{
    switch (obj->oclass) {
    case TOOL_CLASS:
        /* it's possible for a rusty weptool to be polymorphed into some
           non-weptool iron tool, in which case the rust implicitly goes
           away, but it's also possible for it to be polymorphed into a
           non-iron tool, in which case rust also implicitly goes away,
           so there's no particular reason to try to handle the first
           instance differently [this comment belongs in poly_obj()...] */
        return is_weptool(obj) ? TRUE : FALSE;
    case WEAPON_CLASS:
    case ARMOR_CLASS:
    case BALL_CLASS:
    case CHAIN_CLASS:
        return TRUE;
    default:
        break;
    }
    return FALSE;
}

#define DONAME_WITH_PRICE 1
#define DONAME_VAGUE_QUAN 2

static char *
doname_base(obj, doname_flags)
struct obj *obj;
unsigned doname_flags;
{
    boolean ispoisoned = FALSE,
            with_price = (doname_flags & DONAME_WITH_PRICE) != 0,
            vague_quan = (doname_flags & DONAME_VAGUE_QUAN) != 0,
            weightshown = FALSE;
    boolean known, dknown, cknown, bknown, lknown;
    int omndx = obj->corpsenm;
    char prefix[PREFIX], globbuf[QBUFSZ];
    char tmpbuf[PREFIX + 1]; /* for when we have to add something at
                                the start of prefix instead of the
                                end (Strcat is used on the end) */
    register char *bp = xname(obj);

    if (iflags.override_ID) {
        known = dknown = cknown = bknown = lknown = TRUE;
    } else {
        known = obj->known;
        dknown = obj->dknown;
        cknown = obj->cknown;
        bknown = obj->bknown;
        lknown = obj->lknown;
    }

    /* When using xname, we want "poisoned arrow", and when using
     * doname, we want "poisoned +0 arrow".  This kludge is about the only
     * way to do it, at least until someone overhauls xname() and doname(),
     * combining both into one function taking a parameter.
     */
    /* must check opoisoned--someone can have a weirdly-named fruit */
    if (!strncmp(bp, "poisoned ", 9) && obj->opoisoned) {
        bp += 9;
        ispoisoned = TRUE;
    }

    if (obj->quan != 1L) {
        if (dknown || !vague_quan)
            Sprintf(prefix, "%ld ", obj->quan);
        else
            Strcpy(prefix, "some ");
    } else if (obj->otyp == CORPSE) {
        /* skip article prefix for corpses [else corpse_xname()
           would have to be taught how to strip it off again] */
        *prefix = '\0';
    } else if (obj_is_pname(obj) || the_unique_obj(obj)) {
        if (!strncmpi(bp, "the ", 4))
            bp += 4;
        Strcpy(prefix, "the ");
    } else {
        Strcpy(prefix, "a ");
    }

    /* "empty" goes at the beginning, but item count goes at the end */
    if (cknown
        /* bag of tricks: include "empty" prefix if it's known to
           be empty but its precise number of charges isn't known
           (when that is known, suffix of "(n:0)" will be appended,
           making the prefix be redundant; note that 'known' flag
           isn't set when emptiness gets discovered because then
           charging magic would yield known number of new charges) */
        && ((obj->otyp == BAG_OF_TRICKS)
             ? (obj->spe == 0 && !obj->known)
             /* not bag of tricks: empty if container which has no contents */
             : ((Is_container(obj) || obj->otyp == STATUE)
                && !Has_contents(obj))))
        Strcat(prefix, "empty ");

    if (bknown && obj->oclass != COIN_CLASS
        && (obj->otyp != POT_WATER || !objects[POT_WATER].oc_name_known
            || (!obj->cursed && !obj->blessed))) {
        /* allow 'blessed clear potion' if we don't know it's holy water;
         * always allow "uncursed potion of water"
         */
        if (obj->cursed)
            Strcat(prefix, "cursed ");
        else if (obj->blessed)
            Strcat(prefix, "blessed ");
        else if (!iflags.implicit_uncursed
            /* For most items with charges or +/-, if you know how many
             * charges are left or what the +/- is, then you must have
             * totally identified the item, so "uncursed" is unnecessary,
             * because an identified object not described as "blessed" or
             * "cursed" must be uncursed.
             *
             * If the charges or +/- is not known, "uncursed" must be
             * printed to avoid ambiguity between an item whose curse
             * status is unknown, and an item known to be uncursed.
             */
                 || ((!known || !objects[obj->otyp].oc_charged
                      || obj->oclass == ARMOR_CLASS
                      || obj->oclass == RING_CLASS)
#ifdef MAIL_STRUCTURES
                     && obj->otyp != SCR_MAIL
#endif
                     && obj->otyp != FAKE_AMULET_OF_YENDOR
                     && obj->otyp != AMULET_OF_YENDOR
                     && !Role_if(PM_PRIEST)))
            Strcat(prefix, "uncursed ");
    }

    if (lknown && Is_box(obj)) {
        if (obj->obroken)
            /* 3.6.0 used "unlockable" here but that could be misunderstood
               to mean "capable of being unlocked" rather than the intended
               "not capable of being locked" */
            Strcat(prefix, "broken ");
        else if (obj->olocked)
            Strcat(prefix, "locked ");
        else
            Strcat(prefix, "unlocked ");
    }

    if (obj->greased)
        Strcat(prefix, "greased ");

    if (cknown && Has_contents(obj)) {
        /* we count the number of separate stacks, which corresponds
           to the number of inventory slots needed to be able to take
           everything out if no merges occur */
        long itemcount = count_contents(obj, FALSE, FALSE, TRUE, FALSE);

        Sprintf(eos(bp), " containing %ld item%s", itemcount,
                plur(itemcount));
    }

    switch (is_weptool(obj) ? WEAPON_CLASS : obj->oclass) {
    case AMULET_CLASS:
        if (obj->owornmask & W_AMUL)
            Strcat(bp, " (being worn)");
        break;
    case ARMOR_CLASS:
        if (obj->owornmask & W_ARMOR) {
            Strcat(bp, (obj == uskin) ? " (embedded in your skin)"
                       /* in case of perm_invent update while Wear/Takeoff
                          is in progress; check doffing() before donning()
                          because donning() returns True for both cases */
                       : doffing(obj) ? " (being doffed)"
                         : donning(obj) ? " (being donned)"
                           : " (being worn)");
            /* slippery fingers is an intrinsic condition of the hero
               rather than extrinsic condition of objects, but gloves
               are described as slippery when hero has slippery fingers */
            if (obj == uarmg && Glib) /* just appended "(something)",
                                       * change to "(something; slippery)" */
                Strcpy(rindex(bp, ')'), "; slippery)");
        }
        /*FALLTHRU*/
    case WEAPON_CLASS:
        if (ispoisoned)
            Strcat(prefix, "poisoned ");
        add_erosion_words(obj, prefix);
        if (known) {
            Strcat(prefix, sitoa(obj->spe));
            Strcat(prefix, " ");
        }
        break;
    case TOOL_CLASS:
        if (obj->owornmask & (W_TOOL | W_SADDLE)) { /* blindfold */
            Strcat(bp, " (being worn)");
            break;
        }
        if (obj->otyp == LEASH && obj->leashmon != 0) {
            struct monst *mlsh = find_mid(obj->leashmon, FM_FMON);

            if (!mlsh) {
                impossible("leashed monster not on this level");
                obj->leashmon = 0;
            } else {
                Sprintf(eos(bp), " (attached to %s)",
                        noit_mon_nam(mlsh));
            }
            break;
        }
        if (obj->otyp == CANDELABRUM_OF_INVOCATION) {
            if (!obj->spe)
                Strcpy(tmpbuf, "no");
            else
                Sprintf(tmpbuf, "%d", obj->spe);
            Sprintf(eos(bp), " (%s candle%s%s)", tmpbuf, plur(obj->spe),
                    !obj->lamplit ? " attached" : ", lit");
            break;
        } else if (obj->otyp == OIL_LAMP || obj->otyp == MAGIC_LAMP
                   || obj->otyp == BRASS_LANTERN || Is_candle(obj)) {
            if (Is_candle(obj)
                && obj->age < 20L * (long) objects[obj->otyp].oc_cost)
                Strcat(prefix, "partly used ");
            if (obj->lamplit)
                Strcat(bp, " (lit)");
            break;
        }
        if (objects[obj->otyp].oc_charged)
            goto charges;
        break;
    case WAND_CLASS:
 charges:
        if (known)
            Sprintf(eos(bp), " (%d:%d)", (int) obj->recharged, obj->spe);
        break;
    case POTION_CLASS:
        if (obj->otyp == POT_OIL && obj->lamplit)
            Strcat(bp, " (lit)");
        break;
    case RING_CLASS:
 ring:
        if (obj->owornmask & W_RINGR)
            Strcat(bp, " (on right ");
        if (obj->owornmask & W_RINGL)
            Strcat(bp, " (on left ");
        if (obj->owornmask & W_RING) {
            Strcat(bp, body_part(HAND));
            Strcat(bp, ")");
        }
        if (known && objects[obj->otyp].oc_charged) {
            Strcat(prefix, sitoa(obj->spe));
            Strcat(prefix, " ");
        }
        break;
    case FOOD_CLASS:
        if (obj->oeaten)
            Strcat(prefix, "partly eaten ");
        if (obj->otyp == CORPSE) {
            /* (quan == 1) => want corpse_xname() to supply article,
               (quan != 1) => already have count or "some" as prefix;
               "corpse" is already in the buffer returned by xname() */
            unsigned cxarg = (((obj->quan != 1L) ? 0 : CXN_ARTICLE)
                              | CXN_NOCORPSE);
            char *cxstr = corpse_xname(obj, prefix, cxarg);

            Sprintf(prefix, "%s ", cxstr);
            /* avoid having doname(corpse) consume an extra obuf */
            releaseobuf(cxstr);
        } else if (obj->otyp == EGG) {
#if 0 /* corpses don't tell if they're stale either */
            if (known && stale_egg(obj))
                Strcat(prefix, "stale ");
#endif
            if (omndx >= LOW_PM
                && (known || (g.mvitals[omndx].mvflags & MV_KNOWS_EGG))) {
                Strcat(prefix, mons[omndx].mname);
                Strcat(prefix, " ");
                if (obj->spe)
                    Strcat(bp, " (laid by you)");
            }
        }
        if (obj->otyp == MEAT_RING)
            goto ring;
        break;
    case BALL_CLASS:
    case CHAIN_CLASS:
        add_erosion_words(obj, prefix);
        if (obj->owornmask & W_BALL)
            Strcat(bp, " (chained to you)");
        break;
    }

    if ((obj->owornmask & W_WEP) && !g.mrg_to_wielded) {
        if (obj->quan != 1L) {
            Strcat(bp, " (wielded)");
        } else {
            const char *hand_s = body_part(HAND);

            if (bimanual(obj))
                hand_s = makeplural(hand_s);
            /* note: Sting's glow message, if added, will insert text
               in front of "(weapon in hand)"'s closing paren */
            Sprintf(eos(bp), " (%sweapon in %s)",
                    (obj->otyp == AKLYS) ? "tethered " : "", hand_s);

            if (g.warn_obj_cnt && obj == uwep && (EWarn_of_mon & W_WEP) != 0L) {
                if (!Blind) /* we know bp[] ends with ')'; overwrite that */
                    Sprintf(eos(bp) - 1, ", %s %s)",
                            glow_verb(g.warn_obj_cnt, TRUE),
                            glow_color(obj->oartifact));
            }
        }
    }
    if (obj->owornmask & W_SWAPWEP) {
        if (u.twoweap)
            Sprintf(eos(bp), " (wielded in other %s)", body_part(HAND));
        else
            Strcat(bp, " (alternate weapon; not wielded)");
    }
    if (obj->owornmask & W_QUIVER) {
        switch (obj->oclass) {
        case WEAPON_CLASS:
            if (is_ammo(obj)) {
                if (objects[obj->otyp].oc_skill == -P_BOW) {
                    /* Ammo for a bow */
                    Strcat(bp, " (in quiver)");
                    break;
                } else {
                    /* Ammo not for a bow */
                    Strcat(bp, " (in quiver pouch)");
                    break;
                }
            } else {
                /* Weapons not considered ammo */
                Strcat(bp, " (at the ready)");
                break;
            }
        /* Small things and ammo not for a bow */
        case RING_CLASS:
        case AMULET_CLASS:
        case WAND_CLASS:
        case COIN_CLASS:
        case GEM_CLASS:
            Strcat(bp, " (in quiver pouch)");
            break;
        default: /* odd things */
            Strcat(bp, " (at the ready)");
        }
    }
    /* treat 'restoring' like suppress_price because shopkeeper and
       bill might not be available yet while restore is in progress
       (objects won't normally be formatted during that time, but if
       'perm_invent' is enabled then they might be) */
    if (iflags.suppress_price || g.restoring) {
        ; /* don't attempt to obtain any stop pricing, even if 'with_price' */
    } else if (is_unpaid(obj)) { /* in inventory or in container in invent */
        long quotedprice = unpaid_cost(obj, TRUE);

        Sprintf(eos(bp), " (%s, %s%ld %s)",
                obj->unpaid ? "unpaid" : "contents",
                globwt(obj, globbuf, &weightshown),
                quotedprice, currency(quotedprice));
    } else if (with_price) { /* on floor or in container on floor */
        int nochrg = 0;
        long price = get_cost_of_shop_item(obj, &nochrg);

        if (price > 0L)
            Sprintf(eos(bp), " (%s, %s%ld %s)",
                    nochrg ? "contents" : "for sale",
                    globwt(obj, globbuf, &weightshown),
                    price, currency(price));
        else if (nochrg > 0)
            Sprintf(eos(bp), " (%sno charge)",
                    globwt(obj, globbuf, &weightshown));
    }
    if (!strncmp(prefix, "a ", 2)) {
        /* save current prefix, without "a "; might be empty */
        Strcpy(tmpbuf, prefix + 2);
        /* set prefix[] to "", "a ", or "an " */
        (void) just_an(prefix, *tmpbuf ? tmpbuf : bp);
        /* append remainder of original prefix */
        Strcat(prefix, tmpbuf);
    }

    /* show weight for items (debug tourist info);
       "aum" is stolen from Crawl's "Arbitrary Unit of Measure" */
    if (wizard && iflags.wizweight) {
        /* wizard mode user has asked to see object weights;
           globs with shop pricing attached already include it */
        if (!weightshown)
            Sprintf(eos(bp), " (%u aum)", obj->owt);
    }
    bp = strprepend(bp, prefix);
    return bp;
}

char *
doname(obj)
struct obj *obj;
{
    return doname_base(obj, (unsigned) 0);
}

/* Name of object including price. */
char *
doname_with_price(obj)
struct obj *obj;
{
    return doname_base(obj, DONAME_WITH_PRICE);
}

/* "some" instead of precise quantity if obj->dknown not set */
char *
doname_vague_quan(obj)
struct obj *obj;
{
    /* Used by farlook.
     * If it hasn't been seen up close and quantity is more than one,
     * use "some" instead of the quantity: "some gold pieces" rather
     * than "25 gold pieces".  This is suboptimal, to put it mildly,
     * because lookhere and pickup report the precise amount.
     * Picking the item up while blind also shows the precise amount
     * for inventory display, then dropping it while still blind leaves
     * obj->dknown unset so the count reverts to "some" for farlook.
     *
     * TODO: add obj->qknown flag for 'quantity known' on stackable
     * items; it could overlay obj->cknown since no containers stack.
     */
    return doname_base(obj, DONAME_VAGUE_QUAN);
}

/* used from invent.c */
boolean
not_fully_identified(otmp)
struct obj *otmp;
{
    /* gold doesn't have any interesting attributes [yet?] */
    if (otmp->oclass == COIN_CLASS)
        return FALSE; /* always fully ID'd */
    /* check fundamental ID hallmarks first */
    if (!otmp->known || !otmp->dknown
#ifdef MAIL_STRUCTURES
        || (!otmp->bknown && otmp->otyp != SCR_MAIL)
#else
        || !otmp->bknown
#endif
        || !objects[otmp->otyp].oc_name_known)
        return TRUE;
    if ((!otmp->cknown && (Is_container(otmp) || otmp->otyp == STATUE))
        || (!otmp->lknown && Is_box(otmp)))
        return TRUE;
    if (otmp->oartifact && undiscovered_artifact(otmp->oartifact))
        return TRUE;
    /* otmp->rknown is the only item of interest if we reach here */
    /*
     *  Note:  if a revision ever allows scrolls to become fireproof or
     *  rings to become shockproof, this checking will need to be revised.
     *  `rknown' ID only matters if xname() will provide the info about it.
     */
    if (otmp->rknown
        || (otmp->oclass != ARMOR_CLASS && otmp->oclass != WEAPON_CLASS
            && !is_weptool(otmp)            /* (redundant) */
            && otmp->oclass != BALL_CLASS)) /* (useless) */
        return FALSE;
    else /* lack of `rknown' only matters for vulnerable objects */
        return (boolean) (is_rustprone(otmp) || is_corrodeable(otmp)
                          || is_flammable(otmp));
}

/* format a corpse name (xname() omits monster type; doname() calls us);
   eatcorpse() also uses us for death reason when eating tainted glob */
char *
corpse_xname(otmp, adjective, cxn_flags)
struct obj *otmp;
const char *adjective;
unsigned cxn_flags; /* bitmask of CXN_xxx values */
{
    char *nambuf = nextobuf();
    int omndx = otmp->corpsenm;
    boolean ignore_quan = (cxn_flags & CXN_SINGULAR) != 0,
            /* suppress "the" from "the unique monster corpse" */
        no_prefix = (cxn_flags & CXN_NO_PFX) != 0,
            /* include "the" for "the woodchuck corpse */
        the_prefix = (cxn_flags & CXN_PFX_THE) != 0,
            /* include "an" for "an ogre corpse */
        any_prefix = (cxn_flags & CXN_ARTICLE) != 0,
            /* leave off suffix (do_name() appends "corpse" itself) */
        omit_corpse = (cxn_flags & CXN_NOCORPSE) != 0,
        possessive = FALSE,
        glob = (otmp->otyp != CORPSE && otmp->globby);
    const char *mname;

    if (glob) {
        mname = OBJ_NAME(objects[otmp->otyp]); /* "glob of <monster>" */
    } else if (omndx == NON_PM) { /* paranoia */
        mname = "thing";
        /* [Possible enhancement:  check whether corpse has monster traits
            attached in order to use priestname() for priests and minions.] */
    } else if (omndx == PM_ALIGNED_PRIEST) {
        /* avoid "aligned priest"; it just exposes internal details */
        mname = "priest";
    } else {
        mname = mons[omndx].mname;
        if (the_unique_pm(&mons[omndx]) || type_is_pname(&mons[omndx])) {
            mname = s_suffix(mname);
            possessive = TRUE;
            /* don't precede personal name like "Medusa" with an article */
            if (type_is_pname(&mons[omndx]))
                no_prefix = TRUE;
            /* always precede non-personal unique monster name like
               "Oracle" with "the" unless explicitly overridden */
            else if (the_unique_pm(&mons[omndx]) && !no_prefix)
                the_prefix = TRUE;
        }
    }
    if (no_prefix)
        the_prefix = any_prefix = FALSE;
    else if (the_prefix)
        any_prefix = FALSE; /* mutually exclusive */

    *nambuf = '\0';
    /* can't use the() the way we use an() below because any capitalized
       Name causes it to assume a personal name and return Name as-is;
       that's usually the behavior wanted, but here we need to force "the"
       to precede capitalized unique monsters (pnames are handled above) */
    if (the_prefix)
        Strcat(nambuf, "the ");

    if (!adjective || !*adjective) {
        /* normal case:  newt corpse */
        Strcat(nambuf, mname);
    } else {
        /* adjective positioning depends upon format of monster name */
        if (possessive) /* Medusa's cursed partly eaten corpse */
            Sprintf(eos(nambuf), "%s %s", mname, adjective);
        else /* cursed partly eaten troll corpse */
            Sprintf(eos(nambuf), "%s %s", adjective, mname);
        /* in case adjective has a trailing space, squeeze it out */
        mungspaces(nambuf);
        /* doname() might include a count in the adjective argument;
           if so, don't prepend an article */
        if (digit(*adjective))
            any_prefix = FALSE;
    }

    if (glob) {
        ; /* omit_corpse doesn't apply; quantity is always 1 */
    } else if (!omit_corpse) {
        Strcat(nambuf, " corpse");
        /* makeplural(nambuf) => append "s" to "corpse" */
        if (otmp->quan > 1L && !ignore_quan) {
            Strcat(nambuf, "s");
            any_prefix = FALSE; /* avoid "a newt corpses" */
        }
    }

    /* it's safe to overwrite our nambuf after an() has copied
       its old value into another buffer */
    if (any_prefix)
        Strcpy(nambuf, an(nambuf));

    return nambuf;
}

/* xname doesn't include monster type for "corpse"; cxname does */
char *
cxname(obj)
struct obj *obj;
{
    if (obj->otyp == CORPSE)
        return corpse_xname(obj, (const char *) 0, CXN_NORMAL);
    return xname(obj);
}

/* like cxname, but ignores quantity */
char *
cxname_singular(obj)
struct obj *obj;
{
    if (obj->otyp == CORPSE)
        return corpse_xname(obj, (const char *) 0, CXN_SINGULAR);
    return xname_flags(obj, CXN_SINGULAR);
}

/* treat an object as fully ID'd when it might be used as reason for death */
char *
killer_xname(obj)
struct obj *obj;
{
    struct obj save_obj;
    unsigned save_ocknown;
    char *buf, *save_ocuname, *save_oname = (char *) 0;

    /* bypass object twiddling for artifacts */
    if (obj->oartifact)
        return bare_artifactname(obj);

    /* remember original settings for core of the object;
       oextra structs other than oname don't matter here--since they
       aren't modified they don't need to be saved and restored */
    save_obj = *obj;
    if (has_oname(obj))
        save_oname = ONAME(obj);

    /* killer name should be more specific than general xname; however, exact
       info like blessed/cursed and rustproof makes things be too verbose */
    obj->known = obj->dknown = 1;
    obj->bknown = obj->rknown = obj->greased = 0;
    /* if character is a priest[ess], bknown will get toggled back on */
    if (obj->otyp != POT_WATER)
        obj->blessed = obj->cursed = 0;
    else
        obj->bknown = 1; /* describe holy/unholy water as such */
    /* "killed by poisoned <obj>" would be misleading when poison is
       not the cause of death and "poisoned by poisoned <obj>" would
       be redundant when it is, so suppress "poisoned" prefix */
    obj->opoisoned = 0;
    /* strip user-supplied name; artifacts keep theirs */
    if (!obj->oartifact && save_oname)
        ONAME(obj) = (char *) 0;
    /* temporarily identify the type of object */
    save_ocknown = objects[obj->otyp].oc_name_known;
    objects[obj->otyp].oc_name_known = 1;
    save_ocuname = objects[obj->otyp].oc_uname;
    objects[obj->otyp].oc_uname = 0; /* avoid "foo called bar" */

    /* format the object */
    if (obj->otyp == CORPSE) {
        buf = nextobuf();
        Strcpy(buf, corpse_xname(obj, (const char *) 0, CXN_NORMAL));
    } else if (obj->otyp == SLIME_MOLD) {
        /* concession to "most unique deaths competition" in the annual
           devnull tournament, suppress player supplied fruit names because
           those can be used to fake other objects and dungeon features */
        buf = nextobuf();
        Sprintf(buf, "deadly slime mold%s", plur(obj->quan));
    } else {
        buf = xname(obj);
    }
    /* apply an article if appropriate; caller should always use KILLED_BY */
    if (obj->quan == 1L && !strstri(buf, "'s ") && !strstri(buf, "s' "))
        buf = (obj_is_pname(obj) || the_unique_obj(obj)) ? the(buf) : an(buf);

    objects[obj->otyp].oc_name_known = save_ocknown;
    objects[obj->otyp].oc_uname = save_ocuname;
    *obj = save_obj; /* restore object's core settings */
    if (!obj->oartifact && save_oname)
        ONAME(obj) = save_oname;

    return buf;
}

/* xname,doname,&c with long results reformatted to omit some stuff */
char *
short_oname(obj, func, altfunc, lenlimit)
struct obj *obj;
char *FDECL((*func), (OBJ_P)),    /* main formatting routine */
     *FDECL((*altfunc), (OBJ_P)); /* alternate for shortest result */
unsigned lenlimit;
{
    struct obj save_obj;
    char unamebuf[12], onamebuf[12], *save_oname, *save_uname, *outbuf;

    outbuf = (*func)(obj);
    if ((unsigned) strlen(outbuf) <= lenlimit)
        return outbuf;

    /* shorten called string to fairly small amount */
    save_uname = objects[obj->otyp].oc_uname;
    if (save_uname && strlen(save_uname) >= sizeof unamebuf) {
        (void) strncpy(unamebuf, save_uname, sizeof unamebuf - 4);
        Strcpy(unamebuf + sizeof unamebuf - 4, "...");
        objects[obj->otyp].oc_uname = unamebuf;
        releaseobuf(outbuf);
        outbuf = (*func)(obj);
        objects[obj->otyp].oc_uname = save_uname; /* restore called string */
        if ((unsigned) strlen(outbuf) <= lenlimit)
            return outbuf;
    }

    /* shorten named string to fairly small amount */
    save_oname = has_oname(obj) ? ONAME(obj) : 0;
    if (save_oname && strlen(save_oname) >= sizeof onamebuf) {
        (void) strncpy(onamebuf, save_oname, sizeof onamebuf - 4);
        Strcpy(onamebuf + sizeof onamebuf - 4, "...");
        ONAME(obj) = onamebuf;
        releaseobuf(outbuf);
        outbuf = (*func)(obj);
        ONAME(obj) = save_oname; /* restore named string */
        if ((unsigned) strlen(outbuf) <= lenlimit)
            return outbuf;
    }

    /* shorten both called and named strings;
       unamebuf and onamebuf have both already been populated */
    if (save_uname && strlen(save_uname) >= sizeof unamebuf && save_oname
        && strlen(save_oname) >= sizeof onamebuf) {
        objects[obj->otyp].oc_uname = unamebuf;
        ONAME(obj) = onamebuf;
        releaseobuf(outbuf);
        outbuf = (*func)(obj);
        if ((unsigned) strlen(outbuf) <= lenlimit) {
            objects[obj->otyp].oc_uname = save_uname;
            ONAME(obj) = save_oname;
            return outbuf;
        }
    }

    /* still long; strip several name-lengthening attributes;
       called and named strings are still in truncated form */
    save_obj = *obj;
    obj->bknown = obj->rknown = obj->greased = 0;
    obj->oeroded = obj->oeroded2 = 0;
    releaseobuf(outbuf);
    outbuf = (*func)(obj);
    if (altfunc && (unsigned) strlen(outbuf) > lenlimit) {
        /* still long; use the alternate function (usually one of
           the jackets around minimal_xname()) */
        releaseobuf(outbuf);
        outbuf = (*altfunc)(obj);
    }
    /* restore the object */
    *obj = save_obj;
    if (save_oname)
        ONAME(obj) = save_oname;
    if (save_uname)
        objects[obj->otyp].oc_uname = save_uname;

    /* use whatever we've got, whether it's too long or not */
    return outbuf;
}

/*
 * Used if only one of a collection of objects is named (e.g. in eat.c).
 */
const char *
singular(otmp, func)
register struct obj *otmp;
char *FDECL((*func), (OBJ_P));
{
    long savequan;
    char *nam;

    /* using xname for corpses does not give the monster type */
    if (otmp->otyp == CORPSE && func == xname)
        func = cxname;

    savequan = otmp->quan;
    otmp->quan = 1L;
    nam = (*func)(otmp);
    otmp->quan = savequan;
    return nam;
}

/* pick "", "a ", or "an " as article for 'str'; used by an() and doname() */
char *
just_an(outbuf, str)
char *outbuf;
const char *str;
{
    char c0;

    *outbuf = '\0';
    c0 = lowc(*str);
    if (!str[1]) {
        /* single letter; might be used for named fruit */
        Strcpy(outbuf, index("aefhilmnosx", c0) ? "an " : "a ");
    } else if (!strncmpi(str, "the ", 4) || !strcmpi(str, "molten lava")
               || !strcmpi(str, "iron bars") || !strcmpi(str, "ice")) {
        ; /* no article */
    } else {
        if ((index(vowels, c0) && strncmpi(str, "one-", 4)
             && strncmpi(str, "eucalyptus", 10) && strncmpi(str, "unicorn", 7)
             && strncmpi(str, "uranium", 7) && strncmpi(str, "useful", 6))
            || (index("x", c0) && !index(vowels, lowc(str[1]))))
            Strcpy(outbuf, "an ");
        else
            Strcpy(outbuf, "a ");
    }
    return outbuf;
}

char *
an(str)
const char *str;
{
    char *buf = nextobuf();

    if (!str || !*str) {
        impossible("Alphabet soup: 'an(%s)'.", str ? "\"\"" : "<null>");
        return strcpy(buf, "an []");
    }
    (void) just_an(buf, str);
    return strcat(buf, str);
}

char *
An(str)
const char *str;
{
    char *tmp = an(str);

    *tmp = highc(*tmp);
    return tmp;
}

/*
 * Prepend "the" if necessary; assumes str is a subject derived from xname.
 * Use type_is_pname() for monster names, not the().  the() is idempotent.
 */
char *
the(str)
const char *str;
{
    char *buf = nextobuf();
    boolean insert_the = FALSE;

    if (!str || !*str) {
        impossible("Alphabet soup: 'the(%s)'.", str ? "\"\"" : "<null>");
        return strcpy(buf, "the []");
    }
    if (!strncmpi(str, "the ", 4)) {
        buf[0] = lowc(*str);
        Strcpy(&buf[1], str + 1);
        return buf;
    } else if (*str < 'A' || *str > 'Z'
               /* treat named fruit as not a proper name, even if player
                  has assigned a capitalized proper name as his/her fruit */
               || fruit_from_name(str, TRUE, (int *) 0)) {
        /* not a proper name, needs an article */
        insert_the = TRUE;
    } else {
        /* Probably a proper name, might not need an article */
        register char *tmp, *named, *called;
        int l;

        /* some objects have capitalized adjectives in their names */
        if (((tmp = rindex(str, ' ')) != 0 || (tmp = rindex(str, '-')) != 0)
            && (tmp[1] < 'A' || tmp[1] > 'Z')) {
            insert_the = TRUE;
        } else if (tmp && index(str, ' ') < tmp) { /* has spaces */
            /* it needs an article if the name contains "of" */
            tmp = strstri(str, " of ");
            named = strstri(str, " named ");
            called = strstri(str, " called ");
            if (called && (!named || called < named))
                named = called;

            if (tmp && (!named || tmp < named)) /* found an "of" */
                insert_the = TRUE;
            /* stupid special case: lacks "of" but needs "the" */
            else if (!named && (l = strlen(str)) >= 31
                     && !strcmp(&str[l - 31],
                                "Platinum Yendorian Express Card"))
                insert_the = TRUE;
        }
    }
    if (insert_the)
        Strcpy(buf, "the ");
    else
        buf[0] = '\0';
    Strcat(buf, str);

    return buf;
}

char *
The(str)
const char *str;
{
    char *tmp = the(str);

    *tmp = highc(*tmp);
    return tmp;
}

/* returns "count cxname(otmp)" or just cxname(otmp) if count == 1 */
char *
aobjnam(otmp, verb)
struct obj *otmp;
const char *verb;
{
    char prefix[PREFIX];
    char *bp = cxname(otmp);

    if (otmp->quan != 1L) {
        Sprintf(prefix, "%ld ", otmp->quan);
        bp = strprepend(bp, prefix);
    }
    if (verb) {
        Strcat(bp, " ");
        Strcat(bp, otense(otmp, verb));
    }
    return bp;
}

/* combine yname and aobjnam eg "your count cxname(otmp)" */
char *
yobjnam(obj, verb)
struct obj *obj;
const char *verb;
{
    char *s = aobjnam(obj, verb);

    /* leave off "your" for most of your artifacts, but prepend
     * "your" for unique objects and "foo of bar" quest artifacts */
    if (!carried(obj) || !obj_is_pname(obj)
        || obj->oartifact >= ART_ORB_OF_DETECTION) {
        char *outbuf = shk_your(nextobuf(), obj);
        int space_left = BUFSZ - 1 - strlen(outbuf);

        s = strncat(outbuf, s, space_left);
    }
    return s;
}

/* combine Yname2 and aobjnam eg "Your count cxname(otmp)" */
char *
Yobjnam2(obj, verb)
struct obj *obj;
const char *verb;
{
    register char *s = yobjnam(obj, verb);

    *s = highc(*s);
    return s;
}

/* like aobjnam, but prepend "The", not count, and use xname */
char *
Tobjnam(otmp, verb)
struct obj *otmp;
const char *verb;
{
    char *bp = The(xname(otmp));

    if (verb) {
        Strcat(bp, " ");
        Strcat(bp, otense(otmp, verb));
    }
    return bp;
}

/* capitalized variant of doname() */
char *
Doname2(obj)
struct obj *obj;
{
    char *s = doname(obj);

    *s = highc(*s);
    return s;
}

#if 0 /* stalled-out work in progress */
/* Doname2() for itemized buying of 'obj' from a shop */
char *
payDoname(obj)
struct obj *obj;
{
    static const char and_contents[] = " and its contents";
    char *p = doname(obj);

    if (Is_container(obj) && !obj->cknown) {
        if (obj->unpaid) {
            if ((int) strlen(p) + sizeof and_contents - 1 < BUFSZ - PREFIX)
                Strcat(p, and_contents);
            *p = highc(*p);
        } else {
            p = strprepend(p, "Contents of ");
        }
    } else {
        *p = highc(*p);
    }
    return p;
}
#endif /*0*/

/* returns "[your ]xname(obj)" or "Foobar's xname(obj)" or "the xname(obj)" */
char *
yname(obj)
struct obj *obj;
{
    char *s = cxname(obj);

    /* leave off "your" for most of your artifacts, but prepend
     * "your" for unique objects and "foo of bar" quest artifacts */
    if (!carried(obj) || !obj_is_pname(obj)
        || obj->oartifact >= ART_ORB_OF_DETECTION) {
        char *outbuf = shk_your(nextobuf(), obj);
        int space_left = BUFSZ - 1 - strlen(outbuf);

        s = strncat(outbuf, s, space_left);
    }

    return s;
}

/* capitalized variant of yname() */
char *
Yname2(obj)
struct obj *obj;
{
    char *s = yname(obj);

    *s = highc(*s);
    return s;
}

/* returns "your minimal_xname(obj)"
 * or "Foobar's minimal_xname(obj)"
 * or "the minimal_xname(obj)"
 */
char *
ysimple_name(obj)
struct obj *obj;
{
    char *outbuf = nextobuf();
    char *s = shk_your(outbuf, obj); /* assert( s == outbuf ); */
    int space_left = BUFSZ - 1 - strlen(s);

    return strncat(s, minimal_xname(obj), space_left);
}

/* capitalized variant of ysimple_name() */
char *
Ysimple_name2(obj)
struct obj *obj;
{
    char *s = ysimple_name(obj);

    *s = highc(*s);
    return s;
}

/* "scroll" or "scrolls" */
char *
simpleonames(obj)
struct obj *obj;
{
    char *simpleoname = minimal_xname(obj);

    if (obj->quan != 1L)
        simpleoname = makeplural(simpleoname);
    return simpleoname;
}

/* "a scroll" or "scrolls"; "a silver bell" or "the Bell of Opening" */
char *
ansimpleoname(obj)
struct obj *obj;
{
    char *simpleoname = simpleonames(obj);
    int otyp = obj->otyp;

    /* prefix with "the" if a unique item, or a fake one imitating same,
       has been formatted with its actual name (we let typename() handle
       any `known' and `dknown' checking necessary) */
    if (otyp == FAKE_AMULET_OF_YENDOR)
        otyp = AMULET_OF_YENDOR;
    if (objects[otyp].oc_unique
        && !strcmp(simpleoname, OBJ_NAME(objects[otyp])))
        return the(simpleoname);

    /* simpleoname is singular if quan==1, plural otherwise */
    if (obj->quan == 1L)
        simpleoname = an(simpleoname);
    return simpleoname;
}

/* "the scroll" or "the scrolls" */
char *
thesimpleoname(obj)
struct obj *obj;
{
    char *simpleoname = simpleonames(obj);

    return the(simpleoname);
}

/* artifact's name without any object type or known/dknown/&c feedback */
char *
bare_artifactname(obj)
struct obj *obj;
{
    char *outbuf;

    if (obj->oartifact) {
        outbuf = nextobuf();
        Strcpy(outbuf, artiname(obj->oartifact));
        if (!strncmp(outbuf, "The ", 4))
            outbuf[0] = lowc(outbuf[0]);
    } else {
        outbuf = xname(obj);
    }
    return outbuf;
}

static const char *wrp[] = {
    "wand",   "ring",      "potion",     "scroll", "gem",
    "amulet", "spellbook", "spell book",
    /* for non-specific wishes */
    "weapon", "armor",     "tool",       "food",   "comestible",
};
static const char wrpsym[] = { WAND_CLASS,   RING_CLASS,   POTION_CLASS,
                               SCROLL_CLASS, GEM_CLASS,    AMULET_CLASS,
                               SPBOOK_CLASS, SPBOOK_CLASS, WEAPON_CLASS,
                               ARMOR_CLASS,  TOOL_CLASS,   FOOD_CLASS,
                               FOOD_CLASS };

/* return form of the verb (input plural) if xname(otmp) were the subject */
char *
otense(otmp, verb)
struct obj *otmp;
const char *verb;
{
    char *buf;

    /*
     * verb is given in plural (without trailing s).  Return as input
     * if the result of xname(otmp) would be plural.  Don't bother
     * recomputing xname(otmp) at this time.
     */
    if (!is_plural(otmp))
        return vtense((char *) 0, verb);

    buf = nextobuf();
    Strcpy(buf, verb);
    return buf;
}

/* various singular words that vtense would otherwise categorize as plural;
   also used by makesingular() to catch some special cases */
static const char *const special_subjs[] = {
    "erinys",  "manes", /* this one is ambiguous */
    "Cyclops", "Hippocrates",     "Pelias",    "aklys",
    "amnesia", "detect monsters", "paralysis", "shape changers",
    "nemesis", 0
    /* note: "detect monsters" and "shape changers" are normally
       caught via "<something>(s) of <whatever>", but they can be
       wished for using the shorter form, so we include them here
       to accommodate usage by makesingular during wishing */
};

/* return form of the verb (input plural) for present tense 3rd person subj */
char *
vtense(subj, verb)
register const char *subj;
register const char *verb;
{
    char *buf = nextobuf(), *bspot;
    int len, ltmp;
    const char *sp, *spot;
    const char *const *spec;

    /*
     * verb is given in plural (without trailing s).  Return as input
     * if subj appears to be plural.  Add special cases as necessary.
     * Many hard cases can already be handled by using otense() instead.
     * If this gets much bigger, consider decomposing makeplural.
     * Note: monster names are not expected here (except before corpse).
     *
     * Special case: allow null sobj to get the singular 3rd person
     * present tense form so we don't duplicate this code elsewhere.
     */
    if (subj) {
        if (!strncmpi(subj, "a ", 2) || !strncmpi(subj, "an ", 3))
            goto sing;
        spot = (const char *) 0;
        for (sp = subj; (sp = index(sp, ' ')) != 0; ++sp) {
            if (!strncmpi(sp, " of ", 4) || !strncmpi(sp, " from ", 6)
                || !strncmpi(sp, " called ", 8) || !strncmpi(sp, " named ", 7)
                || !strncmpi(sp, " labeled ", 9)) {
                if (sp != subj)
                    spot = sp - 1;
                break;
            }
        }
        len = (int) strlen(subj);
        if (!spot)
            spot = subj + len - 1;

        /*
         * plural: anything that ends in 's', but not '*us' or '*ss'.
         * Guess at a few other special cases that makeplural creates.
         */
        if ((lowc(*spot) == 's' && spot != subj
             && !index("us", lowc(*(spot - 1))))
            || !BSTRNCMPI(subj, spot - 3, "eeth", 4)
            || !BSTRNCMPI(subj, spot - 3, "feet", 4)
            || !BSTRNCMPI(subj, spot - 1, "ia", 2)
            || !BSTRNCMPI(subj, spot - 1, "ae", 2)) {
            /* check for special cases to avoid false matches */
            len = (int) (spot - subj) + 1;
            for (spec = special_subjs; *spec; spec++) {
                ltmp = strlen(*spec);
                if (len == ltmp && !strncmpi(*spec, subj, len))
                    goto sing;
                /* also check for <prefix><space><special_subj>
                   to catch things like "the invisible erinys" */
                if (len > ltmp && *(spot - ltmp) == ' '
                    && !strncmpi(*spec, spot - ltmp + 1, ltmp))
                    goto sing;
            }

            return strcpy(buf, verb);
        }
        /*
         * 3rd person plural doesn't end in telltale 's';
         * 2nd person singular behaves as if plural.
         */
        if (!strcmpi(subj, "they") || !strcmpi(subj, "you"))
            return strcpy(buf, verb);
    }

 sing:
    Strcpy(buf, verb);
    len = (int) strlen(buf);
    bspot = buf + len - 1;

    if (!strcmpi(buf, "are")) {
        Strcasecpy(buf, "is");
    } else if (!strcmpi(buf, "have")) {
        Strcasecpy(bspot - 1, "s");
    } else if (index("zxs", lowc(*bspot))
               || (len >= 2 && lowc(*bspot) == 'h'
                   && index("cs", lowc(*(bspot - 1))))
               || (len == 2 && lowc(*bspot) == 'o')) {
        /* Ends in z, x, s, ch, sh; add an "es" */
        Strcasecpy(bspot + 1, "es");
    } else if (lowc(*bspot) == 'y' && !index(vowels, lowc(*(bspot - 1)))) {
        /* like "y" case in makeplural */
        Strcasecpy(bspot, "ies");
    } else {
        Strcasecpy(bspot + 1, "s");
    }

    return buf;
}

struct sing_plur {
    const char *sing, *plur;
};

/* word pairs that don't fit into formula-based transformations;
   also some suffices which have very few--often one--matches or
   which aren't systematically reversible (knives, staves) */
static const struct sing_plur one_off[] = {
    { "child",
      "children" },      /* (for wise guys who give their food funny names) */
    { "cubus", "cubi" }, /* in-/suc-cubus */
    { "culus", "culi" }, /* homunculus */
    { "djinni", "djinn" },
    { "erinys", "erinyes" },
    { "foot", "feet" },
    { "fungus", "fungi" },
    { "goose", "geese" },
    { "knife", "knives" },
    { "labrum", "labra" }, /* candelabrum */
    { "louse", "lice" },
    { "mouse", "mice" },
    { "mumak", "mumakil" },
    { "nemesis", "nemeses" },
    { "ovum", "ova" },
    { "ox", "oxen" },
    { "passerby", "passersby" },
    { "rtex", "rtices" }, /* vortex */
    { "serum", "sera" },
    { "staff", "staves" },
    { "tooth", "teeth" },
    { 0, 0 }
};

static const char *const as_is[] = {
    /* makesingular() leaves these plural due to how they're used */
    "boots",   "shoes",     "gloves",    "lenses",   "scales",
    "eyes",    "gauntlets", "iron bars",
    /* both singular and plural are spelled the same */
    "bison",   "deer",      "elk",       "fish",      "fowl",
    "tuna",    "yaki",      "-hai",      "krill",     "manes",
    "moose",   "ninja",     "sheep",     "ronin",     "roshi",
    "shito",   "tengu",     "ki-rin",    "Nazgul",    "gunyoki",
    "piranha", "samurai",   "shuriken", 0,
    /* Note:  "fish" and "piranha" are collective plurals, suitable
       for "wiped out all <foo>".  For "3 <foo>", they should be
       "fishes" and "piranhas" instead.  We settle for collective
       variant instead of attempting to support both. */
};

/* singularize/pluralize decisions common to both makesingular & makeplural */
static boolean
singplur_lookup(basestr, endstring, to_plural, alt_as_is)
char *basestr, *endstring;    /* base string, pointer to eos(string) */
boolean to_plural;            /* true => makeplural, false => makesingular */
const char *const *alt_as_is; /* another set like as_is[] */
{
    const struct sing_plur *sp;
    const char *same, *other, *const *as;
    int al;
    int baselen = strlen(basestr);

    for (as = as_is; *as; ++as) {
        al = (int) strlen(*as);
        if (!BSTRCMPI(basestr, endstring - al, *as))
            return TRUE;
    }
    if (alt_as_is) {
        for (as = alt_as_is; *as; ++as) {
            al = (int) strlen(*as);
            if (!BSTRCMPI(basestr, endstring - al, *as))
                return TRUE;
        }
    }

   /* Leave "craft" as a suffix as-is (aircraft, hovercraft);
      "craft" itself is (arguably) not included in our likely context */
   if ((baselen > 5) && (!BSTRCMPI(basestr, endstring - 5, "craft")))
       return TRUE;
   /* avoid false hit on one_off[].plur == "lice" or .sing == "goose";
       if more of these turn up, one_off[] entries will need to flagged
       as to which are whole words and which are matchable as suffices
       then matching in the loop below will end up becoming more complex */
    if (!strcmpi(basestr, "slice")
        || !strcmpi(basestr, "mongoose")) {
        if (to_plural)
            Strcasecpy(endstring, "s");
        return TRUE;
    }
    /* skip "ox" -> "oxen" entry when pluralizing "<something>ox"
       unless it is muskox */
    if (to_plural && baselen > 2 && !strcmpi(endstring - 2, "ox")
        && !(baselen > 5 && !strcmpi(endstring - 6, "muskox"))) {
        /* "fox" -> "foxes" */
        Strcasecpy(endstring, "es");
        return TRUE;
    }
    if (to_plural) {
        if (baselen > 2 && !strcmpi(endstring - 3, "man")
            && badman(basestr, to_plural)) {
            Strcasecpy(endstring, "s");
            return TRUE;
        }
    } else {
        if (baselen > 2 && !strcmpi(endstring - 3, "men")
            && badman(basestr, to_plural))
            return TRUE;
    }
    for (sp = one_off; sp->sing; sp++) {
        /* check whether endstring already matches */
        same = to_plural ? sp->plur : sp->sing;
        al = (int) strlen(same);
        if (!BSTRCMPI(basestr, endstring - al, same))
            return TRUE; /* use as-is */
        /* check whether it matches the inverse; if so, transform it */
        other = to_plural ? sp->sing : sp->plur;
        al = (int) strlen(other);
        if (!BSTRCMPI(basestr, endstring - al, other)) {
            Strcasecpy(endstring - al, same);
            return TRUE; /* one_off[] transformation */
        }
    }
    return FALSE;
}

/* searches for common compounds, ex. lump of royal jelly */
static char *
singplur_compound(str)
char *str;
{
    /* if new entries are added, be sure to keep compound_start[] in sync */
    static const char *const compounds[] =
        {
          " of ",     " labeled ", " called ",
          " named ",  " above", /* lurkers above */
          " versus ", " from ",    " in ",
          " on ",     " a la ",    " with", /* " with "? */
          " de ",     " d'",       " du ",
          "-in-",     "-at-",      0
        }, /* list of first characters for all compounds[] entries */
        compound_start[] = " -";

    const char *const *cmpd;
    char *p;

    for (p = str; *p; ++p) {
        /* substring starting at p can only match if *p is found
           within compound_start[] */
        if (!index(compound_start, *p))
            continue;

        /* check current substring against all words in the compound[] list */
        for (cmpd = compounds; *cmpd; ++cmpd)
            if (!strncmpi(p, *cmpd, (int) strlen(*cmpd)))
                return p;
    }
    /* wasn't recognized as a compound phrase */
    return 0;
}

/* Plural routine; once upon a time it may have been chiefly used for
 * user-defined fruits, but it is now used extensively throughout the
 * program.
 *
 * For fruit, we have to try to account for everything reasonable the
 * player has; something unreasonable can still break the code.
 * However, it's still a lot more accurate than "just add an 's' at the
 * end", which Rogue uses...
 *
 * Also used for plural monster names ("Wiped out all homunculi." or the
 * vanquished monsters list) and body parts.  A lot of unique monsters have
 * names which get mangled by makeplural and/or makesingular.  They're not
 * genocidable, and vanquished-mon handling does its own special casing
 * (for uniques who've been revived and re-killed), so we don't bother
 * trying to get those right here.
 *
 * Also misused by muse.c to convert 1st person present verbs to 2nd person.
 * 3.6.0: made case-insensitive.
 */
char *
makeplural(oldstr)
const char *oldstr;
{
    register char *spot;
    char lo_c, *str = nextobuf();
    const char *excess = (char *) 0;
    int len, i;

    if (oldstr)
        while (*oldstr == ' ')
            oldstr++;
    if (!oldstr || !*oldstr) {
        impossible("plural of null?");
        Strcpy(str, "s");
        return str;
    }
    /* makeplural() is sometimes used on monsters rather than objects
       and sometimes pronouns are used for monsters, so check those;
       unfortunately, "her" (which matches genders[1].him and [1].his)
       and "it" (which matches genders[2].he and [2].him) are ambiguous;
       we'll live with that; caller can fix things up if necessary */
    *str = '\0';
    for (i = 0; i <= 2; ++i) {
        if (!strcmpi(genders[i].he, oldstr))
            Strcpy(str, genders[3].he); /* "they" */
        else if (!strcmpi(genders[i].him, oldstr))
            Strcpy(str, genders[3].him); /* "them" */
        else if (!strcmpi(genders[i].his, oldstr))
            Strcpy(str, genders[3].his); /* "their" */
        if (*str) {
            if (oldstr[0] == highc(oldstr[0]))
                str[0] = highc(str[0]);
            return str;
        }
    }

    Strcpy(str, oldstr);

    /*
     * Skip changing "pair of" to "pairs of".  According to Webster, usual
     * English usage is use pairs for humans, e.g. 3 pairs of dancers,
     * and pair for objects and non-humans, e.g. 3 pair of boots.  We don't
     * refer to pairs of humans in this game so just skip to the bottom.
     */
    if (!strncmpi(str, "pair of ", 8))
        goto bottom;

    /* look for "foo of bar" so that we can focus on "foo" */
    if ((spot = singplur_compound(str)) != 0) {
        excess = oldstr + (int) (spot - str);
        *spot = '\0';
    } else
        spot = eos(str);

    spot--;
    while (spot > str && *spot == ' ')
        spot--; /* Strip blanks from end */
    *(spot + 1) = '\0';
    /* Now spot is the last character of the string */

    len = strlen(str);

    /* Single letters */
    if (len == 1 || !letter(*spot)) {
        Strcpy(spot + 1, "'s");
        goto bottom;
    }

    /* dispense with some words which don't need pluralization */
    {
        static const char *const already_plural[] = {
            "ae",  /* algae, larvae, &c */
            "matzot", 0,
        };

        /* spot+1: synch up with makesingular's usage */
        if (singplur_lookup(str, spot + 1, TRUE, already_plural))
            goto bottom;

        /* more of same, but not suitable for blanket loop checking */
        if ((len == 2 && !strcmpi(str, "ya"))
            || (len >= 3 && !strcmpi(spot - 2, " ya")))
            goto bottom;
    }

    /* man/men ("Wiped out all cavemen.") */
    if (len >= 3 && !strcmpi(spot - 2, "man")
        /* exclude shamans and humans etc */
        && !badman(str, TRUE)) {
        Strcasecpy(spot - 1, "en");
        goto bottom;
    }
    if (lowc(*spot) == 'f') { /* (staff handled via one_off[]) */
        lo_c = lowc(*(spot - 1));
        if (len >= 3 && !strcmpi(spot - 2, "erf")) {
            /* avoid "nerf" -> "nerves", "serf" -> "serves" */
            ; /* fall through to default (append 's') */
        } else if (index("lr", lo_c) || index(vowels, lo_c)) {
            /* [aeioulr]f to [aeioulr]ves */
            Strcasecpy(spot, "ves");
            goto bottom;
        }
    }
    /* ium/ia (mycelia, baluchitheria) */
    if (len >= 3 && !strcmpi(spot - 2, "ium")) {
        Strcasecpy(spot - 2, "ia");
        goto bottom;
    }
    /* algae, larvae, hyphae (another fungus part) */
    if ((len >= 4 && !strcmpi(spot - 3, "alga"))
        || (len >= 5
            && (!strcmpi(spot - 4, "hypha") || !strcmpi(spot - 4, "larva")))
        || (len >= 6 && !strcmpi(spot - 5, "amoeba"))
        || (len >= 8 && (!strcmpi(spot - 7, "vertebra")))) {
        /* a to ae */
        Strcasecpy(spot + 1, "e");
        goto bottom;
    }
    /* fungus/fungi, homunculus/homunculi, but buses, lotuses, wumpuses */
    if (len > 3 && !strcmpi(spot - 1, "us")
        && !((len >= 5 && !strcmpi(spot - 4, "lotus"))
             || (len >= 6 && !strcmpi(spot - 5, "wumpus")))) {
        Strcasecpy(spot - 1, "i");
        goto bottom;
    }
    /* sis/ses (nemesis) */
    if (len >= 3 && !strcmpi(spot - 2, "sis")) {
        Strcasecpy(spot - 1, "es");
        goto bottom;
    }
    /* matzoh/matzot, possible food name */
    if (len >= 6
        && (!strcmpi(spot - 5, "matzoh") || !strcmpi(spot - 5, "matzah"))) {
        Strcasecpy(spot - 1, "ot"); /* oh/ah -> ot */
        goto bottom;
    }
    if (len >= 5
        && (!strcmpi(spot - 4, "matzo") || !strcmpi(spot - 4, "matza"))) {
        Strcasecpy(spot, "ot"); /* o/a -> ot */
        goto bottom;
    }

    /* note: -eau/-eaux (gateau, bordeau...) */
    /* note: ox/oxen, VAX/VAXen, goose/geese */

    lo_c = lowc(*spot);

    /* codex/spadix/neocortex and the like */
    if (len >= 5
        && (!strcmpi(spot - 2, "dex")
            ||!strcmpi(spot - 2, "dix")
            ||!strcmpi(spot - 2, "tex"))
           /* indices would have been ok too, but stick with indexes */
        && (strcmpi(spot - 4,"index") != 0)) {
        Strcasecpy(spot - 1, "ices"); /* ex|ix -> ices */
        goto bottom;
    }
    /* Ends in z, x, s, ch, sh; add an "es" */
    if (index("zxs", lo_c)
        || (len >= 2 && lo_c == 'h' && index("cs", lowc(*(spot - 1)))
            /* 21st century k-sound */
            && !(len >= 4 &&
                 ((lowc(*(spot - 2)) == 'e'
                    && index("mt", lowc(*(spot - 3)))) ||
                  (lowc(*(spot - 2)) == 'o'
                    && index("lp", lowc(*(spot - 3)))))))
        /* Kludge to get "tomatoes" and "potatoes" right */
        || (len >= 4 && !strcmpi(spot - 2, "ato"))
        || (len >= 5 && !strcmpi(spot - 4, "dingo"))) {
        Strcasecpy(spot + 1, "es"); /* append es */
        goto bottom;
    }
    /* Ends in y preceded by consonant (note: also "qu") change to "ies" */
    if (lo_c == 'y' && !index(vowels, lowc(*(spot - 1)))) {
        Strcasecpy(spot, "ies"); /* y -> ies */
        goto bottom;
    }
    /* Default: append an 's' */
    Strcasecpy(spot + 1, "s");

 bottom:
    if (excess)
        Strcat(str, excess);
    return str;
}

/*
 * Singularize a string the user typed in; this helps reduce the complexity
 * of readobjnam, and is also used in pager.c to singularize the string
 * for which help is sought.
 *
 * "Manes" is ambiguous: monster type (keep s), or horse body part (drop s)?
 * Its inclusion in as_is[]/special_subj[] makes it get treated as the former.
 *
 * A lot of unique monsters have names ending in s; plural, or singular
 * from plural, doesn't make much sense for them so we don't bother trying.
 * 3.6.0: made case-insensitive.
 */
char *
makesingular(oldstr)
const char *oldstr;
{
    register char *p, *bp;
    const char *excess = 0;
    char *str = nextobuf();

    if (oldstr)
        while (*oldstr == ' ')
            oldstr++;
    if (!oldstr || !*oldstr) {
        impossible("singular of null?");
        str[0] = '\0';
        return str;
    }
    /* makeplural() of pronouns isn't reversible but at least we can
       force a singular value */
    *str = '\0';
    if (!strcmpi(genders[3].he, oldstr)) /* "they" */
        Strcpy(str, genders[2].he); /* "it" */
    else if (!strcmpi(genders[3].him, oldstr)) /* "them" */
        Strcpy(str, genders[2].him); /* also "it" */
    else if (!strcmpi(genders[3].his, oldstr)) /* "their" */
        Strcpy(str, genders[2].his); /* "its" */
    if (*str) {
        if (oldstr[0] == highc(oldstr[0]))
            str[0] = highc(str[0]);
        return str;
    }

    bp = strcpy(str, oldstr);

    /* check for "foo of bar" so that we can focus on "foo" */
    if ((p = singplur_compound(bp)) != 0) {
        excess = oldstr + (int) (p - bp);
        *p = '\0';
    } else
        p = eos(bp);

    /* dispense with some words which don't need singularization */
    if (singplur_lookup(bp, p, FALSE, special_subjs))
        goto bottom;

    /* remove -s or -es (boxes) or -ies (rubies) */
    if (p >= bp + 1 && lowc(p[-1]) == 's') {
        if (p >= bp + 2 && lowc(p[-2]) == 'e') {
            if (p >= bp + 3 && lowc(p[-3]) == 'i') { /* "ies" */
                if (!BSTRCMPI(bp, p - 7, "cookies")
                    || (!BSTRCMPI(bp, p - 4, "pies")
                        /* avoid false match for "harpies" */
                        && (p - 4 == bp || p[-5] == ' '))
                    /* alternate djinni/djinn spelling; not really needed */
                    || (!BSTRCMPI(bp, p - 6, "genies")
                        /* avoid false match for "progenies" */
                        && (p - 6 == bp || p[-7] == ' '))
                    || !BSTRCMPI(bp, p - 5, "mbies") /* zombie */
                    || !BSTRCMPI(bp, p - 5, "yries")) /* valkyrie */
                    goto mins;
                Strcasecpy(p - 3, "y"); /* ies -> y */
                goto bottom;
            }
            /* wolves, but f to ves isn't fully reversible */
            if (p - 4 >= bp && (index("lr", lowc(*(p - 4)))
                                || index(vowels, lowc(*(p - 4))))
                && !BSTRCMPI(bp, p - 3, "ves")) {
                if (!BSTRCMPI(bp, p - 6, "cloves")
                    || !BSTRCMPI(bp, p - 6, "nerves"))
                    goto mins;
                Strcasecpy(p - 3, "f"); /* ves -> f */
                goto bottom;
            }
            /* note: nurses, axes but boxes, wumpuses */
            if (!BSTRCMPI(bp, p - 4, "eses")
                || !BSTRCMPI(bp, p - 4, "oxes") /* boxes, foxes */
                || !BSTRCMPI(bp, p - 4, "nxes") /* lynxes */
                || !BSTRCMPI(bp, p - 4, "ches")
                || !BSTRCMPI(bp, p - 4, "uses") /* lotuses */
                || !BSTRCMPI(bp, p - 4, "sses") /* priestesses */
                || !BSTRCMPI(bp, p - 5, "atoes") /* tomatoes */
                || !BSTRCMPI(bp, p - 7, "dingoes")
                || !BSTRCMPI(bp, p - 7, "Aleaxes")) {
                *(p - 2) = '\0'; /* drop es */
                goto bottom;
            } /* else fall through to mins */

            /* ends in 's' but not 'es' */
        } else if (!BSTRCMPI(bp, p - 2, "us")) { /* lotus, fungus... */
            if (BSTRCMPI(bp, p - 6, "tengus") /* but not these... */
                && BSTRCMPI(bp, p - 7, "hezrous"))
                goto bottom;
        } else if (!BSTRCMPI(bp, p - 2, "ss")
                   || !BSTRCMPI(bp, p - 5, " lens")
                   || (p - 4 == bp && !strcmpi(p - 4, "lens"))) {
            goto bottom;
        }
 mins:
        *(p - 1) = '\0'; /* drop s */

    } else { /* input doesn't end in 's' */

        if (!BSTRCMPI(bp, p - 3, "men")
            && !badman(bp, FALSE)) {
            Strcasecpy(p - 2, "an");
            goto bottom;
        }
        /* matzot -> matzo, algae -> alga */
        if (!BSTRCMPI(bp, p - 6, "matzot") || !BSTRCMPI(bp, p - 2, "ae")) {
            *(p - 1) = '\0'; /* drop t/e */
            goto bottom;
        }
        /* balactheria -> balactherium */
        if (p - 4 >= bp && !strcmpi(p - 2, "ia")
            && index("lr", lowc(*(p - 3))) && lowc(*(p - 4)) == 'e') {
            Strcasecpy(p - 1, "um"); /* a -> um */
        }

        /* here we cannot find the plural suffix */
    }

 bottom:
    /* if we stripped off a suffix (" of bar" from "foo of bar"),
       put it back now [strcat() isn't actually 100% safe here...] */
    if (excess)
        Strcat(bp, excess);

    return bp;
}

static boolean
badman(basestr, to_plural)
const char *basestr;
boolean to_plural;            /* true => makeplural, false => makesingular */
{
    /* these are all the prefixes for *man that don't have a *men plural */
    static const char *no_men[] = {
        "albu", "antihu", "anti", "ata", "auto", "bildungsro", "cai", "cay",
        "ceru", "corner", "decu", "des", "dura", "fir", "hanu", "het",
        "infrahu", "inhu", "nonhu", "otto", "out", "prehu", "protohu",
        "subhu", "superhu", "talis", "unhu", "sha",
        "hu", "un", "le", "re", "so", "to", "at", "a",
    };
    /* these are all the prefixes for *men that don't have a *man singular */
    static const char *no_man[] = {
        "abdo", "acu", "agno", "ceru", "cogno", "cycla", "fleh", "grava",
        "hegu", "preno", "sonar", "speci", "dai", "exa", "fla", "sta", "teg",
        "tegu", "vela", "da", "hy", "lu", "no", "nu", "ra", "ru", "se", "vi",
        "ya", "o", "a",
    };
    int i, al;
    const char *endstr, *spot;

    if (!basestr || strlen(basestr) < 4)
        return FALSE;

    endstr = eos((char *) basestr);

    if (to_plural) {
        for (i = 0; i < SIZE(no_men); i++) {
            al = (int) strlen(no_men[i]);
            spot = endstr - (al + 3);
            if (!BSTRNCMPI(basestr, spot, no_men[i], al)
                && (spot == basestr || *(spot - 1) == ' '))
                return TRUE;
        }
    } else {
        for (i = 0; i < SIZE(no_man); i++) {
            al = (int) strlen(no_man[i]);
            spot = endstr - (al + 3);
            if (!BSTRNCMPI(basestr, spot, no_man[i], al)
                && (spot == basestr || *(spot - 1) == ' '))
                return TRUE;
        }
    }
    return FALSE;
}

/* compare user string against object name string using fuzzy matching */
static boolean
wishymatch(u_str, o_str, retry_inverted)
const char *u_str;      /* from user, so might be variant spelling */
const char *o_str;      /* from objects[], so is in canonical form */
boolean retry_inverted; /* optional extra "of" handling */
{
    static NEARDATA const char detect_SP[] = "detect ",
                               SP_detection[] = " detection";
    char *p, buf[BUFSZ];

    /* ignore spaces & hyphens and upper/lower case when comparing */
    if (fuzzymatch(u_str, o_str, " -", TRUE))
        return TRUE;

    if (retry_inverted) {
        const char *u_of, *o_of;

        /* when just one of the strings is in the form "foo of bar",
           convert it into "bar foo" and perform another comparison */
        u_of = strstri(u_str, " of ");
        o_of = strstri(o_str, " of ");
        if (u_of && !o_of) {
            Strcpy(buf, u_of + 4);
            p = eos(strcat(buf, " "));
            while (u_str < u_of)
                *p++ = *u_str++;
            *p = '\0';
            return fuzzymatch(buf, o_str, " -", TRUE);
        } else if (o_of && !u_of) {
            Strcpy(buf, o_of + 4);
            p = eos(strcat(buf, " "));
            while (o_str < o_of)
                *p++ = *o_str++;
            *p = '\0';
            return fuzzymatch(u_str, buf, " -", TRUE);
        }
    }

    /* [note: if something like "elven speed boots" ever gets added, these
       special cases should be changed to call wishymatch() recursively in
       order to get the "of" inversion handling] */
    if (!strncmp(o_str, "dwarvish ", 9)) {
        if (!strncmpi(u_str, "dwarven ", 8))
            return fuzzymatch(u_str + 8, o_str + 9, " -", TRUE);
    } else if (!strncmp(o_str, "elven ", 6)) {
        if (!strncmpi(u_str, "elvish ", 7))
            return fuzzymatch(u_str + 7, o_str + 6, " -", TRUE);
        else if (!strncmpi(u_str, "elfin ", 6))
            return fuzzymatch(u_str + 6, o_str + 6, " -", TRUE);
    } else if (!strncmp(o_str, detect_SP, sizeof detect_SP - 1)) {
        /* check for "detect <foo>" vs "<foo> detection" */
        if ((p = strstri(u_str, SP_detection)) != 0
            && !*(p + sizeof SP_detection - 1)) {
            /* convert "<foo> detection" into "detect <foo>" */
            *p = '\0';
            Strcat(strcpy(buf, detect_SP), u_str);
            /* "detect monster" -> "detect monsters" */
            if (!strcmpi(u_str, "monster"))
                Strcat(buf, "s");
            *p = ' ';
            return fuzzymatch(buf, o_str, " -", TRUE);
        }
    } else if (strstri(o_str, SP_detection)) {
        /* and the inverse, "<foo> detection" vs "detect <foo>" */
        if (!strncmpi(u_str, detect_SP, sizeof detect_SP - 1)) {
            /* convert "detect <foo>s" into "<foo> detection" */
            p = makesingular(u_str + sizeof detect_SP - 1);
            Strcat(strcpy(buf, p), SP_detection);
            /* caller may be looping through objects[], so avoid
               churning through all the obufs */
            releaseobuf(p);
            return fuzzymatch(buf, o_str, " -", TRUE);
        }
    } else if (strstri(o_str, "ability")) {
        /* when presented with "foo of bar", makesingular() used to
           singularize both foo & bar, but now only does so for foo */
        /* catch "{potion(s),ring} of {gain,restore,sustain} abilities" */
        if ((p = strstri(u_str, "abilities")) != 0
            && !*(p + sizeof "abilities" - 1)) {
            (void) strncpy(buf, u_str, (unsigned) (p - u_str));
            Strcpy(buf + (p - u_str), "ability");
            return fuzzymatch(buf, o_str, " -", TRUE);
        }
    } else if (!strcmp(o_str, "aluminum")) {
        /* this special case doesn't really fit anywhere else... */
        /* (note that " wand" will have been stripped off by now) */
        if (!strcmpi(u_str, "aluminium"))
            return fuzzymatch(u_str + 9, o_str + 8, " -", TRUE);
    }

    return FALSE;
}

struct o_range {
    const char *name, oclass;
    int f_o_range, l_o_range;
};

/* wishable subranges of objects */
static NEARDATA const struct o_range o_ranges[] = {
    { "bag", TOOL_CLASS, SACK, BAG_OF_TRICKS },
    { "lamp", TOOL_CLASS, OIL_LAMP, MAGIC_LAMP },
    { "candle", TOOL_CLASS, TALLOW_CANDLE, WAX_CANDLE },
    { "horn", TOOL_CLASS, TOOLED_HORN, HORN_OF_PLENTY },
    { "shield", ARMOR_CLASS, SMALL_SHIELD, SHIELD_OF_REFLECTION },
    { "hat", ARMOR_CLASS, FEDORA, DUNCE_CAP },
    { "helm", ARMOR_CLASS, ELVEN_LEATHER_HELM, HELM_OF_TELEPATHY },
    { "gloves", ARMOR_CLASS, LEATHER_GLOVES, GAUNTLETS_OF_DEXTERITY },
    { "gauntlets", ARMOR_CLASS, LEATHER_GLOVES, GAUNTLETS_OF_DEXTERITY },
    { "boots", ARMOR_CLASS, LOW_BOOTS, LEVITATION_BOOTS },
    { "shoes", ARMOR_CLASS, LOW_BOOTS, IRON_SHOES },
    { "cloak", ARMOR_CLASS, MUMMY_WRAPPING, CLOAK_OF_DISPLACEMENT },
    { "shirt", ARMOR_CLASS, HAWAIIAN_SHIRT, T_SHIRT },
    { "dragon scales", ARMOR_CLASS, GRAY_DRAGON_SCALES,
      YELLOW_DRAGON_SCALES },
    { "dragon scale mail", ARMOR_CLASS, GRAY_DRAGON_SCALE_MAIL,
      YELLOW_DRAGON_SCALE_MAIL },
    { "sword", WEAPON_CLASS, SHORT_SWORD, KATANA },
    { "venom", VENOM_CLASS, BLINDING_VENOM, ACID_VENOM },
    { "gray stone", GEM_CLASS, LUCKSTONE, FLINT },
    { "grey stone", GEM_CLASS, LUCKSTONE, FLINT },
};

/* alternate spellings; if the difference is only the presence or
   absence of spaces and/or hyphens (such as "pickaxe" vs "pick axe"
   vs "pick-axe") then there is no need for inclusion in this list;
   likewise for ``"of" inversions'' ("boots of speed" vs "speed boots") */
static const struct alt_spellings {
    const char *sp;
    int ob;
} spellings[] = {
    { "pickax", PICK_AXE },
    { "whip", BULLWHIP },
    { "saber", SILVER_SABER },
    { "silver sabre", SILVER_SABER },
    { "smooth shield", SHIELD_OF_REFLECTION },
    { "grey dragon scale mail", GRAY_DRAGON_SCALE_MAIL },
    { "grey dragon scales", GRAY_DRAGON_SCALES },
    { "iron ball", HEAVY_IRON_BALL },
    { "lantern", BRASS_LANTERN },
    { "mattock", DWARVISH_MATTOCK },
    { "amulet of poison resistance", AMULET_VERSUS_POISON },
    { "potion of sleep", POT_SLEEPING },
    { "stone", ROCK },
    { "camera", EXPENSIVE_CAMERA },
    { "tee shirt", T_SHIRT },
    { "can", TIN },
    { "can opener", TIN_OPENER },
    { "kelp", KELP_FROND },
    { "eucalyptus", EUCALYPTUS_LEAF },
    { "royal jelly", LUMP_OF_ROYAL_JELLY },
    { "lembas", LEMBAS_WAFER },
    { "cookie", FORTUNE_COOKIE },
    { "pie", CREAM_PIE },
    { "marker", MAGIC_MARKER },
    { "hook", GRAPPLING_HOOK },
    { "grappling iron", GRAPPLING_HOOK },
    { "grapnel", GRAPPLING_HOOK },
    { "grapple", GRAPPLING_HOOK },
    { "protection from shape shifters", RIN_PROTECTION_FROM_SHAPE_CHAN },
    /* if we ever add other sizes, move this to o_ranges[] with "bag" */
    { "box", LARGE_BOX },
    /* normally we wouldn't have to worry about unnecessary <space>, but
       " stone" will get stripped off, preventing a wishymatch; that actually
       lets "flint stone" be a match, so we also accept bogus "flintstone" */
    { "luck stone", LUCKSTONE },
    { "load stone", LOADSTONE },
    { "touch stone", TOUCHSTONE },
    { "flintstone", FLINT },
    { (const char *) 0, 0 },
};

static short
rnd_otyp_by_wpnskill(skill)
schar skill;
{
    int i, n = 0;
    short otyp = STRANGE_OBJECT;

    for (i = g.bases[WEAPON_CLASS];
         i < NUM_OBJECTS && objects[i].oc_class == WEAPON_CLASS; i++)
        if (objects[i].oc_skill == skill) {
            n++;
            otyp = i;
        }
    if (n > 0) {
        n = rn2(n);
        for (i = g.bases[WEAPON_CLASS];
             i < NUM_OBJECTS && objects[i].oc_class == WEAPON_CLASS; i++)
            if (objects[i].oc_skill == skill)
                if (--n < 0)
                    return i;
    }
    return otyp;
}

static short
rnd_otyp_by_namedesc(name, oclass, xtra_prob)
const char *name;
char oclass;
int xtra_prob; /* to force 0% random generation items to also be considered */
{
    int i, n = 0;
    short validobjs[NUM_OBJECTS];
    register const char *zn;
    int prob, maxprob = 0;

    if (!name || !*name)
        return STRANGE_OBJECT;

    memset((genericptr_t) validobjs, 0, sizeof validobjs);

    /* FIXME:
     * When this spans classes (the !oclass case), the item
     * probabilities are not very useful because they don't take
     * the class generation probability into account.  [If 10%
     * of spellbooks were blank and 1% of scrolls were blank,
     * "blank" would have 10/11 chance to yield a blook even though
     * scrolls are supposed to be much more common than books.]
     */
    for (i = oclass ? g.bases[(int) oclass] : STRANGE_OBJECT + 1;
         i < NUM_OBJECTS && (!oclass || objects[i].oc_class == oclass);
         ++i) {
        /* don't match extra descriptions (w/o real name) */
        if ((zn = OBJ_NAME(objects[i])) == 0)
            continue;
        if (wishymatch(name, zn, TRUE)
            || ((zn = OBJ_DESCR(objects[i])) != 0
                && wishymatch(name, zn, FALSE))
            || ((zn = objects[i].oc_uname) != 0
                && wishymatch(name, zn, FALSE))) {
            validobjs[n++] = (short) i;
            maxprob += (objects[i].oc_prob + xtra_prob);
        }
    }

    if (n > 0 && maxprob) {
        prob = rn2(maxprob);
        for (i = 0; i < n - 1; i++)
            if ((prob -= (objects[validobjs[i]].oc_prob + xtra_prob)) < 0)
                break;
        return validobjs[i];
    }
    return STRANGE_OBJECT;
}

int
shiny_obj(oclass)
char oclass;
{
    return (int) rnd_otyp_by_namedesc("shiny", oclass, 0);
}

/*
 * Return something wished for.  Specifying a null pointer for
 * the user request string results in a random object.  Otherwise,
 * if asking explicitly for "nothing" (or "nil") return no_wish;
 * if not an object return &cg.zeroobj; if an error (no matching object),
 * return null.
 */
struct obj *
readobjnam(bp, no_wish)
register char *bp;
struct obj *no_wish;
{
    register char *p;
    register int i;
    register struct obj *otmp;
    int cnt, spe, spesgn, typ, very, rechrg;
    int blessed, uncursed, iscursed, ispoisoned, isgreased;
    int eroded, eroded2, erodeproof, locked, unlocked, broken;
    int halfeaten, mntmp, contents;
    int islit, unlabeled, ishistoric, isdiluted, trapped;
    int tmp, tinv, tvariety;
    int wetness, gsize = 0;
    struct fruit *f;
    int ftype = g.context.current_fruit;
    char fruitbuf[BUFSZ], globbuf[BUFSZ];
    /* Fruits may not mess up the ability to wish for real objects (since
     * you can leave a fruit in a bones file and it will be added to
     * another person's game), so they must be checked for last, after
     * stripping all the possible prefixes and seeing if there's a real
     * name in there.  So we have to save the full original name.  However,
     * it's still possible to do things like "uncursed burnt Alaska",
     * or worse yet, "2 burned 5 course meals", so we need to loop to
     * strip off the prefixes again, this time stripping only the ones
     * possible on food.
     * We could get even more detailed so as to allow food names with
     * prefixes that _are_ possible on food, so you could wish for
     * "2 3 alarm chilis".  Currently this isn't allowed; options.c
     * automatically sticks 'candied' in front of such names.
     */
    char oclass;
    char *un, *dn, *actualn, *origbp = bp;
    const char *name = 0;

    cnt = spe = spesgn = typ = 0;
    very = rechrg = blessed = uncursed = iscursed = ispoisoned =
        isgreased = eroded = eroded2 = erodeproof = halfeaten =
        islit = unlabeled = ishistoric = isdiluted = trapped =
        locked = unlocked = broken = 0;
    tvariety = RANDOM_TIN;
    mntmp = NON_PM;
#define UNDEFINED 0
#define EMPTY 1
#define SPINACH 2
    contents = UNDEFINED;
    oclass = 0;
    actualn = dn = un = 0;
    wetness = 0;

    if (!bp)
        goto any;
    /* first, remove extra whitespace they may have typed */
    (void) mungspaces(bp);
    /* allow wishing for "nothing" to preserve wishless conduct...
       [now requires "wand of nothing" if that's what was really wanted] */
    if (!strcmpi(bp, "nothing") || !strcmpi(bp, "nil")
        || !strcmpi(bp, "none"))
        return no_wish;
    /* save the [nearly] unmodified choice string */
    Strcpy(fruitbuf, bp);

    for (;;) {
        register int l;

        if (!bp || !*bp)
            goto any;
        if (!strncmpi(bp, "an ", l = 3) || !strncmpi(bp, "a ", l = 2)) {
            cnt = 1;
        } else if (!strncmpi(bp, "the ", l = 4)) {
            ; /* just increment `bp' by `l' below */
        } else if (!cnt && digit(*bp) && strcmp(bp, "0")) {
            cnt = atoi(bp);
            while (digit(*bp))
                bp++;
            while (*bp == ' ')
                bp++;
            l = 0;
        } else if (*bp == '+' || *bp == '-') {
            spesgn = (*bp++ == '+') ? 1 : -1;
            spe = atoi(bp);
            while (digit(*bp))
                bp++;
            while (*bp == ' ')
                bp++;
            l = 0;
        } else if (!strncmpi(bp, "blessed ", l = 8)
                   || !strncmpi(bp, "holy ", l = 5)) {
            blessed = 1;
        } else if (!strncmpi(bp, "moist ", l = 6)
                   || !strncmpi(bp, "wet ", l = 4)) {
            if (!strncmpi(bp, "wet ", 4))
                wetness = rn2(3) + 3;
            else
                wetness = rnd(2);
        } else if (!strncmpi(bp, "cursed ", l = 7)
                   || !strncmpi(bp, "unholy ", l = 7)) {
            iscursed = 1;
        } else if (!strncmpi(bp, "uncursed ", l = 9)) {
            uncursed = 1;
        } else if (!strncmpi(bp, "rustproof ", l = 10)
                   || !strncmpi(bp, "erodeproof ", l = 11)
                   || !strncmpi(bp, "corrodeproof ", l = 13)
                   || !strncmpi(bp, "fixed ", l = 6)
                   || !strncmpi(bp, "fireproof ", l = 10)
                   || !strncmpi(bp, "rotproof ", l = 9)) {
            erodeproof = 1;
        } else if (!strncmpi(bp, "lit ", l = 4)
                   || !strncmpi(bp, "burning ", l = 8)) {
            islit = 1;
        } else if (!strncmpi(bp, "unlit ", l = 6)
                   || !strncmpi(bp, "extinguished ", l = 13)) {
            islit = 0;
            /* "unlabeled" and "blank" are synonymous */
        } else if (!strncmpi(bp, "unlabeled ", l = 10)
                   || !strncmpi(bp, "unlabelled ", l = 11)
                   || !strncmpi(bp, "blank ", l = 6)) {
            unlabeled = 1;
        } else if (!strncmpi(bp, "poisoned ", l = 9)) {
            ispoisoned = 1;
            /* "trapped" recognized but not honored outside wizard mode */
        } else if (!strncmpi(bp, "trapped ", l = 8)) {
            trapped = 0; /* undo any previous "untrapped" */
            if (wizard)
                trapped = 1;
        } else if (!strncmpi(bp, "untrapped ", l = 10)) {
            trapped = 2; /* not trapped */
        /* locked, unlocked, broken: box/chest lock states */
        } else if (!strncmpi(bp, "locked ", l = 7)) {
            locked = 1, unlocked = broken = 0;
        } else if (!strncmpi(bp, "unlocked ", l = 9)) {
            unlocked = 1, locked = broken = 0;
        } else if (!strncmpi(bp, "broken ", l = 7)) {
            broken = 1, locked = unlocked = 0;
        } else if (!strncmpi(bp, "greased ", l = 8)) {
            isgreased = 1;
        } else if (!strncmpi(bp, "very ", l = 5)) {
            /* very rusted very heavy iron ball */
            very = 1;
        } else if (!strncmpi(bp, "thoroughly ", l = 11)) {
            very = 2;
        } else if (!strncmpi(bp, "rusty ", l = 6)
                   || !strncmpi(bp, "rusted ", l = 7)
                   || !strncmpi(bp, "burnt ", l = 6)
                   || !strncmpi(bp, "burned ", l = 7)) {
            eroded = 1 + very;
            very = 0;
        } else if (!strncmpi(bp, "corroded ", l = 9)
                   || !strncmpi(bp, "rotted ", l = 7)) {
            eroded2 = 1 + very;
            very = 0;
        } else if (!strncmpi(bp, "partly eaten ", l = 13)
                   || !strncmpi(bp, "partially eaten ", l = 16)) {
            halfeaten = 1;
        } else if (!strncmpi(bp, "historic ", l = 9)) {
            ishistoric = 1;
        } else if (!strncmpi(bp, "diluted ", l = 8)) {
            isdiluted = 1;
        } else if (!strncmpi(bp, "empty ", l = 6)) {
            contents = EMPTY;
        } else if (!strncmpi(bp, "small ", l = 6)) { /* glob sizes */
            /* "small" might be part of monster name (mimic, if wishing
               for its corpse) rather than prefix for glob size; when
               used for globs, it might be either "small glob of <foo>" or
               "small <foo> glob" and user might add 's' even though plural
               doesn't accomplish anything because globs don't stack */
            if (strncmpi(bp + l, "glob", 4) && !strstri(bp + l, " glob"))
                break;
            gsize = 1;
        } else if (!strncmpi(bp, "medium ", l = 7)) {
            /* xname() doesn't display "medium" but without this
               there'd be no way to ask for the intermediate size
               ("glob" without size prefix yields smallest one) */
            gsize = 2;
        } else if (!strncmpi(bp, "large ", l = 6)) {
            /* "large" might be part of monster name (dog, cat, koboold,
               mimic) or object name (box, round shield) rather than
               prefix for glob size */
            if (strncmpi(bp + l, "glob", 4) && !strstri(bp + l, " glob"))
                break;
            /* "very large " had "very " peeled off on previous iteration */
            gsize = (very != 1) ? 3 : 4;
        } else
            break;
        bp += l;
    }
    if (!cnt)
        cnt = 1; /* will be changed to 2 if makesingular() changes string */
    if (strlen(bp) > 1 && (p = rindex(bp, '(')) != 0) {
        boolean keeptrailingchars = TRUE;

        p[(p > bp && p[-1] == ' ') ? -1 : 0] = '\0'; /*terminate bp */
        ++p; /* advance past '(' */
        if (!strncmpi(p, "lit)", 4)) {
            islit = 1;
            p += 4 - 1; /* point at ')' */
        } else {
            spe = atoi(p);
            while (digit(*p))
                p++;
            if (*p == ':') {
                p++;
                rechrg = spe;
                spe = atoi(p);
                while (digit(*p))
                    p++;
            }
            if (*p != ')') {
                spe = rechrg = 0;
                /* mis-matched parentheses; rest of string will be ignored
                 * [probably we should restore everything back to '('
                 * instead since it might be part of "named ..."]
                 */
                keeptrailingchars = FALSE;
            } else {
                spesgn = 1;
            }
        }
        if (keeptrailingchars) {
            char *pp = eos(bp);

            /* 'pp' points at 'pb's terminating '\0',
               'p' points at ')' and will be incremented past it */
            do {
                *pp++ = *++p;
            } while (*p);
        }
    }
    /*
     * otmp->spe is type schar, so we don't want spe to be any bigger or
     * smaller.  Also, spe should always be positive --some cheaters may
     * try to confuse atoi().
     */
    if (spe < 0) {
        spesgn = -1; /* cheaters get what they deserve */
        spe = abs(spe);
    }
    if (spe > SCHAR_LIM)
        spe = SCHAR_LIM;
    if (rechrg < 0 || rechrg > 7)
        rechrg = 7; /* recharge_limit */

    /* now we have the actual name, as delivered by xname, say
     *  green potions called whisky
     *  scrolls labeled "QWERTY"
     *  egg
     *  fortune cookies
     *  very heavy iron ball named hoei
     *  wand of wishing
     *  elven cloak
     */
    if ((p = strstri(bp, " named ")) != 0) {
        *p = 0;
        name = p + 7;
    }
    if ((p = strstri(bp, " called ")) != 0) {
        *p = 0;
        un = p + 8;
        /* "helmet called telepathy" is not "helmet" (a specific type)
         * "shield called reflection" is not "shield" (a general type)
         */
        for (i = 0; i < SIZE(o_ranges); i++)
            if (!strcmpi(bp, o_ranges[i].name)) {
                oclass = o_ranges[i].oclass;
                goto srch;
            }
    }
    if ((p = strstri(bp, " labeled ")) != 0) {
        *p = 0;
        dn = p + 9;
    } else if ((p = strstri(bp, " labelled ")) != 0) {
        *p = 0;
        dn = p + 10;
    }
    if ((p = strstri(bp, " of spinach")) != 0) {
        *p = 0;
        contents = SPINACH;
    }

    /*
     * Skip over "pair of ", "pairs of", "set of" and "sets of".
     *
     * Accept "3 pair of boots" as well as "3 pairs of boots".  It is
     * valid English either way.  See makeplural() for more on pair/pairs.
     *
     * We should only double count if the object in question is not
     * referred to as a "pair of".  E.g. We should double if the player
     * types "pair of spears", but not if the player types "pair of
     * lenses".  Luckily (?) all objects that are referred to as pairs
     * -- boots, gloves, and lenses -- are also not mergable, so cnt is
     * ignored anyway.
     */
    if (!strncmpi(bp, "pair of ", 8)) {
        bp += 8;
        cnt *= 2;
    } else if (!strncmpi(bp, "pairs of ", 9)) {
        bp += 9;
        if (cnt > 1)
            cnt *= 2;
    } else if (!strncmpi(bp, "set of ", 7)) {
        bp += 7;
    } else if (!strncmpi(bp, "sets of ", 8)) {
        bp += 8;
    }

    /* intercept pudding globs here; they're a valid wish target,
     * but we need them to not get treated like a corpse.
     *
     * also don't let player wish for multiple globs.
     */
    i = (int) strlen(bp);
    p = (char *) 0;
    /* check for "glob", "<foo> glob", and "glob of <foo>" */
    if (!strcmpi(bp, "glob") || !BSTRCMPI(bp, bp + i - 5, " glob")
        || !strcmpi(bp, "globs") || !BSTRCMPI(bp, bp + i - 6, " globs")
        || (p = strstri(bp, "glob of ")) != 0
        || (p = strstri(bp, "globs of ")) != 0) {
        mntmp = name_to_mon(!p ? bp : (strstri(p, " of ") + 4));
        /* if we didn't recognize monster type, pick a valid one at random */
        if (mntmp == NON_PM)
            mntmp = rn1(PM_BLACK_PUDDING - PM_GRAY_OOZE, PM_GRAY_OOZE);
        /* construct canonical spelling in case name_to_mon() recognized a
           variant (grey ooze) or player used inverted syntax (<foo> glob);
           if player has given a valid monster type but not valid glob type,
           object name lookup won't find it and wish attempt will fail */
        Sprintf(globbuf, "glob of %s", mons[mntmp].mname);
        bp = globbuf;
        mntmp = NON_PM; /* not useful for "glob of <foo>" object lookup */
        cnt = 0; /* globs don't stack */
        oclass = FOOD_CLASS;
        actualn = bp, dn = 0;
        goto srch;
    } else {
        /*
         * Find corpse type using "of" (figurine of an orc, tin of orc meat)
         * Don't check if it's a wand or spellbook.
         * (avoid "wand/finger of death" confusion).
         */
        if (!strstri(bp, "wand ") && !strstri(bp, "spellbook ")
            && !strstri(bp, "finger ")) {
            if ((p = strstri(bp, "tin of ")) != 0) {
                if (!strcmpi(p + 7, "spinach")) {
                    contents = SPINACH;
                    mntmp = NON_PM;
                } else {
                    tmp = tin_variety_txt(p + 7, &tinv);
                    tvariety = tinv;
                    mntmp = name_to_mon(p + 7 + tmp);
                }
                typ = TIN;
                goto typfnd;
            } else if ((p = strstri(bp, " of ")) != 0
                       && (mntmp = name_to_mon(p + 4)) >= LOW_PM)
                *p = 0;
        }
    }
    /* Find corpse type w/o "of" (red dragon scale mail, yeti corpse) */
    if (strncmpi(bp, "samurai sword", 13)  /* not the "samurai" monster! */
        && strncmpi(bp, "wizard lock", 11) /* not the "wizard" monster! */
        && strncmpi(bp, "ninja-to", 8)     /* not the "ninja" rank */
        && strncmpi(bp, "master key", 10)  /* not the "master" rank */
        && strncmpi(bp, "magenta", 7)) {   /* not the "mage" rank */
        if (mntmp < LOW_PM && strlen(bp) > 2
            && (mntmp = name_to_mon(bp)) >= LOW_PM) {
            int mntmptoo, mntmplen; /* double check for rank title */
            char *obp = bp;

            mntmptoo = title_to_mon(bp, (int *) 0, &mntmplen);
            bp += (mntmp != mntmptoo) ? (int) strlen(mons[mntmp].mname)
                                      : mntmplen;
            if (*bp == ' ') {
                bp++;
            } else if (!strncmpi(bp, "s ", 2)) {
                bp += 2;
            } else if (!strncmpi(bp, "es ", 3)) {
                bp += 3;
            } else if (!*bp && !actualn && !dn && !un && !oclass) {
                /* no referent; they don't really mean a monster type */
                bp = obp;
                mntmp = NON_PM;
            }
        }
    }

    /* first change to singular if necessary */
    if (*bp) {
        char *sng = makesingular(bp);

        if (strcmp(bp, sng)) {
            if (cnt == 1)
                cnt = 2;
            Strcpy(bp, sng);
        }
    }

    /* Alternate spellings (pick-ax, silver sabre, &c) */
    {
        const struct alt_spellings *as = spellings;

        while (as->sp) {
            if (fuzzymatch(bp, as->sp, " -", TRUE)) {
                typ = as->ob;
                goto typfnd;
            }
            as++;
        }
        /* can't use spellings list for this one due to shuffling */
        if (!strncmpi(bp, "grey spell", 10))
            *(bp + 2) = 'a';

        if ((p = strstri(bp, "armour")) != 0) {
            /* skip past "armo", then copy remainder beyond "u" */
            p += 4;
            while ((*p = *(p + 1)) != '\0')
                ++p; /* self terminating */
        }
    }

    /* dragon scales - assumes order of dragons */
    if (!strcmpi(bp, "scales") && mntmp >= PM_GRAY_DRAGON
        && mntmp <= PM_YELLOW_DRAGON) {
        typ = GRAY_DRAGON_SCALES + mntmp - PM_GRAY_DRAGON;
        mntmp = NON_PM; /* no monster */
        goto typfnd;
    }

    p = eos(bp);
    if (!BSTRCMPI(bp, p - 10, "holy water")) {
        typ = POT_WATER;
        if ((p - bp) >= 12 && *(p - 12) == 'u')
            iscursed = 1; /* unholy water */
        else
            blessed = 1;
        goto typfnd;
    }
    if (unlabeled && !BSTRCMPI(bp, p - 6, "scroll")) {
        typ = SCR_BLANK_PAPER;
        goto typfnd;
    }
    if (unlabeled && !BSTRCMPI(bp, p - 9, "spellbook")) {
        typ = SPE_BLANK_PAPER;
        goto typfnd;
    }
    /* specific food rather than color of gem/potion/spellbook[/scales] */
    if (!BSTRCMPI(bp, p - 6, "orange") && mntmp == NON_PM) {
        typ = ORANGE;
        goto typfnd;
    }
    /*
     * NOTE: Gold pieces are handled as objects nowadays, and therefore
     * this section should probably be reconsidered as well as the entire
     * gold/money concept.  Maybe we want to add other monetary units as
     * well in the future. (TH)
     */
    if (!BSTRCMPI(bp, p - 10, "gold piece")
        || !BSTRCMPI(bp, p - 7, "zorkmid")
        || !strcmpi(bp, "gold") || !strcmpi(bp, "money")
        || !strcmpi(bp, "coin") || *bp == GOLD_SYM) {
        if (cnt > 5000 && !wizard)
            cnt = 5000;
        else if (cnt < 1)
            cnt = 1;
        otmp = mksobj(GOLD_PIECE, FALSE, FALSE);
        otmp->quan = (long) cnt;
        otmp->owt = weight(otmp);
        g.context.botl = 1;
        return otmp;
    }

    /* check for single character object class code ("/" for wand, &c) */
    if (strlen(bp) == 1 && (i = def_char_to_objclass(*bp)) < MAXOCLASSES
        && i > ILLOBJ_CLASS && (i != VENOM_CLASS || wizard)) {
        oclass = i;
        goto any;
    }

    /* Search for class names: XXXXX potion, scroll of XXXXX.  Avoid */
    /* false hits on, e.g., rings for "ring mail". */
    if (strncmpi(bp, "enchant ", 8)
        && strncmpi(bp, "destroy ", 8)
        && strncmpi(bp, "detect food", 11)
        && strncmpi(bp, "food detection", 14)
        && strncmpi(bp, "ring mail", 9)
        && strncmpi(bp, "studded leather armor", 21)
        && strncmpi(bp, "leather armor", 13)
        && strncmpi(bp, "tooled horn", 11)
        && strncmpi(bp, "food ration", 11)
        && strncmpi(bp, "meat ring", 9))
        for (i = 0; i < (int) (sizeof wrpsym); i++) {
            register int j = strlen(wrp[i]);

            if (!strncmpi(bp, wrp[i], j)) {
                oclass = wrpsym[i];
                if (oclass != AMULET_CLASS) {
                    bp += j;
                    if (!strncmpi(bp, " of ", 4))
                        actualn = bp + 4;
                    /* else if(*bp) ?? */
                } else
                    actualn = bp;
                goto srch;
            }
            if (!BSTRCMPI(bp, p - j, wrp[i])) {
                oclass = wrpsym[i];
                p -= j;
                *p = 0;
                if (p > bp && p[-1] == ' ')
                    p[-1] = 0;
                actualn = dn = bp;
                goto srch;
            }
        }

    /* Wishing in wizard mode can create traps and furniture.
     * Part I:  distinguish between trap and object for the two
     * types of traps which have corresponding objects:  bear trap
     * and land mine.  "beartrap" (object) and "bear trap" (trap)
     * have a difference in spelling which we used to exploit by
     * adding a special case in wishymatch(), but "land mine" is
     * spelled the same either way so needs different handing.
     * Since we need something else for land mine, we've dropped
     * the bear trap hack so that both are handled exactly the
     * same.  To get an armed trap instead of a disarmed object,
     * the player can prefix either the object name or the trap
     * name with "trapped " (which ordinarily applies to chests
     * and tins), or append something--anything at all except for
     * " object", but " trap" is suggested--to either the trap
     * name or the object name.
     */
    if (wizard && (!strncmpi(bp, "bear", 4) || !strncmpi(bp, "land", 4))) {
        boolean beartrap = (lowc(*bp) == 'b');
        char *zp = bp + 4; /* skip "bear"/"land" */

        if (*zp == ' ')
            ++zp; /* embedded space is optional */
        if (!strncmpi(zp, beartrap ? "trap" : "mine", 4)) {
            zp += 4;
            if (trapped == 2 || !strcmpi(zp, " object")) {
                /* "untrapped <foo>" or "<foo> object" */
                typ = beartrap ? BEARTRAP : LAND_MINE;
                goto typfnd;
            } else if (trapped == 1 || *zp != '\0') {
                /* "trapped <foo>" or "<foo> trap" (actually "<foo>*") */
                int idx = trap_to_defsym(beartrap ? BEAR_TRAP : LANDMINE);

                /* use canonical trap spelling, skip object matching */
                Strcpy(bp, defsyms[idx].explanation);
                goto wiztrap;
            }
            /* [no prefix or suffix; we're going to end up matching
               the object name and getting a disarmed trap object] */
        }
    }

 retry:
    /* "grey stone" check must be before general "stone" */
    for (i = 0; i < SIZE(o_ranges); i++)
        if (!strcmpi(bp, o_ranges[i].name)) {
            typ = rnd_class(o_ranges[i].f_o_range, o_ranges[i].l_o_range);
            goto typfnd;
        }

    if (!BSTRCMPI(bp, p - 6, " stone") || !BSTRCMPI(bp, p - 4, " gem")) {
        p[!strcmpi(p - 4, " gem") ? -4 : -6] = '\0';
        oclass = GEM_CLASS;
        dn = actualn = bp;
        goto srch;
    } else if (!strcmpi(bp, "looking glass")) {
        ; /* avoid false hit on "* glass" */
    } else if (!BSTRCMPI(bp, p - 6, " glass") || !strcmpi(bp, "glass")) {
        register char *s = bp;

        /* treat "broken glass" as a non-existent item; since "broken" is
           also a chest/box prefix it might have been stripped off above */
        if (broken || strstri(s, "broken"))
            return (struct obj *) 0;
        if (!strncmpi(s, "worthless ", 10))
            s += 10;
        if (!strncmpi(s, "piece of ", 9))
            s += 9;
        if (!strncmpi(s, "colored ", 8))
            s += 8;
        else if (!strncmpi(s, "coloured ", 9))
            s += 9;
        if (!strcmpi(s, "glass")) { /* choose random color */
            /* 9 different kinds */
            typ = LAST_GEM + rnd(9);
            if (objects[typ].oc_class == GEM_CLASS)
                goto typfnd;
            else
                typ = 0; /* somebody changed objects[]? punt */
        } else { /* try to construct canonical form */
            char tbuf[BUFSZ];

            Strcpy(tbuf, "worthless piece of ");
            Strcat(tbuf, s); /* assume it starts with the color */
            Strcpy(bp, tbuf);
        }
    }

    actualn = bp;
    if (!dn)
        dn = actualn; /* ex. "skull cap" */
 srch:
    /* check real names of gems first */
    if (!oclass && actualn) {
        for (i = g.bases[GEM_CLASS]; i <= LAST_GEM; i++) {
            register const char *zn;

            if ((zn = OBJ_NAME(objects[i])) != 0 && !strcmpi(actualn, zn)) {
                typ = i;
                goto typfnd;
            }
        }
        /* "tin of foo" would be caught above, but plain "tin" has
           a random chance of yielding "tin wand" unless we do this */
        if (!strcmpi(actualn, "tin")) {
            typ = TIN;
            goto typfnd;
        }
    }

    if (((typ = rnd_otyp_by_namedesc(actualn, oclass, 1)) != STRANGE_OBJECT)
        || ((typ = rnd_otyp_by_namedesc(dn, oclass, 1)) != STRANGE_OBJECT)
        || ((typ = rnd_otyp_by_namedesc(un, oclass, 1)) != STRANGE_OBJECT)
        || ((typ = rnd_otyp_by_namedesc(origbp, oclass, 1)) != STRANGE_OBJECT))
        goto typfnd;
    typ = 0;

    if (actualn) {
        struct Jitem *j = Japanese_items;

        while (j->item) {
            if (actualn && !strcmpi(actualn, j->name)) {
                typ = j->item;
                goto typfnd;
            }
            j++;
        }
    }
    /* if we've stripped off "armor" and failed to match anything
       in objects[], append "mail" and try again to catch misnamed
       requests like "plate armor" and "yellow dragon scale armor" */
    if (oclass == ARMOR_CLASS && !strstri(bp, "mail")) {
        /* modifying bp's string is ok; we're about to resort
           to random armor if this also fails to match anything */
        Strcat(bp, " mail");
        goto retry;
    }
    if (!strcmpi(bp, "spinach")) {
        contents = SPINACH;
        typ = TIN;
        goto typfnd;
    }
    /* Note: not strcmpi.  2 fruits, one capital, one not, are possible.
       Also not strncmp.  We used to ignore trailing text with it, but
       that resulted in "grapefruit" matching "grape" if the latter came
       earlier than the former in the fruit list. */
    {
        char *fp;
        int l, cntf;
        int blessedf, iscursedf, uncursedf, halfeatenf;

        blessedf = iscursedf = uncursedf = halfeatenf = 0;
        cntf = 0;

        fp = fruitbuf;
        for (;;) {
            if (!fp || !*fp)
                break;
            if (!strncmpi(fp, "an ", l = 3) || !strncmpi(fp, "a ", l = 2)) {
                cntf = 1;
            } else if (!cntf && digit(*fp)) {
                cntf = atoi(fp);
                while (digit(*fp))
                    fp++;
                while (*fp == ' ')
                    fp++;
                l = 0;
            } else if (!strncmpi(fp, "blessed ", l = 8)) {
                blessedf = 1;
            } else if (!strncmpi(fp, "cursed ", l = 7)) {
                iscursedf = 1;
            } else if (!strncmpi(fp, "uncursed ", l = 9)) {
                uncursedf = 1;
            } else if (!strncmpi(fp, "partly eaten ", l = 13)
                       || !strncmpi(fp, "partially eaten ", l = 16)) {
                halfeatenf = 1;
            } else
                break;
            fp += l;
        }

        for (f = g.ffruit; f; f = f->nextf) {
            /* match type: 0=none, 1=exact, 2=singular, 3=plural */
            int ftyp = 0;

            if (!strcmp(fp, f->fname))
                ftyp = 1;
            else if (!strcmp(fp, makesingular(f->fname)))
                ftyp = 2;
            else if (!strcmp(fp, makeplural(f->fname)))
                ftyp = 3;
            if (ftyp) {
                typ = SLIME_MOLD;
                blessed = blessedf;
                iscursed = iscursedf;
                uncursed = uncursedf;
                halfeaten = halfeatenf;
                /* adjust count if user explicitly asked for
                   singular amount (can't happen unless fruit
                   has been given an already pluralized name)
                   or for plural amount */
                if (ftyp == 2 && !cntf)
                    cntf = 1;
                else if (ftyp == 3 && !cntf)
                    cntf = 2;
                cnt = cntf;
                ftype = f->fid;
                goto typfnd;
            }
        }
    }

    if (!oclass && actualn) {
        short objtyp;

        /* Perhaps it's an artifact specified by name, not type */
        name = artifact_name(actualn, &objtyp);
        if (name) {
            typ = objtyp;
            goto typfnd;
        }
    }

    /*
     * Let wizards wish for traps and furniture.
     * Must come after objects check so wizards can still wish for
     * trap objects like beartraps.
     * Disallow such topology tweaks for WIZKIT startup wishes.
     */
 wiztrap:
    if (wizard && !g.program_state.wizkit_wishing) {
        struct rm *lev;
        boolean madeterrain = FALSE;
        int trap, x = u.ux, y = u.uy;

        for (trap = NO_TRAP + 1; trap < TRAPNUM; trap++) {
            struct trap *t;
            const char *tname;

            tname = defsyms[trap_to_defsym(trap)].explanation;
            if (strncmpi(tname, bp, strlen(tname)))
                continue;
            /* found it; avoid stupid mistakes */
            if (is_hole(trap) && !Can_fall_thru(&u.uz))
                trap = ROCKTRAP;
            if ((t = maketrap(x, y, trap)) != 0) {
                trap = t->ttyp;
                tname = defsyms[trap_to_defsym(trap)].explanation;
                pline("%s%s.", An(tname),
                      (trap != MAGIC_PORTAL) ? "" : " to nowhere");
            } else
                pline("Creation of %s failed.", an(tname));
            return (struct obj *) &cg.zeroobj;
        }

        /* furniture and terrain (use at your own risk; can clobber stairs
           or place furniture on existing traps which shouldn't be allowed) */
        lev = &levl[x][y];
        p = eos(bp);
        if (!BSTRCMPI(bp, p - 8, "fountain")) {
            lev->typ = FOUNTAIN;
            g.level.flags.nfountains++;
            if (!strncmpi(bp, "magic ", 6))
                lev->blessedftn = 1;
            pline("A %sfountain.", lev->blessedftn ? "magic " : "");
<<<<<<< HEAD
            newsym(x, y);
            return (struct obj *) &cg.zeroobj;
        }
        if (!BSTRCMPI(bp, p - 6, "throne")) {
            lev->typ = THRONE;
            pline("A throne.");
            newsym(x, y);
            return (struct obj *) &cg.zeroobj;
        }
        if (!BSTRCMPI(bp, p - 4, "sink")) {
=======
            madeterrain = TRUE;
        } else if (!BSTRCMPI(bp, p - 6, "throne")) {
            lev->typ = THRONE;
            pline("A throne.");
            madeterrain = TRUE;
        } else if (!BSTRCMPI(bp, p - 4, "sink")) {
>>>>>>> 7348621e
            lev->typ = SINK;
            g.level.flags.nsinks++;
            pline("A sink.");
<<<<<<< HEAD
            newsym(x, y);
            return (struct obj *) &cg.zeroobj;
        }
=======
            madeterrain = TRUE;

>>>>>>> 7348621e
        /* ("water" matches "potion of water" rather than terrain) */
        } else if (!BSTRCMPI(bp, p - 4, "pool")
                   || !BSTRCMPI(bp, p - 4, "moat")) {
            lev->typ = !BSTRCMPI(bp, p - 4, "pool") ? POOL : MOAT;
            del_engr_at(x, y);
            pline("A %s.", (lev->typ == POOL) ? "pool" : "moat");
            /* Must manually make kelp! */
<<<<<<< HEAD
            water_damage_chain(g.level.objects[x][y], TRUE);
            newsym(x, y);
            return (struct obj *) &cg.zeroobj;
        }
        if (!BSTRCMPI(bp, p - 4, "lava")) { /* also matches "molten lava" */
=======
            water_damage_chain(level.objects[x][y], TRUE);
            madeterrain = TRUE;

        /* also matches "molten lava" */
        } else if (!BSTRCMPI(bp, p - 4, "lava")) {
>>>>>>> 7348621e
            lev->typ = LAVAPOOL;
            del_engr_at(x, y);
            pline("A pool of molten lava.");
            if (!(Levitation || Flying))
<<<<<<< HEAD
                (void) lava_effects();
            newsym(x, y);
            return (struct obj *) &cg.zeroobj;
        }

        if (!BSTRCMPI(bp, p - 5, "altar")) {
=======
                pooleffects(FALSE);
            madeterrain = TRUE;
        } else if (!BSTRCMPI(bp, p - 5, "altar")) {
>>>>>>> 7348621e
            aligntyp al;

            lev->typ = ALTAR;
            if (!strncmpi(bp, "chaotic ", 8))
                al = A_CHAOTIC;
            else if (!strncmpi(bp, "neutral ", 8))
                al = A_NEUTRAL;
            else if (!strncmpi(bp, "lawful ", 7))
                al = A_LAWFUL;
            else if (!strncmpi(bp, "unaligned ", 10))
                al = A_NONE;
            else /* -1 - A_CHAOTIC, 0 - A_NEUTRAL, 1 - A_LAWFUL */
                al = !rn2(6) ? A_NONE : (rn2((int) A_LAWFUL + 2) - 1);
            lev->altarmask = Align2amask(al);
            pline("%s altar.", An(align_str(al)));
<<<<<<< HEAD
            newsym(x, y);
            return (struct obj *) &cg.zeroobj;
        }

        if (!BSTRCMPI(bp, p - 5, "grave")
            || !BSTRCMPI(bp, p - 9, "headstone")) {
            make_grave(x, y, (char *) 0);
            pline("%s.", IS_GRAVE(lev->typ) ? "A grave"
                                            : "Can't place a grave here");
            newsym(x, y);
            return (struct obj *) &cg.zeroobj;
        }

        if (!BSTRCMPI(bp, p - 4, "tree")) {
=======
            madeterrain = TRUE;
        } else if (!BSTRCMPI(bp, p - 5, "grave")
                   || !BSTRCMPI(bp, p - 9, "headstone")) {
            make_grave(x, y, (char *) 0);
            pline("%s.", IS_GRAVE(lev->typ) ? "A grave"
                                            : "Can't place a grave here");
            madeterrain = TRUE;
        } else if (!BSTRCMPI(bp, p - 4, "tree")) {
>>>>>>> 7348621e
            lev->typ = TREE;
            pline("A tree.");
            block_point(x, y);
<<<<<<< HEAD
            return (struct obj *) &cg.zeroobj;
        }

        if (!BSTRCMPI(bp, p - 4, "bars")) {
            lev->typ = IRONBARS;
            pline("Iron bars.");
            newsym(x, y);
            return (struct obj *) &cg.zeroobj;
=======
            madeterrain = TRUE;
        } else if (!BSTRCMPI(bp, p - 4, "bars")) {
            lev->typ = IRONBARS;
            pline("Iron bars.");
            madeterrain = TRUE;
        }

        if (madeterrain) {
            feel_newsym(x, y); /* map the spot where the wish occurred */
            /* hero started at <x,y> but might not be there anymore (create
               lava, decline to die, and get teleported away to safety) */
            if (u.uinwater && !is_pool(u.ux, u.uy)) {
                u.uinwater = 0; /* leave the water */
                docrt();
                vision_full_recalc = 1;
            } else if (u.utrap && u.utraptype == TT_LAVA
                       && !is_lava(u.ux, u.uy)) {
                reset_utrap(FALSE);
            }
            /* cast 'const' away; caller won't modify this */
            return (struct obj *) &zeroobj;
>>>>>>> 7348621e
        }
    } /* end of wizard mode traps and terrain */

    if (!oclass && !typ) {
        if (!strncmpi(bp, "polearm", 7)) {
            typ = rnd_otyp_by_wpnskill(P_POLEARMS);
            goto typfnd;
        } else if (!strncmpi(bp, "hammer", 6)) {
            typ = rnd_otyp_by_wpnskill(P_HAMMER);
            goto typfnd;
        }
    }

    if (!oclass)
        return ((struct obj *) 0);
 any:
    if (!oclass)
        oclass = wrpsym[rn2((int) sizeof wrpsym)];
 typfnd:
    if (typ)
        oclass = objects[typ].oc_class;

    /* handle some objects that are only allowed in wizard mode */
    if (typ && !wizard) {
        switch (typ) {
        case AMULET_OF_YENDOR:
            typ = FAKE_AMULET_OF_YENDOR;
            break;
        case CANDELABRUM_OF_INVOCATION:
            typ = rnd_class(TALLOW_CANDLE, WAX_CANDLE);
            break;
        case BELL_OF_OPENING:
            typ = BELL;
            break;
        case SPE_BOOK_OF_THE_DEAD:
            typ = SPE_BLANK_PAPER;
            break;
        case MAGIC_LAMP:
            typ = OIL_LAMP;
            break;
        default:
            /* catch any other non-wishable objects (venom) */
            if (objects[typ].oc_nowish)
                return (struct obj *) 0;
            break;
        }
    }

    /*
     * Create the object, then fine-tune it.
     */
    otmp = typ ? mksobj(typ, TRUE, FALSE) : mkobj(oclass, FALSE);
    typ = otmp->otyp, oclass = otmp->oclass; /* what we actually got */

    if (islit && (typ == OIL_LAMP || typ == MAGIC_LAMP || typ == BRASS_LANTERN
                  || Is_candle(otmp) || typ == POT_OIL)) {
        place_object(otmp, u.ux, u.uy); /* make it viable light source */
        begin_burn(otmp, FALSE);
        obj_extract_self(otmp); /* now release it for caller's use */
    }

    /* if player specified a reasonable count, maybe honor it */
    if (cnt > 0 && objects[typ].oc_merge
        && (wizard || cnt < rnd(6) || (cnt <= 7 && Is_candle(otmp))
            || (cnt <= 20 && ((oclass == WEAPON_CLASS && is_ammo(otmp))
                              || typ == ROCK || is_missile(otmp)))))
        otmp->quan = (long) cnt;

    if (oclass == VENOM_CLASS)
        otmp->spe = 1;

    if (spesgn == 0) {
        spe = otmp->spe;
    } else if (wizard) {
        ; /* no alteration to spe */
    } else if (oclass == ARMOR_CLASS || oclass == WEAPON_CLASS
               || is_weptool(otmp)
               || (oclass == RING_CLASS && objects[typ].oc_charged)) {
        if (spe > rnd(5) && spe > otmp->spe)
            spe = 0;
        if (spe > 2 && Luck < 0)
            spesgn = -1;
    } else {
        if (oclass == WAND_CLASS) {
            if (spe > 1 && spesgn == -1)
                spe = 1;
        } else {
            if (spe > 0 && spesgn == -1)
                spe = 0;
        }
        if (spe > otmp->spe)
            spe = otmp->spe;
    }

    if (spesgn == -1)
        spe = -spe;

    /* set otmp->spe.  This may, or may not, use spe... */
    switch (typ) {
    case TIN:
        if (contents == EMPTY) {
            otmp->corpsenm = NON_PM;
            otmp->spe = 0;
        } else if (contents == SPINACH) {
            otmp->corpsenm = NON_PM;
            otmp->spe = 1;
        }
        break;
    case TOWEL:
        if (wetness)
            otmp->spe = wetness;
        break;
    case SLIME_MOLD:
        otmp->spe = ftype;
    /* Fall through */
    case SKELETON_KEY:
    case CHEST:
    case LARGE_BOX:
    case HEAVY_IRON_BALL:
    case IRON_CHAIN:
    case STATUE:
        /* otmp->cobj already done in mksobj() */
        break;
#ifdef MAIL_STRUCTURES
    case SCR_MAIL:
        /* 0: delivered in-game via external event (or randomly for fake mail);
           1: from bones or wishing; 2: written with marker */
        otmp->spe = 1;
        break;
#endif
    case WAN_WISHING:
        if (!wizard) {
            otmp->spe = (rn2(10) ? -1 : 0);
            break;
        }
        /*FALLTHRU*/
    default:
        otmp->spe = spe;
    }

    /* set otmp->corpsenm or dragon scale [mail] */
    if (mntmp >= LOW_PM) {
        if (mntmp == PM_LONG_WORM_TAIL)
            mntmp = PM_LONG_WORM;

        switch (typ) {
        case TIN:
            otmp->spe = 0; /* No spinach */
            if (dead_species(mntmp, FALSE)) {
                otmp->corpsenm = NON_PM; /* it's empty */
            } else if ((!(mons[mntmp].geno & G_UNIQ) || wizard)
                       && !(g.mvitals[mntmp].mvflags & G_NOCORPSE)
                       && mons[mntmp].cnutrit != 0) {
                otmp->corpsenm = mntmp;
            }
            break;
        case CORPSE:
            if ((!(mons[mntmp].geno & G_UNIQ) || wizard)
                && !(g.mvitals[mntmp].mvflags & G_NOCORPSE)) {
                if (mons[mntmp].msound == MS_GUARDIAN)
                    mntmp = genus(mntmp, 1);
                set_corpsenm(otmp, mntmp);
            }
            break;
        case EGG:
            mntmp = can_be_hatched(mntmp);
            /* this also sets hatch timer if appropriate */
            set_corpsenm(otmp, mntmp);
            break;
        case FIGURINE:
            if (!(mons[mntmp].geno & G_UNIQ) && !is_human(&mons[mntmp])
#ifdef MAIL_STRUCTURES
                && mntmp != PM_MAIL_DAEMON
#endif
                )
                otmp->corpsenm = mntmp;
            break;
        case STATUE:
            otmp->corpsenm = mntmp;
            if (Has_contents(otmp) && verysmall(&mons[mntmp]))
                delete_contents(otmp); /* no spellbook */
            otmp->spe = ishistoric ? STATUE_HISTORIC : 0;
            break;
        case SCALE_MAIL:
            /* Dragon mail - depends on the order of objects & dragons. */
            if (mntmp >= PM_GRAY_DRAGON && mntmp <= PM_YELLOW_DRAGON)
                otmp->otyp = GRAY_DRAGON_SCALE_MAIL + mntmp - PM_GRAY_DRAGON;
            break;
        }
    }

    /* set blessed/cursed -- setting the fields directly is safe
     * since weight() is called below and addinv() will take care
     * of luck */
    if (iscursed) {
        curse(otmp);
    } else if (uncursed) {
        otmp->blessed = 0;
        otmp->cursed = (Luck < 0 && !wizard);
    } else if (blessed) {
        otmp->blessed = (Luck >= 0 || wizard);
        otmp->cursed = (Luck < 0 && !wizard);
    } else if (spesgn < 0) {
        curse(otmp);
    }

    /* set eroded and erodeproof */
    if (erosion_matters(otmp)) {
        if (eroded && (is_flammable(otmp) || is_rustprone(otmp)))
            otmp->oeroded = eroded;
        if (eroded2 && (is_corrodeable(otmp) || is_rottable(otmp)))
            otmp->oeroded2 = eroded2;
        /*
         * 3.6.1: earlier versions included `&& !eroded && !eroded2' here,
         * but damageproof combined with damaged is feasible (eroded
         * armor modified by confused reading of cursed destroy armor)
         * so don't prevent player from wishing for such a combination.
         */
        if (erodeproof && (is_damageable(otmp) || otmp->otyp == CRYSKNIFE))
            otmp->oerodeproof = (Luck >= 0 || wizard);
    }

    /* set otmp->recharged */
    if (oclass == WAND_CLASS) {
        /* prevent wishing abuse */
        if (otmp->otyp == WAN_WISHING && !wizard)
            rechrg = 1;
        otmp->recharged = (unsigned) rechrg;
    }

    /* set poisoned */
    if (ispoisoned) {
        if (is_poisonable(otmp))
            otmp->opoisoned = (Luck >= 0);
        else if (oclass == FOOD_CLASS)
            /* try to taint by making it as old as possible */
            otmp->age = 1L;
    }
    /* and [un]trapped */
    if (trapped) {
        if (Is_box(otmp) || typ == TIN)
            otmp->otrapped = (trapped == 1);
    }
    /* empty for containers rather than for tins */
    if (contents == EMPTY) {
        if (otmp->otyp == BAG_OF_TRICKS || otmp->otyp == HORN_OF_PLENTY) {
            if (otmp->spe > 0)
                otmp->spe = 0;
        } else if (Has_contents(otmp)) {
            /* this assumes that artifacts can't be randomly generated
               inside containers */
            delete_contents(otmp);
            otmp->owt = weight(otmp);
        }
    }
    /* set locked/unlocked/broken */
    if (Is_box(otmp)) {
        if (locked) {
            otmp->olocked = 1, otmp->obroken = 0;
        } else if (unlocked) {
            otmp->olocked = 0, otmp->obroken = 0;
        } else if (broken) {
            otmp->olocked = 0, otmp->obroken = 1;
        }
    }

    if (isgreased)
        otmp->greased = 1;

    if (isdiluted && otmp->oclass == POTION_CLASS && otmp->otyp != POT_WATER)
        otmp->odiluted = 1;

    /* set tin variety */
    if (otmp->otyp == TIN && tvariety >= 0 && (rn2(4) || wizard))
        set_tin_variety(otmp, tvariety);

    if (name) {
        const char *aname;
        short objtyp;

        /* an artifact name might need capitalization fixing */
        aname = artifact_name(name, &objtyp);
        if (aname && objtyp == otmp->otyp)
            name = aname;

        /* 3.6 tribute - fix up novel */
        if (otmp->otyp == SPE_NOVEL) {
            const char *novelname;

            novelname = lookup_novel(name, &otmp->novelidx);
            if (novelname)
                name = novelname;
        }

        otmp = oname(otmp, name);
        /* name==aname => wished for artifact (otmp->oartifact => got it) */
        if (otmp->oartifact || name == aname) {
            otmp->quan = 1L;
            u.uconduct.wisharti++; /* KMH, conduct */
        }
    }

    /* more wishing abuse: don't allow wishing for certain artifacts */
    /* and make them pay; charge them for the wish anyway! */
    if ((is_quest_artifact(otmp)
         || (otmp->oartifact && rn2(nartifact_exist()) > 1)) && !wizard) {
        artifact_exists(otmp, safe_oname(otmp), FALSE);
        obfree(otmp, (struct obj *) 0);
        otmp = (struct obj *) &cg.zeroobj;
        pline("For a moment, you feel %s in your %s, but it disappears!",
              something, makeplural(body_part(HAND)));
        return otmp;
    }

    if (halfeaten && otmp->oclass == FOOD_CLASS) {
        if (otmp->otyp == CORPSE)
            otmp->oeaten = mons[otmp->corpsenm].cnutrit;
        else
            otmp->oeaten = objects[otmp->otyp].oc_nutrition;
        /* (do this adjustment before setting up object's weight) */
        consume_oeaten(otmp, 1);
    }
    otmp->owt = weight(otmp);
    if (very && otmp->otyp == HEAVY_IRON_BALL)
        otmp->owt += IRON_BALL_W_INCR;
    else if (gsize > 1 && otmp->globby)
        /* 0: unspecified => small; 1: small => keep default owt of 20;
           2: medium => 120; 3: large => 320; 4: very large => 520 */
        otmp->owt += 100 + (gsize - 2) * 200;

    return otmp;
}

int
rnd_class(first, last)
int first, last;
{
    int i, x, sum = 0;

    if (first == last)
        return first;
    for (i = first; i <= last; i++)
        sum += objects[i].oc_prob;
    if (!sum) /* all zero */
        return first + rn2(last - first + 1);
    x = rnd(sum);
    for (i = first; i <= last; i++)
        if (objects[i].oc_prob && (x -= objects[i].oc_prob) <= 0)
            return i;
    return 0;
}

static const char *
Japanese_item_name(i)
int i;
{
    struct Jitem *j = Japanese_items;

    while (j->item) {
        if (i == j->item)
            return j->name;
        j++;
    }
    return (const char *) 0;
}

const char *
suit_simple_name(suit)
struct obj *suit;
{
    const char *suitnm, *esuitp;

    if (suit) {
        if (Is_dragon_mail(suit))
            return "dragon mail"; /* <color> dragon scale mail */
        else if (Is_dragon_scales(suit))
            return "dragon scales";
        suitnm = OBJ_NAME(objects[suit->otyp]);
        esuitp = eos((char *) suitnm);
        if (strlen(suitnm) > 5 && !strcmp(esuitp - 5, " mail"))
            return "mail"; /* most suits fall into this category */
        else if (strlen(suitnm) > 7 && !strcmp(esuitp - 7, " jacket"))
            return "jacket"; /* leather jacket */
    }
    /* "suit" is lame but "armor" is ambiguous and "body armor" is absurd */
    return "suit";
}

const char *
cloak_simple_name(cloak)
struct obj *cloak;
{
    if (cloak) {
        switch (cloak->otyp) {
        case ROBE:
            return "robe";
        case MUMMY_WRAPPING:
            return "wrapping";
        case ALCHEMY_SMOCK:
            return (objects[cloak->otyp].oc_name_known && cloak->dknown)
                       ? "smock"
                       : "apron";
        default:
            break;
        }
    }
    return "cloak";
}

/* helm vs hat for messages */
const char *
helm_simple_name(helmet)
struct obj *helmet;
{
    /*
     *  There is some wiggle room here; the result has been chosen
     *  for consistency with the "protected by hard helmet" messages
     *  given for various bonks on the head:  headgear that provides
     *  such protection is a "helm", that which doesn't is a "hat".
     *
     *      elven leather helm / leather hat    -> hat
     *      dwarvish iron helm / hard hat       -> helm
     *  The rest are completely straightforward:
     *      fedora, cornuthaum, dunce cap       -> hat
     *      all other types of helmets          -> helm
     */
    return (helmet && !is_metallic(helmet)) ? "hat" : "helm";
}

/* gloves vs gauntlets; depends upon discovery state */
const char *
gloves_simple_name(gloves)
struct obj *gloves;
{
    static const char gauntlets[] = "gauntlets";

    if (gloves && gloves->dknown) {
        int otyp = gloves->otyp;
        struct objclass *ocl = &objects[otyp];
        const char *actualn = OBJ_NAME(*ocl),
                   *descrpn = OBJ_DESCR(*ocl);

        if (strstri(objects[otyp].oc_name_known ? actualn : descrpn,
                    gauntlets))
            return gauntlets;
    }
    return "gloves";
}

/* boots vs shoes; depends upon discovery state */
const char *
boots_simple_name(boots)
struct obj *boots;
{
    static const char shoes[] = "shoes";

    if (boots && boots->dknown) {
        int otyp = boots->otyp;
        struct objclass *ocl = &objects[otyp];
        const char *actualn = OBJ_NAME(*ocl),
                   *descrpn = OBJ_DESCR(*ocl);

        if (strstri(descrpn, shoes)
            || (objects[otyp].oc_name_known && strstri(actualn, shoes)))
            return shoes;
    }
    return "boots";
}

/* simplified shield for messages */
const char *
shield_simple_name(shield)
struct obj *shield;
{
    if (shield) {
        /* xname() describes unknown (unseen) reflection as smooth */
        if (shield->otyp == SHIELD_OF_REFLECTION)
            return shield->dknown ? "silver shield" : "smooth shield";
        /*
         * We might distinguish between wooden vs metallic or
         * light vs heavy to give small benefit to spell casters.
         * Fighter types probably care more about the former for
         * vulnerability to fire or rust.
         *
         * We could do that both ways: light wooden shield, light
         * metallic shield (there aren't any), heavy wooden shield,
         * and heavy metallic shield but that's getting away from
         * "simple name" which is intended to be shorter as well
         * as less detailed than xname().
         */
#if 0
        /* spellcasting uses a division like this */
        return (weight(shield) > (int) objects[SMALL_SHIELD].oc_weight)
               ? "heavy shield"
               : "light shield";
#endif
    }
    return "shield";
}

/* for completness */
const char *
shirt_simple_name(shirt)
struct obj *shirt UNUSED;
{
    return "shirt";
}

const char *
mimic_obj_name(mtmp)
struct monst *mtmp;
{
    if (M_AP_TYPE(mtmp) == M_AP_OBJECT) {
        if (mtmp->mappearance == GOLD_PIECE)
            return "gold";
        if (mtmp->mappearance != STRANGE_OBJECT)
            return simple_typename(mtmp->mappearance);
    }
    return "whatcha-may-callit";
}

/*
 * Construct a query prompt string, based around an object name, which is
 * guaranteed to fit within [QBUFSZ].  Takes an optional prefix, three
 * choices for filling in the middle (two object formatting functions and a
 * last resort literal which should be very short), and an optional suffix.
 */
char *
safe_qbuf(qbuf, qprefix, qsuffix, obj, func, altfunc, lastR)
char *qbuf; /* output buffer */
const char *qprefix, *qsuffix;
struct obj *obj;
char *FDECL((*func), (OBJ_P)), *FDECL((*altfunc), (OBJ_P));
const char *lastR;
{
    char *bufp, *endp;
    /* convert size_t (or int for ancient systems) to ordinary unsigned */
    unsigned len, lenlimit,
        len_qpfx = (unsigned) (qprefix ? strlen(qprefix) : 0),
        len_qsfx = (unsigned) (qsuffix ? strlen(qsuffix) : 0),
        len_lastR = (unsigned) strlen(lastR);

    lenlimit = QBUFSZ - 1;
    endp = qbuf + lenlimit;
    /* sanity check, aimed mainly at paniclog (it's conceivable for
       the result of short_oname() to be shorter than the length of
       the last resort string, but we ignore that possibility here) */
    if (len_qpfx > lenlimit)
        impossible("safe_qbuf: prefix too long (%u characters).", len_qpfx);
    else if (len_qpfx + len_qsfx > lenlimit)
        impossible("safe_qbuf: suffix too long (%u + %u characters).",
                   len_qpfx, len_qsfx);
    else if (len_qpfx + len_lastR + len_qsfx > lenlimit)
        impossible("safe_qbuf: filler too long (%u + %u + %u characters).",
                   len_qpfx, len_lastR, len_qsfx);

    /* the output buffer might be the same as the prefix if caller
       has already partially filled it */
    if (qbuf == qprefix) {
        /* prefix is already in the buffer */
        *endp = '\0';
    } else if (qprefix) {
        /* put prefix into the buffer */
        (void) strncpy(qbuf, qprefix, lenlimit);
        *endp = '\0';
    } else {
        /* no prefix; output buffer starts out empty */
        qbuf[0] = '\0';
    }
    len = (unsigned) strlen(qbuf);

    if (len + len_lastR + len_qsfx > lenlimit) {
        /* too long; skip formatting, last resort output is truncated */
        if (len < lenlimit) {
            (void) strncpy(&qbuf[len], lastR, lenlimit - len);
            *endp = '\0';
            len = (unsigned) strlen(qbuf);
            if (qsuffix && len < lenlimit) {
                (void) strncpy(&qbuf[len], qsuffix, lenlimit - len);
                *endp = '\0';
                /* len = (unsigned) strlen(qbuf); */
            }
        }
    } else {
        /* suffix and last resort are guaranteed to fit */
        len += len_qsfx; /* include the pending suffix */
        /* format the object */
        bufp = short_oname(obj, func, altfunc, lenlimit - len);
        if (len + strlen(bufp) <= lenlimit)
            Strcat(qbuf, bufp); /* formatted name fits */
        else
            Strcat(qbuf, lastR); /* use last resort */
        releaseobuf(bufp);

        if (qsuffix)
            Strcat(qbuf, qsuffix);
    }
    /* assert( strlen(qbuf) < QBUFSZ ); */
    return qbuf;
}

static char *
globwt(otmp, buf, weightformatted_p)
struct obj *otmp;
char *buf;
boolean *weightformatted_p;
{
    *buf = '\0';
    if (otmp->globby) {
        Sprintf(buf, "%u aum, ", otmp->owt);
        *weightformatted_p = TRUE;
    } else {
        *weightformatted_p = FALSE;
    }
    return buf;
}

/*objnam.c*/<|MERGE_RESOLUTION|>--- conflicted
+++ resolved
@@ -1,8 +1,4 @@
-<<<<<<< HEAD
-/* NetHack 3.7	objnam.c	$NHDT-Date: 1575768412 2019/12/08 01:26:52 $  $NHDT-Branch: NetHack-3.7 $:$NHDT-Revision: 1.273 $ */
-=======
-/* NetHack 3.6	objnam.c	$NHDT-Date: 1576638500 2019/12/18 03:08:20 $  $NHDT-Branch: NetHack-3.6 $:$NHDT-Revision: 1.257 $ */
->>>>>>> 7348621e
+/* NetHack 3.7	objnam.c	$NHDT-Date: 1576638500 2019/12/18 03:08:20 $  $NHDT-Branch: NetHack-3.6 $:$NHDT-Revision: 1.257 $ */
 /* Copyright (c) Stichting Mathematisch Centrum, Amsterdam, 1985. */
 /*-Copyright (c) Robert Patrick Rankin, 2011. */
 /* NetHack may be freely redistributed.  See license for details. */
@@ -3722,36 +3718,17 @@
             if (!strncmpi(bp, "magic ", 6))
                 lev->blessedftn = 1;
             pline("A %sfountain.", lev->blessedftn ? "magic " : "");
-<<<<<<< HEAD
-            newsym(x, y);
-            return (struct obj *) &cg.zeroobj;
-        }
-        if (!BSTRCMPI(bp, p - 6, "throne")) {
-            lev->typ = THRONE;
-            pline("A throne.");
-            newsym(x, y);
-            return (struct obj *) &cg.zeroobj;
-        }
-        if (!BSTRCMPI(bp, p - 4, "sink")) {
-=======
             madeterrain = TRUE;
         } else if (!BSTRCMPI(bp, p - 6, "throne")) {
             lev->typ = THRONE;
             pline("A throne.");
             madeterrain = TRUE;
         } else if (!BSTRCMPI(bp, p - 4, "sink")) {
->>>>>>> 7348621e
             lev->typ = SINK;
             g.level.flags.nsinks++;
             pline("A sink.");
-<<<<<<< HEAD
-            newsym(x, y);
-            return (struct obj *) &cg.zeroobj;
-        }
-=======
             madeterrain = TRUE;
 
->>>>>>> 7348621e
         /* ("water" matches "potion of water" rather than terrain) */
         } else if (!BSTRCMPI(bp, p - 4, "pool")
                    || !BSTRCMPI(bp, p - 4, "moat")) {
@@ -3759,35 +3736,18 @@
             del_engr_at(x, y);
             pline("A %s.", (lev->typ == POOL) ? "pool" : "moat");
             /* Must manually make kelp! */
-<<<<<<< HEAD
             water_damage_chain(g.level.objects[x][y], TRUE);
-            newsym(x, y);
-            return (struct obj *) &cg.zeroobj;
-        }
-        if (!BSTRCMPI(bp, p - 4, "lava")) { /* also matches "molten lava" */
-=======
-            water_damage_chain(level.objects[x][y], TRUE);
             madeterrain = TRUE;
 
         /* also matches "molten lava" */
         } else if (!BSTRCMPI(bp, p - 4, "lava")) {
->>>>>>> 7348621e
             lev->typ = LAVAPOOL;
             del_engr_at(x, y);
             pline("A pool of molten lava.");
             if (!(Levitation || Flying))
-<<<<<<< HEAD
-                (void) lava_effects();
-            newsym(x, y);
-            return (struct obj *) &cg.zeroobj;
-        }
-
-        if (!BSTRCMPI(bp, p - 5, "altar")) {
-=======
                 pooleffects(FALSE);
             madeterrain = TRUE;
         } else if (!BSTRCMPI(bp, p - 5, "altar")) {
->>>>>>> 7348621e
             aligntyp al;
 
             lev->typ = ALTAR;
@@ -3803,22 +3763,6 @@
                 al = !rn2(6) ? A_NONE : (rn2((int) A_LAWFUL + 2) - 1);
             lev->altarmask = Align2amask(al);
             pline("%s altar.", An(align_str(al)));
-<<<<<<< HEAD
-            newsym(x, y);
-            return (struct obj *) &cg.zeroobj;
-        }
-
-        if (!BSTRCMPI(bp, p - 5, "grave")
-            || !BSTRCMPI(bp, p - 9, "headstone")) {
-            make_grave(x, y, (char *) 0);
-            pline("%s.", IS_GRAVE(lev->typ) ? "A grave"
-                                            : "Can't place a grave here");
-            newsym(x, y);
-            return (struct obj *) &cg.zeroobj;
-        }
-
-        if (!BSTRCMPI(bp, p - 4, "tree")) {
-=======
             madeterrain = TRUE;
         } else if (!BSTRCMPI(bp, p - 5, "grave")
                    || !BSTRCMPI(bp, p - 9, "headstone")) {
@@ -3827,20 +3771,9 @@
                                             : "Can't place a grave here");
             madeterrain = TRUE;
         } else if (!BSTRCMPI(bp, p - 4, "tree")) {
->>>>>>> 7348621e
             lev->typ = TREE;
             pline("A tree.");
             block_point(x, y);
-<<<<<<< HEAD
-            return (struct obj *) &cg.zeroobj;
-        }
-
-        if (!BSTRCMPI(bp, p - 4, "bars")) {
-            lev->typ = IRONBARS;
-            pline("Iron bars.");
-            newsym(x, y);
-            return (struct obj *) &cg.zeroobj;
-=======
             madeterrain = TRUE;
         } else if (!BSTRCMPI(bp, p - 4, "bars")) {
             lev->typ = IRONBARS;
@@ -3855,14 +3788,13 @@
             if (u.uinwater && !is_pool(u.ux, u.uy)) {
                 u.uinwater = 0; /* leave the water */
                 docrt();
-                vision_full_recalc = 1;
+                g.vision_full_recalc = 1;
             } else if (u.utrap && u.utraptype == TT_LAVA
                        && !is_lava(u.ux, u.uy)) {
                 reset_utrap(FALSE);
             }
             /* cast 'const' away; caller won't modify this */
-            return (struct obj *) &zeroobj;
->>>>>>> 7348621e
+            return (struct obj *) &cg.zeroobj;
         }
     } /* end of wizard mode traps and terrain */
 
