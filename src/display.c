--- conflicted
+++ resolved
@@ -1,8 +1,4 @@
-<<<<<<< HEAD
-/* NetHack 3.6	display.c	$NHDT-Date: 1433840054 2015/06/09 08:54:14 $  $NHDT-Branch: win32-x64-working $:$NHDT-Revision: 1.62 $ */
-=======
 /* NetHack 3.6	display.c	$NHDT-Date: 1433899975 2015/06/10 01:32:55 $  $NHDT-Branch: master $:$NHDT-Revision: 1.61 $ */
->>>>>>> b2f9ba5d
 /* Copyright (c) Dean Luick, with acknowledgements to Kevin Darcy */
 /* and Dave Cohrs, 1990.					  */
 /* NetHack may be freely redistributed.  See license for details. */
@@ -1711,51 +1707,10 @@
 get_bk_glyph(x,y)
 xchar x, y;
 {
-    int idx;
+    int retglyph = NO_GLYPH;
     struct rm *lev = &levl[x][y];
 
-<<<<<<< HEAD
-    switch (lev->typ) {
-    case SCORR:
-    case STONE:
-        idx = level.flags.arboreal ? S_tree : S_stone;
-        break;
-    case ROOM:
-        idx = S_room;
-        break;
-    case CORR:
-        idx = (lev->waslit || flags.lit_corridor) ? S_litcorr : S_corr;
-        break;
-    case ICE:
-        idx = S_ice;
-        break;
-    case AIR:
-        idx = S_air;
-        break;
-    case CLOUD:
-        idx = S_cloud;
-        break;
-    case WATER:
-        idx = S_water;
-        break;
-    default:
-        idx = S_room;
-        break;
-    }
-
-    if (!cansee(x, y) && !lev->waslit) {
-        /* Floor spaces are dark if unlit.  Corridors are dark if unlit. */
-        if (lev->typ == ROOM && idx == S_room)
-            idx = (flags.dark_room && iflags.use_color) ?
-                    (DARKROOMSYM) :  S_stone;
-        else if (lev->typ == CORR && idx == S_litcorr)
-            idx = S_corr;
-    }
-
-    return cmap_to_glyph(idx);
-=======
     return cmap_to_glyph(S_room);
->>>>>>> b2f9ba5d
 }
 
 /* -------------------------------------------------------------------------
