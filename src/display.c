--- conflicted
+++ resolved
@@ -1394,7 +1394,7 @@
      * !u.ux: display isn't ready yet; (restoring || !on_level()): was part
      * of cliparound() but interface shouldn't access this much internals
      */
-    if (!u.ux || restoring || !on_level(&u.uz0, &u.uz))
+    if (!u.ux || g.restoring || !on_level(&u.uz0, &u.uz))
         return;
 
     /*
@@ -1554,13 +1554,8 @@
     register int x;
 
     for (x = start; x <= stop; x++)
-<<<<<<< HEAD
         if (g.gbuf[y][x].glyph != cmap_to_glyph(S_stone))
-            print_glyph(WIN_MAP, x, y, g.gbuf[y][x].glyph, get_bk_glyph(x,y));
-=======
-        if (gbuf[y][x].glyph != cmap_to_glyph(S_stone))
-            print_glyph(WIN_MAP, x, y, gbuf[y][x].glyph, get_bk_glyph(x, y));
->>>>>>> d11d91a0
+            print_glyph(WIN_MAP, x, y, g.gbuf[y][x].glyph, get_bk_glyph(x, y));
 }
 
 void
