/* NetHack 3.6	options.c	$NHDT-Date: 1572070255 2019/10/26 06:10:55 $  $NHDT-Branch: NetHack-3.6 $:$NHDT-Revision: 1.381 $ */
/* Copyright (c) Stichting Mathematisch Centrum, Amsterdam, 1985. */
/*-Copyright (c) Michael Allison, 2008. */
/* NetHack may be freely redistributed.  See license for details. */

#ifdef OPTION_LISTS_ONLY /* (AMIGA) external program for opt lists */
#include "config.h"
#include "objclass.h"
#include "flag.h"
NEARDATA struct flag flags; /* provide linkage */
#ifdef SYSFLAGS
NEARDATA struct sysflag sysflags; /* provide linkage */
#endif
NEARDATA struct instance_flags iflags; /* provide linkage */
#define static
#else
#include "hack.h"
#include "tcap.h"
#include <ctype.h>
#endif
#include "sfprocs.h"

#define BACKWARD_COMPAT

#ifdef DEFAULT_WC_TILED_MAP
#define PREFER_TILED TRUE
#else
#define PREFER_TILED FALSE
#endif

#ifdef CURSES_GRAPHICS
extern int curses_read_attrs(const char *attrs);
extern char *curses_fmt_attrs(char *);
#endif

enum window_option_types {
    MESSAGE_OPTION = 1,
    STATUS_OPTION,
    MAP_OPTION,
    MENU_OPTION,
    TEXT_OPTION
};

#define PILE_LIMIT_DFLT 5

/*
 *  NOTE:  If you add (or delete) an option, please update the short
 *  options help (option_help()), the long options help (dat/opthelp),
 *  and the current options setting display function (doset()),
 *  and also the Guidebooks.
 *
 *  The order matters.  If an option is a an initial substring of another
 *  option (e.g. time and timed_delay) the shorter one must come first.
 */

static const struct Bool_Opt {
    const char *name;
    boolean *addr, initvalue;
    int optflags;
} boolopt_init[] = {
    { "acoustics", &flags.acoustics, TRUE, SET_IN_GAME },
#if defined(SYSFLAGS) && defined(AMIGA)
    /* Amiga altmeta causes Alt+key to be converted into Meta+key by
       low level nethack code; on by default, can be toggled off if
       Alt+key is needed for some ASCII chars on non-ASCII keyboard */
    { "altmeta", &sysflags.altmeta, TRUE, DISP_IN_GAME },
#else
#ifdef ALTMETA
    /* non-Amiga altmeta causes nethack's top level command loop to treat
       two character sequence "ESC c" as M-c, for terminals or emulators
       which send "ESC c" when Alt+c is pressed; off by default, enabling
       this can potentially make trouble if user types ESC when nethack
       is honoring this conversion request (primarily after starting a
       count prefix prior to a command and then deciding to cancel it) */
    { "altmeta", &iflags.altmeta, FALSE, SET_IN_GAME },
#else
    { "altmeta", (boolean *) 0, TRUE, DISP_IN_GAME },
#endif
#endif
    { "ascii_map", &iflags.wc_ascii_map, !PREFER_TILED, SET_IN_GAME }, /*WC*/
#if defined(SYSFLAGS) && defined(MFLOPPY)
    { "asksavedisk", &sysflags.asksavedisk, FALSE, SET_IN_GAME },
#else
    { "asksavedisk", (boolean *) 0, FALSE, SET_IN_FILE },
#endif
    { "autodescribe", &iflags.autodescribe, TRUE, SET_IN_GAME },
    { "autodig", &flags.autodig, FALSE, SET_IN_GAME },
    { "autoopen", &flags.autoopen, TRUE, SET_IN_GAME },
    { "autopickup", &flags.pickup, TRUE, SET_IN_GAME },
    { "autoquiver", &flags.autoquiver, FALSE, SET_IN_GAME },
#if defined(MICRO) && !defined(AMIGA)
    { "BIOS", &iflags.BIOS, FALSE, SET_IN_FILE },
#else
    { "BIOS", (boolean *) 0, FALSE, SET_IN_FILE },
#endif
    { "blind", &u.uroleplay.blind, FALSE, DISP_IN_GAME },
    { "bones", &flags.bones, TRUE, SET_IN_FILE },
#ifdef INSURANCE
    { "checkpoint", &flags.ins_chkpt, TRUE, SET_IN_GAME },
#else
    { "checkpoint", (boolean *) 0, FALSE, SET_IN_FILE },
#endif
#ifdef MFLOPPY
    { "checkspace", &iflags.checkspace, TRUE, SET_IN_GAME },
#else
    { "checkspace", (boolean *) 0, FALSE, SET_IN_FILE },
#endif
    { "clicklook", &iflags.clicklook, FALSE, SET_IN_GAME },
    { "cmdassist", &iflags.cmdassist, TRUE, SET_IN_GAME },
#if defined(MICRO) || defined(WIN32) || defined(CURSES_GRAPHICS)
    { "color", &iflags.wc_color, TRUE, SET_IN_GAME }, /*WC*/
#else /* systems that support multiple terminals, many monochrome */
    { "color", &iflags.wc_color, FALSE, SET_IN_GAME }, /*WC*/
#endif
    { "confirm", &flags.confirm, TRUE, SET_IN_GAME },
    { "dark_room", &flags.dark_room, TRUE, SET_IN_GAME },
    { "eight_bit_tty", &iflags.wc_eight_bit_input, FALSE, SET_IN_GAME }, /*WC*/
#if defined(TTY_GRAPHICS) || defined(CURSES_GRAPHICS) || defined(X11_GRAPHICS)
    { "extmenu", &iflags.extmenu, FALSE, SET_IN_GAME },
#else
    { "extmenu", (boolean *) 0, FALSE, SET_IN_FILE },
#endif
#ifdef OPT_DISPMAP
    { "fast_map", &flags.fast_map, TRUE, SET_IN_GAME },
#else
    { "fast_map", (boolean *) 0, TRUE, SET_IN_FILE },
#endif
    { "female", &flags.female, FALSE, DISP_IN_GAME },
    { "fixinv", &flags.invlet_constant, TRUE, SET_IN_GAME },
#if defined(SYSFLAGS) && defined(AMIFLUSH)
    { "flush", &sysflags.amiflush, FALSE, SET_IN_GAME },
#else
    { "flush", (boolean *) 0, FALSE, SET_IN_FILE },
#endif
    { "force_invmenu", &iflags.force_invmenu, FALSE, SET_IN_GAME },
    { "fullscreen", &iflags.wc2_fullscreen, FALSE, SET_IN_FILE }, /*WC2*/
    { "goldX", &iflags.goldX, FALSE, SET_IN_GAME },
    { "guicolor", &iflags.wc2_guicolor, TRUE, SET_IN_GAME}, /*WC2*/
    { "help", &flags.help, TRUE, SET_IN_GAME },
    { "herecmd_menu", &iflags.herecmd_menu, FALSE, SET_IN_GAME },
    { "hilite_pet", &iflags.wc_hilite_pet, FALSE, SET_IN_GAME }, /*WC*/
    { "hilite_pile", &iflags.hilite_pile, FALSE, SET_IN_GAME },
    { "hitpointbar", &iflags.wc2_hitpointbar, FALSE, SET_IN_GAME }, /*WC2*/
#ifndef MAC
    { "ignintr", &flags.ignintr, FALSE, SET_IN_GAME },
#else
    { "ignintr", (boolean *) 0, FALSE, SET_IN_FILE },
#endif
    { "implicit_uncursed", &iflags.implicit_uncursed, TRUE, SET_IN_GAME },
    { "large_font", &iflags.obsolete, FALSE, SET_IN_FILE }, /* OBSOLETE */
    { "legacy", &flags.legacy, TRUE, DISP_IN_GAME },
    { "lit_corridor", &flags.lit_corridor, FALSE, SET_IN_GAME },
    { "lootabc", &flags.lootabc, FALSE, SET_IN_GAME },
#ifdef MAIL
    { "mail", &flags.biff, TRUE, SET_IN_GAME },
#else
    { "mail", (boolean *) 0, TRUE, SET_IN_FILE },
#endif
    { "mention_walls", &iflags.mention_walls, FALSE, SET_IN_GAME },
    { "menucolors", &iflags.use_menu_color, FALSE, SET_IN_GAME },
    /* for menu debugging only*/
    { "menu_tab_sep", &iflags.menu_tab_sep, FALSE, SET_IN_WIZGAME },
    { "menu_objsyms", &iflags.menu_head_objsym, FALSE, SET_IN_GAME },
#ifdef TTY_GRAPHICS
    { "menu_overlay", &iflags.menu_overlay, TRUE, SET_IN_GAME },
#else
    { "menu_overlay", (boolean *) 0, FALSE, SET_IN_FILE },
#endif
    { "monpolycontrol", &iflags.mon_polycontrol, FALSE, SET_IN_WIZGAME },
#ifdef NEWS
    { "news", &iflags.news, TRUE, DISP_IN_GAME },
#else
    { "news", (boolean *) 0, FALSE, SET_IN_FILE },
#endif
    { "nudist", &u.uroleplay.nudist, FALSE, DISP_IN_GAME },
    { "null", &flags.null, TRUE, SET_IN_GAME },
#if defined(SYSFLAGS) && defined(MAC)
    { "page_wait", &sysflags.page_wait, TRUE, SET_IN_GAME },
#else
    { "page_wait", (boolean *) 0, FALSE, SET_IN_FILE },
#endif
    /* 3.6.2: move perm_invent from flags to iflags and out of save file */
    { "perm_invent", &iflags.perm_invent, FALSE, SET_IN_GAME },
    { "pickup_thrown", &flags.pickup_thrown, TRUE, SET_IN_GAME },
    { "popup_dialog", &iflags.wc_popup_dialog, FALSE, SET_IN_GAME },   /*WC*/
    { "preload_tiles", &iflags.wc_preload_tiles, TRUE, DISP_IN_GAME }, /*WC*/
    { "pushweapon", &flags.pushweapon, FALSE, SET_IN_GAME },
#if defined(MICRO) && !defined(AMIGA)
    { "rawio", &iflags.rawio, FALSE, DISP_IN_GAME },
#else
    { "rawio", (boolean *) 0, FALSE, SET_IN_FILE },
#endif
    { "rest_on_space", &flags.rest_on_space, FALSE, SET_IN_GAME },
#ifdef RLECOMP
    { "rlecomp", &iflags.rlecomp,
#if defined(COMPRESS) || defined(ZLIB_COMP)
      FALSE,
#else
      TRUE,
#endif
      DISP_IN_GAME },
#endif
    { "safe_pet", &flags.safe_dog, TRUE, SET_IN_GAME },
    { "sanity_check", &iflags.sanity_check, FALSE, SET_IN_WIZGAME },
    { "selectsaved", &iflags.wc2_selectsaved, TRUE, DISP_IN_GAME }, /*WC*/
    { "showexp", &flags.showexp, FALSE, SET_IN_GAME },
    { "showrace", &flags.showrace, FALSE, SET_IN_GAME },
#ifdef SCORE_ON_BOTL
    { "showscore", &flags.showscore, FALSE, SET_IN_GAME },
#else
    { "showscore", (boolean *) 0, FALSE, SET_IN_FILE },
#endif
    { "silent", &flags.silent, TRUE, SET_IN_GAME },
    { "softkeyboard", &iflags.wc2_softkeyboard, FALSE, SET_IN_FILE }, /*WC2*/
    { "sortpack", &flags.sortpack, TRUE, SET_IN_GAME },
    { "sparkle", &flags.sparkle, TRUE, SET_IN_GAME },
    { "splash_screen", &iflags.wc_splash_screen, TRUE, DISP_IN_GAME }, /*WC*/
    { "standout", &flags.standout, FALSE, SET_IN_GAME },
    { "status_updates", &iflags.status_updates, TRUE, DISP_IN_GAME },
    { "tiled_map", &iflags.wc_tiled_map, PREFER_TILED, DISP_IN_GAME }, /*WC*/
    { "time", &flags.time, FALSE, SET_IN_GAME },
#ifdef TIMED_DELAY
    { "timed_delay", &flags.nap, TRUE, SET_IN_GAME },
#else
    { "timed_delay", (boolean *) 0, FALSE, SET_IN_GAME },
#endif
    { "tombstone", &flags.tombstone, TRUE, SET_IN_GAME },
    { "toptenwin", &iflags.toptenwin, FALSE, SET_IN_GAME },
    { "travel", &flags.travelcmd, TRUE, SET_IN_GAME },
#ifdef DEBUG
    { "travel_debug", &iflags.trav_debug, FALSE, SET_IN_WIZGAME }, /*hack.c*/
#endif
    { "use_darkgray", &iflags.wc2_darkgray, TRUE, SET_IN_FILE }, /*WC2*/
#ifdef WIN32
    { "use_inverse", &iflags.wc_inverse, TRUE, SET_IN_GAME }, /*WC*/
#else
    { "use_inverse", &iflags.wc_inverse, FALSE, SET_IN_GAME }, /*WC*/
#endif
    { "verbose", &flags.verbose, TRUE, SET_IN_GAME },
#ifdef TTY_TILES_ESCCODES
    { "vt_tiledata", &iflags.vt_tiledata, FALSE, SET_IN_FILE },
#else
    { "vt_tiledata", (boolean *) 0, FALSE, SET_IN_FILE },
#endif
    { "whatis_menu", &iflags.getloc_usemenu, FALSE, SET_IN_GAME },
    { "whatis_moveskip", &iflags.getloc_moveskip, FALSE, SET_IN_GAME },
    { "wizweight", &iflags.wizweight, FALSE, SET_IN_WIZGAME },
    { "wraptext", &iflags.wc2_wraptext, FALSE, SET_IN_GAME }, /*WC2*/
#ifdef ZEROCOMP
    { "zerocomp", &iflags.zerocomp,
#if defined(COMPRESS) || defined(ZLIB_COMP)
      FALSE,
#else
      TRUE,
#endif
      DISP_IN_GAME },
#endif
    { (char *) 0, (boolean *) 0, FALSE, 0 }
};

/* compound options, for option_help() and external programs like Amiga
 * frontend */
static struct Comp_Opt {
    const char *name, *descr;
    int size; /* for frontends and such allocating space --
               * usually allowed size of data in game, but
               * occasionally maximum reasonable size for
               * typing when game maintains information in
               * a different format */
    int optflags;
} compopt[] = {
    { "align", "your starting alignment (lawful, neutral, or chaotic)", 8,
      DISP_IN_GAME },
    { "align_message", "message window alignment", 20, DISP_IN_GAME }, /*WC*/
    { "align_status", "status window alignment", 20, DISP_IN_GAME },   /*WC*/
    { "altkeyhandler", "alternate key handler", 20, SET_IN_GAME },
#ifdef BACKWARD_COMPAT
    { "boulder", "deprecated (use S_boulder in sym file instead)", 1,
      SET_IN_GAME },
#endif
    { "catname", "the name of your (first) cat (e.g., catname:Tabby)",
      PL_PSIZ, DISP_IN_GAME },
    { "disclose", "the kinds of information to disclose at end of game",
      sizeof flags.end_disclose * 2, SET_IN_GAME },
    { "dogname", "the name of your (first) dog (e.g., dogname:Fang)", PL_PSIZ,
      DISP_IN_GAME },
    { "dungeon", "the symbols to use in drawing the dungeon map",
      MAXDCHARS + 1, SET_IN_FILE },
    { "effects", "the symbols to use in drawing special effects",
      MAXECHARS + 1, SET_IN_FILE },
    { "font_map", "the font to use in the map window", 40,
      DISP_IN_GAME },                                              /*WC*/
    { "font_menu", "the font to use in menus", 40, DISP_IN_GAME }, /*WC*/
    { "font_message", "the font to use in the message window", 40,
      DISP_IN_GAME },                                                  /*WC*/
    { "font_size_map", "the size of the map font", 20, DISP_IN_GAME }, /*WC*/
    { "font_size_menu", "the size of the menu font", 20,
      DISP_IN_GAME }, /*WC*/
    { "font_size_message", "the size of the message font", 20,
      DISP_IN_GAME }, /*WC*/
    { "font_size_status", "the size of the status font", 20,
      DISP_IN_GAME }, /*WC*/
    { "font_size_text", "the size of the text font", 20,
      DISP_IN_GAME }, /*WC*/
    { "font_status", "the font to use in status window", 40,
      DISP_IN_GAME }, /*WC*/
    { "font_text", "the font to use in text windows", 40,
      DISP_IN_GAME }, /*WC*/
    { "fruit", "the name of a fruit you enjoy eating", PL_FSIZ, SET_IN_GAME },
    { "gender", "your starting gender (male or female)", 8, DISP_IN_GAME },
    { "horsename", "the name of your (first) horse (e.g., horsename:Silver)",
      PL_PSIZ, DISP_IN_GAME },
    { "map_mode", "map display mode under Windows", 20, DISP_IN_GAME }, /*WC*/
    { "menustyle", "user interface for object selection", MENUTYPELEN,
      SET_IN_GAME },
    { "menu_deselect_all", "deselect all items in a menu", 4, SET_IN_FILE },
    { "menu_deselect_page", "deselect all items on this page of a menu", 4,
      SET_IN_FILE },
    { "menu_first_page", "jump to the first page in a menu", 4, SET_IN_FILE },
    { "menu_headings", "text attribute for menu headings", 9, SET_IN_GAME },
    { "menu_invert_all", "invert all items in a menu", 4, SET_IN_FILE },
    { "menu_invert_page", "invert all items on this page of a menu", 4,
      SET_IN_FILE },
    { "menu_last_page", "jump to the last page in a menu", 4, SET_IN_FILE },
    { "menu_next_page", "goto the next menu page", 4, SET_IN_FILE },
    { "menu_previous_page", "goto the previous menu page", 4, SET_IN_FILE },
    { "menu_search", "search for a menu item", 4, SET_IN_FILE },
    { "menu_select_all", "select all items in a menu", 4, SET_IN_FILE },
    { "menu_select_page", "select all items on this page of a menu", 4,
      SET_IN_FILE },
    { "monsters", "the symbols to use for monsters", MAXMCLASSES,
      SET_IN_FILE },
    { "msghistory", "number of top line messages to save", 5, DISP_IN_GAME },
#if defined(TTY_GRAPHICS) || defined(CURSES_GRAPHICS)
    { "msg_window", "the type of message window required", 1, SET_IN_GAME },
#else
    { "msg_window", "the type of message window required", 1, SET_IN_FILE },
#endif
    { "name", "your character's name (e.g., name:Merlin-W)", PL_NSIZ,
      DISP_IN_GAME },
    { "mouse_support", "game receives click info from mouse", 0, SET_IN_GAME },
    { "number_pad", "use the number pad for movement", 1, SET_IN_GAME },
    { "objects", "the symbols to use for objects", MAXOCLASSES, SET_IN_FILE },
    { "packorder", "the inventory order of the items in your pack",
      MAXOCLASSES, SET_IN_GAME },
#ifdef CHANGE_COLOR
    { "palette",
#ifndef WIN32
      "palette (00c/880/-fff is blue/yellow/reverse white)", 15, SET_IN_GAME
#else
      "palette (adjust an RGB color in palette (color-R-G-B)", 15, SET_IN_FILE
#endif
    },
#if defined(MAC)
    { "hicolor", "same as palette, only order is reversed", 15, SET_IN_FILE },
#endif
#endif
    { "paranoid_confirmation", "extra prompting in certain situations", 28,
      SET_IN_GAME },
    { "petattr",  "attributes for highlighting pets", 88, SET_IN_GAME },
    { "pettype", "your preferred initial pet type", 4, DISP_IN_GAME },
    { "pickup_burden", "maximum burden picked up before prompt", 20,
      SET_IN_GAME },
    { "pickup_types", "types of objects to pick up automatically",
      MAXOCLASSES, SET_IN_GAME },
    { "pile_limit", "threshold for \"there are many objects here\"", 24,
      SET_IN_GAME },
    { "playmode", "normal play, non-scoring explore mode, or debug mode", 8,
      DISP_IN_GAME },
    { "player_selection", "choose character via dialog or prompts", 12,
      DISP_IN_GAME },
    { "race", "your starting race (e.g., Human, Elf)", PL_CSIZ,
      DISP_IN_GAME },
    { "role", "your starting role (e.g., Barbarian, Valkyrie)", PL_CSIZ,
      DISP_IN_GAME },
    { "runmode", "display frequency when `running' or `travelling'",
      sizeof "teleport", SET_IN_GAME },
    { "scores", "the parts of the score list you wish to see", 32,
      SET_IN_GAME },
    { "scroll_amount", "amount to scroll map when scroll_margin is reached",
      20, DISP_IN_GAME }, /*WC*/
    { "scroll_margin", "scroll map when this far from the edge", 20,
      DISP_IN_GAME }, /*WC*/
    { "sortloot", "sort object selection lists by description", 4,
      SET_IN_GAME },
    { "statushilites",
#ifdef STATUS_HILITES
      "0=no status highlighting, N=show highlights for N turns",
      20, SET_IN_GAME
#else
    "highlight control", 20, SET_IN_FILE
#endif
    },
    { "statuslines",
#ifdef CURSES_GRAPHICS
      "2 or 3 lines for horizonal (bottom or top) status display",
      20, SET_IN_GAME
#else
      "2 or 3 lines for status display",
      20, SET_IN_FILE
#endif
    }, /*WC2*/
    { "symset", "load a set of display symbols from the symbols file", 70,
      SET_IN_GAME },
    { "roguesymset",
      "load a set of rogue display symbols from the symbols file", 70,
      SET_IN_GAME },
#ifdef WIN32
    { "subkeyvalue", "override keystroke value", 7, SET_IN_FILE },
#endif
    { "suppress_alert", "suppress alerts about version-specific features", 8,
      SET_IN_GAME },
    /* term_cols,term_rows -> WC2_TERM_SIZE (6: room to format 1..32767) */
    { "term_cols", "number of columns", 6, SET_IN_FILE }, /*WC2*/
    { "term_rows", "number of rows", 6, SET_IN_FILE }, /*WC2*/
    { "tile_width", "width of tiles", 20, DISP_IN_GAME },   /*WC*/
    { "tile_height", "height of tiles", 20, DISP_IN_GAME }, /*WC*/
    { "tile_file", "name of tile file", 70, DISP_IN_GAME }, /*WC*/
    { "traps", "the symbols to use in drawing traps", MAXTCHARS + 1,
      SET_IN_FILE },
    { "vary_msgcount", "show more old messages at a time", 20,
      DISP_IN_GAME }, /*WC*/
#ifdef MSDOS
    { "video", "method of video updating", 20, SET_IN_FILE },
#endif
#ifdef VIDEOSHADES
    { "videocolors", "color mappings for internal screen routines", 40,
      DISP_IN_GAME },
    { "videoshades", "gray shades to map to black/gray/white", 32,
      DISP_IN_GAME },
#endif
    { "whatis_coord", "show coordinates when auto-describing cursor position",
      1, SET_IN_GAME },
    { "whatis_filter",
      "filter coordinate locations when targeting next or previous",
      1, SET_IN_GAME },
    { "windowborders", "0 (off), 1 (on), 2 (auto)", 9, SET_IN_GAME }, /*WC2*/
    { "windowcolors", "the foreground/background colors of windows", /*WC*/
      80, DISP_IN_GAME },
    { "windowtype", "windowing system to use", WINTYPELEN, DISP_IN_GAME },
#ifdef WINCHAIN
    { "windowchain", "window processor to use", WINTYPELEN, SET_IN_SYS },
#endif
#ifdef BACKWARD_COMPAT
    { "DECgraphics", "load DECGraphics display symbols", 70, SET_IN_FILE },
    { "IBMgraphics", "load IBMGraphics display symbols", 70, SET_IN_FILE },
#ifdef CURSES_GRAPHICS
    { "cursesgraphics", "load curses display symbols", 70, SET_IN_FILE },
#endif
#ifdef MAC_GRAPHICS_ENV
    { "Macgraphics", "load MACGraphics display symbols", 70, SET_IN_FILE },
#endif
#endif
    { (char *) 0, (char *) 0, 0, 0 }
};

static struct Bool_Opt boolopt[SIZE(boolopt_init)];

#ifdef OPTION_LISTS_ONLY
#undef static

#else /* use rest of file */

extern char configfile[]; /* for messages */

extern struct symparse loadsyms[];

#if defined(TOS) && defined(TEXTCOLOR)
extern boolean colors_changed;  /* in tos.c */
#endif

#ifdef VIDEOSHADES
extern char *shade[3];          /* in sys/msdos/video.c */
extern char ttycolors[CLR_MAX]; /* in sys/msdos/video.c */
#endif

static const char def_inv_order[MAXOCLASSES] = {
    COIN_CLASS, AMULET_CLASS, WEAPON_CLASS, ARMOR_CLASS, FOOD_CLASS,
    SCROLL_CLASS, SPBOOK_CLASS, POTION_CLASS, RING_CLASS, WAND_CLASS,
    TOOL_CLASS, GEM_CLASS, ROCK_CLASS, BALL_CLASS, CHAIN_CLASS, 0,
};

/*
 * Default menu manipulation command accelerators.  These may _not_ be:
 *
 *      + a number - reserved for counts
 *      + an upper or lower case US ASCII letter - used for accelerators
 *      + ESC - reserved for escaping the menu
 *      + NULL, CR or LF - reserved for commiting the selection(s).  NULL
 *        is kind of odd, but the tty's xwaitforspace() will return it if
 *        someone hits a <ret>.
 *      + a default object class symbol - used for object class accelerators
 *
 * Standard letters (for now) are:
 *
 *              <  back 1 page
 *              >  forward 1 page
 *              ^  first page
 *              |  last page
 *              :  search
 *
 *              page            all
 *               ,    select     .
 *               \    deselect   -
 *               ~    invert     @
 *
 * The command name list is duplicated in the compopt array.
 */
typedef struct {
    const char *name;
    char cmd;
    const char *desc;
} menu_cmd_t;

static const menu_cmd_t default_menu_cmd_info[] = {
 { "menu_first_page", MENU_FIRST_PAGE, "Go to first page" },
 { "menu_last_page", MENU_LAST_PAGE, "Go to last page" },
 { "menu_next_page", MENU_NEXT_PAGE, "Go to next page" },
 { "menu_previous_page", MENU_PREVIOUS_PAGE, "Go to previous page" },
 { "menu_select_all", MENU_SELECT_ALL, "Select all items" },
 { "menu_deselect_all", MENU_UNSELECT_ALL, "Unselect all items" },
 { "menu_invert_all", MENU_INVERT_ALL, "Invert selection" },
 { "menu_select_page", MENU_SELECT_PAGE, "Select items in current page" },
 { "menu_deselect_page", MENU_UNSELECT_PAGE,
   "Unselect items in current page" },
 { "menu_invert_page", MENU_INVERT_PAGE, "Invert current page selection" },
 { "menu_search", MENU_SEARCH, "Search and toggle matching items" },
};

static void FDECL(nmcpy, (char *, const char *, int));
static void FDECL(escapes, (const char *, char *));
static void FDECL(rejectoption, (const char *));
static char *FDECL(string_for_opt, (char *, BOOLEAN_P));
static char *FDECL(string_for_env_opt, (const char *, char *, BOOLEAN_P));
static void FDECL(bad_negation, (const char *, BOOLEAN_P));
static int FDECL(change_inv_order, (char *));
static boolean FDECL(warning_opts, (char *, const char *));
static int FDECL(feature_alert_opts, (char *, const char *));
static boolean FDECL(duplicate_opt_detection, (const char *, int));
static void FDECL(complain_about_duplicate, (const char *, int));

static const char *FDECL(attr2attrname, (int));
static const char * FDECL(msgtype2name, (int));
static int NDECL(query_msgtype);
static boolean FDECL(msgtype_add, (int, char *));
static void FDECL(free_one_msgtype, (int));
static int NDECL(msgtype_count);
static boolean FDECL(test_regex_pattern, (const char *, const char *));
static boolean FDECL(add_menu_coloring_parsed, (char *, int, int));
static void FDECL(free_one_menu_coloring, (int));
static int NDECL(count_menucolors);
static boolean FDECL(parse_role_opts, (BOOLEAN_P, const char *,
                                           char *, char **));

static void FDECL(doset_add_menu, (winid, const char *, int));
static void FDECL(opts_add_others, (winid, const char *, int,
                                        char *, int));
static int FDECL(handle_add_list_remove, (const char *, int));
static boolean FDECL(special_handling, (const char *,
                                            BOOLEAN_P, BOOLEAN_P));
static const char *FDECL(get_compopt_value, (const char *, char *));
static void FDECL(remove_autopickup_exception,
                      (struct autopickup_exception *));

static boolean FDECL(is_wc_option, (const char *));
static boolean FDECL(wc_supported, (const char *));
static boolean FDECL(is_wc2_option, (const char *));
static boolean FDECL(wc2_supported, (const char *));
static void FDECL(wc_set_font_name, (int, char *));
static int FDECL(wc_set_window_colors, (char *));

void
reglyph_darkroom()
{
    xchar x, y;

    for (x = 0; x < COLNO; x++)
        for (y = 0; y < ROWNO; y++) {
            struct rm *lev = &levl[x][y];

            if (!flags.dark_room || !iflags.use_color
                || Is_rogue_level(&u.uz)) {
                if (lev->glyph == cmap_to_glyph(S_darkroom))
                    lev->glyph = lev->waslit ? cmap_to_glyph(S_room)
                                             : cmap_to_glyph(S_stone);
            } else {
                if (lev->glyph == cmap_to_glyph(S_room) && lev->seenv
                    && lev->waslit && !cansee(x, y))
                    lev->glyph = cmap_to_glyph(S_darkroom);
                else if (lev->glyph == cmap_to_glyph(S_stone)
                         && lev->typ == ROOM && lev->seenv && !cansee(x, y))
                    lev->glyph = cmap_to_glyph(S_darkroom);
            }
        }
    if (flags.dark_room && iflags.use_color)
        g.showsyms[S_darkroom] = g.showsyms[S_room];
    else
        g.showsyms[S_darkroom] = g.showsyms[S_stone];
}

/* check whether a user-supplied option string is a proper leading
   substring of a particular option name; option string might have
   a colon or equals sign and arbitrary value appended to it */
boolean
match_optname(user_string, opt_name, min_length, val_allowed)
const char *user_string, *opt_name;
int min_length;
boolean val_allowed;
{
    int len = (int) strlen(user_string);

    if (val_allowed) {
        const char *p = index(user_string, ':'),
                   *q = index(user_string, '=');

        if (!p || (q && q < p))
            p = q;
        if (p) {
            /* 'user_string' hasn't necessarily been through mungspaces()
               so might have tabs or consecutive spaces */
            while (p > user_string && isspace((uchar) *(p - 1)))
                p--;
            len = (int) (p - user_string);
        }
    }

    return (boolean) (len >= min_length
                      && !strncmpi(opt_name, user_string, len));
}

/* most environment variables will eventually be printed in an error
 * message if they don't work, and most error message paths go through
 * BUFSZ buffers, which could be overflowed by a maliciously long
 * environment variable.  If a variable can legitimately be long, or
 * if it's put in a smaller buffer, the responsible code will have to
 * bounds-check itself.
 */
char *
nh_getenv(ev)
const char *ev;
{
    char *getev = getenv(ev);

    if (getev && strlen(getev) <= (BUFSZ / 2))
        return getev;
    else
        return (char *) 0;
}

/* process options, possibly including SYSCF */
void
initoptions()
{
    initoptions_init();
#ifdef SYSCF
/* someday there may be other SYSCF alternatives besides text file */
#ifdef SYSCF_FILE
    /* If SYSCF_FILE is specified, it _must_ exist... */
    assure_syscf_file();
    config_error_init(TRUE, SYSCF_FILE, FALSE);

    /* ... and _must_ parse correctly. */
    if (!read_config_file(SYSCF_FILE, SET_IN_SYS)) {
        if (config_error_done())
            nh_terminate(EXIT_FAILURE);
    }
    config_error_done();
    /*
     * TODO [maybe]: parse the sysopt entries which are space-separated
     * lists of usernames into arrays with one name per element.
     */
#endif
#endif /* SYSCF */
    initoptions_finish();
}

void
initoptions_init()
{
#if (defined(UNIX) || defined(VMS)) && defined(TTY_GRAPHICS)
    char *opts;
#endif
    int i;

    memcpy(boolopt, boolopt_init, sizeof(boolopt));

    /* set up the command parsing */
    reset_commands(TRUE); /* init */

    /* initialize the random number generator(s) */
    init_random(rn2);
    init_random(rn2_on_display_rng);

    /* for detection of configfile options specified multiple times */
    iflags.opt_booldup = iflags.opt_compdup = (int *) 0;

    for (i = 0; boolopt[i].name; i++) {
        if (boolopt[i].addr)
            *(boolopt[i].addr) = boolopt[i].initvalue;
    }
    /* initialize the function pointers for fieldlevel saves */
    sf_init();

#ifdef SYSFLAGS
    Strcpy(sysflags.sysflagsid, "sysflags");
    sysflags.sysflagsid[9] = (char) sizeof (struct sysflag);
#endif
    flags.end_own = FALSE;
    flags.end_top = 3;
    flags.end_around = 2;
    flags.paranoia_bits = PARANOID_PRAY; /* old prayconfirm=TRUE */
    flags.pile_limit = PILE_LIMIT_DFLT;  /* 5 */
    flags.runmode = RUN_LEAP;
    iflags.msg_history = 20;
    /* msg_window has conflicting defaults for multi-interface binary */
#ifdef TTY_GRAPHICS
    iflags.prevmsg_window = 's';
#else
#ifdef CURSES_GRAPHICS
    iflags.prevmsg_window = 'r';
#endif
#endif

    iflags.menu_headings = ATR_INVERSE;
    iflags.getpos_coords = GPCOORDS_NONE;

    /* hero's role, race, &c haven't been chosen yet */
    flags.initrole = flags.initrace = flags.initgend = flags.initalign
        = ROLE_NONE;

    init_ov_primary_symbols();
    init_ov_rogue_symbols();
    /* Set the default monster and object class symbols. */
    init_symbols();
    for (i = 0; i < WARNCOUNT; i++)
<<<<<<< HEAD
        g.warnsyms[i] = def_warnsyms[i].sym;
    iflags.bouldersym = 0;
=======
        warnsyms[i] = def_warnsyms[i].sym;
>>>>>>> f487083a

    /* for "special achievement" tracking (see obj.h,
       create_object(sp_lev.c), addinv_core1(invent.c) */
    iflags.mines_prize_type = LUCKSTONE;
    iflags.soko_prize_type1 = BAG_OF_HOLDING;
    iflags.soko_prize_type2 = AMULET_OF_REFLECTION;

    /* assert( sizeof flags.inv_order == sizeof def_inv_order ); */
    (void) memcpy((genericptr_t) flags.inv_order,
                  (genericptr_t) def_inv_order, sizeof flags.inv_order);
    flags.pickup_types[0] = '\0';
    flags.pickup_burden = MOD_ENCUMBER;
    flags.sortloot = 'l'; /* sort only loot by default */

    for (i = 0; i < NUM_DISCLOSURE_OPTIONS; i++)
        flags.end_disclose[i] = DISCLOSE_PROMPT_DEFAULT_NO;
    switch_symbols(FALSE); /* set default characters */
    init_rogue_symbols();
#if defined(UNIX) && defined(TTY_GRAPHICS)
    /*
     * Set defaults for some options depending on what we can
     * detect about the environment's capabilities.
     * This has to be done after the global initialization above
     * and before reading user-specific initialization via
     * config file/environment variable below.
     */
    /* this detects the IBM-compatible console on most 386 boxes */
    if ((opts = nh_getenv("TERM")) && !strncmp(opts, "AT", 2)) {
        if (!g.symset[PRIMARY].explicitly)
            load_symset("IBMGraphics", PRIMARY);
        if (!g.symset[ROGUESET].explicitly)
            load_symset("RogueIBM", ROGUESET);
        switch_symbols(TRUE);
#ifdef TEXTCOLOR
        iflags.use_color = TRUE;
#endif
    }
#endif /* UNIX && TTY_GRAPHICS */
#if defined(UNIX) || defined(VMS)
#ifdef TTY_GRAPHICS
    /* detect whether a "vt" terminal can handle alternate charsets */
    if ((opts = nh_getenv("TERM"))
        /* [could also check "xterm" which emulates vtXXX by default] */
        && !strncmpi(opts, "vt", 2)
        && AS && AE && index(AS, '\016') && index(AE, '\017')) {
        if (!g.symset[PRIMARY].explicitly)
            load_symset("DECGraphics", PRIMARY);
        switch_symbols(TRUE);
    }
#endif
#endif /* UNIX || VMS */

#if defined(MSDOS) || defined(WIN32)
    /* Use IBM defaults. Can be overridden via config file */
    if (!g.symset[PRIMARY].explicitly)
        load_symset("IBMGraphics_2", PRIMARY);
    if (!g.symset[ROGUESET].explicitly)
        load_symset("RogueEpyx", ROGUESET);
#endif
#ifdef MAC_GRAPHICS_ENV
    if (!g.symset[PRIMARY].explicitly)
        load_symset("MACGraphics", PRIMARY);
    switch_symbols(TRUE);
#endif /* MAC_GRAPHICS_ENV */
    flags.menu_style = MENU_FULL;

    iflags.wc_align_message = ALIGN_TOP;
    iflags.wc_align_status = ALIGN_BOTTOM;
    /* used by tty and curses */
    iflags.wc2_statuslines = 2;
    /* only used by curses */
    iflags.wc2_windowborders = 2; /* 'Auto' */

    /* since this is done before init_objects(), do partial init here */
    objects[SLIME_MOLD].oc_name_idx = SLIME_MOLD;
    nmcpy(g.pl_fruit, OBJ_NAME(objects[SLIME_MOLD]), PL_FSIZ);
}

void
initoptions_finish()
{
    nhsym sym = 0;
#ifndef MAC
    char *opts = getenv("NETHACKOPTIONS");

    if (!opts)
        opts = getenv("HACKOPTIONS");
    if (opts) {
        if (*opts == '/' || *opts == '\\' || *opts == '@') {
            if (*opts == '@')
                opts++; /* @filename */
            /* looks like a filename */
            if (strlen(opts) < BUFSZ / 2) {
                config_error_init(TRUE, opts, CONFIG_ERROR_SECURE);
                read_config_file(opts, SET_IN_FILE);
                config_error_done();
            }
        } else {
            config_error_init(TRUE, (char *) 0, FALSE);
            read_config_file((char *) 0, SET_IN_FILE);
            config_error_done();
            /* let the total length of options be long;
             * parseoptions() will check each individually
             */
            config_error_init(FALSE, "NETHACKOPTIONS", FALSE);
            (void) parseoptions(opts, TRUE, FALSE);
            config_error_done();
        }
    } else
#endif /* !MAC */
    /*else*/ {
        config_error_init(TRUE, (char *) 0, FALSE);
        read_config_file((char *) 0, SET_IN_FILE);
        config_error_done();
    }

    (void) fruitadd(g.pl_fruit, (struct fruit *) 0);
    /*
     * Remove "slime mold" from list of object names.  This will
     * prevent it from being wished unless it's actually present
     * as a named (or default) fruit.  Wishing for "fruit" will
     * result in the player's preferred fruit [better than "\033"].
     */
    obj_descr[SLIME_MOLD].oc_name = "fruit";

    sym = get_othersym(SYM_BOULDER,
                Is_rogue_level(&u.uz) ? ROGUESET : PRIMARY);
    if (sym)
        showsyms[SYM_BOULDER + SYM_OFF_X] = sym;
    reglyph_darkroom();

#ifdef STATUS_HILITES
    /*
     * A multi-interface binary might only support status highlighting
     * for some of the interfaces; check whether we asked for it but are
     * using one which doesn't.
     *
     * Option processing can take place before a user-decided WindowPort
     * is even initialized, so check for that too.
     */
    if (!WINDOWPORT("safe-startup")) {
        if (iflags.hilite_delta && !wc2_supported("statushilites")) {
            raw_printf("Status highlighting not supported for %s interface.",
                       windowprocs.name);
            iflags.hilite_delta = 0;
        }
    }
#endif
    return;
}

/* copy up to maxlen-1 characters; 'dest' must be able to hold maxlen;
   treat comma as alternate end of 'src' */
static void
nmcpy(dest, src, maxlen)
char *dest;
const char *src;
int maxlen;
{
    int count;

    for (count = 1; count < maxlen; count++) {
        if (*src == ',' || *src == '\0')
            break; /*exit on \0 terminator*/
        *dest++ = *src++;
    }
    *dest = '\0';
}

/*
 * escapes(): escape expansion for showsyms.  C-style escapes understood
 * include \n, \b, \t, \r, \xnnn (hex), \onnn (octal), \nnn (decimal).
 * (Note: unlike in C, leading digit 0 is not used to indicate octal;
 * the letter o (either upper or lower case) is used for that.
 * The ^-prefix for control characters is also understood, and \[mM]
 * has the effect of 'meta'-ing the value which follows (so that the
 * alternate character set will be enabled).
 *
 * X     normal key X
 * ^X    control-X
 * \mX   meta-X
 *
 * For 3.4.3 and earlier, input ending with "\M", backslash, or caret
 * prior to terminating '\0' would pull that '\0' into the output and then
 * keep processing past it, potentially overflowing the output buffer.
 * Now, trailing \ or ^ will act like \\ or \^ and add '\\' or '^' to the
 * output and stop there; trailing \M will fall through to \<other> and
 * yield 'M', then stop.  Any \X or \O followed by something other than
 * an appropriate digit will also fall through to \<other> and yield 'X'
 * or 'O', plus stop if the non-digit is end-of-string.
 */
static void
escapes(cp, tp)
const char *cp;
char *tp;
{
    static NEARDATA const char oct[] = "01234567", dec[] = "0123456789",
                               hex[] = "00112233445566778899aAbBcCdDeEfF";
    const char *dp;
    int cval, meta, dcount;

    while (*cp) {
        /* \M has to be followed by something to do meta conversion,
           otherwise it will just be \M which ultimately yields 'M' */
        meta = (*cp == '\\' && (cp[1] == 'm' || cp[1] == 'M') && cp[2]);
        if (meta)
            cp += 2;

        cval = dcount = 0; /* for decimal, octal, hexadecimal cases */
        if ((*cp != '\\' && *cp != '^') || !cp[1]) {
            /* simple character, or nothing left for \ or ^ to escape */
            cval = *cp++;
        } else if (*cp == '^') { /* expand control-character syntax */
            cval = (*++cp & 0x1f);
            ++cp;

        /* remaining cases are all for backslash; we know cp[1] is not \0 */
        } else if (index(dec, cp[1])) {
            ++cp; /* move past backslash to first digit */
            do {
                cval = (cval * 10) + (*cp - '0');
            } while (*++cp && index(dec, *cp) && ++dcount < 3);
        } else if ((cp[1] == 'o' || cp[1] == 'O') && cp[2]
                   && index(oct, cp[2])) {
            cp += 2; /* move past backslash and 'O' */
            do {
                cval = (cval * 8) + (*cp - '0');
            } while (*++cp && index(oct, *cp) && ++dcount < 3);
        } else if ((cp[1] == 'x' || cp[1] == 'X') && cp[2]
                   && (dp = index(hex, cp[2])) != 0) {
            cp += 2; /* move past backslash and 'X' */
            do {
                cval = (cval * 16) + ((int) (dp - hex) / 2);
            } while (*++cp && (dp = index(hex, *cp)) != 0 && ++dcount < 2);
        } else { /* C-style character escapes */
            switch (*++cp) {
            case '\\':
                cval = '\\';
                break;
            case 'n':
                cval = '\n';
                break;
            case 't':
                cval = '\t';
                break;
            case 'b':
                cval = '\b';
                break;
            case 'r':
                cval = '\r';
                break;
            default:
                cval = *cp;
            }
            ++cp;
        }

        if (meta)
            cval |= 0x80;
        *tp++ = (char) cval;
    }
    *tp = '\0';
}

static void
rejectoption(optname)
const char *optname;
{
#ifdef MICRO
    pline("\"%s\" settable only from %s.", optname, configfile);
#else
    pline("%s can be set only from NETHACKOPTIONS or %s.", optname,
          configfile);
#endif
}

/*

# errors:
OPTIONS=aaaaaaaaaa[ more than 247 (255 - 8 for 'OPTIONS=') total ]aaaaaaaaaa
OPTIONS
OPTIONS=
MSGTYPE=stop"You swap places with "
MSGTYPE=st.op "You swap places with "
MSGTYPE=stop "You swap places with \"
MENUCOLOR=" blessed "green&none
MENUCOLOR=" holy " = green&reverse
MENUCOLOR=" cursed " = red&uline
MENUCOLOR=" unholy " = reed
OPTIONS=!legacy:true,fooo
OPTIONS=align:!pin
OPTIONS=gender

*/

static char *
string_for_opt(opts, val_optional)
char *opts;
boolean val_optional;
{
    char *colon, *equals;

    colon = index(opts, ':');
    equals = index(opts, '=');
    if (!colon || (equals && equals < colon))
        colon = equals;

    if (!colon || !*++colon) {
        if (!val_optional)
            config_error_add("Missing parameter for '%s'", opts);
        return (char *) 0;
    }
    return colon;
}

static char *
string_for_env_opt(optname, opts, val_optional)
const char *optname;
char *opts;
boolean val_optional;
{
    if (!g.opt_initial) {
        rejectoption(optname);
        return (char *) 0;
    }
    return string_for_opt(opts, val_optional);
}

static void
bad_negation(optname, with_parameter)
const char *optname;
boolean with_parameter;
{
    pline_The("%s option may not %sbe negated.", optname,
              with_parameter ? "both have a value and " : "");
}

/*
 * Change the inventory order, using the given string as the new order.
 * Missing characters in the new order are filled in at the end from
 * the current inv_order, except for gold, which is forced to be first
 * if not explicitly present.
 *
 * This routine returns 1 unless there is a duplicate or bad char in
 * the string.
 */
static int
change_inv_order(op)
char *op;
{
    int oc_sym, num;
    char *sp, buf[QBUFSZ];
    int retval = 1;

    num = 0;
    if (!index(op, GOLD_SYM))
        buf[num++] = COIN_CLASS;

    for (sp = op; *sp; sp++) {
        boolean fail = FALSE;
        oc_sym = def_char_to_objclass(*sp);
        /* reject bad or duplicate entries */
        if (oc_sym == MAXOCLASSES) { /* not an object class char */
            config_error_add("Not an object class '%c'", *sp);
            retval = 0;
            fail = TRUE;
        } else if (!index(flags.inv_order, oc_sym)) {
            /* VENOM_CLASS, RANDOM_CLASS, and ILLOBJ_CLASS are excluded
               because they aren't in def_inv_order[] so don't make it
               into flags.inv_order, hence always fail this index() test */
            config_error_add("Object class '%c' not allowed", *sp);
            retval = 0;
            fail = TRUE;
        } else if (index(sp + 1, *sp)) {
            config_error_add("Duplicate object class '%c'", *sp);
            retval = 0;
            fail = TRUE;
        }
        /* retain good ones */
        if (!fail)
            buf[num++] = (char) oc_sym;
    }
    buf[num] = '\0';

    /* fill in any omitted classes, using previous ordering */
    for (sp = flags.inv_order; *sp; sp++)
        if (!index(buf, *sp))
            (void) strkitten(&buf[num++], *sp);
    buf[MAXOCLASSES - 1] = '\0';

    Strcpy(flags.inv_order, buf);
    return retval;
}

static boolean
warning_opts(opts, optype)
register char *opts;
const char *optype;
{
    uchar translate[WARNCOUNT];
    int length, i;

    if (!(opts = string_for_env_opt(optype, opts, FALSE)))
        return FALSE;
    escapes(opts, opts);

    length = (int) strlen(opts);
    /* match the form obtained from PC configuration files */
    for (i = 0; i < WARNCOUNT; i++)
        translate[i] = (i >= length) ? 0
                                     : opts[i] ? (uchar) opts[i]
                                               : def_warnsyms[i].sym;
    assign_warnings(translate);
    return TRUE;
}

void
assign_warnings(graph_chars)
register uchar *graph_chars;
{
    int i;

    for (i = 0; i < WARNCOUNT; i++)
        if (graph_chars[i])
            g.warnsyms[i] = graph_chars[i];
}

static int
feature_alert_opts(op, optn)
char *op;
const char *optn;
{
    char buf[BUFSZ];
    unsigned long fnv = get_feature_notice_ver(op); /* version.c */

    if (fnv == 0L)
        return 0;
    if (fnv > get_current_feature_ver()) {
        if (!g.opt_initial) {
            You_cant("disable new feature alerts for future versions.");
        } else {
            config_error_add(
                        "%s=%s Invalid reference to a future version ignored",
                             optn, op);
        }
        return 0;
    }

    flags.suppress_alert = fnv;
    if (!g.opt_initial) {
        Sprintf(buf, "%lu.%lu.%lu", FEATURE_NOTICE_VER_MAJ,
                FEATURE_NOTICE_VER_MIN, FEATURE_NOTICE_VER_PATCH);
        pline(
          "Feature change alerts disabled for NetHack %s features and prior.",
              buf);
    }
    return 1;
}

void
set_duplicate_opt_detection(on_or_off)
int on_or_off;
{
    int k, *optptr;

    if (on_or_off != 0) {
        /*-- ON --*/
        if (iflags.opt_booldup)
            impossible("iflags.opt_booldup already on (memory leak)");
        iflags.opt_booldup = (int *) alloc(SIZE(boolopt) * sizeof (int));
        optptr = iflags.opt_booldup;
        for (k = 0; k < SIZE(boolopt); ++k)
            *optptr++ = 0;

        if (iflags.opt_compdup)
            impossible("iflags.opt_compdup already on (memory leak)");
        iflags.opt_compdup = (int *) alloc(SIZE(compopt) * sizeof (int));
        optptr = iflags.opt_compdup;
        for (k = 0; k < SIZE(compopt); ++k)
            *optptr++ = 0;
    } else {
        /*-- OFF --*/
        if (iflags.opt_booldup)
            free((genericptr_t) iflags.opt_booldup);
        iflags.opt_booldup = (int *) 0;
        if (iflags.opt_compdup)
            free((genericptr_t) iflags.opt_compdup);
        iflags.opt_compdup = (int *) 0;
    }
}

static boolean
duplicate_opt_detection(opts, iscompound)
const char *opts;
int iscompound; /* 0 == boolean option, 1 == compound */
{
    int i, *optptr;

    if (!iscompound && iflags.opt_booldup && g.opt_initial && g.opt_from_file) {
        for (i = 0; boolopt[i].name; i++) {
            if (match_optname(opts, boolopt[i].name, 3, FALSE)) {
                optptr = iflags.opt_booldup + i;
                *optptr += 1;
                if (*optptr > 1)
                    return TRUE;
                else
                    return FALSE;
            }
        }
    } else if (iscompound && iflags.opt_compdup && g.opt_initial && g.opt_from_file) {
        for (i = 0; compopt[i].name; i++) {
            if (match_optname(opts, compopt[i].name, strlen(compopt[i].name),
                              TRUE)) {
                optptr = iflags.opt_compdup + i;
                *optptr += 1;
                if (*optptr > 1)
                    return TRUE;
                else
                    return FALSE;
            }
        }
    }
    return FALSE;
}

static void
complain_about_duplicate(opts, iscompound)
const char *opts;
int iscompound; /* 0 == boolean option, 1 == compound */
{
#ifdef MAC
    /* the Mac has trouble dealing with the output of messages while
     * processing the config file.  That should get fixed one day.
     * For now just return.
     */
#else /* !MAC */
    config_error_add("%s option specified multiple times: %s",
                     iscompound ? "compound" : "boolean", opts);
#endif /* ?MAC */
    return;
}

/* paranoia[] - used by parseoptions() and special_handling() */
static const struct paranoia_opts {
    int flagmask;        /* which paranoid option */
    const char *argname; /* primary name */
    int argMinLen;       /* minimum number of letters to match */
    const char *synonym; /* alternate name (optional) */
    int synMinLen;
    const char *explain; /* for interactive menu */
} paranoia[] = {
    /* there are some initial-letter conflicts: "a"ttack vs "a"ll, "attack"
       takes precedence and "all" isn't present in the interactive menu,
       and "d"ie vs "d"eath, synonyms for each other so doesn't matter;
       (also "p"ray vs "P"aranoia, "pray" takes precedence since "Paranoia"
       is just a synonym for "Confirm"); "b"ones vs "br"eak-wand, the
       latter requires at least two letters; "wand"-break vs "Were"-change,
       both require at least two letters during config processing and use
       case-senstivity for 'O's interactive menu */
    { PARANOID_CONFIRM, "Confirm", 1, "Paranoia", 2,
      "for \"yes\" confirmations, require \"no\" to reject" },
    { PARANOID_QUIT, "quit", 1, "explore", 1,
      "yes vs y to quit or to enter explore mode" },
    { PARANOID_DIE, "die", 1, "death", 2,
      "yes vs y to die (explore mode or debug mode)" },
    { PARANOID_BONES, "bones", 1, 0, 0,
      "yes vs y to save bones data when dying in debug mode" },
    { PARANOID_HIT, "attack", 1, "hit", 1,
      "yes vs y to attack a peaceful monster" },
    { PARANOID_BREAKWAND, "wand-break", 2, "break-wand", 2,
      "yes vs y to break a wand via (a)pply" },
    { PARANOID_WERECHANGE, "Were-change", 2, (const char *) 0, 0,
      "yes vs y to change form when lycanthropy is controllable" },
    { PARANOID_PRAY, "pray", 1, 0, 0,
      "y to pray (supersedes old \"prayconfirm\" option)" },
    { PARANOID_REMOVE, "Remove", 1, "Takeoff", 1,
      "always pick from inventory for Remove and Takeoff" },
    /* for config file parsing; interactive menu skips these */
    { 0, "none", 4, 0, 0, 0 }, /* require full word match */
    { ~0, "all", 3, 0, 0, 0 }, /* ditto */
};

static const struct {
    const char *name;
    const int color;
} colornames[] = {
    { "black", CLR_BLACK },
    { "red", CLR_RED },
    { "green", CLR_GREEN },
    { "brown", CLR_BROWN },
    { "blue", CLR_BLUE },
    { "magenta", CLR_MAGENTA },
    { "cyan", CLR_CYAN },
    { "gray", CLR_GRAY },
    { "orange", CLR_ORANGE },
    { "light green", CLR_BRIGHT_GREEN },
    { "yellow", CLR_YELLOW },
    { "light blue", CLR_BRIGHT_BLUE },
    { "light magenta", CLR_BRIGHT_MAGENTA },
    { "light cyan", CLR_BRIGHT_CYAN },
    { "white", CLR_WHITE },
    { "no color", NO_COLOR },
    { NULL, CLR_BLACK }, /* everything after this is an alias */
    { "transparent", NO_COLOR },
    { "purple", CLR_MAGENTA },
    { "light purple", CLR_BRIGHT_MAGENTA },
    { "bright purple", CLR_BRIGHT_MAGENTA },
    { "grey", CLR_GRAY },
    { "bright red", CLR_ORANGE },
    { "bright green", CLR_BRIGHT_GREEN },
    { "bright blue", CLR_BRIGHT_BLUE },
    { "bright magenta", CLR_BRIGHT_MAGENTA },
    { "bright cyan", CLR_BRIGHT_CYAN }
};

static const struct {
    const char *name;
    const int attr;
} attrnames[] = {
    { "none", ATR_NONE },
    { "bold", ATR_BOLD },
    { "dim", ATR_DIM },
    { "underline", ATR_ULINE },
    { "blink", ATR_BLINK },
    { "inverse", ATR_INVERSE },
    { NULL, ATR_NONE }, /* everything after this is an alias */
    { "normal", ATR_NONE },
    { "uline", ATR_ULINE },
    { "reverse", ATR_INVERSE },
};

const char *
clr2colorname(clr)
int clr;
{
    int i;

    for (i = 0; i < SIZE(colornames); i++)
        if (colornames[i].name && colornames[i].color == clr)
            return colornames[i].name;
    return (char *) 0;
}

int
match_str2clr(str)
char *str;
{
    int i, c = CLR_MAX;

    /* allow "lightblue", "light blue", and "light-blue" to match "light blue"
       (also junk like "_l i-gh_t---b l u e" but we won't worry about that);
       also copes with trailing space; caller has removed any leading space */
    for (i = 0; i < SIZE(colornames); i++)
        if (colornames[i].name
            && fuzzymatch(str, colornames[i].name, " -_", TRUE)) {
            c = colornames[i].color;
            break;
        }
    if (i == SIZE(colornames) && (*str >= '0' && *str <= '9'))
        c = atoi(str);

    if (c == CLR_MAX)
        config_error_add("Unknown color '%s'", str);

    return c;
}

static const char *
attr2attrname(attr)
int attr;
{
    int i;

    for (i = 0; i < SIZE(attrnames); i++)
        if (attrnames[i].attr == attr)
            return attrnames[i].name;
    return (char *) 0;
}

int
match_str2attr(str, complain)
const char *str;
boolean complain;
{
    int i, a = -1;

    for (i = 0; i < SIZE(attrnames); i++)
        if (attrnames[i].name
            && fuzzymatch(str, attrnames[i].name, " -_", TRUE)) {
            a = attrnames[i].attr;
            break;
        }

    if (a == -1 && complain)
        config_error_add("Unknown text attribute '%s'", str);

    return a;
}

int
query_color(prompt)
const char *prompt;
{
    winid tmpwin;
    anything any;
    int i, pick_cnt;
    menu_item *picks = (menu_item *) 0;

    tmpwin = create_nhwindow(NHW_MENU);
    start_menu(tmpwin);
    any = cg.zeroany;
    for (i = 0; i < SIZE(colornames); i++) {
        if (!colornames[i].name)
            break;
        any.a_int = i + 1;
        add_menu(tmpwin, NO_GLYPH, &any, 0, 0, ATR_NONE, colornames[i].name,
                 (colornames[i].color == NO_COLOR) ? MENU_SELECTED
                                                   : MENU_UNSELECTED);
    }
    end_menu(tmpwin, (prompt && *prompt) ? prompt : "Pick a color");
    pick_cnt = select_menu(tmpwin, PICK_ONE, &picks);
    destroy_nhwindow(tmpwin);
    if (pick_cnt > 0) {
        i = colornames[picks[0].item.a_int - 1].color;
        /* pick_cnt==2: explicitly picked something other than the
           preselected entry */
        if (pick_cnt == 2 && i == NO_COLOR)
            i = colornames[picks[1].item.a_int - 1].color;
        free((genericptr_t) picks);
        return i;
    } else if (pick_cnt == 0) {
        /* pick_cnt==0: explicitly picking preselected entry toggled it off */
        return NO_COLOR;
    }
    return -1;
}

/* ask about highlighting attribute; for menu headers and menu
   coloring patterns, only one attribute at a time is allowed;
   for status highlighting, multiple attributes are allowed [overkill;
   life would be much simpler if that were restricted to one also...] */
int
query_attr(prompt)
const char *prompt;
{
    winid tmpwin;
    anything any;
    int i, pick_cnt;
    menu_item *picks = (menu_item *) 0;
    boolean allow_many = (prompt && !strncmpi(prompt, "Choose", 6));
    int default_attr = ATR_NONE;

    if (prompt && strstri(prompt, "menu headings"))
        default_attr = iflags.menu_headings;
    tmpwin = create_nhwindow(NHW_MENU);
    start_menu(tmpwin);
    any = cg.zeroany;
    for (i = 0; i < SIZE(attrnames); i++) {
        if (!attrnames[i].name)
            break;
        any.a_int = i + 1;
        add_menu(tmpwin, NO_GLYPH, &any, 0, 0, attrnames[i].attr,
                 attrnames[i].name,
                 (attrnames[i].attr == default_attr) ? MENU_SELECTED
                                                     : MENU_UNSELECTED);
    }
    end_menu(tmpwin, (prompt && *prompt) ? prompt : "Pick an attribute");
    pick_cnt = select_menu(tmpwin, allow_many ? PICK_ANY : PICK_ONE, &picks);
    destroy_nhwindow(tmpwin);
    if (pick_cnt > 0) {
        int j, k = 0;

        if (allow_many) {
            /* PICK_ANY, with one preselected entry (ATR_NONE) which
               should be excluded if any other choices were picked */
            for (i = 0; i < pick_cnt; ++i) {
                j = picks[i].item.a_int - 1;
                if (attrnames[j].attr != ATR_NONE || pick_cnt == 1) {
                    switch (attrnames[j].attr) {
                    case ATR_DIM:
                        k |= HL_DIM;
                        break;
                    case ATR_BLINK:
                        k |= HL_BLINK;
                        break;
                    case ATR_ULINE:
                        k |= HL_ULINE;
                        break;
                    case ATR_INVERSE:
                        k |= HL_INVERSE;
                        break;
                    case ATR_BOLD:
                        k |= HL_BOLD;
                        break;
                    case ATR_NONE:
                        k = HL_NONE;
                        break;
                    }
                }
            }
        } else {
            /* PICK_ONE, but might get 0 or 2 due to preselected entry */
            j = picks[0].item.a_int - 1;
            /* pick_cnt==2: explicitly picked something other than the
               preselected entry */
            if (pick_cnt == 2 && attrnames[j].attr == default_attr)
                j = picks[1].item.a_int - 1;
            k = attrnames[j].attr;
        }
        free((genericptr_t) picks);
        return k;
    } else if (pick_cnt == 0 && !allow_many) {
        /* PICK_ONE, preselected entry explicitly chosen */
        return default_attr;
    }
    /* either ESC to explicitly cancel (pick_cnt==-1) or
       PICK_ANY with preselected entry toggled off and nothing chosen */
    return -1;
}

static const struct {
    const char *name;
    xchar msgtyp;
    const char *descr;
} msgtype_names[] = {
    { "show", MSGTYP_NORMAL, "Show message normally" },
    { "hide", MSGTYP_NOSHOW, "Hide message" },
    { "noshow", MSGTYP_NOSHOW, NULL },
    { "stop", MSGTYP_STOP, "Prompt for more after the message" },
    { "more", MSGTYP_STOP, NULL },
    { "norep", MSGTYP_NOREP, "Do not repeat the message" }
};

static const char *
msgtype2name(typ)
int typ;
{
    int i;

    for (i = 0; i < SIZE(msgtype_names); i++)
        if (msgtype_names[i].descr && msgtype_names[i].msgtyp == typ)
            return msgtype_names[i].name;
    return (char *) 0;
}

static int
query_msgtype()
{
    winid tmpwin;
    anything any;
    int i, pick_cnt;
    menu_item *picks = (menu_item *) 0;

    tmpwin = create_nhwindow(NHW_MENU);
    start_menu(tmpwin);
    any = cg.zeroany;
    for (i = 0; i < SIZE(msgtype_names); i++)
        if (msgtype_names[i].descr) {
            any.a_int = msgtype_names[i].msgtyp + 1;
            add_menu(tmpwin, NO_GLYPH, &any, 0, 0, ATR_NONE,
                 msgtype_names[i].descr, MENU_UNSELECTED);
        }
    end_menu(tmpwin, "How to show the message");
    pick_cnt = select_menu(tmpwin, PICK_ONE, &picks);
    destroy_nhwindow(tmpwin);
    if (pick_cnt > 0) {
        i = picks->item.a_int - 1;
        free((genericptr_t) picks);
        return i;
    }
    return -1;
}

static boolean
msgtype_add(typ, pattern)
int typ;
char *pattern;
{
    struct plinemsg_type *tmp = (struct plinemsg_type *) alloc(sizeof *tmp);

    tmp->msgtype = typ;
    tmp->regex = regex_init();
    if (!regex_compile(pattern, tmp->regex)) {
        static const char *re_error = "MSGTYPE regex error";

        config_error_add("%s: %s", re_error, regex_error_desc(tmp->regex));
        regex_free(tmp->regex);
        free((genericptr_t) tmp);
        return FALSE;
    }
    tmp->pattern = dupstr(pattern);
    tmp->next = g.plinemsg_types;
    g.plinemsg_types = tmp;
    return TRUE;
}

void
msgtype_free()
{
    struct plinemsg_type *tmp, *tmp2 = 0;

    for (tmp = g.plinemsg_types; tmp; tmp = tmp2) {
        tmp2 = tmp->next;
        free((genericptr_t) tmp->pattern);
        regex_free(tmp->regex);
        free((genericptr_t) tmp);
    }
    g.plinemsg_types = (struct plinemsg_type *) 0;
}

static void
free_one_msgtype(idx)
int idx; /* 0 .. */
{
    struct plinemsg_type *tmp = g.plinemsg_types;
    struct plinemsg_type *prev = NULL;

    while (tmp) {
        if (idx == 0) {
            struct plinemsg_type *next = tmp->next;

            regex_free(tmp->regex);
            free((genericptr_t) tmp->pattern);
            free((genericptr_t) tmp);
            if (prev)
                prev->next = next;
            else
                g.plinemsg_types = next;
            return;
        }
        idx--;
        prev = tmp;
        tmp = tmp->next;
    }
}

int
msgtype_type(msg, norepeat)
const char *msg;
boolean norepeat; /* called from Norep(via pline) */
{
    struct plinemsg_type *tmp = g.plinemsg_types;

    while (tmp) {
        /* we don't exclude entries with negative msgtype values
           because then the msg might end up matching a later pattern */
        if (regex_match(msg, tmp->regex))
            return tmp->msgtype;
        tmp = tmp->next;
    }
    return norepeat ? MSGTYP_NOREP : MSGTYP_NORMAL;
}

/* negate one or more types of messages so that their type handling will
   be disabled or re-enabled; MSGTYPE_NORMAL (value 0) is not affected */
void
hide_unhide_msgtypes(hide, hide_mask)
boolean hide;
int hide_mask;
{
    struct plinemsg_type *tmp;
    int mt;

    /* negative msgtype value won't be recognized by pline, so does nothing */
    for (tmp = g.plinemsg_types; tmp; tmp = tmp->next) {
        mt = tmp->msgtype;
        if (!hide)
            mt = -mt; /* unhide: negate negative, yielding positive */
        if (mt > 0 && ((1 << mt) & hide_mask))
            tmp->msgtype = -tmp->msgtype;
    }
}

static int
msgtype_count(VOID_ARGS)
{
    int c = 0;
    struct plinemsg_type *tmp = g.plinemsg_types;

    while (tmp) {
        c++;
        tmp = tmp->next;
    }
    return c;
}

boolean
msgtype_parse_add(str)
char *str;
{
    char pattern[256];
    char msgtype[11];

    if (sscanf(str, "%10s \"%255[^\"]\"", msgtype, pattern) == 2) {
        int typ = -1;
        int i;

        for (i = 0; i < SIZE(msgtype_names); i++)
            if (!strncmpi(msgtype_names[i].name, msgtype, strlen(msgtype))) {
                typ = msgtype_names[i].msgtyp;
                break;
            }
        if (typ != -1)
            return msgtype_add(typ, pattern);
        else
            config_error_add("Unknown message type '%s'", msgtype);
    } else {
        config_error_add("Malformed MSGTYPE");
    }
    return FALSE;
}

static boolean
test_regex_pattern(str, errmsg)
const char *str;
const char *errmsg;
{
    static const char re_error[] = "Regex error";
    struct nhregex *match;
    boolean retval = TRUE;

    if (!str)
        return FALSE;

    match = regex_init();
    if (!match) {
        config_error_add("NHregex error");
        return FALSE;
    }

    if (!regex_compile(str, match)) {
        config_error_add("%s: %s", errmsg ? errmsg : re_error,
                         regex_error_desc(match));
        retval = FALSE;
    }
    regex_free(match);
    return retval;
}

static boolean
add_menu_coloring_parsed(str, c, a)
char *str;
int c, a;
{
    static const char re_error[] = "Menucolor regex error";
    struct menucoloring *tmp;

    if (!str)
        return FALSE;
    tmp = (struct menucoloring *) alloc(sizeof *tmp);
    tmp->match = regex_init();
    if (!regex_compile(str, tmp->match)) {
        config_error_add("%s: %s", re_error, regex_error_desc(tmp->match));
        regex_free(tmp->match);
        free(tmp);
        return FALSE;
    } else {
        tmp->next = g.menu_colorings;
        tmp->origstr = dupstr(str);
        tmp->color = c;
        tmp->attr = a;
        g.menu_colorings = tmp;
        return TRUE;
    }
}

/* parse '"regex_string"=color&attr' and add it to menucoloring */
boolean
add_menu_coloring(tmpstr)
char *tmpstr;
{
    int c = NO_COLOR, a = ATR_NONE;
    char *tmps, *cs, *amp;
    char str[BUFSZ];

    Sprintf(str, "%s", tmpstr);

    if (!tmpstr || (cs = index(str, '=')) == 0) {
        config_error_add("Malformed MENUCOLOR");
        return FALSE;
    }

    tmps = cs + 1; /* advance past '=' */
    mungspaces(tmps);
    if ((amp = index(tmps, '&')) != 0)
        *amp = '\0';

    c = match_str2clr(tmps);
    if (c >= CLR_MAX)
        return FALSE;

    if (amp) {
        tmps = amp + 1; /* advance past '&' */
        a = match_str2attr(tmps, TRUE);
        if (a == -1)
            return FALSE;
    }

    /* the regexp portion here has not been condensed by mungspaces() */
    *cs = '\0';
    tmps = str;
    if (*tmps == '"' || *tmps == '\'') {
        cs--;
        while (isspace((uchar) *cs))
            cs--;
        if (*cs == *tmps) {
            *cs = '\0';
            tmps++;
        }
    }
    return add_menu_coloring_parsed(tmps, c, a);
}

boolean
get_menu_coloring(str, color, attr)
const char *str;
int *color, *attr;
{
    struct menucoloring *tmpmc;

    if (iflags.use_menu_color)
        for (tmpmc = g.menu_colorings; tmpmc; tmpmc = tmpmc->next)
            if (regex_match(str, tmpmc->match)) {
                *color = tmpmc->color;
                *attr = tmpmc->attr;
                return TRUE;
            }
    return FALSE;
}

void
free_menu_coloring()
{
    struct menucoloring *tmp, *tmp2;

    for (tmp = g.menu_colorings; tmp; tmp = tmp2) {
        tmp2 = tmp->next;
        regex_free(tmp->match);
        free((genericptr_t) tmp->origstr);
        free((genericptr_t) tmp);
    }
}

static void
free_one_menu_coloring(idx)
int idx; /* 0 .. */
{
    struct menucoloring *tmp = g.menu_colorings;
    struct menucoloring *prev = NULL;

    while (tmp) {
        if (idx == 0) {
            struct menucoloring *next = tmp->next;

            regex_free(tmp->match);
            free((genericptr_t) tmp->origstr);
            free((genericptr_t) tmp);
            if (prev)
                prev->next = next;
            else
                g.menu_colorings = next;
            return;
        }
        idx--;
        prev = tmp;
        tmp = tmp->next;
    }
}

static int
count_menucolors(VOID_ARGS)
{
    struct menucoloring *tmp;
    int count = 0;

    for (tmp = g.menu_colorings; tmp; tmp = tmp->next)
        count++;
    return count;
}

static boolean
parse_role_opts(negated, fullname, opts, opp)
boolean negated;
const char *fullname;
char *opts;
char **opp;
{
    char *op = *opp;

    if (negated) {
        bad_negation(fullname, FALSE);
    } else if ((op = string_for_env_opt(fullname, opts, FALSE)) != 0) {
        boolean val_negated = FALSE;

        while ((*op == '!') || !strncmpi(op, "no", 2)) {
            if (*op == '!')
                op++;
            else
                op += 2;
            val_negated = !val_negated;
        }
        if (val_negated) {
            if (!setrolefilter(op)) {
                config_error_add("Unknown negated parameter '%s'", op);
                return FALSE;
            }
        } else {
            if (duplicate_opt_detection(opts, 1))
                complain_about_duplicate(opts, 1);
            *opp = op;
            return TRUE;
        }
    }
    return FALSE;
}

/* Check if character c is illegal as a menu command key */
boolean
illegal_menu_cmd_key(c)
char c;
{
    if (c == 0 || c == '\r' || c == '\n' || c == '\033'
        || c == ' ' || digit(c) || (letter(c) && c != '@')) {
        config_error_add("Reserved menu command key '%s'", visctrl(c));
        return TRUE;
    } else { /* reject default object class symbols */
        int j;
        for (j = 1; j < MAXOCLASSES; j++)
            if (c == def_oc_syms[j].sym) {
                config_error_add("Menu command key '%s' is an object class",
                                 visctrl(c));
                return TRUE;
            }
    }
    return FALSE;
}

boolean
parseoptions(opts, tinitial, tfrom_file)
register char *opts;
boolean tinitial, tfrom_file;
{
    char *op;
    unsigned num;
    boolean negated, duplicate;
    int i;
    const char *fullname;
    boolean retval = TRUE;

    g.opt_initial = tinitial;
    g.opt_from_file = tfrom_file;
    if ((op = index(opts, ',')) != 0) {
        *op++ = 0;
        if (!parseoptions(op, g.opt_initial, g.opt_from_file))
            retval = FALSE;
    }
    if (strlen(opts) > BUFSZ / 2) {
        config_error_add("Option too long, max length is %i characters",
                         (BUFSZ / 2));
        return FALSE;
    }

    /* strip leading and trailing white space */
    while (isspace((uchar) *opts))
        opts++;
    op = eos(opts);
    while (--op >= opts && isspace((uchar) *op))
        *op = '\0';

    if (!*opts) {
        config_error_add("Empty statement");
        return FALSE;
    }
    negated = FALSE;
    while ((*opts == '!') || !strncmpi(opts, "no", 2)) {
        if (*opts == '!')
            opts++;
        else
            opts += 2;
        negated = !negated;
    }

    /* variant spelling */

    if (match_optname(opts, "colour", 5, FALSE))
        Strcpy(opts, "color"); /* fortunately this isn't longer */

    /* special boolean options */

    if (match_optname(opts, "female", 3, FALSE)) {
        if (duplicate_opt_detection(opts, 0))
            complain_about_duplicate(opts, 0);
        if (!g.opt_initial && flags.female == negated) {
            config_error_add("That is not anatomically possible.");
            return FALSE;
        } else
            flags.initgend = flags.female = !negated;
        return retval;
    }

    if (match_optname(opts, "male", 4, FALSE)) {
        if (duplicate_opt_detection(opts, 0))
            complain_about_duplicate(opts, 0);
        if (!g.opt_initial && flags.female != negated) {
            config_error_add("That is not anatomically possible.");
            return FALSE;
        } else
            flags.initgend = flags.female = negated;
        return retval;
    }

#if defined(MICRO) && !defined(AMIGA)
    /* included for compatibility with old NetHack.cnf files */
    if (match_optname(opts, "IBM_", 4, FALSE)) {
        iflags.BIOS = !negated;
        return retval;
    }
#endif /* MICRO */

    /* compound options */

    /* This first batch can be duplicated if their values are negated */

    /* align:string */
    fullname = "align";
    if (match_optname(opts, fullname, sizeof "align" - 1, TRUE)) {
        if (parse_role_opts(negated, fullname, opts, &op)) {
            if ((flags.initalign = str2align(op)) == ROLE_NONE) {
                config_error_add("Unknown %s '%s'", fullname, op);
                return FALSE;
            }
        } else
            return FALSE;
        return retval;
    }

    /* role:string or character:string */
    fullname = "role";
    if (match_optname(opts, fullname, 4, TRUE)
        || match_optname(opts, (fullname = "character"), 4, TRUE)) {
        if (parse_role_opts(negated, fullname, opts, &op)) {
            if ((flags.initrole = str2role(op)) == ROLE_NONE) {
                config_error_add("Unknown %s '%s'", fullname, op);
                return FALSE;
            } else /* Backwards compatibility */
                nmcpy(g.pl_character, op, PL_NSIZ);
        } else
            return FALSE;
        return retval;
    }

    /* race:string */
    fullname = "race";
    if (match_optname(opts, fullname, 4, TRUE)) {
        if (parse_role_opts(negated, fullname, opts, &op)) {
            if ((flags.initrace = str2race(op)) == ROLE_NONE) {
                config_error_add("Unknown %s '%s'", fullname, op);
                return FALSE;
            } else /* Backwards compatibility */
                g.pl_race = *op;
        } else
            return FALSE;
        return retval;
    }

    /* gender:string */
    fullname = "gender";
    if (match_optname(opts, fullname, 4, TRUE)) {
        if (parse_role_opts(negated, fullname, opts, &op)) {
            if ((flags.initgend = str2gend(op)) == ROLE_NONE) {
                config_error_add("Unknown %s '%s'", fullname, op);
                return FALSE;
            } else
                flags.female = flags.initgend;
        } else
            return FALSE;
        return retval;
    }

    /* We always check for duplicates on the remaining compound options,
       although individual option processing can choose to complain or not */

    duplicate = duplicate_opt_detection(opts, 1); /* 1: check compounds */

    fullname = "pettype";
    if (match_optname(opts, fullname, 3, TRUE)) {
        if (duplicate)
            complain_about_duplicate(opts, 1);
        if ((op = string_for_env_opt(fullname, opts, negated)) != 0) {
            if (negated) {
                bad_negation(fullname, TRUE);
                return FALSE;
            } else
                switch (lowc(*op)) {
                case 'd': /* dog */
                    g.preferred_pet = 'd';
                    break;
                case 'c': /* cat */
                case 'f': /* feline */
                    g.preferred_pet = 'c';
                    break;
                case 'h': /* horse */
                case 'q': /* quadruped */
                    /* avoids giving "unrecognized type of pet" but
                       pet_type(dog.c) won't actually honor this */
                    g.preferred_pet = 'h';
                    break;
                case 'n': /* no pet */
                    g.preferred_pet = 'n';
                    break;
                case '*': /* random */
                    g.preferred_pet = '\0';
                    break;
                default:
                    config_error_add("Unrecognized pet type '%s'.", op);
                    return FALSE;
                    break;
                }
        } else if (negated)
            g.preferred_pet = 'n';
        return retval;
    }

    fullname = "catname";
    if (match_optname(opts, fullname, 3, TRUE)) {
        if (duplicate)
            complain_about_duplicate(opts, 1);
        if (negated) {
            bad_negation(fullname, FALSE);
            return FALSE;
        } else if ((op = string_for_env_opt(fullname, opts, FALSE)) != 0) {
            nmcpy(g.catname, op, PL_PSIZ);
        } else
            return FALSE;
        sanitize_name(g.catname);
        return retval;
    }

    fullname = "dogname";
    if (match_optname(opts, fullname, 3, TRUE)) {
        if (duplicate)
            complain_about_duplicate(opts, 1);
        if (negated) {
            bad_negation(fullname, FALSE);
            return FALSE;
        } else if ((op = string_for_env_opt(fullname, opts, FALSE)) != 0) {
            nmcpy(g.dogname, op, PL_PSIZ);
        } else
            return FALSE;
        sanitize_name(g.dogname);
        return retval;
    }

    fullname = "horsename";
    if (match_optname(opts, fullname, 5, TRUE)) {
        if (duplicate)
            complain_about_duplicate(opts, 1);
        if (negated) {
            bad_negation(fullname, FALSE);
            return FALSE;
        } else if ((op = string_for_env_opt(fullname, opts, FALSE)) != 0) {
            nmcpy(g.horsename, op, PL_PSIZ);
        } else
            return FALSE;
        sanitize_name(g.horsename);
        return retval;
    }

    fullname = "mouse_support";
    if (match_optname(opts, fullname, 13, TRUE)) {
        boolean compat = (strlen(opts) <= 13);

        if (duplicate)
            complain_about_duplicate(opts, 1);
        op = string_for_opt(opts, (compat || !g.opt_initial));
        if (!op) {
            if (compat || negated || g.opt_initial) {
                /* for backwards compatibility, "mouse_support" without a
                   value is a synonym for mouse_support:1 */
                iflags.wc_mouse_support = !negated;
            }
        } else if (negated) {
            bad_negation(fullname, TRUE);
            return FALSE;
        } else {
            int mode = atoi(op);

            if (mode < 0 || mode > 2 || (mode == 0 && *op != '0')) {
                config_error_add("Illegal %s parameter '%s'", fullname, op);
                return FALSE;
            } else { /* mode >= 0 */
                iflags.wc_mouse_support = mode;
            }
        }
        return retval;
    }

    fullname = "number_pad";
    if (match_optname(opts, fullname, 10, TRUE)) {
        boolean compat = (strlen(opts) <= 10);

        if (duplicate)
            complain_about_duplicate(opts, 1);
        op = string_for_opt(opts, (compat || !g.opt_initial));
        if (!op) {
            if (compat || negated || g.opt_initial) {
                /* for backwards compatibility, "number_pad" without a
                   value is a synonym for number_pad:1 */
                iflags.num_pad = !negated;
                iflags.num_pad_mode = 0;
            }
        } else if (negated) {
            bad_negation(fullname, TRUE);
            return FALSE;
        } else {
            int mode = atoi(op);

            if (mode < -1 || mode > 4 || (mode == 0 && *op != '0')) {
                config_error_add("Illegal %s parameter '%s'", fullname, op);
                return FALSE;
            } else if (mode <= 0) {
                iflags.num_pad = FALSE;
                /* German keyboard; y and z keys swapped */
                iflags.num_pad_mode = (mode < 0); /* 0 or 1 */
            } else {                              /* mode > 0 */
                iflags.num_pad = TRUE;
                iflags.num_pad_mode = 0;
                /* PC Hack / MSDOS compatibility */
                if (mode == 2 || mode == 4)
                    iflags.num_pad_mode |= 1;
                /* phone keypad layout */
                if (mode == 3 || mode == 4)
                    iflags.num_pad_mode |= 2;
            }
        }
        reset_commands(FALSE);
        number_pad(iflags.num_pad ? 1 : 0);
        return retval;
    }

    fullname = "roguesymset";
    if (match_optname(opts, fullname, 7, TRUE)) {
        if (duplicate)
            complain_about_duplicate(opts, 1);
        if (negated) {
            bad_negation(fullname, FALSE);
            return FALSE;
        } else if ((op = string_for_opt(opts, FALSE)) != 0) {
            g.symset[ROGUESET].name = dupstr(op);
            if (!read_sym_file(ROGUESET)) {
                clear_symsetentry(ROGUESET, TRUE);
                config_error_add(
                               "Unable to load symbol set \"%s\" from \"%s\"",
                                 op, SYMBOLS);
                return FALSE;
            } else {
                if (!g.opt_initial && Is_rogue_level(&u.uz))
                    assign_graphics(ROGUESET);
                g.opt_need_redraw = TRUE;
            }
        } else
            return FALSE;
        return retval;
    }

    fullname = "symset";
    if (match_optname(opts, fullname, 6, TRUE)) {
        if (duplicate)
            complain_about_duplicate(opts, 1);
        if (negated) {
            bad_negation(fullname, FALSE);
            return FALSE;
        } else if ((op = string_for_opt(opts, FALSE)) != 0) {
            g.symset[PRIMARY].name = dupstr(op);
            if (!read_sym_file(PRIMARY)) {
                clear_symsetentry(PRIMARY, TRUE);
                config_error_add(
                               "Unable to load symbol set \"%s\" from \"%s\"",
                                 op, SYMBOLS);
                return FALSE;
            } else {
                switch_symbols(g.symset[PRIMARY].name != (char *) 0);
                g.opt_need_redraw = TRUE;
            }
        } else
            return FALSE;
        return retval;
    }

    fullname = "runmode";
    if (match_optname(opts, fullname, 4, TRUE)) {
        if (duplicate)
            complain_about_duplicate(opts, 1);
        if (negated) {
            flags.runmode = RUN_TPORT;
        } else if ((op = string_for_opt(opts, FALSE)) != 0) {
            if (!strncmpi(op, "teleport", strlen(op)))
                flags.runmode = RUN_TPORT;
            else if (!strncmpi(op, "run", strlen(op)))
                flags.runmode = RUN_LEAP;
            else if (!strncmpi(op, "walk", strlen(op)))
                flags.runmode = RUN_STEP;
            else if (!strncmpi(op, "crawl", strlen(op)))
                flags.runmode = RUN_CRAWL;
            else {
                config_error_add("Unknown %s parameter '%s'", fullname, op);
                return FALSE;
            }
        } else
            return FALSE;
        return retval;
    }

    /* menucolor:"regex_string"=color */
    fullname = "menucolor";
    if (match_optname(opts, fullname, 9, TRUE)) {
        if (negated) {
            bad_negation(fullname, FALSE);
            return FALSE;
        } else if ((op = string_for_env_opt(fullname, opts, FALSE)) != 0) {
            if (!add_menu_coloring(op))
                return FALSE;
        } else
            return FALSE;
        return retval;
    }

    fullname = "msghistory";
    if (match_optname(opts, fullname, 3, TRUE)) {
        if (duplicate)
            complain_about_duplicate(opts, 1);
        op = string_for_env_opt(fullname, opts, negated);
        if ((negated && !op) || (!negated && op)) {
            iflags.msg_history = negated ? 0 : atoi(op);
        } else if (negated) {
            bad_negation(fullname, TRUE);
            return FALSE;
        }
        return retval;
    }

    fullname = "msg_window";
    /* msg_window:single, combo, full or reversed */
    if (match_optname(opts, fullname, 4, TRUE)) {
/* allow option to be silently ignored by non-tty ports */
#ifdef TTY_GRAPHICS
        int tmp;

        if (duplicate)
            complain_about_duplicate(opts, 1);
        if (!(op = string_for_opt(opts, TRUE))) {
            tmp = negated ? 's' : 'f';
        } else {
            if (negated) {
                bad_negation(fullname, TRUE);
                return FALSE;
            }
            tmp = lowc(*op);
        }
        switch (tmp) {
        case 's': /* single message history cycle (default if negated) */
            iflags.prevmsg_window = 's';
            break;
        case 'c': /* combination: two singles, then full page */
            iflags.prevmsg_window = 'c';
            break;
        case 'f': /* full page (default if specified without argument) */
            iflags.prevmsg_window = 'f';
            break;
        case 'r': /* full page (reversed) */
            iflags.prevmsg_window = 'r';
            break;
        default:
            config_error_add("Unknown %s parameter '%s'", fullname, op);
            retval = FALSE;
        }
#endif
        return retval;
    }

    /* WINCAP
     * setting font options  */
    fullname = "font";
    if (!strncmpi(opts, fullname, 4)) {
        int opttype = -1;
        char *fontopts = opts + 4;

        if (!strncmpi(fontopts, "map", 3) || !strncmpi(fontopts, "_map", 4))
            opttype = MAP_OPTION;
        else if (!strncmpi(fontopts, "message", 7)
                 || !strncmpi(fontopts, "_message", 8))
            opttype = MESSAGE_OPTION;
        else if (!strncmpi(fontopts, "text", 4)
                 || !strncmpi(fontopts, "_text", 5))
            opttype = TEXT_OPTION;
        else if (!strncmpi(fontopts, "menu", 4)
                 || !strncmpi(fontopts, "_menu", 5))
            opttype = MENU_OPTION;
        else if (!strncmpi(fontopts, "status", 6)
                 || !strncmpi(fontopts, "_status", 7))
            opttype = STATUS_OPTION;
        else if (!strncmpi(fontopts, "_size", 5)) {
            if (!strncmpi(fontopts, "_size_map", 8))
                opttype = MAP_OPTION;
            else if (!strncmpi(fontopts, "_size_message", 12))
                opttype = MESSAGE_OPTION;
            else if (!strncmpi(fontopts, "_size_text", 9))
                opttype = TEXT_OPTION;
            else if (!strncmpi(fontopts, "_size_menu", 9))
                opttype = MENU_OPTION;
            else if (!strncmpi(fontopts, "_size_status", 11))
                opttype = STATUS_OPTION;
            else {
                config_error_add("Unknown %s parameter '%s'", fullname, opts);
                return FALSE;
            }
            if (duplicate)
                complain_about_duplicate(opts, 1);
            if (opttype > 0 && !negated
                && (op = string_for_opt(opts, FALSE)) != 0) {
                switch (opttype) {
                case MAP_OPTION:
                    iflags.wc_fontsiz_map = atoi(op);
                    break;
                case MESSAGE_OPTION:
                    iflags.wc_fontsiz_message = atoi(op);
                    break;
                case TEXT_OPTION:
                    iflags.wc_fontsiz_text = atoi(op);
                    break;
                case MENU_OPTION:
                    iflags.wc_fontsiz_menu = atoi(op);
                    break;
                case STATUS_OPTION:
                    iflags.wc_fontsiz_status = atoi(op);
                    break;
                }
            }
            return retval;
        } else {
            config_error_add("Unknown %s parameter '%s'", fullname, opts);
            return FALSE;
        }
        if (opttype > 0 && (op = string_for_opt(opts, FALSE)) != 0) {
            wc_set_font_name(opttype, op);
#ifdef MAC
            set_font_name(opttype, op);
#endif
            return retval;
        } else if (negated) {
            bad_negation(fullname, TRUE);
            return FALSE;
        }
        return retval;
    }

#ifdef CHANGE_COLOR
    if (match_optname(opts, "palette", 3, TRUE)
#ifdef MAC
        || match_optname(opts, "hicolor", 3, TRUE)
#endif
        ) {
        int color_number, color_incr;

#ifndef WIN32
        if (duplicate)
            complain_about_duplicate(opts, 1);
#endif
#ifdef MAC
        if (match_optname(opts, "hicolor", 3, TRUE)) {
            if (negated) {
                bad_negation("hicolor", FALSE);
                return FALSE;
            }
            color_number = CLR_MAX + 4; /* HARDCODED inverse number */
            color_incr = -1;
        } else
#endif
        {
            if (negated) {
                bad_negation("palette", FALSE);
                return FALSE;
            }
            color_number = 0;
            color_incr = 1;
        }
#ifdef WIN32
        op = string_for_opt(opts, TRUE);
        if (!alternative_palette(op)) {
            config_error_add("Error in palette parameter '%s'", op);
            return FALSE;
        }
#else
        if ((op = string_for_opt(opts, FALSE)) != (char *) 0) {
            char *pt = op;
            int cnt, tmp, reverse;
            long rgb;

            while (*pt && color_number >= 0) {
                cnt = 3;
                rgb = 0L;
                if (*pt == '-') {
                    reverse = 1;
                    pt++;
                } else {
                    reverse = 0;
                }
                while (cnt-- > 0) {
                    if (*pt && *pt != '/') {
#ifdef AMIGA
                        rgb <<= 4;
#else
                        rgb <<= 8;
#endif
                        tmp = *pt++;
                        if (isalpha((uchar) tmp)) {
                            tmp = (tmp + 9) & 0xf; /* Assumes ASCII... */
                        } else {
                            tmp &= 0xf; /* Digits in ASCII too... */
                        }
#ifndef AMIGA
                        /* Add an extra so we fill f -> ff and 0 -> 00 */
                        rgb += tmp << 4;
#endif
                        rgb += tmp;
                    }
                }
                if (*pt == '/')
                    pt++;
                change_color(color_number, rgb, reverse);
                color_number += color_incr;
            }
        }
#endif /* !WIN32 */
        if (!g.opt_initial) {
            g.opt_need_redraw = TRUE;
        }
        return retval;
    }
#endif /* CHANGE_COLOR */

    if (match_optname(opts, "fruit", 2, TRUE)) {
        struct fruit *forig = 0;
        char empty_str = '\0';

        if (duplicate)
            complain_about_duplicate(opts, 1);
        op = string_for_opt(opts, negated || !g.opt_initial);
        if (negated) {
            if (op) {
                bad_negation("fruit", TRUE);
                return FALSE;
            }
            op = &empty_str;
            goto goodfruit;
        }
        if (!op)
            return FALSE;
        /* 3.6.2: strip leading and trailing spaces, condense internal ones */
        mungspaces(op);
        if (!g.opt_initial) {
            struct fruit *f;
            int fnum = 0;

            /* count number of named fruits; if 'op' is found among them,
               then the count doesn't matter because we won't be adding it */
            f = fruit_from_name(op, FALSE, &fnum);
            if (!f) {
                if (!flags.made_fruit)
                    forig = fruit_from_name(g.pl_fruit, FALSE, (int *) 0);

                if (!forig && fnum >= 100) {
                    config_error_add(
                             "Doing that so many times isn't very fruitful.");
                    return retval;
                }
            }
        }
 goodfruit:
        nmcpy(g.pl_fruit, op, PL_FSIZ);
        sanitize_name(g.pl_fruit);
        /* OBJ_NAME(objects[SLIME_MOLD]) won't work for this after
           initialization; it gets changed to generic "fruit" */
        if (!*g.pl_fruit)
            nmcpy(g.pl_fruit, "slime mold", PL_FSIZ);
        if (!g.opt_initial) {
            /* if 'forig' is nonNull, we replace it rather than add
               a new fruit; it can only be nonNull if no fruits have
               been created since the previous name was put in place */
            (void) fruitadd(g.pl_fruit, forig);
            pline("Fruit is now \"%s\".", g.pl_fruit);
        }
        /* If initial, then initoptions is allowed to do it instead
         * of here (initoptions always has to do it even if there's
         * no fruit option at all.  Also, we don't want people
         * setting multiple fruits in their options.)
         */
        return retval;
    }

    fullname = "whatis_coord";
    if (match_optname(opts, fullname, 8, TRUE)) {
        if (duplicate)
            complain_about_duplicate(opts, 1);
        if (negated) {
            iflags.getpos_coords = GPCOORDS_NONE;
            return retval;
        } else if ((op = string_for_env_opt(fullname, opts, FALSE)) != 0) {
            static char gpcoords[] = { GPCOORDS_NONE, GPCOORDS_COMPASS,
                                       GPCOORDS_COMFULL, GPCOORDS_MAP,
                                       GPCOORDS_SCREEN, '\0' };
            char c = lowc(*op);

            if (c && index(gpcoords, c))
                iflags.getpos_coords = c;
            else {
                config_error_add("Unknown %s parameter '%s'", fullname, op);
                return FALSE;
            }
        } else
            return FALSE;
        return retval;
    }

    fullname = "whatis_filter";
    if (match_optname(opts, fullname, 8, TRUE)) {
        if (duplicate)
            complain_about_duplicate(opts, 1);
        if (negated) {
            iflags.getloc_filter = GFILTER_NONE;
            return retval;
        } else if ((op = string_for_env_opt(fullname, opts, FALSE)) != 0) {
            char c = lowc(*op);

            switch (c) {
            case 'n':
                iflags.getloc_filter = GFILTER_NONE;
                break;
            case 'v':
                iflags.getloc_filter = GFILTER_VIEW;
                break;
            case 'a':
                iflags.getloc_filter = GFILTER_AREA;
                break;
            default: {
                config_error_add("Unknown %s parameter '%s'", fullname, op);
                return FALSE;
            }
            }
        } else
            return FALSE;
        return retval;
    }

    fullname = "warnings";
    if (match_optname(opts, fullname, 5, TRUE)) {
        if (duplicate)
            complain_about_duplicate(opts, 1);
        if (negated) {
            bad_negation(fullname, FALSE);
            return FALSE;
        }
        return warning_opts(opts, fullname);
    }

    /* boulder:symbol */
    fullname = "boulder";
    if (match_optname(opts, fullname, 7, TRUE)) {
#ifdef BACKWARD_COMPAT
        int clash = 0;

        if (duplicate)
            complain_about_duplicate(opts, 1);
        if (negated) {
            bad_negation(fullname, FALSE);
            return FALSE;
        }
        /* if (!(opts = string_for_env_opt(fullname, opts, FALSE)))
         */
        if (!(opts = string_for_opt(opts, FALSE)))
            return FALSE;
        escapes(opts, opts);
        /* note: dummy monclass #0 has symbol value '\0'; we allow that--
           attempting to set bouldersym to '^@'/'\0' will reset to default */
        if (def_char_to_monclass(opts[0]) != MAXMCLASSES)
            clash = opts[0] ? 1 : 0;
        else if (opts[0] >= '1' && opts[0] < WARNCOUNT + '0')
            clash = 2;
        if (clash) {
            /* symbol chosen matches a used monster or warning
               symbol which is not good - reject it */
            config_error_add(
            "Badoption - boulder symbol '%s' would conflict with a %s symbol",
                             visctrl(opts[0]),
                             (clash == 1) ? "monster" : "warning");
        } else {
            /*
             * Override the default boulder symbol.
             */
            ov_primary_syms[SYM_BOULDER + SYM_OFF_X] = (nhsym) opts[0];
            ov_rogue_syms[SYM_BOULDER + SYM_OFF_X] = (nhsym) opts[0];
            /* for 'initial', update of BOULDER symbol is done in
               initoptions_finish(), after all symset options
               have been processed */
<<<<<<< HEAD
            if (!g.opt_initial) {
                update_bouldersym();
                g.opt_need_redraw = TRUE;
=======
            if (!initial) {
                nhsym sym = get_othersym(SYM_BOULDER,
                                Is_rogue_level(&u.uz) ? ROGUESET : PRIMARY);
                if (sym)
                    showsyms[SYM_BOULDER + SYM_OFF_X] = sym;
                need_redraw = TRUE;
>>>>>>> f487083a
            }
        }
        return retval;
#else
        config_error_add("'%s' no longer supported; use S_boulder:c instead",
                         fullname);
        return FALSE;
#endif
    }

    /* name:string */
    fullname = "name";
    if (match_optname(opts, fullname, 4, TRUE)) {
        if (duplicate)
            complain_about_duplicate(opts, 1);
        if (negated) {
            bad_negation(fullname, FALSE);
            return FALSE;
        } else if ((op = string_for_env_opt(fullname, opts, FALSE)) != 0) {
            nmcpy(g.plname, op, PL_NSIZ);
        } else
            return FALSE;
        return retval;
    }

    /* altkeyhandler:string */
    fullname = "altkeyhandler";
    if (match_optname(opts, fullname, 4, TRUE)) {
        if (duplicate)
            complain_about_duplicate(opts, 1);
        if (negated) {
            bad_negation(fullname, FALSE);
            return FALSE;
        } else if ((op = string_for_opt(opts, negated)) != 0) {
#if defined(WIN32) && defined(TTY_GRAPHICS)
            set_altkeyhandler(op);
#endif
        } else
            return FALSE;
        return retval;
    }

    /* WINCAP
     * align_status:[left|top|right|bottom] */
    fullname = "align_status";
    if (match_optname(opts, fullname, sizeof "align_status" - 1, TRUE)) {
        op = string_for_opt(opts, negated);
        if (op && !negated) {
            if (!strncmpi(op, "left", sizeof "left" - 1))
                iflags.wc_align_status = ALIGN_LEFT;
            else if (!strncmpi(op, "top", sizeof "top" - 1))
                iflags.wc_align_status = ALIGN_TOP;
            else if (!strncmpi(op, "right", sizeof "right" - 1))
                iflags.wc_align_status = ALIGN_RIGHT;
            else if (!strncmpi(op, "bottom", sizeof "bottom" - 1))
                iflags.wc_align_status = ALIGN_BOTTOM;
            else {
                config_error_add("Unknown %s parameter '%s'", fullname, op);
                return FALSE;
            }
        } else if (negated) {
            bad_negation(fullname, TRUE);
            return FALSE;
        }
        return retval;
    }

    /* WINCAP
     * align_message:[left|top|right|bottom] */
    fullname = "align_message";
    if (match_optname(opts, fullname, sizeof "align_message" - 1, TRUE)) {
        if (duplicate)
            complain_about_duplicate(opts, 1);
        op = string_for_opt(opts, negated);
        if (op && !negated) {
            if (!strncmpi(op, "left", sizeof "left" - 1))
                iflags.wc_align_message = ALIGN_LEFT;
            else if (!strncmpi(op, "top", sizeof "top" - 1))
                iflags.wc_align_message = ALIGN_TOP;
            else if (!strncmpi(op, "right", sizeof "right" - 1))
                iflags.wc_align_message = ALIGN_RIGHT;
            else if (!strncmpi(op, "bottom", sizeof "bottom" - 1))
                iflags.wc_align_message = ALIGN_BOTTOM;
            else {
                config_error_add("Unknown %s parameter '%s'", fullname, op);
                return FALSE;
            }
        } else if (negated) {
            bad_negation(fullname, TRUE);
            return FALSE;
        }
        return retval;
    }

    /* the order to list inventory */
    fullname = "packorder";
    if (match_optname(opts, fullname, 4, TRUE)) {
        if (duplicate)
            complain_about_duplicate(opts, 1);
        if (negated) {
            bad_negation(fullname, FALSE);
            return FALSE;
        } else if (!(op = string_for_opt(opts, FALSE)))
            return FALSE;

        if (!change_inv_order(op))
            return FALSE;
        return retval;
    }

    /* user can change required response for some prompts (quit, die, hit),
       or add an extra prompt (pray, Remove) that isn't ordinarily there */
    fullname = "paranoid_confirmation";
    if (match_optname(opts, fullname, 8, TRUE)) {
        /* at present we don't complain about duplicates for this
           option, but we do throw away the old settings whenever
           we process a new one [clearing old flags is essential
           for handling default paranoid_confirm:pray sanely] */
        flags.paranoia_bits = 0; /* clear all */
        if (negated) {
            flags.paranoia_bits = 0; /* [now redundant...] */
        } else if ((op = string_for_opt(opts, TRUE)) != 0) {
            char *pp, buf[BUFSZ];

            strncpy(buf, op, sizeof buf - 1);
            buf[sizeof buf - 1] = '\0';
            op = mungspaces(buf);
            for (;;) {
                /* We're looking to parse
                   "paranoid_confirm:whichone wheretwo whothree"
                   and "paranoid_confirm:" prefix has already
                   been stripped off by the time we get here */
                pp = index(op, ' ');
                if (pp)
                    *pp = '\0';
                /* we aren't matching option names but match_optname()
                   does what we want once we've broken the space
                   delimited aggregate into separate tokens */
                for (i = 0; i < SIZE(paranoia); ++i) {
                    if (match_optname(op, paranoia[i].argname,
                                      paranoia[i].argMinLen, FALSE)
                        || (paranoia[i].synonym
                            && match_optname(op, paranoia[i].synonym,
                                             paranoia[i].synMinLen, FALSE))) {
                        if (paranoia[i].flagmask)
                            flags.paranoia_bits |= paranoia[i].flagmask;
                        else /* 0 == "none", so clear all */
                            flags.paranoia_bits = 0;
                        break;
                    }
                }
                if (i == SIZE(paranoia)) {
                    /* didn't match anything, so arg is bad;
                       any flags already set will stay set */
                    config_error_add("Unknown %s parameter '%s'",
                                     fullname, op);
                    return FALSE;
                }
                /* move on to next token */
                if (pp)
                    op = pp + 1;
                else
                    break; /* no next token */
            } /* for(;;) */
        } else
            return FALSE;
        return retval;
    }

    /* accept deprecated boolean; superseded by paranoid_confirm:pray */
    fullname = "prayconfirm";
    if (match_optname(opts, fullname, 4, FALSE)) {
        if (negated)
            flags.paranoia_bits &= ~PARANOID_PRAY;
        else
            flags.paranoia_bits |= PARANOID_PRAY;
        return retval;
    }

    /* maximum burden picked up before prompt (Warren Cheung) */
    fullname = "pickup_burden";
    if (match_optname(opts, fullname, 8, TRUE)) {
        if (duplicate)
            complain_about_duplicate(opts, 1);
        if (negated) {
            bad_negation(fullname, FALSE);
            return FALSE;
        } else if ((op = string_for_env_opt(fullname, opts, FALSE)) != 0) {
            switch (lowc(*op)) {
            case 'u': /* Unencumbered */
                flags.pickup_burden = UNENCUMBERED;
                break;
            case 'b': /* Burdened (slight encumbrance) */
                flags.pickup_burden = SLT_ENCUMBER;
                break;
            case 's': /* streSsed (moderate encumbrance) */
                flags.pickup_burden = MOD_ENCUMBER;
                break;
            case 'n': /* straiNed (heavy encumbrance) */
                flags.pickup_burden = HVY_ENCUMBER;
                break;
            case 'o': /* OverTaxed (extreme encumbrance) */
            case 't':
                flags.pickup_burden = EXT_ENCUMBER;
                break;
            case 'l': /* overLoaded */
                flags.pickup_burden = OVERLOADED;
                break;
            default:
                config_error_add("Unknown %s parameter '%s'", fullname, op);
                return FALSE;
            }
        } else
            return FALSE;
        return retval;
    }

    /* types of objects to pick up automatically */
    fullname = "pickup_types";
    if (match_optname(opts, fullname, 8, TRUE)) {
        char ocl[MAXOCLASSES + 1], tbuf[MAXOCLASSES + 1],
             qbuf[QBUFSZ], abuf[BUFSZ];
        int oc_sym;
        boolean badopt = FALSE, compat = (strlen(opts) <= 6), use_menu;

        if (duplicate)
            complain_about_duplicate(opts, 1);
        oc_to_str(flags.pickup_types, tbuf);
        flags.pickup_types[0] = '\0'; /* all */
        op = string_for_opt(opts, (compat || !g.opt_initial));
        if (!op) {
            if (compat || negated || g.opt_initial) {
                /* for backwards compatibility, "pickup" without a
                   value is a synonym for autopickup of all types
                   (and during initialization, we can't prompt yet) */
                flags.pickup = !negated;
                return retval;
            }
            oc_to_str(flags.inv_order, ocl);
            use_menu = TRUE;
            if (flags.menu_style == MENU_TRADITIONAL
                || flags.menu_style == MENU_COMBINATION) {
                boolean wasspace;

                use_menu = FALSE;
                Sprintf(qbuf, "New %s: [%s am] (%s)", fullname, ocl,
                        *tbuf ? tbuf : "all");
                abuf[0] = '\0';
                getlin(qbuf, abuf);
                wasspace = (abuf[0] == ' '); /* before mungspaces */
                op = mungspaces(abuf);
                if (wasspace && !abuf[0])
                    ; /* one or more spaces will remove old value */
                else if (!abuf[0] || abuf[0] == '\033')
                    op = tbuf; /* restore */
                else if (abuf[0] == 'm')
                    use_menu = TRUE;
                /* note: abuf[0]=='a' is already handled via clearing the
                   the old value (above) as a default action */
            }
            if (use_menu) {
                if (wizard && !index(ocl, VENOM_SYM))
                    strkitten(ocl, VENOM_SYM);
                (void) choose_classes_menu("Autopickup what?", 1, TRUE, ocl,
                                           tbuf);
                op = tbuf;
            }
        }
        if (negated) {
            bad_negation(fullname, TRUE);
            return FALSE;
        }
        while (*op == ' ')
            op++;
        if (*op != 'a' && *op != 'A') {
            num = 0;
            while (*op) {
                oc_sym = def_char_to_objclass(*op);
                /* make sure all are valid obj symbols occurring once */
                if (oc_sym != MAXOCLASSES
                    && !index(flags.pickup_types, oc_sym)) {
                    flags.pickup_types[num] = (char) oc_sym;
                    flags.pickup_types[++num] = '\0';
                } else
                    badopt = TRUE;
                op++;
            }
            if (badopt) {
                config_error_add("Unknown %s parameter '%s'", fullname, op);
                return FALSE;
            }
        }
        return retval;
    }

    /* pile limit: when walking over objects, number which triggers
       "there are several/many objects here" instead of listing them */
    fullname = "pile_limit";
    if (match_optname(opts, fullname, 4, TRUE)) {
        if (duplicate)
            complain_about_duplicate(opts, 1);
        op = string_for_opt(opts, negated);
        if ((negated && !op) || (!negated && op))
            flags.pile_limit = negated ? 0 : atoi(op);
        else if (negated) {
            bad_negation(fullname, TRUE);
            return FALSE;
        } else /* !op */
            flags.pile_limit = PILE_LIMIT_DFLT;
        /* sanity check */
        if (flags.pile_limit < 0)
            flags.pile_limit = PILE_LIMIT_DFLT;
        return retval;
    }

    /* play mode: normal, explore/discovery, or debug/wizard */
    fullname = "playmode";
    if (match_optname(opts, fullname, 4, TRUE)) {
        if (duplicate)
            complain_about_duplicate(opts, 1);
        if (negated)
            bad_negation(fullname, FALSE);
        if (duplicate || negated)
            return FALSE;
        op = string_for_opt(opts, FALSE);
        if (!op)
            return FALSE;
        if (!strncmpi(op, "normal", 6) || !strcmpi(op, "play")) {
            wizard = discover = FALSE;
        } else if (!strncmpi(op, "explore", 6)
                   || !strncmpi(op, "discovery", 6)) {
            wizard = FALSE, discover = TRUE;
        } else if (!strncmpi(op, "debug", 5) || !strncmpi(op, "wizard", 6)) {
            wizard = TRUE, discover = FALSE;
        } else {
            config_error_add("Invalid value for \"%s\":%s", fullname, op);
            return FALSE;
        }
        return retval;
    }

    /* WINCAP
     * player_selection: dialog | prompt/prompts/prompting */
    fullname = "player_selection";
    if (match_optname(opts, fullname, sizeof "player_selection" - 1, TRUE)) {
        if (duplicate)
            complain_about_duplicate(opts, 1);
        op = string_for_opt(opts, negated);
        if (op && !negated) {
            if (!strncmpi(op, "dialog", sizeof "dialog" - 1)) {
                iflags.wc_player_selection = VIA_DIALOG;
            } else if (!strncmpi(op, "prompt", sizeof "prompt" - 1)) {
                iflags.wc_player_selection = VIA_PROMPTS;
            } else {
                config_error_add("Unknown %s parameter '%s'", fullname, op);
                return FALSE;
            }
        } else if (negated) {
            bad_negation(fullname, TRUE);
            return FALSE;
        }
        return retval;
    }

    /* things to disclose at end of game */
    fullname = "disclose";
    if (match_optname(opts, fullname, 7, TRUE)) {
        /*
         * The order that the end_disclose options are stored:
         *      inventory, attribs, vanquished, genocided,
         *      conduct, overview.
         * There is an array in flags:
         *      end_disclose[NUM_DISCLOSURE_OPT];
         * with option settings for the each of the following:
         * iagvc [see disclosure_options in decl.c]:
         * Allowed setting values in that array are:
         *      DISCLOSE_PROMPT_DEFAULT_YES  ask with default answer yes
         *      DISCLOSE_PROMPT_DEFAULT_NO   ask with default answer no
         *      DISCLOSE_YES_WITHOUT_PROMPT  always disclose and don't ask
         *      DISCLOSE_NO_WITHOUT_PROMPT   never disclose and don't ask
         *      DISCLOSE_PROMPT_DEFAULT_SPECIAL  for 'vanquished' only...
         *      DISCLOSE_SPECIAL_WITHOUT_PROMPT  ...to set up sort order.
         *
         * Those setting values can be used in the option
         * string as a prefix to get the desired behaviour.
         *
         * For backward compatibility, no prefix is required,
         * and the presence of a i,a,g,v, or c without a prefix
         * sets the corresponding value to DISCLOSE_YES_WITHOUT_PROMPT.
         */
        int idx, prefix_val;

        if (duplicate)
            complain_about_duplicate(opts, 1);
        op = string_for_opt(opts, TRUE);
        if (op && negated) {
            bad_negation(fullname, TRUE);
            return FALSE;
        }
        /* "disclose" without a value means "all with prompting"
           and negated means "none without prompting" */
        if (!op || !strcmpi(op, "all") || !strcmpi(op, "none")) {
            if (op && !strcmpi(op, "none"))
                negated = TRUE;
            for (num = 0; num < NUM_DISCLOSURE_OPTIONS; num++)
                flags.end_disclose[num] = negated
                                              ? DISCLOSE_NO_WITHOUT_PROMPT
                                              : DISCLOSE_PROMPT_DEFAULT_YES;
            return retval;
        }

        num = 0;
        prefix_val = -1;
        while (*op && num < sizeof flags.end_disclose - 1) {
            static char valid_settings[] = {
                DISCLOSE_PROMPT_DEFAULT_YES, DISCLOSE_PROMPT_DEFAULT_NO,
                DISCLOSE_PROMPT_DEFAULT_SPECIAL,
                DISCLOSE_YES_WITHOUT_PROMPT, DISCLOSE_NO_WITHOUT_PROMPT,
                DISCLOSE_SPECIAL_WITHOUT_PROMPT, '\0'
            };
            register char c, *dop;

            c = lowc(*op);
            if (c == 'k')
                c = 'v'; /* killed -> vanquished */
            if (c == 'd')
                c = 'o'; /* dungeon -> overview */
            dop = index(disclosure_options, c);
            if (dop) {
                idx = (int) (dop - disclosure_options);
                if (idx < 0 || idx > NUM_DISCLOSURE_OPTIONS - 1) {
                    impossible("bad disclosure index %d %c", idx, c);
                    continue;
                }
                if (prefix_val != -1) {
                    if (*dop != 'v') {
                        if (prefix_val == DISCLOSE_PROMPT_DEFAULT_SPECIAL)
                            prefix_val = DISCLOSE_PROMPT_DEFAULT_YES;
                        if (prefix_val == DISCLOSE_SPECIAL_WITHOUT_PROMPT)
                            prefix_val = DISCLOSE_YES_WITHOUT_PROMPT;
                    }
                    flags.end_disclose[idx] = prefix_val;
                    prefix_val = -1;
                } else
                    flags.end_disclose[idx] = DISCLOSE_YES_WITHOUT_PROMPT;
            } else if (index(valid_settings, c)) {
                prefix_val = c;
            } else if (c == ' ') {
                ; /* do nothing */
            } else {
                config_error_add("Unknown %s parameter '%c'", fullname, *op);
                return FALSE;
            }
            op++;
        }
        return retval;
    }

    /* scores:5t[op] 5a[round] o[wn] */
    fullname = "scores";
    if (match_optname(opts, fullname, 4, TRUE)) {
        if (duplicate)
            complain_about_duplicate(opts, 1);
        if (negated) {
            bad_negation(fullname, FALSE);
            return FALSE;
        }
        if (!(op = string_for_opt(opts, FALSE)))
            return FALSE;

        while (*op) {
            int inum = 1;

            if (digit(*op)) {
                inum = atoi(op);
                while (digit(*op))
                    op++;
            } else if (*op == '!') {
                negated = !negated;
                op++;
            }
            while (*op == ' ')
                op++;

            switch (*op) {
            case 't':
            case 'T':
                flags.end_top = inum;
                break;
            case 'a':
            case 'A':
                flags.end_around = inum;
                break;
            case 'o':
            case 'O':
                flags.end_own = !negated;
                break;
            default:
                config_error_add("Unknown %s parameter '%s'", fullname, op);
                return FALSE;
            }
            /* "3a" is sufficient but accept "3around" (or "3abracadabra") */
            while (letter(*op))
                op++;
            /* t, a, and o can be separated by space(s) or slash or both */
            while (*op == ' ')
                op++;
            if (*op == '/')
                op++;
        }
        return retval;
    }

    fullname = "sortloot";
    if (match_optname(opts, fullname, 4, TRUE)) {
        op = string_for_env_opt(fullname, opts, FALSE);
        if (op) {
            char c = lowc(*op);

            switch (c) {
            case 'n': /* none */
            case 'l': /* loot (pickup) */
            case 'f': /* full (pickup + invent) */
                flags.sortloot = c;
                break;
            default:
                config_error_add("Unknown %s parameter '%s'", fullname, op);
                return FALSE;
            }
        } else
            return FALSE;
        return retval;
    }

    fullname = "suppress_alert";
    if (match_optname(opts, fullname, 4, TRUE)) {
        if (duplicate)
            complain_about_duplicate(opts, 1);
        op = string_for_opt(opts, negated);
        if (negated) {
            bad_negation(fullname, FALSE);
            return FALSE;
        } else if (op)
            (void) feature_alert_opts(op, fullname);
        return retval;
    }

#ifdef VIDEOSHADES
    /* videocolors:string */
    fullname = "videocolors";
    if (match_optname(opts, fullname, 6, TRUE)
        || match_optname(opts, "videocolours", 10, TRUE)) {
        if (duplicate)
            complain_about_duplicate(opts, 1);
        if (negated) {
            bad_negation(fullname, FALSE);
            return FALSE;
        } else if (!(opts = string_for_env_opt(fullname, opts, FALSE))) {
            return FALSE;
        }
        if (!assign_videocolors(opts)) {
            config_error_add("Unknown error handling '%s'", fullname);
            return FALSE;
        }
        return retval;
    }
    /* videoshades:string */
    fullname = "videoshades";
    if (match_optname(opts, fullname, 6, TRUE)) {
        if (duplicate)
            complain_about_duplicate(opts, 1);
        if (negated) {
            bad_negation(fullname, FALSE);
            return FALSE;
        } else if (!(opts = string_for_env_opt(fullname, opts, FALSE))) {
            return FALSE;
        }
        if (!assign_videoshades(opts)) {
            config_error_add("Unknown error handling '%s'", fullname);
            return FALSE;
        }
        return retval;
    }
#endif /* VIDEOSHADES */

#ifdef MSDOS
#ifdef NO_TERMS
    /* video:string -- must be after longer tests */
    fullname = "video";
    if (match_optname(opts, fullname, 5, TRUE)) {
        if (duplicate)
            complain_about_duplicate(opts, 1);
        if (negated) {
            bad_negation(fullname, FALSE);
            return FALSE;
        } else if (!(opts = string_for_env_opt(fullname, opts, FALSE))) {
            return FALSE;
        }
        if (!assign_video(opts)) {
            config_error_add("Unknown error handling '%s'", fullname);
            return FALSE;
        }
        return retval;
    }
#endif /* NO_TERMS */
#endif /* MSDOS */

    /* WINCAP
     *
     *  map_mode:[tiles|ascii4x6|ascii6x8|ascii8x8|ascii16x8|ascii7x12
     *            |ascii8x12|ascii16x12|ascii12x16|ascii10x18|fit_to_screen]
     */
    fullname = "map_mode";
    if (match_optname(opts, fullname, sizeof "map_mode" - 1, TRUE)) {
        if (duplicate)
            complain_about_duplicate(opts, 1);
        op = string_for_opt(opts, negated);
        if (op && !negated) {
            if (!strncmpi(op, "tiles", sizeof "tiles" - 1))
                iflags.wc_map_mode = MAP_MODE_TILES;
            else if (!strncmpi(op, "ascii4x6", sizeof "ascii4x6" - 1))
                iflags.wc_map_mode = MAP_MODE_ASCII4x6;
            else if (!strncmpi(op, "ascii6x8", sizeof "ascii6x8" - 1))
                iflags.wc_map_mode = MAP_MODE_ASCII6x8;
            else if (!strncmpi(op, "ascii8x8", sizeof "ascii8x8" - 1))
                iflags.wc_map_mode = MAP_MODE_ASCII8x8;
            else if (!strncmpi(op, "ascii16x8", sizeof "ascii16x8" - 1))
                iflags.wc_map_mode = MAP_MODE_ASCII16x8;
            else if (!strncmpi(op, "ascii7x12", sizeof "ascii7x12" - 1))
                iflags.wc_map_mode = MAP_MODE_ASCII7x12;
            else if (!strncmpi(op, "ascii8x12", sizeof "ascii8x12" - 1))
                iflags.wc_map_mode = MAP_MODE_ASCII8x12;
            else if (!strncmpi(op, "ascii16x12", sizeof "ascii16x12" - 1))
                iflags.wc_map_mode = MAP_MODE_ASCII16x12;
            else if (!strncmpi(op, "ascii12x16", sizeof "ascii12x16" - 1))
                iflags.wc_map_mode = MAP_MODE_ASCII12x16;
            else if (!strncmpi(op, "ascii10x18", sizeof "ascii10x18" - 1))
                iflags.wc_map_mode = MAP_MODE_ASCII10x18;
            else if (!strncmpi(op, "fit_to_screen",
                               sizeof "fit_to_screen" - 1))
                iflags.wc_map_mode = MAP_MODE_ASCII_FIT_TO_SCREEN;
            else {
                config_error_add("Unknown %s parameter '%s'", fullname, op);
                return FALSE;
            }
        } else if (negated) {
            bad_negation(fullname, TRUE);
            return FALSE;
        }
        return retval;
    }

    /* WINCAP
     * scroll_amount:nn */
    fullname = "scroll_amount";
    if (match_optname(opts, fullname, sizeof "scroll_amount" - 1, TRUE)) {
        if (duplicate)
            complain_about_duplicate(opts, 1);
        op = string_for_opt(opts, negated);
        if ((negated && !op) || (!negated && op)) {
            iflags.wc_scroll_amount = negated ? 1 : atoi(op);
        } else if (negated) {
            bad_negation(fullname, TRUE);
            return FALSE;
        }
        return retval;
    }

    /* WINCAP
     * scroll_margin:nn */
    fullname = "scroll_margin";
    if (match_optname(opts, fullname, sizeof "scroll_margin" - 1, TRUE)) {
        if (duplicate)
            complain_about_duplicate(opts, 1);
        op = string_for_opt(opts, negated);
        if ((negated && !op) || (!negated && op)) {
            iflags.wc_scroll_margin = negated ? 5 : atoi(op);
        } else if (negated) {
            bad_negation(fullname, TRUE);
            return FALSE;
        }
        return retval;
    }

    fullname = "subkeyvalue";
    if (match_optname(opts, fullname, 5, TRUE)) {
        /* no duplicate complaint here */
        if (negated) {
            bad_negation(fullname, FALSE);
            return FALSE;
#if defined(WIN32)
        } else {
            op = string_for_opt(opts, 0);
            if (!op)
                return FALSE;
#ifdef TTY_GRAPHICS
            map_subkeyvalue(op);
#endif
#endif
        }
        return retval;
    }

    /* WINCAP
     * tile_width:nn */
    fullname = "tile_width";
    if (match_optname(opts, fullname, sizeof "tile_width" - 1, TRUE)) {
        if (duplicate)
            complain_about_duplicate(opts, 1);
        op = string_for_opt(opts, negated);
        if ((negated && !op) || (!negated && op)) {
            iflags.wc_tile_width = negated ? 0 : atoi(op);
        } else if (negated) {
            bad_negation(fullname, TRUE);
            return FALSE;
        }
        return retval;
    }
    /* WINCAP
     * tile_file:name */
    fullname = "tile_file";
    if (match_optname(opts, fullname, sizeof "tile_file" - 1, TRUE)) {
        if (duplicate)
            complain_about_duplicate(opts, 1);
        if ((op = string_for_opt(opts, FALSE)) != 0) {
            if (iflags.wc_tile_file)
                free(iflags.wc_tile_file);
            iflags.wc_tile_file = dupstr(op);
        } else
            return FALSE;
        return retval;
    }
    /* WINCAP
     * tile_height:nn */
    fullname = "tile_height";
    if (match_optname(opts, fullname, sizeof "tile_height" - 1, TRUE)) {
        if (duplicate)
            complain_about_duplicate(opts, 1);
        op = string_for_opt(opts, negated);
        if ((negated && !op) || (!negated && op)) {
            iflags.wc_tile_height = negated ? 0 : atoi(op);
        } else if (negated) {
            bad_negation(fullname, TRUE);
            return FALSE;
        }
        return retval;
    }

    /* WINCAP
     * vary_msgcount:nn */
    fullname = "vary_msgcount";
    if (match_optname(opts, fullname, sizeof "vary_msgcount" - 1, TRUE)) {
        if (duplicate)
            complain_about_duplicate(opts, 1);
        op = string_for_opt(opts, negated);
        if ((negated && !op) || (!negated && op)) {
            iflags.wc_vary_msgcount = negated ? 0 : atoi(op);
        } else if (negated) {
            bad_negation(fullname, TRUE);
            return FALSE;
        }
        return retval;
    }

    /*
     * windowtype:  option to choose the interface for binaries built
     * with support for more than one interface (tty + X11, for instance).
     *
     * Ideally, 'windowtype' should be processed first, because it
     * causes the wc_ and wc2_ flags to be set up.
     * For user, making it be first in a config file is trivial, use
     * OPTIONS=windowtype:Foo
     * as the first non-comment line of the file.
     * Making it first in NETHACKOPTIONS requires it to be at the _end_
     * because comma-separated option strings are processed from right
     * to left.
     */
    fullname = "windowtype";
    if (match_optname(opts, fullname, 3, TRUE)) {
        if (iflags.windowtype_locked)
            return retval;
        if (duplicate)
            complain_about_duplicate(opts, 1);
        if (negated) {
            bad_negation(fullname, FALSE);
            return FALSE;
        } else if ((op = string_for_env_opt(fullname, opts, FALSE)) != 0) {
            if (!iflags.windowtype_deferred) {
                char buf[WINTYPELEN];

                nmcpy(buf, op, WINTYPELEN);
                choose_windows(buf);
            } else {
                nmcpy(g.chosen_windowtype, op, WINTYPELEN);
            }
        } else
            return FALSE;
        return retval;
    }

#ifdef WINCHAIN
    fullname = "windowchain";
    if (match_optname(opts, fullname, 3, TRUE)) {
        if (negated) {
            bad_negation(fullname, FALSE);
            return FALSE;
        } else if ((op = string_for_env_opt(fullname, opts, FALSE)) != 0) {
            char buf[WINTYPELEN];

            nmcpy(buf, op, WINTYPELEN);
            addto_windowchain(buf);
        } else
            return FALSE;
        return retval;
    }
#endif

    /* WINCAP
     * setting window colors
     * syntax: windowcolors=menu foregrnd/backgrnd text foregrnd/backgrnd
     */
    fullname = "windowcolors";
    if (match_optname(opts, fullname, 7, TRUE)) {
        if (duplicate)
            complain_about_duplicate(opts, 1);
        if ((op = string_for_opt(opts, FALSE)) != 0) {
            if (!wc_set_window_colors(op)) {
                config_error_add("Could not set %s '%s'", fullname, op);
                return FALSE;
            }
        } else if (negated) {
            bad_negation(fullname, TRUE);
            return FALSE;
        }
        return retval;
    }

#ifdef CURSES_GRAPHICS
    /* WINCAP2
     * term_cols:amount or term_rows:amount */
    fullname = "term_cols";
    if (match_optname(opts, fullname, 8, TRUE)
        /* alternate spelling */
        || match_optname(opts, "term_columns", 9, TRUE)
        /* different option but identical handlng */
        || (fullname = "term_rows", match_optname(opts, fullname, 8, TRUE))) {
        long ltmp;

        op = string_for_opt(opts, negated);
        ltmp = atol(op);
        if (negated) {
            bad_negation(fullname, FALSE);
            retval = FALSE;

        /* this just checks atol() sanity, not logical window size sanity */
        } else if (ltmp <= 0L || ltmp >= (long) LARGEST_INT) {
            config_error_add("Invalid %s: %ld", fullname, ltmp);
            retval = FALSE;

        } else {
            if (!strcmp(fullname, "term_rows"))
                iflags.wc2_term_rows = (int) ltmp;
            else /* !strcmp(fullname, "term_cols") */
                iflags.wc2_term_cols = (int) ltmp;
        }
        return retval;
    }

    /* WINCAP2
     * petattr:string */
    fullname = "petattr";
    if (match_optname(opts, fullname, sizeof "petattr" - 1, TRUE)) {
        op = string_for_opt(opts, negated);
        if (op && negated) {
            bad_negation(fullname, TRUE);
            retval = FALSE;
        } else if (op) {
#ifdef CURSES_GRAPHICS
            int itmp = curses_read_attrs(op);

            if (itmp == -1) {
                config_error_add("Unknown %s parameter '%s'", fullname, opts);
                retval = FALSE;
            } else
                iflags.wc2_petattr = itmp;
#else
            /* non-curses windowports will not use this flag anyway
             * but the above will not compile if we don't have curses.
             * Just set it to a sensible default: */
            iflags.wc2_petattr = ATR_INVERSE;
#endif
        } else if (negated) {
            iflags.wc2_petattr = ATR_NONE;
        }
        if (retval) {
            iflags.hilite_pet = (iflags.wc2_petattr != ATR_NONE);
            if (!g.opt_initial)
                g.opt_need_redraw = TRUE;
        }
        return retval;
    }

    /* WINCAP2
     * windowborders:n */
    fullname = "windowborders";
    if (match_optname(opts, fullname, 10, TRUE)) {
        op = string_for_opt(opts, negated);
        if (negated && op) {
            bad_negation(fullname, TRUE);
            retval = FALSE;
        } else {
            int itmp;

            if (negated)
                itmp = 0; /* Off */
            else if (!op)
                itmp = 1; /* On */
            else    /* Value supplied; expect 0 (off), 1 (on), or 2 (auto) */
                itmp = atoi(op);

            if (itmp < 0 || itmp > 2) {
                config_error_add("Invalid %s (should be 0, 1, or 2): %s",
                                 fullname, opts);
                retval = FALSE;
            } else {
                iflags.wc2_windowborders = itmp;
            }
        }
        return retval;
    }
#endif /* CURSES_GRAPHICS */

    /* WINCAP2
     * statuslines:n */
    fullname = "statuslines";
    if (match_optname(opts, fullname, 11, TRUE)) {
        int itmp = 0;

        op = string_for_opt(opts, negated);
        if (negated) {
            bad_negation(fullname, TRUE);
            itmp = 2;
            retval = FALSE;
        } else if (op) {
            itmp = atoi(op);
        }
        if (itmp < 2 || itmp > 3) {
            config_error_add("'%s' requires a value of 2 or 3", fullname);
            retval = FALSE;
        } else {
            iflags.wc2_statuslines = itmp;
            if (!g.opt_initial)
                g.opt_need_redraw = TRUE;
        }
        return retval;
    }

    /* menustyle:traditional or combination or full or partial */
    fullname = "menustyle";
    if (match_optname(opts, fullname, 4, TRUE)) {
        int tmp;
        boolean val_required = (strlen(opts) > 5 && !negated);

        if (duplicate)
            complain_about_duplicate(opts, 1);
        if (!(op = string_for_opt(opts, !val_required))) {
            if (val_required)
                return FALSE; /* string_for_opt gave feedback */
            tmp = negated ? 'n' : 'f';
        } else {
            tmp = lowc(*op);
        }
        switch (tmp) {
        case 'n': /* none */
        case 't': /* traditional: prompt for class(es) by symbol,
                     prompt for each item within class(es) one at a time */
            flags.menu_style = MENU_TRADITIONAL;
            break;
        case 'c': /* combination: prompt for class(es) by symbol,
                     choose items within selected class(es) by menu */
            flags.menu_style = MENU_COMBINATION;
            break;
        case 'f': /* full: choose class(es) by first menu,
                     choose items within selected class(es) by second menu */
            flags.menu_style = MENU_FULL;
            break;
        case 'p': /* partial: skip class filtering,
                     choose items among all classes by menu */
            flags.menu_style = MENU_PARTIAL;
            break;
        default:
            config_error_add("Unknown %s parameter '%s'", fullname, op);
            return FALSE;
        }
        return retval;
    }

    fullname = "menu_headings";
    if (match_optname(opts, fullname, 12, TRUE)) {
        int tmpattr;

        if (duplicate)
            complain_about_duplicate(opts, 1);
        if (negated) {
            bad_negation(fullname, FALSE);
            return FALSE;
        } else if (!(opts = string_for_env_opt(fullname, opts, FALSE))) {
            return FALSE;
        }
        tmpattr = match_str2attr(opts, TRUE);
        if (tmpattr == -1)
            return FALSE;
        else
            iflags.menu_headings = tmpattr;
        return retval;
    }

    /* check for menu command mapping */
    for (i = 0; i < SIZE(default_menu_cmd_info); i++) {
        fullname = default_menu_cmd_info[i].name;
        if (duplicate)
            complain_about_duplicate(opts, 1);
        if (match_optname(opts, fullname, (int) strlen(fullname), TRUE)) {
            if (negated) {
                bad_negation(fullname, FALSE);
                return FALSE;
            } else if ((op = string_for_opt(opts, FALSE)) != 0) {
                char c, op_buf[BUFSZ];

                escapes(op, op_buf);
                c = *op_buf;

                if (illegal_menu_cmd_key(c))
                    return FALSE;

                add_menu_cmd_alias(c, default_menu_cmd_info[i].cmd);
            }
            return retval;
        }
    }

    /* hilite fields in status prompt */
    fullname = "hilite_status";
    if (match_optname(opts, fullname, 13, TRUE)) {
#ifdef STATUS_HILITES
        if (duplicate)
            complain_about_duplicate(opts, 1);
        op = string_for_opt(opts, TRUE);
        if (op && negated) {
            clear_status_hilites();
            return retval;
        } else if (!op) {
            config_error_add("Value is mandatory for hilite_status");
            return FALSE;
        }
        if (!parse_status_hl1(op, tfrom_file))
            return FALSE;
        return retval;
#else
        config_error_add("'%s' is not supported", fullname);
        return FALSE;
#endif
    }

    /* control over whether highlights should be displayed, and for how long */
    fullname = "statushilites";
    if (match_optname(opts, fullname, 9, TRUE)) {
#ifdef STATUS_HILITES
        if (negated) {
            iflags.hilite_delta = 0L;
        } else {
            op = string_for_opt(opts, TRUE);
            iflags.hilite_delta = (!op || !*op) ? 3L : atol(op);
            if (iflags.hilite_delta < 0L)
                iflags.hilite_delta = 1L;
        }
        if (!tfrom_file)
            reset_status_hilites();
        return retval;
#else
        config_error_add("'%s' is not supported", fullname);
        return FALSE;
#endif
    }

    fullname = "DECgraphics";
    if (match_optname(opts, fullname, 3, TRUE)) {
#ifdef BACKWARD_COMPAT
        boolean badflag = FALSE;

        if (duplicate)
            complain_about_duplicate(opts, 1);
        if (!negated) {
            /* There is no rogue level DECgraphics-specific set */
            if (g.symset[PRIMARY].name) {
                badflag = TRUE;
            } else {
                g.symset[PRIMARY].name = dupstr(fullname);
                if (!read_sym_file(PRIMARY)) {
                    badflag = TRUE;
                    clear_symsetentry(PRIMARY, TRUE);
                } else
                    switch_symbols(TRUE);
            }
            if (badflag) {
                config_error_add("Failure to load symbol set %s.", fullname);
                return FALSE;
            }
        }
        return retval;
#else
        config_error_add("'%s' no longer supported; use 'symset:%s' instead",
                         fullname, fullname);
        return FALSE;
#endif
    } /* "DECgraphics" */

    fullname = "IBMgraphics";
    if (match_optname(opts, fullname, 3, TRUE)) {
#ifdef BACKWARD_COMPAT
        const char *sym_name = fullname;
        boolean badflag = FALSE;

        if (duplicate)
            complain_about_duplicate(opts, 1);
        if (!negated) {
            for (i = 0; i < NUM_GRAPHICS; ++i) {
                if (g.symset[i].name) {
                    badflag = TRUE;
                } else {
                    if (i == ROGUESET)
                        sym_name = "RogueIBM";
                    g.symset[i].name = dupstr(sym_name);
                    if (!read_sym_file(i)) {
                        badflag = TRUE;
                        clear_symsetentry(i, TRUE);
                        break;
                    }
                }
            }
            if (badflag) {
                config_error_add("Failure to load symbol set %s.", sym_name);
                return FALSE;
            } else {
                switch_symbols(TRUE);
                if (!g.opt_initial && Is_rogue_level(&u.uz))
                    assign_graphics(ROGUESET);
            }
        }
        return retval;
#else
        config_error_add("'%s' no longer supported; use 'symset:%s' instead",
                         fullname, fullname);
        return FALSE;
#endif
    } /* "IBMgraphics" */

    fullname = "MACgraphics";
    if (match_optname(opts, fullname, 3, TRUE)) {
#if defined(MAC_GRAPHICS_ENV) && defined(BACKWARD_COMPAT)
        boolean badflag = FALSE;

        if (duplicate)
            complain_about_duplicate(opts, 1);
        if (!negated) {
            if (g.symset[PRIMARY].name) {
                badflag = TRUE;
            } else {
                g.symset[PRIMARY].name = dupstr(fullname);
                if (!read_sym_file(PRIMARY)) {
                    badflag = TRUE;
                    clear_symsetentry(PRIMARY, TRUE);
                }
            }
            if (badflag) {
                config_error_add("Failure to load symbol set %s.", fullname);
                return FALSE;
            } else {
                switch_symbols(TRUE);
                if (!g.opt_initial && Is_rogue_level(&u.uz))
                    assign_graphics(ROGUESET);
            }
        }
        return retval;
#else   /* !(MAC_GRAPHICS_ENV && BACKWARD_COMPAT) */
        config_error_add("'%s' %s; use 'symset:%s' instead",
                         fullname,
#ifdef MAC_GRAPHICS_ENV /* implies BACKWARD_COMPAT is not defined */
                         "no longer supported",
#else
                         "is not supported",
#endif
                         fullname);
        return FALSE;
#endif  /* ?(MAC_GRAPHICS_ENV && BACKWARD_COMPAT) */
    } /* "MACgraphics" */

    /*
     * OK, if we still haven't recognized the option, check the boolean
     * options list.
     */
    for (i = 0; boolopt[i].name; i++) {
        if (match_optname(opts, boolopt[i].name, 3, TRUE)) {
            /* options that don't exist */
            if (!boolopt[i].addr) {
                if (!g.opt_initial && !negated)
                    pline_The("\"%s\" option is not available.",
                              boolopt[i].name);
                return retval;
            }
            /* options that must come from config file */
            if (!g.opt_initial && (boolopt[i].optflags == SET_IN_FILE)) {
                rejectoption(boolopt[i].name);
                return retval;
            }

            op = string_for_opt(opts, TRUE);
            if (op) {
                if (negated) {
                    config_error_add(
                           "Negated boolean '%s' should not have a parameter",
                                     boolopt[i].name);
                    return FALSE;
                }
                if (!strcmp(op, "true") || !strcmp(op, "yes")) {
                    negated = FALSE;
                } else if (!strcmp(op, "false") || !strcmp(op, "no")) {
                    negated = TRUE;
                } else {
                    config_error_add("Illegal parameter for a boolean");
                    return FALSE;
                }
            }
            if (iflags.debug_fuzzer && !g.opt_initial) {
                /* don't randomly toggle this/these */
                if (boolopt[i].addr == &flags.silent)
                    return TRUE;
            }

            *(boolopt[i].addr) = !negated;

            /* 0 means boolean opts */
            if (duplicate_opt_detection(boolopt[i].name, 0))
                complain_about_duplicate(boolopt[i].name, 0);
#ifdef RLECOMP
            if (boolopt[i].addr == &iflags.rlecomp)
                set_savepref(iflags.rlecomp ? "rlecomp" : "!rlecomp");
#endif
#ifdef ZEROCOMP
            if (boolopt[i].addr == &iflags.zerocomp)
                set_savepref(iflags.zerocomp ? "zerocomp" : "externalcomp");
#endif
            if (boolopt[i].addr == &iflags.wc_ascii_map) {
                /* toggling ascii_map; set tiled_map to its opposite;
                   what does it mean to turn off ascii map if tiled map
                   isn't supported? -- right now, we do nothing */
                iflags.wc_tiled_map = negated;
            } else if (boolopt[i].addr == &iflags.wc_tiled_map) {
                /* toggling tiled_map; set ascii_map to its opposite;
                   as with ascii_map, what does it mean to turn off tiled
                   map if ascii map isn't supported? */
                iflags.wc_ascii_map = negated;
            }
            /* only do processing below if setting with doset() */
            if (g.opt_initial)
                return retval;

            if (boolopt[i].addr == &flags.time
#ifdef SCORE_ON_BOTL
                || boolopt[i].addr == &flags.showscore
#endif
                || boolopt[i].addr == &flags.showexp) {
                if (VIA_WINDOWPORT())
                    status_initialize(REASSESS_ONLY);
                g.context.botl = TRUE;
            } else if (boolopt[i].addr == &flags.invlet_constant
                       || boolopt[i].addr == &flags.sortpack
                       || boolopt[i].addr == &iflags.implicit_uncursed) {
                if (!flags.invlet_constant)
                    reassign();
                update_inventory();
            } else if (boolopt[i].addr == &flags.lit_corridor
                       || boolopt[i].addr == &flags.dark_room) {
                /*
                 * All corridor squares seen via night vision or
                 * candles & lamps change.  Update them by calling
                 * newsym() on them.  Don't do this if we are
                 * initializing the options --- the vision system
                 * isn't set up yet.
                 */
                vision_recalc(2);       /* shut down vision */
                g.vision_full_recalc = 1; /* delayed recalc */
                if (iflags.use_color)
                    g.opt_need_redraw = TRUE; /* darkroom refresh */
            } else if (boolopt[i].addr == &flags.showrace
                       || boolopt[i].addr == &iflags.use_inverse
                       || boolopt[i].addr == &iflags.hilite_pile
                       || boolopt[i].addr == &iflags.perm_invent
#ifdef CURSES_GRAPHICS
                       || boolopt[i].addr == &iflags.cursesgraphics
#endif
                       || boolopt[i].addr == &iflags.wc_ascii_map
                       || boolopt[i].addr == &iflags.wc_tiled_map) {
                g.opt_need_redraw = TRUE;
            } else if (boolopt[i].addr == &iflags.hilite_pet) {
#ifdef CURSES_GRAPHICS
                if (WINDOWPORT("curses")) {
                    /* if we're enabling hilite_pet and petattr isn't set,
                       set it to Inverse; if we're disabling, leave petattr
                       alone so that re-enabling will get current value back */
                    if (iflags.hilite_pet && !iflags.wc2_petattr)
                        iflags.wc2_petattr = curses_read_attrs("I");
                }
#endif
            } else if (boolopt[i].addr == &iflags.wc2_hitpointbar) {
                if (VIA_WINDOWPORT()) {
                    /* [is reassessment really needed here?] */
                    status_initialize(REASSESS_ONLY);
                    g.opt_need_redraw = TRUE;
                }
#ifdef TEXTCOLOR
            } else if (boolopt[i].addr == &iflags.use_color) {
                g.opt_need_redraw = TRUE;
#ifdef TOS
                if (iflags.BIOS) {
                    if (colors_changed)
                        restore_colors();
                    else
                        set_colors();
                }
#endif
            } else if (boolopt[i].addr == &iflags.use_menu_color
                       || boolopt[i].addr == &iflags.wc2_guicolor) {
                update_inventory();
#endif /* TEXTCOLOR */
            }
            return retval;
        }
    }

#if 0
    /* Is it a symbol? */
    if (strstr(opts, "S_") == opts && parsesymbols(opts, PRIMARY)) {
        switch_symbols(TRUE);
        check_gold_symbol();
        return retval;
    }
#endif

    /* out of valid options */
    config_error_add("Unknown option '%s'", opts);
    return FALSE;
}

/* parse key:command */
boolean
parsebindings(bindings)
char* bindings;
{
    char *bind;
    char key;
    int i;
    boolean ret = FALSE;

    /* break off first binding from the rest; parse the rest */
    if ((bind = index(bindings, ',')) != 0) {
        *bind++ = 0;
        ret |= parsebindings(bind);
    }

    /* parse a single binding: first split around : */
    if (! (bind = index(bindings, ':')))
        return FALSE; /* it's not a binding */
    *bind++ = 0;

    /* read the key to be bound */
    key = txt2key(bindings);
    if (!key) {
        config_error_add("Unknown key binding key '%s'", bindings);
        return FALSE;
    }

    bind = trimspaces(bind);

    /* is it a special key? */
    if (bind_specialkey(key, bind))
        return TRUE;

    /* is it a menu command? */
    for (i = 0; i < SIZE(default_menu_cmd_info); i++) {
        if (!strcmp(default_menu_cmd_info[i].name, bind)) {
            if (illegal_menu_cmd_key(key)) {
                config_error_add("Bad menu key %s:%s", visctrl(key), bind);
                return FALSE;
            } else
                add_menu_cmd_alias(key, default_menu_cmd_info[i].cmd);
            return TRUE;
        }
    }

    /* extended command? */
    if (!bind_key(key, bind)) {
        config_error_add("Unknown key binding command '%s'", bind);
        return FALSE;
    }
    return TRUE;
}

static NEARDATA const char *menutype[] = { "traditional", "combination",
                                           "full", "partial" };

static NEARDATA const char *burdentype[] = { "unencumbered", "burdened",
                                             "stressed",     "strained",
                                             "overtaxed",    "overloaded" };

static NEARDATA const char *runmodes[] = { "teleport", "run", "walk",
                                           "crawl" };

static NEARDATA const char *sortltype[] = { "none", "loot", "full" };

/*
 * Convert the given string of object classes to a string of default object
 * symbols.
 */
void
oc_to_str(src, dest)
char *src, *dest;
{
    int i;

    while ((i = (int) *src++) != 0) {
        if (i < 0 || i >= MAXOCLASSES)
            impossible("oc_to_str:  illegal object class %d", i);
        else
            *dest++ = def_oc_syms[i].sym;
    }
    *dest = '\0';
}

/*
 * Add the given mapping to the menu command map list.  Always keep the
 * maps valid C strings.
 */
void
add_menu_cmd_alias(from_ch, to_ch)
char from_ch, to_ch;
{
    if (g.n_menu_mapped >= MAX_MENU_MAPPED_CMDS) {
        pline("out of menu map space.");
    } else {
        g.mapped_menu_cmds[g.n_menu_mapped] = from_ch;
        g.mapped_menu_op[g.n_menu_mapped] = to_ch;
        g.n_menu_mapped++;
        g.mapped_menu_cmds[g.n_menu_mapped] = '\0';
        g.mapped_menu_op[g.n_menu_mapped] = '\0';
    }
}

char
get_menu_cmd_key(ch)
char ch;
{
    char *found = index(g.mapped_menu_op, ch);

    if (found) {
        int idx = (int) (found - g.mapped_menu_op);

        ch = g.mapped_menu_cmds[idx];
    }
    return ch;
}

/*
 * Map the given character to its corresponding menu command.  If it
 * doesn't match anything, just return the original.
 */
char
map_menu_cmd(ch)
char ch;
{
    char *found = index(g.mapped_menu_cmds, ch);

    if (found) {
        int idx = (int) (found - g.mapped_menu_cmds);

        ch = g.mapped_menu_op[idx];
    }
    return ch;
}

void
show_menu_controls(win, dolist)
winid win;
boolean dolist;
{
    char buf[BUFSZ];

    putstr(win, 0, "Menu control keys:");
    if (dolist) {
        int i;

        for (i = 0; i < SIZE(default_menu_cmd_info); i++) {
            Sprintf(buf, "%-8s %s",
                    visctrl(get_menu_cmd_key(default_menu_cmd_info[i].cmd)),
                    default_menu_cmd_info[i].desc);
            putstr(win, 0, buf);
        }
    } else {
        putstr(win, 0, "");
        putstr(win, 0, "          Page    All items");
        Sprintf(buf, "  Select   %s       %s",
                visctrl(get_menu_cmd_key(MENU_SELECT_PAGE)),
                visctrl(get_menu_cmd_key(MENU_SELECT_ALL)));
        putstr(win, 0, buf);
        Sprintf(buf, "Deselect   %s       %s",
                visctrl(get_menu_cmd_key(MENU_UNSELECT_PAGE)),
                visctrl(get_menu_cmd_key(MENU_UNSELECT_ALL)));
        putstr(win, 0, buf);
        Sprintf(buf, "  Invert   %s       %s",
                visctrl(get_menu_cmd_key(MENU_INVERT_PAGE)),
                visctrl(get_menu_cmd_key(MENU_INVERT_ALL)));
        putstr(win, 0, buf);
        putstr(win, 0, "");
        Sprintf(buf, "   Go to   %s   Next page",
                visctrl(get_menu_cmd_key(MENU_NEXT_PAGE)));
        putstr(win, 0, buf);
        Sprintf(buf, "           %s   Previous page",
                visctrl(get_menu_cmd_key(MENU_PREVIOUS_PAGE)));
        putstr(win, 0, buf);
        Sprintf(buf, "           %s   First page",
                visctrl(get_menu_cmd_key(MENU_FIRST_PAGE)));
        putstr(win, 0, buf);
        Sprintf(buf, "           %s   Last page",
                visctrl(get_menu_cmd_key(MENU_LAST_PAGE)));
        putstr(win, 0, buf);
        putstr(win, 0, "");
        Sprintf(buf, "           %s   Search and toggle matching entries",
                visctrl(get_menu_cmd_key(MENU_SEARCH)));
        putstr(win, 0, buf);
    }
}

#if defined(MICRO) || defined(MAC) || defined(WIN32)
#define OPTIONS_HEADING "OPTIONS"
#else
#define OPTIONS_HEADING "NETHACKOPTIONS"
#endif

static char fmtstr_doset[] = "%s%-15s [%s]   ";
static char fmtstr_doset_tab[] = "%s\t[%s]";
static char n_currently_set[] = "(%d currently set)";

/* doset('O' command) menu entries for compound options */
static void
doset_add_menu(win, option, indexoffset)
winid win;          /* window to add to */
const char *option; /* option name */
int indexoffset;    /* value to add to index in compopt[], or zero
                       if option cannot be changed */
{
    const char *value = "unknown"; /* current value */
    char buf[BUFSZ], buf2[BUFSZ];
    anything any;
    int i;

    any = cg.zeroany;
    if (indexoffset == 0) {
        any.a_int = 0;
        value = get_compopt_value(option, buf2);
    } else {
        for (i = 0; compopt[i].name; i++)
            if (strcmp(option, compopt[i].name) == 0)
                break;

        if (compopt[i].name) {
            any.a_int = i + 1 + indexoffset;
            value = get_compopt_value(option, buf2);
        } else {
            /* We are trying to add an option not found in compopt[].
               This is almost certainly bad, but we'll let it through anyway
               (with a zero value, so it can't be selected). */
            any.a_int = 0;
        }
    }
    /* "    " replaces "a - " -- assumes menus follow that style */
    if (!iflags.menu_tab_sep)
        Sprintf(buf, fmtstr_doset, any.a_int ? "" : "    ", option,
                value);
    else
        Sprintf(buf, fmtstr_doset_tab, option, value);
    add_menu(win, NO_GLYPH, &any, 0, 0, ATR_NONE, buf, MENU_UNSELECTED);
}

static void
opts_add_others(win, name, id, bufx, nset)
winid win;
const char *name;
int id;
char *bufx;
int nset;
{
    char buf[BUFSZ], buf2[BUFSZ];
    anything any = cg.zeroany;

    any.a_int = id;
    if (!bufx)
        Sprintf(buf2, n_currently_set, nset);
    else
        Sprintf(buf2, "%s", bufx);
    if (!iflags.menu_tab_sep)
        Sprintf(buf, fmtstr_doset, any.a_int ? "" : "    ",
                name, buf2);
    else
        Sprintf(buf, fmtstr_doset_tab, name, buf2);
    add_menu(win, NO_GLYPH, &any, 0, 0, ATR_NONE, buf, MENU_UNSELECTED);
}

int
count_apes(VOID_ARGS)
{
    int numapes = 0;
    struct autopickup_exception *ape = g.apelist;

    while (ape) {
      numapes++;
      ape = ape->next;
    }

    return numapes;
}

enum opt_other_enums {
    OPT_OTHER_MSGTYPE = -4,
    OPT_OTHER_MENUCOLOR = -3,
    OPT_OTHER_STATHILITE = -2,
    OPT_OTHER_APEXC = -1
    /* these must be < 0 */
};

static struct other_opts {
    const char *name;
    int optflags;
    enum opt_other_enums code;
    int NDECL((*othr_count_func));
} othropt[] = {
    { "autopickup exceptions", SET_IN_GAME, OPT_OTHER_APEXC, count_apes },
    { "menu colors", SET_IN_GAME, OPT_OTHER_MENUCOLOR, count_menucolors },
    { "message types", SET_IN_GAME, OPT_OTHER_MSGTYPE, msgtype_count },
#ifdef STATUS_HILITES
    { "status hilite rules", SET_IN_GAME, OPT_OTHER_STATHILITE,
      count_status_hilites },
#endif
    { (char *) 0, 0, (enum opt_other_enums) 0 },
};

/* the 'O' command */
int
doset() /* changing options via menu by Per Liboriussen */
{
    static boolean made_fmtstr = FALSE;
    char buf[BUFSZ];
    const char *name;
    int i = 0, pass, boolcount, pick_cnt, pick_idx, opt_indx;
    boolean *bool_p;
    winid tmpwin;
    anything any;
    menu_item *pick_list;
    int indexoffset, startpass, endpass, optflags;
    boolean setinitial = FALSE, fromfile = FALSE;
    unsigned longest_name_len;

    tmpwin = create_nhwindow(NHW_MENU);
    start_menu(tmpwin);

#ifdef notyet /* SYSCF */
    /* XXX I think this is still fragile.  Fixing initial/from_file and/or
       changing the SET_* etc to bitmaps will let me make this better. */
    if (wizard)
        startpass = SET_IN_SYS;
    else
#endif
        startpass = DISP_IN_GAME;
    endpass = (wizard) ? SET_IN_WIZGAME : SET_IN_GAME;

    if (!made_fmtstr && !iflags.menu_tab_sep) {
        /* spin through the options to find the longest name
           and adjust the format string accordingly */
        longest_name_len = 0;
        for (pass = 0; pass <= 2; pass++)
            for (i = 0; (name = ((pass == 0) ? boolopt[i].name
                                 : (pass == 1) ? compopt[i].name
                                   : othropt[i].name)) != 0; i++) {
                if (pass == 0 && !boolopt[i].addr)
                    continue;
                optflags = (pass == 0) ? boolopt[i].optflags
                           : (pass == 1) ? compopt[i].optflags
                             : othropt[i].optflags;
                if (optflags < startpass || optflags > endpass)
                    continue;
                if ((is_wc_option(name) && !wc_supported(name))
                    || (is_wc2_option(name) && !wc2_supported(name)))
                    continue;

                if (strlen(name) > longest_name_len)
                    longest_name_len = strlen(name);
            }
        Sprintf(fmtstr_doset, "%%s%%-%us [%%s]", longest_name_len);
        made_fmtstr = TRUE;
    }

    any = cg.zeroany;
    add_menu(tmpwin, NO_GLYPH, &any, 0, 0, iflags.menu_headings,
             "Booleans (selecting will toggle value):", MENU_UNSELECTED);
    any.a_int = 0;
    /* first list any other non-modifiable booleans, then modifiable ones */
    for (pass = 0; pass <= 1; pass++)
        for (i = 0; (name = boolopt[i].name) != 0; i++)
            if ((bool_p = boolopt[i].addr) != 0
                && ((boolopt[i].optflags <= DISP_IN_GAME && pass == 0)
                    || (boolopt[i].optflags >= SET_IN_GAME && pass == 1))) {
                if (bool_p == &flags.female)
                    continue; /* obsolete */
                if (boolopt[i].optflags == SET_IN_WIZGAME && !wizard)
                    continue;
                if ((is_wc_option(name) && !wc_supported(name))
                    || (is_wc2_option(name) && !wc2_supported(name)))
                    continue;

                any.a_int = (pass == 0) ? 0 : i + 1;
                if (!iflags.menu_tab_sep)
                    Sprintf(buf, fmtstr_doset, (pass == 0) ? "    " : "",
                            name, *bool_p ? "true" : "false");
                else
                    Sprintf(buf, fmtstr_doset_tab,
                            name, *bool_p ? "true" : "false");
                add_menu(tmpwin, NO_GLYPH, &any, 0, 0, ATR_NONE, buf,
                         MENU_UNSELECTED);
            }

    boolcount = i;
    indexoffset = boolcount;
    any = cg.zeroany;
    add_menu(tmpwin, NO_GLYPH, &any, 0, 0, ATR_NONE, "", MENU_UNSELECTED);
    add_menu(tmpwin, NO_GLYPH, &any, 0, 0, iflags.menu_headings,
             "Compounds (selecting will prompt for new value):",
             MENU_UNSELECTED);

    /* deliberately put playmode, name, role+race+gender+align first */
    doset_add_menu(tmpwin, "playmode", 0);
    doset_add_menu(tmpwin, "name", 0);
    doset_add_menu(tmpwin, "role", 0);
    doset_add_menu(tmpwin, "race", 0);
    doset_add_menu(tmpwin, "gender", 0);
    doset_add_menu(tmpwin, "align", 0);

    for (pass = startpass; pass <= endpass; pass++)
        for (i = 0; (name = compopt[i].name) != 0; i++)
            if (compopt[i].optflags == pass) {
                if (!strcmp(name, "playmode")  || !strcmp(name, "name")
                    || !strcmp(name, "role")   || !strcmp(name, "race")
                    || !strcmp(name, "gender") || !strcmp(name, "align"))
                    continue;
                if ((is_wc_option(name) && !wc_supported(name))
                    || (is_wc2_option(name) && !wc2_supported(name)))
                    continue;

                doset_add_menu(tmpwin, name,
                               (pass == DISP_IN_GAME) ? 0 : indexoffset);
            }

    any = cg.zeroany;
    add_menu(tmpwin, NO_GLYPH, &any, 0, 0, ATR_NONE, "", MENU_UNSELECTED);
    add_menu(tmpwin, NO_GLYPH, &any, 0, 0, iflags.menu_headings,
             "Other settings:", MENU_UNSELECTED);

    for (i = 0; (name = othropt[i].name) != 0; i++) {
        if ((is_wc_option(name) && !wc_supported(name))
            || (is_wc2_option(name) && !wc2_supported(name)))
            continue;
        opts_add_others(tmpwin, name, othropt[i].code,
                        (char *) 0, othropt[i].othr_count_func());
    }

#ifdef PREFIXES_IN_USE
    any = cg.zeroany;
    add_menu(tmpwin, NO_GLYPH, &any, 0, 0, ATR_NONE, "", MENU_UNSELECTED);
    add_menu(tmpwin, NO_GLYPH, &any, 0, 0, iflags.menu_headings,
             "Variable playground locations:", MENU_UNSELECTED);
    for (i = 0; i < PREFIX_COUNT; i++)
        doset_add_menu(tmpwin, fqn_prefix_names[i], 0);
#endif
    end_menu(tmpwin, "Set what options?");
    g.opt_need_redraw = FALSE;
    if ((pick_cnt = select_menu(tmpwin, PICK_ANY, &pick_list)) > 0) {
        /*
         * Walk down the selection list and either invert the booleans
         * or prompt for new values. In most cases, call parseoptions()
         * to take care of options that require special attention, like
         * redraws.
         */
        for (pick_idx = 0; pick_idx < pick_cnt; ++pick_idx) {
            opt_indx = pick_list[pick_idx].item.a_int - 1;
            if (opt_indx < -1)
                opt_indx++; /* -1 offset for select_menu() */
            if (opt_indx == OPT_OTHER_APEXC) {
                (void) special_handling("autopickup_exception", setinitial,
                                        fromfile);
#ifdef STATUS_HILITES
            } else if (opt_indx == OPT_OTHER_STATHILITE) {
                if (!status_hilite_menu()) {
                    pline("Bad status hilite(s) specified.");
                } else {
                    if (wc2_supported("hilite_status"))
                        preference_update("hilite_status");
                }
#endif
            } else if (opt_indx == OPT_OTHER_MENUCOLOR) {
                    (void) special_handling("menu_colors", setinitial,
                                            fromfile);
            } else if (opt_indx == OPT_OTHER_MSGTYPE) {
                    (void) special_handling("msgtype", setinitial, fromfile);
            } else if (opt_indx < boolcount) {
                /* boolean option */
                Sprintf(buf, "%s%s", *boolopt[opt_indx].addr ? "!" : "",
                        boolopt[opt_indx].name);
                (void) parseoptions(buf, setinitial, fromfile);
                if (wc_supported(boolopt[opt_indx].name)
                    || wc2_supported(boolopt[opt_indx].name))
                    preference_update(boolopt[opt_indx].name);
            } else {
                /* compound option */
                opt_indx -= boolcount;

                if (!special_handling(compopt[opt_indx].name, setinitial,
                                      fromfile)) {
                    char abuf[BUFSZ];

                    Sprintf(buf, "Set %s to what?", compopt[opt_indx].name);
                    abuf[0] = '\0';
                    getlin(buf, abuf);
                    if (abuf[0] == '\033')
                        continue;
                    Sprintf(buf, "%s:", compopt[opt_indx].name);
                    (void) strncat(eos(buf), abuf,
                                   (sizeof buf - 1 - strlen(buf)));
                    /* pass the buck */
                    (void) parseoptions(buf, setinitial, fromfile);
                }
                if (wc_supported(compopt[opt_indx].name)
                    || wc2_supported(compopt[opt_indx].name))
                    preference_update(compopt[opt_indx].name);
            }
        }
        free((genericptr_t) pick_list), pick_list = (menu_item *) 0;
    }

    destroy_nhwindow(tmpwin);
    if (g.opt_need_redraw) {
        check_gold_symbol();
        reglyph_darkroom();
        (void) doredraw();
    }
    return 0;
}

/* common to msg-types, menu-colors, autopickup-exceptions */
static int
handle_add_list_remove(optname, numtotal)
const char *optname;
int numtotal;
{
    winid tmpwin;
    anything any;
    int i, pick_cnt, opt_idx;
    menu_item *pick_list = (menu_item *) 0;
    static const struct action {
        char letr;
        const char *desc;
    } action_titles[] = {
        { 'a', "add new %s" },         /* [0] */
        { 'l', "list %s" },            /* [1] */
        { 'r', "remove existing %s" }, /* [2] */
        { 'x', "exit this menu" },     /* [3] */
    };

    opt_idx = 0;
    tmpwin = create_nhwindow(NHW_MENU);
    start_menu(tmpwin);
    any = cg.zeroany;
    for (i = 0; i < SIZE(action_titles); i++) {
        char tmpbuf[BUFSZ];

        any.a_int++;
        /* omit list and remove if there aren't any yet */
        if (!numtotal && (i == 1 || i == 2))
            continue;
        Sprintf(tmpbuf, action_titles[i].desc,
                (i == 1) ? makeplural(optname) : optname);
        add_menu(tmpwin, NO_GLYPH, &any, action_titles[i].letr, 0, ATR_NONE,
                 tmpbuf, (i == 3) ? MENU_SELECTED : MENU_UNSELECTED);
    }
    end_menu(tmpwin, "Do what?");
    if ((pick_cnt = select_menu(tmpwin, PICK_ONE, &pick_list)) > 0) {
        opt_idx = pick_list[0].item.a_int - 1;
        if (pick_cnt > 1 && opt_idx == 3)
            opt_idx = pick_list[1].item.a_int - 1;
        free((genericptr_t) pick_list);
    } else
        opt_idx = 3; /* none selected, exit menu */
    destroy_nhwindow(tmpwin);
    return opt_idx;
}

static boolean
special_handling(optname, setinitial, setfromfile)
const char *optname;
boolean setinitial, setfromfile;
{
    winid tmpwin;
    anything any;
    int i, n;
    char buf[BUFSZ];

    /* Special handling of menustyle, pickup_burden, pickup_types,
     * disclose, runmode, msg_window, menu_headings, sortloot,
     * and number_pad options.
     * Also takes care of interactive autopickup_exception_handling changes.
     */
    if (!strcmp("menustyle", optname)) {
        const char *style_name;
        menu_item *style_pick = (menu_item *) 0;

        tmpwin = create_nhwindow(NHW_MENU);
        start_menu(tmpwin);
        any = cg.zeroany;
        for (i = 0; i < SIZE(menutype); i++) {
            style_name = menutype[i];
            /* note: separate `style_name' variable used
               to avoid an optimizer bug in VAX C V2.3 */
            any.a_int = i + 1;
            add_menu(tmpwin, NO_GLYPH, &any, *style_name, 0, ATR_NONE,
                     style_name, MENU_UNSELECTED);
        }
        end_menu(tmpwin, "Select menustyle:");
        if (select_menu(tmpwin, PICK_ONE, &style_pick) > 0) {
            flags.menu_style = style_pick->item.a_int - 1;
            free((genericptr_t) style_pick);
        }
        destroy_nhwindow(tmpwin);
    } else if (!strcmp("paranoid_confirmation", optname)) {
        menu_item *paranoia_picks = (menu_item *) 0;

        tmpwin = create_nhwindow(NHW_MENU);
        start_menu(tmpwin);
        any = cg.zeroany;
        for (i = 0; paranoia[i].flagmask != 0; ++i) {
            if (paranoia[i].flagmask == PARANOID_BONES && !wizard)
                continue;
            any.a_int = paranoia[i].flagmask;
            add_menu(tmpwin, NO_GLYPH, &any, *paranoia[i].argname, 0,
                     ATR_NONE, paranoia[i].explain,
                     (flags.paranoia_bits & paranoia[i].flagmask)
                         ? MENU_SELECTED
                         : MENU_UNSELECTED);
        }
        end_menu(tmpwin, "Actions requiring extra confirmation:");
        i = select_menu(tmpwin, PICK_ANY, &paranoia_picks);
        if (i >= 0) {
            /* player didn't cancel; we reset all the paranoia options
               here even if there were no items picked, since user
               could have toggled off preselected ones to end up with 0 */
            flags.paranoia_bits = 0;
            if (i > 0) {
                /* at least 1 item set, either preselected or newly picked */
                while (--i >= 0)
                    flags.paranoia_bits |= paranoia_picks[i].item.a_int;
                free((genericptr_t) paranoia_picks);
            }
        }
        destroy_nhwindow(tmpwin);
    } else if (!strcmp("pickup_burden", optname)) {
        const char *burden_name, *burden_letters = "ubsntl";
        menu_item *burden_pick = (menu_item *) 0;

        tmpwin = create_nhwindow(NHW_MENU);
        start_menu(tmpwin);
        any = cg.zeroany;
        for (i = 0; i < SIZE(burdentype); i++) {
            burden_name = burdentype[i];
            any.a_int = i + 1;
            add_menu(tmpwin, NO_GLYPH, &any, burden_letters[i], 0, ATR_NONE,
                     burden_name, MENU_UNSELECTED);
        }
        end_menu(tmpwin, "Select encumbrance level:");
        if (select_menu(tmpwin, PICK_ONE, &burden_pick) > 0) {
            flags.pickup_burden = burden_pick->item.a_int - 1;
            free((genericptr_t) burden_pick);
        }
        destroy_nhwindow(tmpwin);
    } else if (!strcmp("pickup_types", optname)) {
        /* parseoptions will prompt for the list of types */
        (void) parseoptions(strcpy(buf, "pickup_types"),
                            setinitial, setfromfile);
    } else if (!strcmp("disclose", optname)) {
        /* order of disclose_names[] must correspond to
           disclosure_options in decl.c */
        static const char *disclosure_names[] = {
            "inventory", "attributes", "vanquished",
            "genocides", "conduct",    "overview",
        };
        int disc_cat[NUM_DISCLOSURE_OPTIONS];
        int pick_cnt, pick_idx, opt_idx;
        char c;
        menu_item *disclosure_pick = (menu_item *) 0;

        tmpwin = create_nhwindow(NHW_MENU);
        start_menu(tmpwin);
        any = cg.zeroany;
        for (i = 0; i < NUM_DISCLOSURE_OPTIONS; i++) {
            Sprintf(buf, "%-12s[%c%c]", disclosure_names[i],
                    flags.end_disclose[i], disclosure_options[i]);
            any.a_int = i + 1;
            add_menu(tmpwin, NO_GLYPH, &any, disclosure_options[i], 0,
                     ATR_NONE, buf, MENU_UNSELECTED);
            disc_cat[i] = 0;
        }
        end_menu(tmpwin, "Change which disclosure options categories:");
        pick_cnt = select_menu(tmpwin, PICK_ANY, &disclosure_pick);
        if (pick_cnt > 0) {
            for (pick_idx = 0; pick_idx < pick_cnt; ++pick_idx) {
                opt_idx = disclosure_pick[pick_idx].item.a_int - 1;
                disc_cat[opt_idx] = 1;
            }
            free((genericptr_t) disclosure_pick);
            disclosure_pick = (menu_item *) 0;
        }
        destroy_nhwindow(tmpwin);

        for (i = 0; i < NUM_DISCLOSURE_OPTIONS; i++) {
            if (disc_cat[i]) {
                c = flags.end_disclose[i];
                Sprintf(buf, "Disclosure options for %s:",
                        disclosure_names[i]);
                tmpwin = create_nhwindow(NHW_MENU);
                start_menu(tmpwin);
                any = cg.zeroany;
                /* 'y','n',and '+' work as alternate selectors; '-' doesn't */
                any.a_char = DISCLOSE_NO_WITHOUT_PROMPT;
                add_menu(tmpwin, NO_GLYPH, &any, 0, any.a_char, ATR_NONE,
                         "Never disclose, without prompting",
                         (c == any.a_char) ? MENU_SELECTED : MENU_UNSELECTED);
                any.a_char = DISCLOSE_YES_WITHOUT_PROMPT;
                add_menu(tmpwin, NO_GLYPH, &any, 0, any.a_char, ATR_NONE,
                         "Always disclose, without prompting",
                         (c == any.a_char) ? MENU_SELECTED : MENU_UNSELECTED);
                if (*disclosure_names[i] == 'v') {
                    any.a_char = DISCLOSE_SPECIAL_WITHOUT_PROMPT; /* '#' */
                    add_menu(tmpwin, NO_GLYPH, &any, 0, any.a_char, ATR_NONE,
                             "Always disclose, pick sort order from menu",
                             (c == any.a_char) ? MENU_SELECTED
                                               : MENU_UNSELECTED);
                }
                any.a_char = DISCLOSE_PROMPT_DEFAULT_NO;
                add_menu(tmpwin, NO_GLYPH, &any, 0, any.a_char, ATR_NONE,
                         "Prompt, with default answer of \"No\"",
                         (c == any.a_char) ? MENU_SELECTED : MENU_UNSELECTED);
                any.a_char = DISCLOSE_PROMPT_DEFAULT_YES;
                add_menu(tmpwin, NO_GLYPH, &any, 0, any.a_char, ATR_NONE,
                         "Prompt, with default answer of \"Yes\"",
                         (c == any.a_char) ? MENU_SELECTED : MENU_UNSELECTED);
                if (*disclosure_names[i] == 'v') {
                    any.a_char = DISCLOSE_PROMPT_DEFAULT_SPECIAL; /* '?' */
                    add_menu(tmpwin, NO_GLYPH, &any, 0, any.a_char, ATR_NONE,
                "Prompt, with default answer of \"Ask\" to request sort menu",
                             (c == any.a_char) ? MENU_SELECTED
                                               : MENU_UNSELECTED);
                }
                end_menu(tmpwin, buf);
                n = select_menu(tmpwin, PICK_ONE, &disclosure_pick);
                if (n > 0) {
                    flags.end_disclose[i] = disclosure_pick[0].item.a_char;
                    if (n > 1 && flags.end_disclose[i] == c)
                        flags.end_disclose[i] = disclosure_pick[1].item.a_char;
                    free((genericptr_t) disclosure_pick);
                }
                destroy_nhwindow(tmpwin);
            }
        }
    } else if (!strcmp("runmode", optname)) {
        const char *mode_name;
        menu_item *mode_pick = (menu_item *) 0;

        tmpwin = create_nhwindow(NHW_MENU);
        start_menu(tmpwin);
        any = cg.zeroany;
        for (i = 0; i < SIZE(runmodes); i++) {
            mode_name = runmodes[i];
            any.a_int = i + 1;
            add_menu(tmpwin, NO_GLYPH, &any, *mode_name, 0, ATR_NONE,
                     mode_name, MENU_UNSELECTED);
        }
        end_menu(tmpwin, "Select run/travel display mode:");
        if (select_menu(tmpwin, PICK_ONE, &mode_pick) > 0) {
            flags.runmode = mode_pick->item.a_int - 1;
            free((genericptr_t) mode_pick);
        }
        destroy_nhwindow(tmpwin);
    } else if (!strcmp("whatis_coord", optname)) {
        menu_item *window_pick = (menu_item *) 0;
        int pick_cnt;
        char gp = iflags.getpos_coords;

        tmpwin = create_nhwindow(NHW_MENU);
        start_menu(tmpwin);
        any = cg.zeroany;
        any.a_char = GPCOORDS_COMPASS;
        add_menu(tmpwin, NO_GLYPH, &any, GPCOORDS_COMPASS, 0, ATR_NONE,
                 "compass ('east' or '3s' or '2n,4w')",
                 (gp == GPCOORDS_COMPASS) ? MENU_SELECTED : MENU_UNSELECTED);
        any.a_char = GPCOORDS_COMFULL;
        add_menu(tmpwin, NO_GLYPH, &any, GPCOORDS_COMFULL, 0, ATR_NONE,
                 "full compass ('east' or '3south' or '2north,4west')",
                 (gp == GPCOORDS_COMFULL) ? MENU_SELECTED : MENU_UNSELECTED);
        any.a_char = GPCOORDS_MAP;
        add_menu(tmpwin, NO_GLYPH, &any, GPCOORDS_MAP, 0, ATR_NONE,
                 "map <x,y>",
                 (gp == GPCOORDS_MAP) ? MENU_SELECTED : MENU_UNSELECTED);
        any.a_char = GPCOORDS_SCREEN;
        add_menu(tmpwin, NO_GLYPH, &any, GPCOORDS_SCREEN, 0, ATR_NONE,
                 "screen [row,column]",
                 (gp == GPCOORDS_SCREEN) ? MENU_SELECTED : MENU_UNSELECTED);
        any.a_char = GPCOORDS_NONE;
        add_menu(tmpwin, NO_GLYPH, &any, GPCOORDS_NONE, 0, ATR_NONE,
                 "none (no coordinates displayed)",
                 (gp == GPCOORDS_NONE) ? MENU_SELECTED : MENU_UNSELECTED);
        any.a_long = 0L;
        add_menu(tmpwin, NO_GLYPH, &any, 0, 0, ATR_NONE, "", MENU_UNSELECTED);
        Sprintf(buf, "map: upper-left: <%d,%d>, lower-right: <%d,%d>%s",
                1, 0, COLNO - 1, ROWNO - 1,
                flags.verbose ? "; column 0 unused, off left edge" : "");
        add_menu(tmpwin, NO_GLYPH, &any, 0, 0, ATR_NONE, buf, MENU_UNSELECTED);
        if (strcmp(windowprocs.name, "tty")) /* only show for non-tty */
            add_menu(tmpwin, NO_GLYPH, &any, 0, 0, ATR_NONE,
       "screen: row is offset to accommodate tty interface's use of top line",
                     MENU_UNSELECTED);
#if COLNO == 80
#define COL80ARG flags.verbose ? "; column 80 is not used" : ""
#else
#define COL80ARG ""
#endif
        Sprintf(buf, "screen: upper-left: [%02d,%02d], lower-right: [%d,%d]%s",
                0 + 2, 1, ROWNO - 1 + 2, COLNO - 1, COL80ARG);
#undef COL80ARG
        add_menu(tmpwin, NO_GLYPH, &any, 0, 0, ATR_NONE, buf, MENU_UNSELECTED);
        add_menu(tmpwin, NO_GLYPH, &any, 0, 0, ATR_NONE, "", MENU_UNSELECTED);
        end_menu(tmpwin,
            "Select coordinate display when auto-describing a map position:");
        if ((pick_cnt = select_menu(tmpwin, PICK_ONE, &window_pick)) > 0) {
            iflags.getpos_coords = window_pick[0].item.a_char;
            /* PICK_ONE doesn't unselect preselected entry when
               selecting another one */
            if (pick_cnt > 1 && iflags.getpos_coords == gp)
                iflags.getpos_coords = window_pick[1].item.a_char;
            free((genericptr_t) window_pick);
        }
        destroy_nhwindow(tmpwin);
    } else if (!strcmp("whatis_filter", optname)) {
        menu_item *window_pick = (menu_item *) 0;
        int pick_cnt;
        char gf = iflags.getloc_filter;

        tmpwin = create_nhwindow(NHW_MENU);
        start_menu(tmpwin);
        any = cg.zeroany;
        any.a_char = (GFILTER_NONE + 1);
        add_menu(tmpwin, NO_GLYPH, &any, 'n',
                 0, ATR_NONE, "no filtering",
                 (gf == GFILTER_NONE) ? MENU_SELECTED : MENU_UNSELECTED);
        any.a_char = (GFILTER_VIEW + 1);
        add_menu(tmpwin, NO_GLYPH, &any, 'v',
                 0, ATR_NONE, "in view only",
                 (gf == GFILTER_VIEW) ? MENU_SELECTED : MENU_UNSELECTED);
        any.a_char = (GFILTER_AREA + 1);
        add_menu(tmpwin, NO_GLYPH, &any, 'a',
                 0, ATR_NONE, "in same area",
                 (gf == GFILTER_AREA) ? MENU_SELECTED : MENU_UNSELECTED);
        end_menu(tmpwin,
      "Select location filtering when going for next/previous map position:");
        if ((pick_cnt = select_menu(tmpwin, PICK_ONE, &window_pick)) > 0) {
            iflags.getloc_filter = (window_pick[0].item.a_char - 1);
            /* PICK_ONE doesn't unselect preselected entry when
               selecting another one */
            if (pick_cnt > 1 && iflags.getloc_filter == gf)
                iflags.getloc_filter = (window_pick[1].item.a_char - 1);
            free((genericptr_t) window_pick);
        }
        destroy_nhwindow(tmpwin);
    } else if (!strcmp("msg_window", optname)) {
#if defined(TTY_GRAPHICS) || defined(CURSES_GRAPHICS)
        if (WINDOWPORT("tty") || WINDOWPORT("curses")) {
            /* by Christian W. Cooper */
            menu_item *window_pick = (menu_item *) 0;

            tmpwin = create_nhwindow(NHW_MENU);
            start_menu(tmpwin);
            any = cg.zeroany;
            if (!WINDOWPORT("curses")) {
                any.a_char = 's';
                add_menu(tmpwin, NO_GLYPH, &any, 's', 0, ATR_NONE,
                         "single", MENU_UNSELECTED);
                any.a_char = 'c';
                add_menu(tmpwin, NO_GLYPH, &any, 'c', 0, ATR_NONE,
                         "combination", MENU_UNSELECTED);
            }
            any.a_char = 'f';
            add_menu(tmpwin, NO_GLYPH, &any, 'f', 0, ATR_NONE, "full",
                     MENU_UNSELECTED);
            any.a_char = 'r';
            add_menu(tmpwin, NO_GLYPH, &any, 'r', 0, ATR_NONE, "reversed",
                     MENU_UNSELECTED);
            end_menu(tmpwin, "Select message history display type:");
            if (select_menu(tmpwin, PICK_ONE, &window_pick) > 0) {
                iflags.prevmsg_window = window_pick->item.a_char;
                free((genericptr_t) window_pick);
            }
            destroy_nhwindow(tmpwin);
        } else
#endif /* msg_window for tty or curses */
            pline("'%s' option is not supported for '%s'.",
                  optname, windowprocs.name);
    } else if (!strcmp("sortloot", optname)) {
        const char *sortl_name;
        menu_item *sortl_pick = (menu_item *) 0;

        tmpwin = create_nhwindow(NHW_MENU);
        start_menu(tmpwin);
        any = cg.zeroany;
        for (i = 0; i < SIZE(sortltype); i++) {
            sortl_name = sortltype[i];
            any.a_char = *sortl_name;
            add_menu(tmpwin, NO_GLYPH, &any, *sortl_name, 0, ATR_NONE,
                     sortl_name, (flags.sortloot == *sortl_name)
                                    ? MENU_SELECTED : MENU_UNSELECTED);
        }
        end_menu(tmpwin, "Select loot sorting type:");
        n = select_menu(tmpwin, PICK_ONE, &sortl_pick);
        if (n > 0) {
            char c = sortl_pick[0].item.a_char;

            if (n > 1 && c == flags.sortloot)
                c = sortl_pick[1].item.a_char;
            flags.sortloot = c;
            free((genericptr_t) sortl_pick);
        }
        destroy_nhwindow(tmpwin);
    } else if (!strcmp("align_message", optname)
               || !strcmp("align_status", optname)) {
        menu_item *window_pick = (menu_item *) 0;
        char abuf[BUFSZ];
        boolean msg = (*(optname + 6) == 'm');

        tmpwin = create_nhwindow(NHW_MENU);
        start_menu(tmpwin);
        any = cg.zeroany;
        any.a_int = ALIGN_TOP;
        add_menu(tmpwin, NO_GLYPH, &any, 't', 0, ATR_NONE, "top",
                 MENU_UNSELECTED);
        any.a_int = ALIGN_BOTTOM;
        add_menu(tmpwin, NO_GLYPH, &any, 'b', 0, ATR_NONE, "bottom",
                 MENU_UNSELECTED);
        any.a_int = ALIGN_LEFT;
        add_menu(tmpwin, NO_GLYPH, &any, 'l', 0, ATR_NONE, "left",
                 MENU_UNSELECTED);
        any.a_int = ALIGN_RIGHT;
        add_menu(tmpwin, NO_GLYPH, &any, 'r', 0, ATR_NONE, "right",
                 MENU_UNSELECTED);
        Sprintf(abuf, "Select %s window placement relative to the map:",
                msg ? "message" : "status");
        end_menu(tmpwin, abuf);
        if (select_menu(tmpwin, PICK_ONE, &window_pick) > 0) {
            if (msg)
                iflags.wc_align_message = window_pick->item.a_int;
            else
                iflags.wc_align_status = window_pick->item.a_int;
            free((genericptr_t) window_pick);
        }
        destroy_nhwindow(tmpwin);
    } else if (!strcmp("number_pad", optname)) {
        static const char *npchoices[] = {
            " 0 (off)", " 1 (on)", " 2 (on, MSDOS compatible)",
            " 3 (on, phone-style digit layout)",
            " 4 (on, phone-style layout, MSDOS compatible)",
            "-1 (off, 'z' to move upper-left, 'y' to zap wands)"
        };
        menu_item *mode_pick = (menu_item *) 0;

        tmpwin = create_nhwindow(NHW_MENU);
        start_menu(tmpwin);
        any = cg.zeroany;
        for (i = 0; i < SIZE(npchoices); i++) {
            any.a_int = i + 1;
            add_menu(tmpwin, NO_GLYPH, &any, 'a' + i, 0, ATR_NONE,
                     npchoices[i], MENU_UNSELECTED);
        }
        end_menu(tmpwin, "Select number_pad mode:");
        if (select_menu(tmpwin, PICK_ONE, &mode_pick) > 0) {
            switch (mode_pick->item.a_int - 1) {
            case 0:
                iflags.num_pad = FALSE;
                iflags.num_pad_mode = 0;
                break;
            case 1:
                iflags.num_pad = TRUE;
                iflags.num_pad_mode = 0;
                break;
            case 2:
                iflags.num_pad = TRUE;
                iflags.num_pad_mode = 1;
                break;
            case 3:
                iflags.num_pad = TRUE;
                iflags.num_pad_mode = 2;
                break;
            case 4:
                iflags.num_pad = TRUE;
                iflags.num_pad_mode = 3;
                break;
            /* last menu choice: number_pad == -1 */
            case 5:
                iflags.num_pad = FALSE;
                iflags.num_pad_mode = 1;
                break;
            }
            reset_commands(FALSE);
            number_pad(iflags.num_pad ? 1 : 0);
            free((genericptr_t) mode_pick);
        }
        destroy_nhwindow(tmpwin);
    } else if (!strcmp("menu_headings", optname)) {
        int mhattr = query_attr("How to highlight menu headings:");

        if (mhattr != -1)
            iflags.menu_headings = mhattr;
    } else if (!strcmp("msgtype", optname)) {
        int opt_idx, nmt, mttyp;
        char mtbuf[BUFSZ];

 msgtypes_again:
        nmt = msgtype_count();
        opt_idx = handle_add_list_remove("message type", nmt);
        if (opt_idx == 3) { /* done */
            return TRUE;
        } else if (opt_idx == 0) { /* add new */
            mtbuf[0] = '\0';
            getlin("What new message pattern?", mtbuf);
            if (*mtbuf == '\033')
                return TRUE;
            if (*mtbuf
                && test_regex_pattern(mtbuf, (const char *)0)
                && (mttyp = query_msgtype()) != -1
                && !msgtype_add(mttyp, mtbuf)) {
                pline("Error adding the message type.");
                wait_synch();
            }
            goto msgtypes_again;
        } else { /* list (1) or remove (2) */
            int pick_idx, pick_cnt;
            int mt_idx;
            unsigned ln;
            const char *mtype;
            menu_item *pick_list = (menu_item *) 0;
            struct plinemsg_type *tmp = g.plinemsg_types;

            tmpwin = create_nhwindow(NHW_MENU);
            start_menu(tmpwin);
            any = cg.zeroany;
            mt_idx = 0;
            while (tmp) {
                mtype = msgtype2name(tmp->msgtype);
                any.a_int = ++mt_idx;
                Sprintf(mtbuf, "%-5s \"", mtype);
                ln = sizeof mtbuf - strlen(mtbuf) - sizeof "\"";
                if (strlen(tmp->pattern) > ln)
                    Strcat(strncat(mtbuf, tmp->pattern, ln - 3), "...\"");
                else
                    Strcat(strcat(mtbuf, tmp->pattern), "\"");
                add_menu(tmpwin, NO_GLYPH, &any, 0, 0, ATR_NONE, mtbuf,
                         MENU_UNSELECTED);
                tmp = tmp->next;
            }
            Sprintf(mtbuf, "%s message types",
                    (opt_idx == 1) ? "List of" : "Remove which");
            end_menu(tmpwin, mtbuf);
            pick_cnt = select_menu(tmpwin,
                                   (opt_idx == 1) ? PICK_NONE : PICK_ANY,
                                   &pick_list);
            if (pick_cnt > 0) {
                for (pick_idx = 0; pick_idx < pick_cnt; ++pick_idx)
                    free_one_msgtype(pick_list[pick_idx].item.a_int - 1
                                           - pick_idx);
                free((genericptr_t) pick_list), pick_list = (menu_item *) 0;
            }
            destroy_nhwindow(tmpwin);
            if (pick_cnt >= 0)
                goto msgtypes_again;
        }
    } else if (!strcmp("menu_colors", optname)) {
        int opt_idx, nmc, mcclr, mcattr;
        char mcbuf[BUFSZ];

 menucolors_again:
        nmc = count_menucolors();
        opt_idx = handle_add_list_remove("menucolor", nmc);
        if (opt_idx == 3) { /* done */
 menucolors_done:
            /* in case we've made a change which impacts current persistent
               inventory window; we don't track whether an actual changed
               occurred, so just assume there was one and that it matters;
               if we're wrong, a redundant update is cheap... */
            if (iflags.use_menu_color)
                update_inventory();

            /* menu colors aren't being used; if any are defined, remind
               player how to use them */
            else if (nmc > 0)
                pline(
    "To have menu colors become active, toggle 'menucolors' option to True.");
            return TRUE;

        } else if (opt_idx == 0) { /* add new */
            mcbuf[0] = '\0';
            getlin("What new menucolor pattern?", mcbuf);
            if (*mcbuf == '\033')
                goto menucolors_done;
            if (*mcbuf
                && test_regex_pattern(mcbuf, (const char *)0)
                && (mcclr = query_color((char *) 0)) != -1
                && (mcattr = query_attr((char *) 0)) != -1
                && !add_menu_coloring_parsed(mcbuf, mcclr, mcattr)) {
                pline("Error adding the menu color.");
                wait_synch();
            }
            goto menucolors_again;

        } else { /* list (1) or remove (2) */
            int pick_idx, pick_cnt;
            int mc_idx;
            unsigned ln;
            const char *sattr, *sclr;
            menu_item *pick_list = (menu_item *) 0;
            struct menucoloring *tmp = g.menu_colorings;
            char clrbuf[QBUFSZ];

            tmpwin = create_nhwindow(NHW_MENU);
            start_menu(tmpwin);
            any = cg.zeroany;
            mc_idx = 0;
            while (tmp) {
                sattr = attr2attrname(tmp->attr);
                sclr = strcpy(clrbuf, clr2colorname(tmp->color));
                (void) strNsubst(clrbuf, " ", "-", 0);
                any.a_int = ++mc_idx;
                /* construct suffix */
                Sprintf(buf, "\"\"=%s%s%s", sclr,
                        (tmp->attr != ATR_NONE) ? "&" : "",
                        (tmp->attr != ATR_NONE) ? sattr : "");
                /* now main string */
                ln = sizeof buf - strlen(buf) - 1; /* length available */
                Strcpy(mcbuf, "\"");
                if (strlen(tmp->origstr) > ln)
                    Strcat(strncat(mcbuf, tmp->origstr, ln - 3), "...");
                else
                    Strcat(mcbuf, tmp->origstr);
                /* combine main string and suffix */
                Strcat(mcbuf, &buf[1]); /* skip buf[]'s initial quote */
                add_menu(tmpwin, NO_GLYPH, &any, 0, 0, ATR_NONE, mcbuf,
                         MENU_UNSELECTED);
                tmp = tmp->next;
            }
            Sprintf(mcbuf, "%s menu colors",
                    (opt_idx == 1) ? "List of" : "Remove which");
            end_menu(tmpwin, mcbuf);
            pick_cnt = select_menu(tmpwin,
                                   (opt_idx == 1) ? PICK_NONE : PICK_ANY,
                                   &pick_list);
            if (pick_cnt > 0) {
                for (pick_idx = 0; pick_idx < pick_cnt; ++pick_idx)
                    free_one_menu_coloring(pick_list[pick_idx].item.a_int - 1
                                           - pick_idx);
                free((genericptr_t) pick_list), pick_list = (menu_item *) 0;
            }
            destroy_nhwindow(tmpwin);
            if (pick_cnt >= 0)
                goto menucolors_again;
        }
    } else if (!strcmp("autopickup_exception", optname)) {
        int opt_idx, numapes = 0;
        char apebuf[2 + BUFSZ]; /* so &apebuf[1] is BUFSZ long for getlin() */
        struct autopickup_exception *ape;

 ape_again:
        numapes = count_apes();
        opt_idx = handle_add_list_remove("autopickup exception", numapes);
        if (opt_idx == 3) { /* done */
            return TRUE;
        } else if (opt_idx == 0) { /* add new */
            /* EDIT_GETLIN:  assume user doesn't user want previous
               exception used as default input string for this one... */
            apebuf[0] = apebuf[1] = '\0';
            getlin("What new autopickup exception pattern?", &apebuf[1]);
            mungspaces(&apebuf[1]); /* regularize whitespace */
            if (apebuf[1] == '\033')
                return TRUE;
            if (apebuf[1]) {
                apebuf[0] = '\"';
                /* guarantee room for \" prefix and \"\0 suffix;
                   -2 is good enough for apebuf[] but -3 makes
                   sure the whole thing fits within normal BUFSZ */
                apebuf[sizeof apebuf - 2] = '\0';
                Strcat(apebuf, "\"");
                add_autopickup_exception(apebuf);
            }
            goto ape_again;
        } else { /* list (1) or remove (2) */
            int pick_idx, pick_cnt;
            menu_item *pick_list = (menu_item *) 0;

            tmpwin = create_nhwindow(NHW_MENU);
            start_menu(tmpwin);
            if (numapes) {
                ape = g.apelist;
                any = cg.zeroany;
                add_menu(tmpwin, NO_GLYPH, &any, 0, 0, iflags.menu_headings,
                         "Always pickup '<'; never pickup '>'",
                         MENU_UNSELECTED);
                for (i = 0; i < numapes && ape; i++) {
                    any.a_void = (opt_idx == 1) ? 0 : ape;
                    /* length of pattern plus quotes (plus '<'/'>') is
                       less than BUFSZ */
                    Sprintf(apebuf, "\"%c%s\"", ape->grab ? '<' : '>',
                            ape->pattern);
                    add_menu(tmpwin, NO_GLYPH, &any, 0, 0, ATR_NONE, apebuf,
                             MENU_UNSELECTED);
                    ape = ape->next;
                }
            }
            Sprintf(apebuf, "%s autopickup exceptions",
                    (opt_idx == 1) ? "List of" : "Remove which");
            end_menu(tmpwin, apebuf);
            pick_cnt = select_menu(tmpwin,
                                   (opt_idx == 1) ? PICK_NONE : PICK_ANY,
                                   &pick_list);
            if (pick_cnt > 0) {
                for (pick_idx = 0; pick_idx < pick_cnt; ++pick_idx)
                    remove_autopickup_exception(
                                         (struct autopickup_exception *)
                                             pick_list[pick_idx].item.a_void);
                free((genericptr_t) pick_list), pick_list = (menu_item *) 0;
            }
            destroy_nhwindow(tmpwin);
            if (pick_cnt >= 0)
                goto ape_again;
        }
    } else if (!strcmp("symset", optname)
               || !strcmp("roguesymset", optname)) {
        menu_item *symset_pick = (menu_item *) 0;
        boolean rogueflag = (*optname == 'r'),
                ready_to_switch = FALSE,
                nothing_to_do = FALSE;
        char *symset_name, fmtstr[20];
        struct symsetentry *sl;
        int res, which_set, setcount = 0, chosen = -2, defindx = 0;

        which_set = rogueflag ? ROGUESET : PRIMARY;
        g.symset_list = (struct symsetentry *) 0;
        /* clear symset[].name as a flag to read_sym_file() to build list */
        symset_name = g.symset[which_set].name;
        g.symset[which_set].name = (char *) 0;

        res = read_sym_file(which_set);
        /* put symset name back */
        g.symset[which_set].name = symset_name;

        if (res && g.symset_list) {
            int thissize,
                biggest = (int) (sizeof "Default Symbols" - sizeof ""),
                big_desc = 0;

            for (sl = g.symset_list; sl; sl = sl->next) {
                /* check restrictions */
                if (rogueflag ? sl->primary : sl->rogue)
                    continue;
#ifndef MAC_GRAPHICS_ENV
                if (sl->handling == H_MAC)
                    continue;
#endif

                setcount++;
                /* find biggest name */
                thissize = sl->name ? (int) strlen(sl->name) : 0;
                if (thissize > biggest)
                    biggest = thissize;
                thissize = sl->desc ? (int) strlen(sl->desc) : 0;
                if (thissize > big_desc)
                    big_desc = thissize;
            }
            if (!setcount) {
                pline("There are no appropriate %s symbol sets available.",
                      rogueflag ? "rogue level" : "primary");
                return TRUE;
            }

            Sprintf(fmtstr, "%%-%ds %%s", biggest + 2);
            tmpwin = create_nhwindow(NHW_MENU);
            start_menu(tmpwin);
            any = cg.zeroany;
#ifdef CURSES_GRAPHICS /* this ought to be handled within curses... */
            /*
             * Symbol sets are formatted in two columns, "name description",
             * on selectable lines.  curses bases menu width on the length
             * of non-selectable lines (main header, separators if present,
             * with trailing spaces ignored) and defaults to half the map.
             * Without something like this separator (shown after the menu
             * title and a blank line which follows that) to force a wider
             * menu, entries with long descriptions wrap.  That would be
             * ok if wrapping operated on the same two columns, but the
             * menu doesn't know anything about those and the description
             * is wrapping into the next line's name column, making long
             * descriptions--and menus containing them--hard to read.
             */
            if (WINDOWPORT("curses")) {
                char tmp1[BUFSZ], tmp2[BUFSZ], bigbuf[BUFSZ + 1 + BUFSZ];

                /* 4: room for space+letter+paren+space, fake selector;
                   2: added to 'biggest' when constructing 'fmtstr';
                   1: space between symset name+2 and symset description */
                if (4 + biggest + 2 + 1 > (int) sizeof tmp1 - 1)
                    biggest = (int) sizeof tmp1 - 1 - (4 + 2 + 1);
                (void) memset((genericptr_t) tmp1, '-', biggest);
                tmp1[biggest] = '\0';
                if (big_desc > (int) sizeof tmp2 - 1)
                    big_desc = (int) sizeof tmp2 - 1;
                (void) memset((genericptr_t) tmp2, '-', big_desc);
                tmp2[big_desc] = '\0';
                Sprintf(bigbuf, "%4s", "");
                Sprintf(eos(bigbuf), fmtstr, tmp1, tmp2);
                bigbuf[BUFSZ - 1] = '\0';
                any.a_int = 0;
                add_menu(tmpwin, NO_GLYPH, &any, 0, 0, ATR_NONE,
                         bigbuf, MENU_UNSELECTED);
            }
#else
            nhUse(big_desc);
#endif
            any.a_int = 1; /* -1 + 2 [see 'if (sl->name) {' below]*/
            if (!symset_name)
                defindx = any.a_int;
            add_menu(tmpwin, NO_GLYPH, &any, 0, 0, ATR_NONE,
                     "Default Symbols",
                     (any.a_int == defindx) ? MENU_SELECTED
                                            : MENU_UNSELECTED);

            for (sl = g.symset_list; sl; sl = sl->next) {
                /* check restrictions */
                if (rogueflag ? sl->primary : sl->rogue)
                    continue;
#ifndef MAC_GRAPHICS_ENV
                if (sl->handling == H_MAC)
                    continue;
#endif
                if (sl->name) {
                    /* +2: sl->idx runs from 0 to N-1 for N symsets;
                       +1 because Defaults are implicitly in slot [0];
                       +1 again so that valid data is never 0 */
                    any.a_int = sl->idx + 2;
                    if (symset_name && !strcmpi(sl->name, symset_name))
                        defindx = any.a_int;
                    Sprintf(buf, fmtstr, sl->name, sl->desc ? sl->desc : "");
                    add_menu(tmpwin, NO_GLYPH, &any, 0, 0, ATR_NONE, buf,
                             (any.a_int == defindx) ? MENU_SELECTED
                                                    : MENU_UNSELECTED);
                }
            }
            Sprintf(buf, "Select %ssymbol set:",
                    rogueflag ? "rogue level " : "");
            end_menu(tmpwin, buf);
            n = select_menu(tmpwin, PICK_ONE, &symset_pick);
            if (n > 0) {
                chosen = symset_pick[0].item.a_int;
                /* if picking non-preselected entry yields 2, make sure
                   that we're going with the non-preselected one */
                if (n == 2 && chosen == defindx)
                    chosen = symset_pick[1].item.a_int;
                chosen -= 2; /* convert menu index to symset index;
                              * "Default symbols" have index -1 */
                free((genericptr_t) symset_pick);
            } else if (n == 0 && defindx > 0) {
                chosen = defindx - 2;
            }
            destroy_nhwindow(tmpwin);

            if (chosen > -1) {
                /* chose an actual symset name from file */
                for (sl = g.symset_list; sl; sl = sl->next)
                    if (sl->idx == chosen)
                        break;
                if (sl) {
                    /* free the now stale attributes */
                    clear_symsetentry(which_set, TRUE);

                    /* transfer only the name of the symbol set */
                    g.symset[which_set].name = dupstr(sl->name);
                    ready_to_switch = TRUE;
                }
            } else if (chosen == -1) {
                /* explicit selection of defaults */
                /* free the now stale symset attributes */
                clear_symsetentry(which_set, TRUE);
            } else
                nothing_to_do = TRUE;
        } else if (!res) {
            /* The symbols file could not be accessed */
            pline("Unable to access \"%s\" file.", SYMBOLS);
            return TRUE;
        } else if (!g.symset_list) {
            /* The symbols file was empty */
            pline("There were no symbol sets found in \"%s\".", SYMBOLS);
            return TRUE;
        }

        /* clean up */
        while ((sl = g.symset_list) != 0) {
            g.symset_list = sl->next;
            if (sl->name)
                free((genericptr_t) sl->name), sl->name = (char *) 0;
            if (sl->desc)
                free((genericptr_t) sl->desc), sl->desc = (char *) 0;
            free((genericptr_t) sl);
        }

        if (nothing_to_do)
            return TRUE;

        /* Set default symbols and clear the handling value */
        if (rogueflag)
            init_rogue_symbols();
        else
            init_primary_symbols();

        if (g.symset[which_set].name) {
            /* non-default symbols */
            if (read_sym_file(which_set)) {
                ready_to_switch = TRUE;
            } else {
                clear_symsetentry(which_set, TRUE);
                return TRUE;
            }
        }

        if (ready_to_switch)
            switch_symbols(TRUE);

        if (Is_rogue_level(&u.uz)) {
            if (rogueflag)
                assign_graphics(ROGUESET);
        } else if (!rogueflag)
            assign_graphics(PRIMARY);
        preference_update("symset");
        g.opt_need_redraw = TRUE;

    } else {
        /* didn't match any of the special options */
        return FALSE;
    }
    return TRUE;
}

#define rolestring(val, array, field) \
    ((val >= 0) ? array[val].field : (val == ROLE_RANDOM) ? randomrole : none)

/* This is ugly. We have all the option names in the compopt[] array,
   but we need to look at each option individually to get the value. */
static const char *
get_compopt_value(optname, buf)
const char *optname;
char *buf;
{
    static const char none[] = "(none)", randomrole[] = "random",
                      to_be_done[] = "(to be done)",
                      defopt[] = "default", defbrief[] = "def";
    char ocl[MAXOCLASSES + 1];
    int i;

    buf[0] = '\0';
    if (!strcmp(optname, "align_message")
        || !strcmp(optname, "align_status")) {
        int which = !strcmp(optname, "align_status") ? iflags.wc_align_status
                                                     : iflags.wc_align_message;
        Sprintf(buf, "%s",
                (which == ALIGN_TOP) ? "top"
                : (which == ALIGN_LEFT) ? "left"
                  : (which == ALIGN_BOTTOM) ? "bottom"
                    : (which == ALIGN_RIGHT) ? "right"
                      : defopt);
    } else if (!strcmp(optname, "align"))
        Sprintf(buf, "%s", rolestring(flags.initalign, aligns, adj));
#ifdef WIN32
    else if (!strcmp(optname, "altkeyhandler"))
        Sprintf(buf, "%s",
                iflags.altkeyhandler[0] ? iflags.altkeyhandler : "default");
#endif
#ifdef BACKWARD_COMPAT
    else if (!strcmp(optname, "boulder"))
        Sprintf(buf, "%c",
<<<<<<< HEAD
                iflags.bouldersym
                    ? iflags.bouldersym
                    : g.showsyms[(int) objects[BOULDER].oc_class + SYM_OFF_O]);
=======
                ov_primary_syms[SYM_BOULDER + SYM_OFF_X]
                    ? ov_primary_syms[SYM_BOULDER + SYM_OFF_X]
                    : showsyms[(int) objects[BOULDER].oc_class + SYM_OFF_O]);
>>>>>>> f487083a
#endif
    else if (!strcmp(optname, "catname"))
        Sprintf(buf, "%s", g.catname[0] ? g.catname : none);
    else if (!strcmp(optname, "disclose"))
        for (i = 0; i < NUM_DISCLOSURE_OPTIONS; i++) {
            if (i)
                (void) strkitten(buf, ' ');
            (void) strkitten(buf, flags.end_disclose[i]);
            (void) strkitten(buf, disclosure_options[i]);
        }
    else if (!strcmp(optname, "dogname"))
        Sprintf(buf, "%s", g.dogname[0] ? g.dogname : none);
    else if (!strcmp(optname, "dungeon"))
        Sprintf(buf, "%s", to_be_done);
    else if (!strcmp(optname, "effects"))
        Sprintf(buf, "%s", to_be_done);
    else if (!strcmp(optname, "font_map"))
        Sprintf(buf, "%s", iflags.wc_font_map ? iflags.wc_font_map : defopt);
    else if (!strcmp(optname, "font_message"))
        Sprintf(buf, "%s",
                iflags.wc_font_message ? iflags.wc_font_message : defopt);
    else if (!strcmp(optname, "font_status"))
        Sprintf(buf, "%s",
                iflags.wc_font_status ? iflags.wc_font_status : defopt);
    else if (!strcmp(optname, "font_menu"))
        Sprintf(buf, "%s",
                iflags.wc_font_menu ? iflags.wc_font_menu : defopt);
    else if (!strcmp(optname, "font_text"))
        Sprintf(buf, "%s",
                iflags.wc_font_text ? iflags.wc_font_text : defopt);
    else if (!strcmp(optname, "font_size_map")) {
        if (iflags.wc_fontsiz_map)
            Sprintf(buf, "%d", iflags.wc_fontsiz_map);
        else
            Strcpy(buf, defopt);
    } else if (!strcmp(optname, "font_size_message")) {
        if (iflags.wc_fontsiz_message)
            Sprintf(buf, "%d", iflags.wc_fontsiz_message);
        else
            Strcpy(buf, defopt);
    } else if (!strcmp(optname, "font_size_status")) {
        if (iflags.wc_fontsiz_status)
            Sprintf(buf, "%d", iflags.wc_fontsiz_status);
        else
            Strcpy(buf, defopt);
    } else if (!strcmp(optname, "font_size_menu")) {
        if (iflags.wc_fontsiz_menu)
            Sprintf(buf, "%d", iflags.wc_fontsiz_menu);
        else
            Strcpy(buf, defopt);
    } else if (!strcmp(optname, "font_size_text")) {
        if (iflags.wc_fontsiz_text)
            Sprintf(buf, "%d", iflags.wc_fontsiz_text);
        else
            Strcpy(buf, defopt);
    } else if (!strcmp(optname, "fruit"))
        Sprintf(buf, "%s", g.pl_fruit);
    else if (!strcmp(optname, "gender"))
        Sprintf(buf, "%s", rolestring(flags.initgend, genders, adj));
    else if (!strcmp(optname, "horsename"))
        Sprintf(buf, "%s", g.horsename[0] ? g.horsename : none);
    else if (!strcmp(optname, "map_mode")) {
        i = iflags.wc_map_mode;
        Sprintf(buf, "%s",
                (i == MAP_MODE_TILES) ? "tiles"
                : (i == MAP_MODE_ASCII4x6) ? "ascii4x6"
                  : (i == MAP_MODE_ASCII6x8) ? "ascii6x8"
                    : (i == MAP_MODE_ASCII8x8) ? "ascii8x8"
                      : (i == MAP_MODE_ASCII16x8) ? "ascii16x8"
                        : (i == MAP_MODE_ASCII7x12) ? "ascii7x12"
                          : (i == MAP_MODE_ASCII8x12) ? "ascii8x12"
                            : (i == MAP_MODE_ASCII16x12) ? "ascii16x12"
                              : (i == MAP_MODE_ASCII12x16) ? "ascii12x16"
                                : (i == MAP_MODE_ASCII10x18) ? "ascii10x18"
                                  : (i == MAP_MODE_ASCII_FIT_TO_SCREEN)
                                    ? "fit_to_screen"
                                    : defopt);
    } else if (!strcmp(optname, "menustyle"))
        Sprintf(buf, "%s", menutype[(int) flags.menu_style]);
    else if (!strcmp(optname, "menu_deselect_all"))
        Sprintf(buf, "%s", to_be_done);
    else if (!strcmp(optname, "menu_deselect_page"))
        Sprintf(buf, "%s", to_be_done);
    else if (!strcmp(optname, "menu_first_page"))
        Sprintf(buf, "%s", to_be_done);
    else if (!strcmp(optname, "menu_invert_all"))
        Sprintf(buf, "%s", to_be_done);
    else if (!strcmp(optname, "menu_headings"))
        Sprintf(buf, "%s", attr2attrname(iflags.menu_headings));
    else if (!strcmp(optname, "menu_invert_page"))
        Sprintf(buf, "%s", to_be_done);
    else if (!strcmp(optname, "menu_last_page"))
        Sprintf(buf, "%s", to_be_done);
    else if (!strcmp(optname, "menu_next_page"))
        Sprintf(buf, "%s", to_be_done);
    else if (!strcmp(optname, "menu_previous_page"))
        Sprintf(buf, "%s", to_be_done);
    else if (!strcmp(optname, "menu_search"))
        Sprintf(buf, "%s", to_be_done);
    else if (!strcmp(optname, "menu_select_all"))
        Sprintf(buf, "%s", to_be_done);
    else if (!strcmp(optname, "menu_select_page"))
        Sprintf(buf, "%s", to_be_done);
    else if (!strcmp(optname, "monsters")) {
        Sprintf(buf, "%s", to_be_done);
    } else if (!strcmp(optname, "msghistory")) {
        Sprintf(buf, "%u", iflags.msg_history);
#ifdef TTY_GRAPHICS
    } else if (!strcmp(optname, "msg_window")) {
        Sprintf(buf, "%s", (iflags.prevmsg_window == 's') ? "single"
                           : (iflags.prevmsg_window == 'c') ? "combination"
                             : (iflags.prevmsg_window == 'f') ? "full"
                               : "reversed");
#endif
    } else if (!strcmp(optname, "name")) {
        Sprintf(buf, "%s", g.plname);
    } else if (!strcmp(optname, "mouse_support")) {
#ifdef WIN32
#define MOUSEFIX1 ", QuickEdit off"
#define MOUSEFIX2 ", QuickEdit unchanged"
#else
#define MOUSEFIX1 ", O/S adjusted"
#define MOUSEFIX2 ", O/S unchanged"
#endif
        static const char *mousemodes[][2] = {
            { "0=off", "" },
            { "1=on",  MOUSEFIX1 },
            { "2=on",  MOUSEFIX2 },
        };
#undef MOUSEFIX1
#undef MOUSEFIX2
        int ms = iflags.wc_mouse_support;

        if (ms >= 0 && ms <= 2)
            Sprintf(buf, "%s%s", mousemodes[ms][0], mousemodes[ms][1]);
    } else if (!strcmp(optname, "number_pad")) {
        static const char *numpadmodes[] = {
            "0=off", "1=on", "2=on, MSDOS compatible",
            "3=on, phone-style layout",
            "4=on, phone layout, MSDOS compatible",
            "-1=off, y & z swapped", /*[5]*/
        };
        int indx = g.Cmd.num_pad
                       ? (g.Cmd.phone_layout ? (g.Cmd.pcHack_compat ? 4 : 3)
                                           : (g.Cmd.pcHack_compat ? 2 : 1))
                       : g.Cmd.swap_yz ? 5 : 0;

        Strcpy(buf, numpadmodes[indx]);
    } else if (!strcmp(optname, "objects")) {
        Sprintf(buf, "%s", to_be_done);
    } else if (!strcmp(optname, "packorder")) {
        oc_to_str(flags.inv_order, ocl);
        Sprintf(buf, "%s", ocl);
#ifdef CHANGE_COLOR
    } else if (!strcmp(optname, "palette")) {
        Sprintf(buf, "%s", get_color_string());
#endif
    } else if (!strcmp(optname, "paranoid_confirmation")) {
        char tmpbuf[QBUFSZ];

        tmpbuf[0] = '\0';
        for (i = 0; paranoia[i].flagmask != 0; ++i)
            if (flags.paranoia_bits & paranoia[i].flagmask)
                Sprintf(eos(tmpbuf), " %s", paranoia[i].argname);
        Strcpy(buf, tmpbuf[0] ? &tmpbuf[1] : "none");
    } else if (!strcmp(optname, "petattr")) {
#ifdef CURSES_GRAPHICS
        if (WINDOWPORT("curses")) {
            char tmpbuf[QBUFSZ];

            Strcpy(buf, curses_fmt_attrs(tmpbuf));
        } else
#endif
        if (iflags.wc2_petattr != 0)
            Sprintf(buf, "0x%08x", iflags.wc2_petattr);
        else
            Strcpy(buf, defopt);
    } else if (!strcmp(optname, "pettype")) {
        Sprintf(buf, "%s", (g.preferred_pet == 'c') ? "cat"
                           : (g.preferred_pet == 'd') ? "dog"
                             : (g.preferred_pet == 'h') ? "horse"
                               : (g.preferred_pet == 'n') ? "none"
                                 : "random");
    } else if (!strcmp(optname, "pickup_burden")) {
        Sprintf(buf, "%s", burdentype[flags.pickup_burden]);
    } else if (!strcmp(optname, "pickup_types")) {
        oc_to_str(flags.pickup_types, ocl);
        Sprintf(buf, "%s", ocl[0] ? ocl : "all");
    } else if (!strcmp(optname, "pile_limit")) {
        Sprintf(buf, "%d", flags.pile_limit);
    } else if (!strcmp(optname, "playmode")) {
        Strcpy(buf, wizard ? "debug" : discover ? "explore" : "normal");
    } else if (!strcmp(optname, "race")) {
        Sprintf(buf, "%s", rolestring(flags.initrace, races, noun));
    } else if (!strcmp(optname, "roguesymset")) {
        Sprintf(buf, "%s",
                g.symset[ROGUESET].name ? g.symset[ROGUESET].name : "default");
        if (g.currentgraphics == ROGUESET && g.symset[ROGUESET].name)
            Strcat(buf, ", active");
    } else if (!strcmp(optname, "role")) {
        Sprintf(buf, "%s", rolestring(flags.initrole, roles, name.m));
    } else if (!strcmp(optname, "runmode")) {
        Sprintf(buf, "%s", runmodes[flags.runmode]);
    } else if (!strcmp(optname, "whatis_coord")) {
        Sprintf(buf, "%s",
                (iflags.getpos_coords == GPCOORDS_MAP) ? "map"
                : (iflags.getpos_coords == GPCOORDS_COMPASS) ? "compass"
                : (iflags.getpos_coords == GPCOORDS_COMFULL) ? "full compass"
                : (iflags.getpos_coords == GPCOORDS_SCREEN) ? "screen"
                : "none");
    } else if (!strcmp(optname, "whatis_filter")) {
        Sprintf(buf, "%s",
                (iflags.getloc_filter == GFILTER_VIEW) ? "view"
                : (iflags.getloc_filter == GFILTER_AREA) ? "area"
                : "none");
    } else if (!strcmp(optname, "scores")) {
        Sprintf(buf, "%d top/%d around%s", flags.end_top, flags.end_around,
                flags.end_own ? "/own" : "");
    } else if (!strcmp(optname, "scroll_amount")) {
        if (iflags.wc_scroll_amount)
            Sprintf(buf, "%d", iflags.wc_scroll_amount);
        else
            Strcpy(buf, defopt);
    } else if (!strcmp(optname, "scroll_margin")) {
        if (iflags.wc_scroll_margin)
            Sprintf(buf, "%d", iflags.wc_scroll_margin);
        else
            Strcpy(buf, defopt);
    } else if (!strcmp(optname, "sortloot")) {
        for (i = 0; i < SIZE(sortltype); i++)
            if (flags.sortloot == sortltype[i][0]) {
                Strcpy(buf, sortltype[i]);
                break;
            }
    } else if (!strcmp(optname, "player_selection")) {
        Sprintf(buf, "%s", iflags.wc_player_selection ? "prompts" : "dialog");
#ifdef STATUS_HILITES
    } else if (!strcmp("statushilites", optname)) {
        if (!iflags.hilite_delta)
            Strcpy(buf, "0 (off: don't highlight status fields)");
        else
            Sprintf(buf, "%ld (on: highlight status for %ld turns)",
                    iflags.hilite_delta, iflags.hilite_delta);
#endif
    } else if (!strcmp(optname,"statuslines")) {
        if (wc2_supported(optname))
            Strcpy(buf, (iflags.wc2_statuslines < 3) ? "2" : "3");
        /* else default to "unknown" */
    } else if (!strcmp(optname, "suppress_alert")) {
        if (flags.suppress_alert == 0L)
            Strcpy(buf, none);
        else
            Sprintf(buf, "%lu.%lu.%lu", FEATURE_NOTICE_VER_MAJ,
                    FEATURE_NOTICE_VER_MIN, FEATURE_NOTICE_VER_PATCH);
    } else if (!strcmp(optname, "symset")) {
        Sprintf(buf, "%s",
                g.symset[PRIMARY].name ? g.symset[PRIMARY].name : "default");
        if (g.currentgraphics == PRIMARY && g.symset[PRIMARY].name)
            Strcat(buf, ", active");
    } else if (!strcmp(optname, "term_cols")) {
        if (iflags.wc2_term_cols)
            Sprintf(buf, "%d", iflags.wc2_term_cols);
        else
            Strcpy(buf, defopt);
    } else if (!strcmp(optname, "term_rows")) {
        if (iflags.wc2_term_rows)
            Sprintf(buf, "%d", iflags.wc2_term_rows);
        else
            Strcpy(buf, defopt);
    } else if (!strcmp(optname, "tile_file")) {
        Sprintf(buf, "%s",
                iflags.wc_tile_file ? iflags.wc_tile_file : defopt);
    } else if (!strcmp(optname, "tile_height")) {
        if (iflags.wc_tile_height)
            Sprintf(buf, "%d", iflags.wc_tile_height);
        else
            Strcpy(buf, defopt);
    } else if (!strcmp(optname, "tile_width")) {
        if (iflags.wc_tile_width)
            Sprintf(buf, "%d", iflags.wc_tile_width);
        else
            Strcpy(buf, defopt);
    } else if (!strcmp(optname, "traps")) {
        Sprintf(buf, "%s", to_be_done);
    } else if (!strcmp(optname, "vary_msgcount")) {
        if (iflags.wc_vary_msgcount)
            Sprintf(buf, "%d", iflags.wc_vary_msgcount);
        else
            Strcpy(buf, defopt);
#ifdef MSDOS
    } else if (!strcmp(optname, "video")) {
        Sprintf(buf, "%s", to_be_done);
#endif
#ifdef VIDEOSHADES
    } else if (!strcmp(optname, "videoshades")) {
        Sprintf(buf, "%s-%s-%s", shade[0], shade[1], shade[2]);
    } else if (!strcmp(optname, "videocolors")) {
        Sprintf(buf, "%d-%d-%d-%d-%d-%d-%d-%d-%d-%d-%d-%d",
                ttycolors[CLR_RED], ttycolors[CLR_GREEN],
                ttycolors[CLR_BROWN], ttycolors[CLR_BLUE],
                ttycolors[CLR_MAGENTA], ttycolors[CLR_CYAN],
                ttycolors[CLR_ORANGE], ttycolors[CLR_BRIGHT_GREEN],
                ttycolors[CLR_YELLOW], ttycolors[CLR_BRIGHT_BLUE],
                ttycolors[CLR_BRIGHT_MAGENTA], ttycolors[CLR_BRIGHT_CYAN]);
#endif /* VIDEOSHADES */
    } else if (!strcmp(optname,"windowborders")) {
        Sprintf(buf, "%s",
                (iflags.wc2_windowborders == 0) ? "0=off"
                : (iflags.wc2_windowborders == 1) ? "1=on"
                  : (iflags.wc2_windowborders == 2) ? "2=auto"
                    : defopt);
    } else if (!strcmp(optname, "windowtype")) {
        Sprintf(buf, "%s", windowprocs.name);
    } else if (!strcmp(optname, "windowcolors")) {
        Sprintf(
            buf, "%s/%s %s/%s %s/%s %s/%s",
            iflags.wc_foregrnd_menu ? iflags.wc_foregrnd_menu : defbrief,
            iflags.wc_backgrnd_menu ? iflags.wc_backgrnd_menu : defbrief,
            iflags.wc_foregrnd_message ? iflags.wc_foregrnd_message
                                       : defbrief,
            iflags.wc_backgrnd_message ? iflags.wc_backgrnd_message
                                       : defbrief,
            iflags.wc_foregrnd_status ? iflags.wc_foregrnd_status : defbrief,
            iflags.wc_backgrnd_status ? iflags.wc_backgrnd_status : defbrief,
            iflags.wc_foregrnd_text ? iflags.wc_foregrnd_text : defbrief,
            iflags.wc_backgrnd_text ? iflags.wc_backgrnd_text : defbrief);
#ifdef PREFIXES_IN_USE
    } else {
        for (i = 0; i < PREFIX_COUNT; ++i)
            if (!strcmp(optname, fqn_prefix_names[i]) && g.fqn_prefix[i])
                Sprintf(buf, "%s", g.fqn_prefix[i]);
#endif
    }

    if (!buf[0])
        Strcpy(buf, "unknown");
    return buf;
}

int
dotogglepickup()
{
    char buf[BUFSZ], ocl[MAXOCLASSES + 1];

    flags.pickup = !flags.pickup;
    if (flags.pickup) {
        oc_to_str(flags.pickup_types, ocl);
        Sprintf(buf, "ON, for %s objects%s", ocl[0] ? ocl : "all",
                (g.apelist)
                    ? ((count_apes() == 1)
                           ? ", with one exception"
                           : ", with some exceptions")
                    : "");
    } else {
        Strcpy(buf, "OFF");
    }
    pline("Autopickup: %s.", buf);
    return 0;
}

int
add_autopickup_exception(mapping)
const char *mapping;
{
    static const char
        APE_regex_error[] = "regex error in AUTOPICKUP_EXCEPTION",
        APE_syntax_error[] = "syntax error in AUTOPICKUP_EXCEPTION";

    struct autopickup_exception *ape;
    char text[256], end;
    int n;
    boolean grab = FALSE;

    /* scan length limit used to be 255, but smaller size allows the
       quoted value to fit within BUFSZ, simplifying formatting elsewhere;
       this used to ignore the possibility of trailing junk but now checks
       for it, accepting whitespace but rejecting anything else unless it
       starts with '#" for a comment */
    end = '\0';
    if ((n = sscanf(mapping, "\"<%253[^\"]\" %c", text, &end)) == 1
        || (n == 2 && end == '#')) {
        grab = TRUE;
    } else if ((n = sscanf(mapping, "\">%253[^\"]\" %c", text, &end)) == 1
               || (n = sscanf(mapping, "\"%253[^\"]\" %c", text, &end)) == 1
               || (n == 2 && end == '#')) {
        grab = FALSE;
    } else {
        config_error_add("%s", APE_syntax_error);
        return 0;
    }

    ape = (struct autopickup_exception *) alloc(sizeof *ape);
    ape->regex = regex_init();
    if (!regex_compile(text, ape->regex)) {
        config_error_add("%s: %s", APE_regex_error,
                         regex_error_desc(ape->regex));
        regex_free(ape->regex);
        free((genericptr_t) ape);
        return 0;
    }

    ape->pattern = dupstr(text);
    ape->grab = grab;
    ape->next = g.apelist;
    g.apelist = ape;
    return 1;
}

static void
remove_autopickup_exception(whichape)
struct autopickup_exception *whichape;
{
    struct autopickup_exception *ape, *freeape, *prev = 0;

    for (ape = g.apelist; ape;) {
        if (ape == whichape) {
            freeape = ape;
            ape = ape->next;
            if (prev)
                prev->next = ape;
            else
                g.apelist = ape;
            regex_free(freeape->regex);
            free((genericptr_t) freeape->pattern);
            free((genericptr_t) freeape);
        } else {
            prev = ape;
            ape = ape->next;
        }
    }
}

void
free_autopickup_exceptions()
{
    struct autopickup_exception *ape;

    while ((ape = g.apelist) != 0) {
      regex_free(ape->regex);
      free((genericptr_t) ape->pattern);
      g.apelist = ape->next;
      free((genericptr_t) ape);
    }
}

/* bundle some common usage into one easy-to-use routine */
int
load_symset(s, which_set)
const char *s;
int which_set;
{
    clear_symsetentry(which_set, TRUE);

    if (g.symset[which_set].name)
        free((genericptr_t) g.symset[which_set].name);
    g.symset[which_set].name = dupstr(s);

    if (read_sym_file(which_set)) {
        switch_symbols(TRUE);
    } else {
        clear_symsetentry(which_set, TRUE);
        return 0;
    }
    return 1;
}

void
free_symsets()
{
    clear_symsetentry(PRIMARY, TRUE);
    clear_symsetentry(ROGUESET, TRUE);

    /* symset_list is cleaned up as soon as it's used, so we shouldn't
       have to anything about it here */
    /* assert( symset_list == NULL ); */
}

/* Parse the value of a SYMBOLS line from a config file */
boolean
parsesymbols(opts, which_set)
register char *opts;
int which_set;
{
    int val;
    char *op, *symname, *strval;
    struct symparse *symp;
#ifdef DEBUG
    int sym_max = SYM_MAX;
#endif

    if ((op = index(opts, ',')) != 0) {
        *op++ = 0;
        if (!parsesymbols(op, which_set))
            return FALSE;
    }

    /* S_sample:string */
    symname = opts;
    strval = index(opts, ':');
    if (!strval)
        strval = index(opts, '=');
    if (!strval)
        return FALSE;
    *strval++ = '\0';

    /* strip leading and trailing white space from symname and strval */
    mungspaces(symname);
    mungspaces(strval);

    symp = match_sym(symname);
    if (!symp)
        return FALSE;

    if (symp->range && symp->range != SYM_CONTROL) {
        val = sym_val(strval);
        if (which_set == ROGUESET)
            update_ov_rogue_symset(symp, val);
        else
            update_ov_primary_symset(symp, val);
    }
    return TRUE;
}

struct symparse *
match_sym(buf)
char *buf;
{
    size_t len = strlen(buf);
    const char *p = index(buf, ':'), *q = index(buf, '=');
    struct symparse *sp = loadsyms;

    if (!p || (q && q < p))
        p = q;
    if (p) {
        /* note: there will be at most one space before the '='
           because caller has condensed buf[] with mungspaces() */
        if (p > buf && p[-1] == ' ')
            p--;
        len = (int) (p - buf);
    }
    while (sp->range) {
        if ((len >= strlen(sp->name)) && !strncmpi(buf, sp->name, len))
            return sp;
        sp++;
    }
    return (struct symparse *) 0;
}

int
sym_val(strval)
const char *strval;
{
    char buf[QBUFSZ];

    buf[0] = '\0';
    if (!strval[0] || !strval[1]) { /* empty, or single character */
        /* if single char is space or tab, leave buf[0]=='\0' */
        if (!isspace((uchar) strval[0]))
            buf[0] = strval[0];
    } else if (strval[0] == '\'') { /* single quote */
        /* simple matching single quote; we know strval[1] isn't '\0' */
        if (strval[2] == '\'' && !strval[3]) {
            /* accepts '\' as backslash and ''' as single quote */
            buf[0] = strval[1];

        /* if backslash, handle single or double quote or second backslash */
        } else if (strval[1] == '\\' && strval[2] && strval[3] == '\''
            && index("'\"\\", strval[2]) && !strval[4]) {
            buf[0] = strval[2];

        /* not simple quote or basic backslash;
           strip closing quote and let escapes() deal with it */
        } else {
            char *p, tmp[QBUFSZ];

            (void) strncpy(tmp, strval + 1, sizeof tmp - 1);
            tmp[sizeof tmp - 1] = '\0';
            if ((p = rindex(tmp, '\'')) != 0) {
                *p = '\0';
                escapes(tmp, buf);
            } /* else buf[0] stays '\0' */
        }
    } else /* not lone char nor single quote */
        escapes(strval, buf);

    return (int) *buf;
}

/* data for option_help() */
static const char *opt_intro[] = {
    "",
    "                 NetHack Options Help:", "",
#define CONFIG_SLOT 3 /* fill in next value at run-time */
    (char *) 0,
#if !defined(MICRO) && !defined(MAC)
    "or use `NETHACKOPTIONS=\"<options>\"' in your environment",
#endif
    "(<options> is a list of options separated by commas)",
#ifdef VMS
    "-- for example, $ DEFINE NETHACKOPTIONS \"noautopickup,fruit:kumquat\"",
#endif
    "or press \"O\" while playing and use the menu.",
    "",
 "Boolean options (which can be negated by prefixing them with '!' or \"no\"):",
    (char *) 0
};

static const char *opt_epilog[] = {
    "",
    "Some of the options can be set only before the game is started; those",
    "items will not be selectable in the 'O' command's menu.",
    (char *) 0
};

void
option_help()
{
    char buf[BUFSZ], buf2[BUFSZ];
    register int i;
    winid datawin;

    datawin = create_nhwindow(NHW_TEXT);
    Sprintf(buf, "Set options as OPTIONS=<options> in %s", configfile);
    opt_intro[CONFIG_SLOT] = (const char *) buf;
    for (i = 0; opt_intro[i]; i++)
        putstr(datawin, 0, opt_intro[i]);

    /* Boolean options */
    for (i = 0; boolopt[i].name; i++) {
        if (boolopt[i].addr) {
            if (boolopt[i].addr == &iflags.sanity_check && !wizard)
                continue;
            if (boolopt[i].addr == &iflags.menu_tab_sep && !wizard)
                continue;
            next_opt(datawin, boolopt[i].name);
        }
    }
    next_opt(datawin, "");

    /* Compound options */
    putstr(datawin, 0, "Compound options:");
    for (i = 0; compopt[i].name; i++) {
        Sprintf(buf2, "`%s'", compopt[i].name);
        Sprintf(buf, "%-20s - %s%c", buf2, compopt[i].descr,
                compopt[i + 1].name ? ',' : '.');
        putstr(datawin, 0, buf);
    }

    for (i = 0; opt_epilog[i]; i++)
        putstr(datawin, 0, opt_epilog[i]);

    display_nhwindow(datawin, FALSE);
    destroy_nhwindow(datawin);
    return;
}

/*
 * prints the next boolean option, on the same line if possible, on a new
 * line if not. End with next_opt("").
 */
void
next_opt(datawin, str)
winid datawin;
const char *str;
{
    static char *buf = 0;
    int i;
    char *s;

    if (!buf)
        *(buf = (char *) alloc(BUFSZ)) = '\0';

    if (!*str) {
        s = eos(buf);
        if (s > &buf[1] && s[-2] == ',')
            Strcpy(s - 2, "."); /* replace last ", " */
        i = COLNO;              /* (greater than COLNO - 2) */
    } else {
        i = strlen(buf) + strlen(str) + 2;
    }

    if (i > COLNO - 2) { /* rule of thumb */
        putstr(datawin, 0, buf);
        buf[0] = 0;
    }
    if (*str) {
        Strcat(buf, str);
        Strcat(buf, ", ");
    } else {
        putstr(datawin, 0, str);
        free((genericptr_t) buf), buf = 0;
    }
    return;
}

/* Returns the fid of the fruit type; if that type already exists, it
 * returns the fid of that one; if it does not exist, it adds a new fruit
 * type to the chain and returns the new one.
 * If replace_fruit is sent in, replace the fruit in the chain rather than
 * adding a new entry--for user specified fruits only.
 */
int
fruitadd(str, replace_fruit)
char *str;
struct fruit *replace_fruit;
{
    register int i;
    register struct fruit *f;
    int highest_fruit_id = 0, globpfx;
    char buf[PL_FSIZ], altname[PL_FSIZ];
    boolean user_specified = (str == g.pl_fruit);
    /* if not user-specified, then it's a fruit name for a fruit on
     * a bones level or from orctown raider's loot...
     */

    /* Note: every fruit has an id (kept in obj->spe) of at least 1;
     * 0 is an error.
     */
    if (user_specified) {
        boolean found = FALSE, numeric = FALSE;

        /* force fruit to be singular; this handling is not
           needed--or wanted--for fruits from bones because
           they already received it in their original game;
           str==pl_fruit but makesingular() creates a copy
           so we need to copy that back into pl_fruit */
        nmcpy(g.pl_fruit, makesingular(str), PL_FSIZ);
        /* (assertion doesn't matter; we use 'g.pl_fruit' from here on out) */
        /* assert( str == g.pl_fruit ); */

        /* disallow naming after other foods (since it'd be impossible
         * to tell the difference); globs might have a size prefix which
         * needs to be skipped in order to match the object type name
         */
        globpfx = (!strncmp(g.pl_fruit, "small ", 6)
                   || !strncmp(g.pl_fruit, "large ", 6)) ? 6
                  : (!strncmp(g.pl_fruit, "very large ", 11)) ? 11
                    : 0;
        for (i = g.bases[FOOD_CLASS]; objects[i].oc_class == FOOD_CLASS; i++) {
            if (!strcmp(OBJ_NAME(objects[i]), g.pl_fruit)
                || (globpfx > 0
                    && !strcmp(OBJ_NAME(objects[i]), &g.pl_fruit[globpfx]))) {
                found = TRUE;
                break;
            }
        }
        if (!found) {
            char *c;

            for (c = g.pl_fruit; *c >= '0' && *c <= '9'; c++)
                continue;
            if (!*c || isspace((uchar) *c))
                numeric = TRUE;
        }
        if (found || numeric
            /* these checks for applying food attributes to actual items
               are case sensitive; "glob of foo" is caught by 'found'
               if 'foo' is a valid glob; when not valid, allow it as-is */
            || !strncmp(g.pl_fruit, "cursed ", 7)
            || !strncmp(g.pl_fruit, "uncursed ", 9)
            || !strncmp(g.pl_fruit, "blessed ", 8)
            || !strncmp(g.pl_fruit, "partly eaten ", 13)
            || (!strncmp(g.pl_fruit, "tin of ", 7)
                && (!strcmp(g.pl_fruit + 7, "spinach")
                    || name_to_mon(g.pl_fruit + 7) >= LOW_PM))
            || !strcmp(g.pl_fruit, "empty tin")
            || (!strcmp(g.pl_fruit, "glob")
                || (globpfx > 0 && !strcmp("glob", &g.pl_fruit[globpfx])))
            || ((str_end_is(g.pl_fruit, " corpse")
                 || str_end_is(g.pl_fruit, " egg"))
                && name_to_mon(g.pl_fruit) >= LOW_PM)) {
            Strcpy(buf, g.pl_fruit);
            Strcpy(g.pl_fruit, "candied ");
            nmcpy(g.pl_fruit + 8, buf, PL_FSIZ - 8);
        }
        *altname = '\0';
        /* This flag indicates that a fruit has been made since the
         * last time the user set the fruit.  If it hasn't, we can
         * safely overwrite the current fruit, preventing the user from
         * setting many fruits in a row and overflowing.
         * Possible expansion: check for specific fruit IDs, not for
         * any fruit.
         */
        flags.made_fruit = FALSE;
        if (replace_fruit) {
            /* replace_fruit is already part of the fruit chain;
               update it in place rather than looking it up again */
            f = replace_fruit;
            copynchars(f->fname, g.pl_fruit, PL_FSIZ - 1);
            goto nonew;
        }
    } else {
        /* not user_supplied, so assumed to be from bones (or orc gang) */
        copynchars(altname, str, PL_FSIZ - 1);
        sanitize_name(altname);
        flags.made_fruit = TRUE; /* for safety.  Any fruit name added from a
                                  * bones level should exist anyway. */
    }
    f = fruit_from_name(*altname ? altname : str, FALSE, &highest_fruit_id);
    if (f)
        goto nonew;

    /* Maximum number of named fruits is 127, even if obj->spe can
       handle bigger values.  If adding another fruit would overflow,
       use a random fruit instead... we've got a lot to choose from.
       current_fruit remains as is. */
    if (highest_fruit_id >= 127)
        return rnd(127);

    f = newfruit();
    (void) memset((genericptr_t) f, 0, sizeof (struct fruit));
    copynchars(f->fname, *altname ? altname : str, PL_FSIZ - 1);
    f->fid = ++highest_fruit_id;
    /* we used to go out of our way to add it at the end of the list,
       but the order is arbitrary so use simpler insertion at start */
    f->nextf = g.ffruit;
    g.ffruit = f;
 nonew:
    if (user_specified)
        g.context.current_fruit = f->fid;
    return f->fid;
}

/*
 * This is a somewhat generic menu for taking a list of NetHack style
 * class choices and presenting them via a description
 * rather than the traditional NetHack characters.
 * (Benefits users whose first exposure to NetHack is via tiles).
 *
 * prompt
 *           The title at the top of the menu.
 *
 * category: 0 = monster class
 *           1 = object  class
 *
 * way
 *           FALSE = PICK_ONE, TRUE = PICK_ANY
 *
 * class_list
 *           a null terminated string containing the list of choices.
 *
 * class_selection
 *           a null terminated string containing the selected characters.
 *
 * Returns number selected.
 */
int
choose_classes_menu(prompt, category, way, class_list, class_select)
const char *prompt;
int category;
boolean way;
char *class_list;
char *class_select;
{
    menu_item *pick_list = (menu_item *) 0;
    winid win;
    anything any;
    char buf[BUFSZ];
    int i, n;
    int ret;
    int next_accelerator, accelerator;

    if (class_list == (char *) 0 || class_select == (char *) 0)
        return 0;
    accelerator = 0;
    next_accelerator = 'a';
    any = cg.zeroany;
    win = create_nhwindow(NHW_MENU);
    start_menu(win);
    while (*class_list) {
        const char *text;
        boolean selected;

        text = (char *) 0;
        selected = FALSE;
        switch (category) {
        case 0:
            text = def_monsyms[def_char_to_monclass(*class_list)].explain;
            accelerator = *class_list;
            Sprintf(buf, "%s", text);
            break;
        case 1:
            text = def_oc_syms[def_char_to_objclass(*class_list)].explain;
            accelerator = next_accelerator;
            Sprintf(buf, "%c  %s", *class_list, text);
            break;
        default:
            impossible("choose_classes_menu: invalid category %d", category);
        }
        if (way && *class_select) { /* Selections there already */
            if (index(class_select, *class_list)) {
                selected = TRUE;
            }
        }
        any.a_int = *class_list;
        add_menu(win, NO_GLYPH, &any, accelerator, category ? *class_list : 0,
                 ATR_NONE, buf, selected);
        ++class_list;
        if (category > 0) {
            ++next_accelerator;
            if (next_accelerator == ('z' + 1))
                next_accelerator = 'A';
            if (next_accelerator == ('Z' + 1))
                break;
        }
    }
    if (category == 1 && next_accelerator <= 'z') {
        /* for objects, add "A - ' '  all classes", after a separator */
        any = cg.zeroany;
        add_menu(win, NO_GLYPH, &any, 0, 0, ATR_NONE, "", MENU_UNSELECTED);
        any.a_int = (int) ' ';
        Sprintf(buf, "%c  %s", (char) any.a_int, "all classes of objects");
        /* we won't preselect this even if the incoming list is empty;
           having it selected means that it would have to be explicitly
           de-selected in order to select anything else */
        add_menu(win, NO_GLYPH, &any, 'A', 0, ATR_NONE, buf, MENU_UNSELECTED);
    }
    end_menu(win, prompt);
    n = select_menu(win, way ? PICK_ANY : PICK_ONE, &pick_list);
    destroy_nhwindow(win);
    if (n > 0) {
        if (category == 1) {
            /* for object classes, first check for 'all'; it means 'use
               a blank list' rather than 'collect every possible choice' */
            for (i = 0; i < n; ++i)
                if (pick_list[i].item.a_int == ' ') {
                    pick_list[0].item.a_int = ' ';
                    n = 1; /* return 1; also an implicit 'break;' */
                }
        }
        for (i = 0; i < n; ++i)
            *class_select++ = (char) pick_list[i].item.a_int;
        free((genericptr_t) pick_list);
        ret = n;
    } else if (n == -1) {
        class_select = eos(class_select);
        ret = -1;
    } else
        ret = 0;
    *class_select = '\0';
    return ret;
}

static struct wc_Opt wc_options[] = {
    { "ascii_map", WC_ASCII_MAP },
    { "color", WC_COLOR },
    { "eight_bit_tty", WC_EIGHT_BIT_IN },
    { "hilite_pet", WC_HILITE_PET },
    { "popup_dialog", WC_POPUP_DIALOG },
    { "player_selection", WC_PLAYER_SELECTION },
    { "preload_tiles", WC_PRELOAD_TILES },
    { "tiled_map", WC_TILED_MAP },
    { "tile_file", WC_TILE_FILE },
    { "tile_width", WC_TILE_WIDTH },
    { "tile_height", WC_TILE_HEIGHT },
    { "use_inverse", WC_INVERSE },
    { "align_message", WC_ALIGN_MESSAGE },
    { "align_status", WC_ALIGN_STATUS },
    { "font_map", WC_FONT_MAP },
    { "font_menu", WC_FONT_MENU },
    { "font_message", WC_FONT_MESSAGE },
#if 0
    {"perm_invent", WC_PERM_INVENT},
#endif
    { "font_size_map", WC_FONTSIZ_MAP },
    { "font_size_menu", WC_FONTSIZ_MENU },
    { "font_size_message", WC_FONTSIZ_MESSAGE },
    { "font_size_status", WC_FONTSIZ_STATUS },
    { "font_size_text", WC_FONTSIZ_TEXT },
    { "font_status", WC_FONT_STATUS },
    { "font_text", WC_FONT_TEXT },
    { "map_mode", WC_MAP_MODE },
    { "scroll_amount", WC_SCROLL_AMOUNT },
    { "scroll_margin", WC_SCROLL_MARGIN },
    { "splash_screen", WC_SPLASH_SCREEN },
    { "vary_msgcount", WC_VARY_MSGCOUNT },
    { "windowcolors", WC_WINDOWCOLORS },
    { "mouse_support", WC_MOUSE_SUPPORT },
    { (char *) 0, 0L }
};
static struct wc_Opt wc2_options[] = {
    { "fullscreen", WC2_FULLSCREEN },
    { "softkeyboard", WC2_SOFTKEYBOARD },
    { "wraptext", WC2_WRAPTEXT },
    { "use_darkgray", WC2_DARKGRAY },
    { "hitpointbar", WC2_HITPOINTBAR },
    { "hilite_status", WC2_HILITE_STATUS },
    /* name shown in 'O' menu is different */
    { "status hilite rules", WC2_HILITE_STATUS },
    /* statushilites doesn't have its own bit */
    { "statushilites", WC2_HILITE_STATUS },
    { "term_cols", WC2_TERM_SIZE },
    { "term_rows", WC2_TERM_SIZE },
    { "petattr", WC2_PETATTR },
    { "guicolor", WC2_GUICOLOR },
    { "statuslines", WC2_STATUSLINES },
    { "windowborders", WC2_WINDOWBORDERS },
    { (char *) 0, 0L }
};

/*
 * If a port wants to change or ensure that the SET_IN_SYS,
 * SET_IN_FILE, DISP_IN_GAME, or SET_IN_GAME status of an option is
 * correct (for controlling its display in the option menu) call
 * set_option_mod_status()
 * with the appropriate second argument.
 */
void
set_option_mod_status(optnam, status)
const char *optnam;
int status;
{
    int k;

    if (SET__IS_VALUE_VALID(status)) {
        impossible("set_option_mod_status: status out of range %d.", status);
        return;
    }
    for (k = 0; boolopt[k].name; k++) {
        if (!strncmpi(boolopt[k].name, optnam, strlen(optnam))) {
            boolopt[k].optflags = status;
            return;
        }
    }
    for (k = 0; compopt[k].name; k++) {
        if (!strncmpi(compopt[k].name, optnam, strlen(optnam))) {
            compopt[k].optflags = status;
            return;
        }
    }
}

/*
 * You can set several wc_options in one call to
 * set_wc_option_mod_status() by setting
 * the appropriate bits for each option that you
 * are setting in the optmask argument
 * prior to calling.
 *    example: set_wc_option_mod_status(WC_COLOR|WC_SCROLL_MARGIN,
 * SET_IN_GAME);
 */
void
set_wc_option_mod_status(optmask, status)
unsigned long optmask;
int status;
{
    int k = 0;

    if (SET__IS_VALUE_VALID(status)) {
        impossible("set_wc_option_mod_status: status out of range %d.",
                   status);
        return;
    }
    while (wc_options[k].wc_name) {
        if (optmask & wc_options[k].wc_bit) {
            set_option_mod_status(wc_options[k].wc_name, status);
        }
        k++;
    }
}

static boolean
is_wc_option(optnam)
const char *optnam;
{
    int k = 0;

    while (wc_options[k].wc_name) {
        if (strcmp(wc_options[k].wc_name, optnam) == 0)
            return TRUE;
        k++;
    }
    return FALSE;
}

static boolean
wc_supported(optnam)
const char *optnam;
{
    int k;

    for (k = 0; wc_options[k].wc_name; ++k) {
        if (!strcmp(wc_options[k].wc_name, optnam))
            return (windowprocs.wincap & wc_options[k].wc_bit) ? TRUE : FALSE;
    }
    return FALSE;
}

/*
 * You can set several wc2_options in one call to
 * set_wc2_option_mod_status() by setting
 * the appropriate bits for each option that you
 * are setting in the optmask argument
 * prior to calling.
 *    example:
 * set_wc2_option_mod_status(WC2_FULLSCREEN|WC2_SOFTKEYBOARD|WC2_WRAPTEXT,
 * SET_IN_FILE);
 */

void
set_wc2_option_mod_status(optmask, status)
unsigned long optmask;
int status;
{
    int k = 0;

    if (SET__IS_VALUE_VALID(status)) {
        impossible("set_wc2_option_mod_status: status out of range %d.",
                   status);
        return;
    }
    while (wc2_options[k].wc_name) {
        if (optmask & wc2_options[k].wc_bit) {
            set_option_mod_status(wc2_options[k].wc_name, status);
        }
        k++;
    }
}

static boolean
is_wc2_option(optnam)
const char *optnam;
{
    int k = 0;

    while (wc2_options[k].wc_name) {
        if (strcmp(wc2_options[k].wc_name, optnam) == 0)
            return TRUE;
        k++;
    }
    return FALSE;
}

static boolean
wc2_supported(optnam)
const char *optnam;
{
    int k;

    for (k = 0; wc2_options[k].wc_name; ++k) {
        if (!strcmp(wc2_options[k].wc_name, optnam))
            return (windowprocs.wincap2 & wc2_options[k].wc_bit) ? TRUE
                                                                 : FALSE;
    }
    return FALSE;
}

static void
wc_set_font_name(opttype, fontname)
int opttype;
char *fontname;
{
    char **fn = (char **) 0;

    if (!fontname)
        return;
    switch (opttype) {
    case MAP_OPTION:
        fn = &iflags.wc_font_map;
        break;
    case MESSAGE_OPTION:
        fn = &iflags.wc_font_message;
        break;
    case TEXT_OPTION:
        fn = &iflags.wc_font_text;
        break;
    case MENU_OPTION:
        fn = &iflags.wc_font_menu;
        break;
    case STATUS_OPTION:
        fn = &iflags.wc_font_status;
        break;
    default:
        return;
    }
    if (fn) {
        if (*fn)
            free((genericptr_t) *fn);
        *fn = dupstr(fontname);
    }
    return;
}

static int
wc_set_window_colors(op)
char *op;
{
    /* syntax:
     *  menu white/black message green/yellow status white/blue text
     * white/black
     */
    int j;
    char buf[BUFSZ];
    char *wn, *tfg, *tbg, *newop;
    static const char *wnames[] = { "menu", "message", "status", "text" };
    static const char *shortnames[] = { "mnu", "msg", "sts", "txt" };
    static char **fgp[] = { &iflags.wc_foregrnd_menu,
                            &iflags.wc_foregrnd_message,
                            &iflags.wc_foregrnd_status,
                            &iflags.wc_foregrnd_text };
    static char **bgp[] = { &iflags.wc_backgrnd_menu,
                            &iflags.wc_backgrnd_message,
                            &iflags.wc_backgrnd_status,
                            &iflags.wc_backgrnd_text };

    Strcpy(buf, op);
    newop = mungspaces(buf);
    while (newop && *newop) {
        wn = tfg = tbg = (char *) 0;

        /* until first non-space in case there's leading spaces - before
         * colorname*/
        if (*newop == ' ')
            newop++;
        if (*newop)
            wn = newop;
        else
            return 0;

        /* until first space - colorname*/
        while (*newop && *newop != ' ')
            newop++;
        if (*newop)
            *newop = '\0';
        else
            return 0;
        newop++;

        /* until first non-space - before foreground*/
        if (*newop == ' ')
            newop++;
        if (*newop)
            tfg = newop;
        else
            return 0;

        /* until slash - foreground */
        while (*newop && *newop != '/')
            newop++;
        if (*newop)
            *newop = '\0';
        else
            return 0;
        newop++;

        /* until first non-space (in case there's leading space after slash) -
         * before background */
        if (*newop == ' ')
            newop++;
        if (*newop)
            tbg = newop;
        else
            return 0;

        /* until first space - background */
        while (*newop && *newop != ' ')
            newop++;
        if (*newop)
            *newop++ = '\0';

        for (j = 0; j < 4; ++j) {
            if (!strcmpi(wn, wnames[j]) || !strcmpi(wn, shortnames[j])) {
                if (tfg && !strstri(tfg, " ")) {
                    if (*fgp[j])
                        free((genericptr_t) *fgp[j]);
                    *fgp[j] = dupstr(tfg);
                }
                if (tbg && !strstri(tbg, " ")) {
                    if (*bgp[j])
                        free((genericptr_t) *bgp[j]);
                    *bgp[j] = dupstr(tbg);
                }
                break;
            }
        }
    }
    return 1;
}

/* set up for wizard mode if player or save file has requested to it;
   called from port-specific startup code to handle `nethack -D' or
   OPTIONS=playmode:debug, or from dorecover()'s restgamestate() if
   restoring a game which was saved in wizard mode */
void
set_playmode()
{
    if (wizard) {
        if (authorize_wizard_mode())
            Strcpy(g.plname, "wizard");
        else
            wizard = FALSE; /* not allowed or not available */
        /* force explore mode if we didn't make it into wizard mode */
        discover = !wizard;
        iflags.deferred_X = FALSE;
    }
    /* don't need to do anything special for explore mode or normal play */
}

#endif /* OPTION_LISTS_ONLY */

/*options.c*/<|MERGE_RESOLUTION|>--- conflicted
+++ resolved
@@ -733,12 +733,7 @@
     /* Set the default monster and object class symbols. */
     init_symbols();
     for (i = 0; i < WARNCOUNT; i++)
-<<<<<<< HEAD
         g.warnsyms[i] = def_warnsyms[i].sym;
-    iflags.bouldersym = 0;
-=======
-        warnsyms[i] = def_warnsyms[i].sym;
->>>>>>> f487083a
 
     /* for "special achievement" tracking (see obj.h,
        create_object(sp_lev.c), addinv_core1(invent.c) */
@@ -867,7 +862,7 @@
     sym = get_othersym(SYM_BOULDER,
                 Is_rogue_level(&u.uz) ? ROGUESET : PRIMARY);
     if (sym)
-        showsyms[SYM_BOULDER + SYM_OFF_X] = sym;
+        g.showsyms[SYM_BOULDER + SYM_OFF_X] = sym;
     reglyph_darkroom();
 
 #ifdef STATUS_HILITES
@@ -2738,23 +2733,17 @@
             /*
              * Override the default boulder symbol.
              */
-            ov_primary_syms[SYM_BOULDER + SYM_OFF_X] = (nhsym) opts[0];
-            ov_rogue_syms[SYM_BOULDER + SYM_OFF_X] = (nhsym) opts[0];
+            g.ov_primary_syms[SYM_BOULDER + SYM_OFF_X] = (nhsym) opts[0];
+            g.ov_rogue_syms[SYM_BOULDER + SYM_OFF_X] = (nhsym) opts[0];
             /* for 'initial', update of BOULDER symbol is done in
                initoptions_finish(), after all symset options
                have been processed */
-<<<<<<< HEAD
             if (!g.opt_initial) {
-                update_bouldersym();
-                g.opt_need_redraw = TRUE;
-=======
-            if (!initial) {
                 nhsym sym = get_othersym(SYM_BOULDER,
                                 Is_rogue_level(&u.uz) ? ROGUESET : PRIMARY);
                 if (sym)
-                    showsyms[SYM_BOULDER + SYM_OFF_X] = sym;
-                need_redraw = TRUE;
->>>>>>> f487083a
+                    g.showsyms[SYM_BOULDER + SYM_OFF_X] = sym;
+                g.opt_need_redraw = TRUE;
             }
         }
         return retval;
@@ -5569,15 +5558,9 @@
 #ifdef BACKWARD_COMPAT
     else if (!strcmp(optname, "boulder"))
         Sprintf(buf, "%c",
-<<<<<<< HEAD
-                iflags.bouldersym
-                    ? iflags.bouldersym
+                g.ov_primary_syms[SYM_BOULDER + SYM_OFF_X]
+                    ? g.ov_primary_syms[SYM_BOULDER + SYM_OFF_X]
                     : g.showsyms[(int) objects[BOULDER].oc_class + SYM_OFF_O]);
-=======
-                ov_primary_syms[SYM_BOULDER + SYM_OFF_X]
-                    ? ov_primary_syms[SYM_BOULDER + SYM_OFF_X]
-                    : showsyms[(int) objects[BOULDER].oc_class + SYM_OFF_O]);
->>>>>>> f487083a
 #endif
     else if (!strcmp(optname, "catname"))
         Sprintf(buf, "%s", g.catname[0] ? g.catname : none);
