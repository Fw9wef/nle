--- conflicted
+++ resolved
@@ -1,8 +1,4 @@
-<<<<<<< HEAD
-/* NetHack 3.6	options.c	$NHDT-Date: 1434024839 2015/06/11 12:13:59 $  $NHDT-Branch: win32-x64-working $:$NHDT-Revision: 1.218 $ */
-=======
 /* NetHack 3.6	options.c	$NHDT-Date: 1434056951 2015/06/11 21:09:11 $  $NHDT-Branch: master $:$NHDT-Revision: 1.219 $ */
->>>>>>> af54125c
 /* Copyright (c) Stichting Mathematisch Centrum, Amsterdam, 1985. */
 /* NetHack may be freely redistributed.  See license for details. */
 
