--- conflicted
+++ resolved
@@ -2732,22 +2732,13 @@
              * Override the default boulder symbol.
              */
             iflags.bouldersym = (uchar) opts[0];
-<<<<<<< HEAD
-        }
-        /* for 'initial', update_bouldersym() is done in initoptions_finish(),
-           after all symset options have been processed */
-        if (!g.opt_initial) {
-            update_bouldersym();
-            g.opt_need_redraw = TRUE;
-=======
             /* for 'initial', update_bouldersym() is done in
                initoptions_finish(), after all symset options
                have been processed */
-            if (!initial) {
+            if (!g.opt_initial) {
                 update_bouldersym();
-                need_redraw = TRUE;
-            }
->>>>>>> af9d36b5
+                g.opt_need_redraw = TRUE;
+            }
         }
         return retval;
 #else
