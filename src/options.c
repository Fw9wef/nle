--- conflicted
+++ resolved
@@ -1,9 +1,4 @@
-<<<<<<< HEAD
-/* NetHack 3.5	options.c	$NHDT-Date: 1425083082 2015/02/28 00:24:42 $  $NHDT-Branch: (no branch, rebasing scshunt-unconditionals) $:$NHDT-Revision: 1.158 $ */
-=======
 /* NetHack 3.5	options.c	$NHDT-Date: 1427073746 2015/03/23 01:22:26 $  $NHDT-Branch: master $:$NHDT-Revision: 1.164 $ */
->>>>>>> b7ad4a8a
-/* NetHack 3.5	options.c	$Date: 2012/04/09 02:56:30 $  $Revision: 1.153 $ */
 /* Copyright (c) Stichting Mathematisch Centrum, Amsterdam, 1985. */
 /* NetHack may be freely redistributed.  See license for details. */
 
@@ -144,16 +139,11 @@
 #else
 	{"mail", (boolean *)0, TRUE, SET_IN_FILE},
 #endif
-<<<<<<< HEAD
-	/* for menu debugging only*/
-	{"menu_tab_sep", &iflags.menu_tab_sep, FALSE, SET_IN_GAME},
-=======
 	{"mention_walls", &iflags.mention_walls, FALSE, SET_IN_GAME},
 	{"menucolors", &iflags.use_menu_color, FALSE,  SET_IN_GAME},
 	/* for menu debugging only*/
 	{"menu_tab_sep", &iflags.menu_tab_sep, FALSE, SET_IN_GAME},
 	{"menu_objsyms", &iflags.menu_head_objsym, FALSE, SET_IN_GAME},
->>>>>>> b7ad4a8a
 	{"mouse_support", &iflags.wc_mouse_support, TRUE, DISP_IN_GAME},	/*WC*/
 #ifdef NEWS
 	{"news", &iflags.news, TRUE, DISP_IN_GAME},
@@ -213,10 +203,7 @@
 	{"tombstone",&flags.tombstone, TRUE, SET_IN_GAME},
 	{"toptenwin",&iflags.toptenwin, FALSE, SET_IN_GAME},
 	{"travel", &flags.travelcmd, TRUE, SET_IN_GAME},
-<<<<<<< HEAD
-=======
 	{"use_darkgray", &iflags.wc2_darkgray, TRUE, SET_IN_FILE},
->>>>>>> b7ad4a8a
 #ifdef WIN32CON
 	{"use_inverse",   &iflags.wc_inverse, TRUE, SET_IN_GAME},		/*WC*/
 #else
