/* NetHack 3.6	invent.c	$NHDT-Date: 1561314651 2019/06/23 18:30:51 $  $NHDT-Branch: NetHack-3.6 $:$NHDT-Revision: 1.259 $ */
/* Copyright (c) Stichting Mathematisch Centrum, Amsterdam, 1985. */
/*-Copyright (c) Derek S. Ray, 2015. */
/* NetHack may be freely redistributed.  See license for details. */

#include "hack.h"

#ifndef C /* same as cmd.c */
#define C(c) (0x1f & (c))
#endif

#define NOINVSYM '#'
#define CONTAINED_SYM '>' /* designator for inside a container */
#define HANDS_SYM '-'

STATIC_DCL void FDECL(loot_classify, (Loot *, struct obj *));
STATIC_DCL char *FDECL(loot_xname, (struct obj *));
STATIC_DCL int FDECL(CFDECLSPEC sortloot_cmp, (const genericptr,
                                               const genericptr));
STATIC_DCL void NDECL(reorder_invent);
STATIC_DCL void FDECL(noarmor, (BOOLEAN_P));
STATIC_DCL void FDECL(invdisp_nothing, (const char *, const char *));
STATIC_DCL boolean FDECL(worn_wield_only, (struct obj *));
STATIC_DCL boolean FDECL(only_here, (struct obj *));
STATIC_DCL void FDECL(compactify, (char *));
STATIC_DCL boolean FDECL(taking_off, (const char *));
STATIC_DCL boolean FDECL(putting_on, (const char *));
STATIC_PTR int FDECL(ckvalidcat, (struct obj *));
STATIC_PTR int FDECL(ckunpaid, (struct obj *));
STATIC_PTR char *FDECL(safeq_xprname, (struct obj *));
STATIC_PTR char *FDECL(safeq_shortxprname, (struct obj *));
STATIC_DCL char FDECL(display_pickinv, (const char *, const char *,
                                        const char *, BOOLEAN_P, long *));
STATIC_DCL char FDECL(display_used_invlets, (CHAR_P));
STATIC_DCL boolean FDECL(this_type_only, (struct obj *));
STATIC_DCL void NDECL(dounpaid);
STATIC_DCL struct obj *FDECL(find_unpaid, (struct obj *, struct obj **));
STATIC_DCL void FDECL(menu_identify, (int));
STATIC_DCL boolean FDECL(tool_in_use, (struct obj *));
STATIC_DCL char FDECL(obj_to_let, (struct obj *));

/* wizards can wish for venom, which will become an invisible inventory
 * item without this.  putting it in inv_order would mean venom would
 * suddenly become a choice for all the inventory-class commands, which
 * would probably cause mass confusion.  the test for inventory venom
 * is only WIZARD and not wizard because the wizard can leave venom lying
 * around on a bones level for normal players to find.  [Note to the
 * confused:  'WIZARD' used to be a compile-time conditional so this was
 * guarded by #ifdef WIZARD/.../#endif.]
 */
static const char venom_inv[] = { VENOM_CLASS, 0 }; /* (constant) */

/* sortloot() classification; called at most once [per sort] for each object */
STATIC_OVL void
loot_classify(sort_item, obj)
Loot *sort_item;
struct obj *obj;
{
    /* we may eventually make this a settable option to always use
       with sortloot instead of only when the 'sortpack' option isn't
       set; it is similar to sortpack's inv_order but items most
       likely to be picked up are moved to the front */
    static char def_srt_order[MAXOCLASSES] = {
        COIN_CLASS, AMULET_CLASS, RING_CLASS, WAND_CLASS, POTION_CLASS,
        SCROLL_CLASS, SPBOOK_CLASS, GEM_CLASS, FOOD_CLASS, TOOL_CLASS,
        WEAPON_CLASS, ARMOR_CLASS, ROCK_CLASS, BALL_CLASS, CHAIN_CLASS, 0,
    };
    static char armcat[8];
    const char *classorder;
    char *p;
    int k, otyp = obj->otyp, oclass = obj->oclass;
    boolean seen, discovered = objects[otyp].oc_name_known ? TRUE : FALSE;

    /*
     * For the value types assigned by this classification, sortloot()
     * will put lower valued ones before higher valued ones.
     */
    if (!Blind)
        obj->dknown = 1; /* xname(obj) does this; we want it sooner */
    seen = obj->dknown ? TRUE : FALSE,
    /* class order */
    classorder = flags.sortpack ? flags.inv_order : def_srt_order;
    p = index(classorder, oclass);
    if (p)
        k = 1 + (int) (p - classorder);
    else
        k = 1 + (int) strlen(classorder) + (oclass != VENOM_CLASS);
    sort_item->orderclass = (xchar) k;
    /* subclass designation; only a few classes have subclasses
       and the non-armor ones we use are fairly arbitrary */
    switch (oclass) {
    case ARMOR_CLASS:
        if (!armcat[7]) {
            /* one-time init; we use a different order than the subclass
               values defined by objclass.h */
            armcat[ARM_HELM]   = 1; /* [2] */
            armcat[ARM_GLOVES] = 2; /* [3] */
            armcat[ARM_BOOTS]  = 3; /* [4] */
            armcat[ARM_SHIELD] = 4; /* [1] */
            armcat[ARM_CLOAK]  = 5; /* [5] */
            armcat[ARM_SHIRT]  = 6; /* [6] */
            armcat[ARM_SUIT]   = 7; /* [0] */
            armcat[7]          = 8; /* sanity protection */
        }
        k = objects[otyp].oc_armcat;
        /* oc_armcat overloads oc_subtyp which is an 'schar' so guard
           against somebody assigning something unexpected to it */
        if (k < 0 || k >= 7)
            k = 7;
        k = armcat[k];
        break;
    case WEAPON_CLASS:
        /* for weapons, group by ammo (arrows, bolts), launcher (bows),
           missile (darts, boomerangs), stackable (daggers, knives, spears),
           'other' (swords, axes, &c), polearms */
        k = objects[otyp].oc_skill;
        k = (k < 0) ? ((k >= -P_CROSSBOW && k <= -P_BOW) ? 1 : 3)
                    : ((k >= P_BOW && k <= P_CROSSBOW) ? 2
                       : (k == P_SPEAR || k == P_DAGGER || k == P_KNIFE) ? 4
                          : !is_pole(obj) ? 5 : 6);
        break;
    case TOOL_CLASS:
        if (seen && discovered
            && (otyp == BAG_OF_TRICKS || otyp == HORN_OF_PLENTY))
            k = 2; /* known pseudo-container */
        else if (Is_container(obj))
            k = 1; /* regular container or unknown bag of tricks */
        else
            switch (otyp) {
            case WOODEN_FLUTE:
            case MAGIC_FLUTE:
            case TOOLED_HORN:
            case FROST_HORN:
            case FIRE_HORN:
            case WOODEN_HARP:
            case MAGIC_HARP:
            case BUGLE:
            case LEATHER_DRUM:
            case DRUM_OF_EARTHQUAKE:
            case HORN_OF_PLENTY: /* not a musical instrument */
                k = 3; /* instrument or unknown horn of plenty */
            default:
                k = 4; /* 'other' tool */
            }
        break;
    case FOOD_CLASS:
        /* [what about separating "partly eaten" within each group?] */
        switch (otyp) {
        case SLIME_MOLD:
            k = 1;
            break;
        default:
            /* [maybe separate one-bite foods from rations and such?] */
            k = obj->globby ? 6 : 2;
            break;
        case TIN:
            k = 3;
            break;
        case EGG:
            k = 4;
            break;
        case CORPSE:
            k = 5;
            break;
        }
        break;
    case GEM_CLASS:
        /*
         * Normally subclass takes priority over discovery status, but
         * that would give away information for gems (assuming we'll
         * group them as valuable gems, next glass, then gray stones,
         * and finally rocks once they're all fully identified).
         *
         * Order:
         *  1) unseen gems and glass ("gem")
         *  2) seen but undiscovered gems and glass ("blue gem"),
         *  3) discovered gems ("sapphire"),
         *  4) discovered glass ("worthless pieced of blue glass"),
         *  5) unseen gray stones and rocks ("stone"),
         *  6) seen but undiscovered gray stones ("gray stone"),
         *  7) discovered gray stones ("touchstone"),
         *  8) seen rocks ("rock").
         */
        switch (objects[obj->otyp].oc_material) {
        case GEMSTONE:
            k = !seen ? 1 : !discovered ? 2 : 3;
            break;
        case GLASS:
            k = !seen ? 1 : !discovered ? 2 : 4;
            break;
        default: /* MINERAL */
            k = !seen ? 5 : (obj->otyp != ROCK) ? (!discovered ? 6 : 7) : 8;
            break;
        }
        break;
    default:
        /* other classes don't have subclasses; we assign a nonzero
           value because sortloot() uses 0 to mean 'not yet classified' */
        k = 1; /* any non-zero would do */
        break;
    }
    sort_item->subclass = (xchar) k;
    /* discovery status */
    k = !seen ? 1 /* unseen */
        : (discovered || !OBJ_DESCR(objects[otyp])) ? 4
          : (objects[otyp].oc_uname) ? 3 /* named (partially discovered) */
            : 2; /* undiscovered */
    sort_item->disco = (xchar) k;
}

/* sortloot() formatting routine; for alphabetizing, not shown to user */
STATIC_OVL char *
loot_xname(obj)
struct obj *obj;
{
    struct obj saveo;
    boolean save_debug;
    char *res, *save_oname;

    /*
     * Deal with things that xname() includes as a prefix.  We don't
     * want such because they change alphabetical ordering.  First,
     * remember 'obj's current settings.
     */
    saveo.odiluted = obj->odiluted;
    saveo.blessed = obj->blessed, saveo.cursed = obj->cursed;
    saveo.spe = obj->spe;
    saveo.owt = obj->owt;
    save_oname = has_oname(obj) ? ONAME(obj) : 0;
    save_debug = flags.debug;
    /* suppress "diluted" for potions and "holy/unholy" for water;
       sortloot() will deal with them using other criteria than name */
    if (obj->oclass == POTION_CLASS) {
        obj->odiluted = 0;
        if (obj->otyp == POT_WATER)
            obj->blessed = 0, obj->cursed = 0;
    }
    /* make "wet towel" and "moist towel" format as "towel" so that all
       three group together */
    if (obj->otyp == TOWEL)
        obj->spe = 0;
    /* group "<size> glob of <foo>" by <foo> rather than by <size> */
    if (obj->globby)
        obj->owt = 200; /* 200: weight of combined glob from ten creatures
                           (five or fewer is "small", more than fifteen is
                           "large", in between has no prefix) */
    /* suppress user-assigned name */
    if (save_oname && !obj->oartifact)
        ONAME(obj) = 0;
    /* avoid wizard mode formatting variations */
    if (wizard) { /* flags.debug */
        /* paranoia:  before toggling off wizard mode, guard against a
           panic in xname() producing a normal mode panic save file */
        g.program_state.something_worth_saving = 0;
        flags.debug = FALSE;
    }

    res = cxname_singular(obj);

    if (save_debug) {
        flags.debug = TRUE;
        g.program_state.something_worth_saving = 1;
    }
    /* restore the object */
    if (obj->oclass == POTION_CLASS) {
        obj->odiluted = saveo.odiluted;
        if (obj->otyp == POT_WATER)
            obj->blessed = saveo.blessed, obj->cursed = saveo.cursed;
    }
    if (obj->otyp == TOWEL) {
        obj->spe = saveo.spe;
        /* give "towel" a suffix that will force wet ones to come first,
           moist ones next, and dry ones last regardless of whether
           they've been flagged as having spe known */
        Strcat(res, is_wet_towel(obj) ? ((obj->spe >= 3) ? "x" : "y") : "z");
    }
    if (obj->globby) {
        obj->owt = saveo.owt;
        /* we've suppressed the size prefix (above); there normally won't
           be more than one of a given creature type because they coalesce,
           but globs with different bless/curse state won't merge so it is
           feasible to have multiple at the same location; add a suffix to
           get such sorted by size (small first) */
        Strcat(res, (obj->owt <= 100) ? "a"
                    : (obj->owt <= 300) ? "b"
                      : (obj->owt <= 500) ? "c"
                        : "d");
    }
    if (save_oname && !obj->oartifact)
        ONAME(obj) = save_oname;

    return res;
}

/* qsort comparison routine for sortloot() */
STATIC_OVL int CFDECLSPEC
sortloot_cmp(vptr1, vptr2)
const genericptr vptr1;
const genericptr vptr2;
{
    struct sortloot_item *sli1 = (struct sortloot_item *) vptr1,
                         *sli2 = (struct sortloot_item *) vptr2;
    struct obj *obj1 = sli1->obj,
               *obj2 = sli2->obj;
    char *nam1, *nam2;
    int val1, val2, c, namcmp;

    /* order by object class unless we're doing by-invlet without sortpack */
    if ((g.sortlootmode & (SORTLOOT_PACK | SORTLOOT_INVLET))
        != SORTLOOT_INVLET) {
        /* Classify each object at most once no matter how many
           comparisons it is involved in. */
        if (!sli1->orderclass)
            loot_classify(sli1, obj1);
        if (!sli2->orderclass)
            loot_classify(sli2, obj2);

        /* Sort by class. */
        val1 = sli1->orderclass;
        val2 = sli2->orderclass;
        if (val1 != val2)
            return (int) (val1 - val2);

        /* skip sub-classes when ordering by sortpack+invlet */
        if ((g.sortlootmode & SORTLOOT_INVLET) == 0) {
            /* Class matches; sort by subclass. */
            val1 = sli1->subclass;
            val2 = sli2->subclass;
            if (val1 != val2)
                return val1 - val2;

            /* Class and subclass match; sort by discovery status:
             * first unseen, then seen but not named or discovered,
             * then named, lastly discovered.
             * 1) potion
             * 2) pink potion
             * 3) dark green potion called confusion
             * 4) potion of healing
             * Multiple entries within each group will be put into
             * alphabetical order below.
             */
            val1 = sli1->disco;
            val2 = sli2->disco;
            if (val1 != val2)
                return val1 - val2;
        }
    }

    /* order by assigned inventory letter */
    if ((g.sortlootmode & SORTLOOT_INVLET) != 0) {
        c = obj1->invlet;
        val1 = ('a' <= c && c <= 'z') ? (c - 'a' + 2)
               : ('A' <= c && c <= 'Z') ? (c - 'A' + 2 + 26)
                 : (c == '$') ? 1
                   : (c == '#') ? 1 + 52 + 1
                     : 1 + 52 + 1 + 1; /* none of the above */
        c = obj2->invlet;
        val2 = ('a' <= c && c <= 'z') ? (c - 'a' + 2)
               : ('A' <= c && c <= 'Z') ? (c - 'A' + 2 + 26)
                 : (c == '$') ? 1
                   : (c == '#') ? 1 + 52 + 1
                     : 1 + 52 + 1 + 1; /* none of the above */
        if (val1 != val2)
            return val1 - val2;
    }

    if ((g.sortlootmode & SORTLOOT_LOOT) == 0)
        goto tiebreak;

    /*
     * Sort object names in lexicographical order, ignoring quantity.
     *
     * Each obj gets formatted at most once (per sort) no matter how many
     * comparisons it gets subjected to.
     */
    nam1 = sli1->str;
    if (!nam1)
        nam1 = sli1->str = dupstr(loot_xname(obj1));
    nam2 = sli2->str;
    if (!nam2)
        nam2 = sli2->str = dupstr(loot_xname(obj2));
    if ((namcmp = strcmpi(nam1, nam2)) != 0)
        return namcmp;

    /* Sort by BUCX. */
    val1 = obj1->bknown ? (obj1->blessed ? 3 : !obj1->cursed ? 2 : 1) : 0;
    val2 = obj2->bknown ? (obj2->blessed ? 3 : !obj2->cursed ? 2 : 1) : 0;
    if (val1 != val2)
        return val2 - val1; /* bigger is better */

    /* Sort by greasing.  This will put the objects in degreasing order. */
    val1 = obj1->greased;
    val2 = obj2->greased;
    if (val1 != val2)
        return val2 - val1; /* bigger is better */

    /* Sort by erosion.  The effective amount is what matters. */
    val1 = greatest_erosion(obj1);
    val2 = greatest_erosion(obj2);
    if (val1 != val2)
        return val1 - val2; /* bigger is WORSE */

    /* Sort by erodeproofing.  Map known-invulnerable to 1, and both
       known-vulnerable and unknown-vulnerability to 0, because that's
       how they're displayed. */
    val1 = obj1->rknown && obj1->oerodeproof;
    val2 = obj2->rknown && obj2->oerodeproof;
    if (val1 != val2)
        return val2 - val1; /* bigger is better */

    /* Sort by enchantment.  Map unknown to -1000, which is comfortably
       below the range of obj->spe.  oc_uses_known means that obj->known
       matters, which usually indirectly means that obj->spe is relevant.
       Lots of objects use obj->spe for some other purpose (see obj.h). */
    if (objects[obj1->otyp].oc_uses_known
        /* exclude eggs (laid by you) and tins (homemade, pureed, &c) */
        && obj1->oclass != FOOD_CLASS) {
        val1 = obj1->known ? obj1->spe : -1000;
        val2 = obj2->known ? obj2->spe : -1000;
        if (val1 != val2)
            return val2 - val1; /* bigger is better */
    }

 tiebreak:
    /* They're identical, as far as we're concerned.  We want
       to force a deterministic order, and do so by producing a
       stable sort: maintain the original order of equal items. */
    return (sli1->indx - sli2->indx);
}

/*
 * sortloot() - the story so far...
 *
 *      The original implementation constructed and returned an array
 *      of pointers to objects in the requested order.  Callers had to
 *      count the number of objects, allocate the array, pass one
 *      object at a time to the routine which populates it, traverse
 *      the objects via stepping through the array, then free the
 *      array.  The ordering process used a basic insertion sort which
 *      is fine for short lists but inefficient for long ones.
 *
 *      3.6.0 (and continuing with 3.6.1) changed all that so that
 *      sortloot was self-contained as far as callers were concerned.
 *      It reordered the linked list into the requested order and then
 *      normal list traversal was used to process it.  It also switched
 *      to qsort() on the assumption that the C library implementation
 *      put some effort into sorting efficiently.  It also checked
 *      whether the list was already sorted as it got ready to do the
 *      sorting, so re-examining inventory or a pile of objects without
 *      having changed anything would gobble up less CPU than a full
 *      sort.  But it had at least two problems (aside from the ordinary
 *      complement of bugs):
 *      1) some players wanted to get the original order back when they
 *      changed the 'sortloot' option back to 'none', but the list
 *      reordering made that infeasible;
 *      2) object identification giving the 'ID whole pack' result
 *      would call makeknown() on each newly ID'd object, that would
 *      call update_inventory() to update the persistent inventory
 *      window if one existed, the interface would call the inventory
 *      display routine which would call sortloot() which might change
 *      the order of the list being traversed by the identify code,
 *      possibly skipping the ID of some objects.  That could have been
 *      avoided by suppressing 'perm_invent' during identification
 *      (fragile) or by avoiding sortloot() during inventory display
 *      (more robust).
 *
 *      3.6.2 reverts to the temporary array of ordered obj pointers
 *      but has sortloot() do the counting and allocation.  Callers
 *      need to use array traversal instead of linked list traversal
 *      and need to free the temporary array when done.  And the
 *      array contains 'struct sortloot_item' (aka 'Loot') entries
 *      instead of simple 'struct obj *' entries.
 */
Loot *
sortloot(olist, mode, by_nexthere, filterfunc)
struct obj **olist; /* previous version might have changed *olist, we don't */
unsigned mode; /* flags for sortloot_cmp() */
boolean by_nexthere; /* T: traverse via obj->nexthere, F: via obj->nobj */
boolean FDECL((*filterfunc), (OBJ_P));
{
    Loot *sliarray;
    struct obj *o;
    unsigned n, i;
    boolean augment_filter;

    for (n = 0, o = *olist; o; o = by_nexthere ? o->nexthere : o->nobj)
        ++n;
    /* note: if there is a filter function, this might overallocate */
    sliarray = (Loot *) alloc((n + 1) * sizeof *sliarray);

    /* the 'keep cockatrice corpses' flag is overloaded with sort mode */
    augment_filter = (mode & SORTLOOT_PETRIFY) ? TRUE : FALSE;
    mode &= ~SORTLOOT_PETRIFY; /* remove flag, leaving mode */
    /* populate aliarray[0..n-1] */
    for (i = 0, o = *olist; o; o = by_nexthere ? o->nexthere : o->nobj) {
        if (filterfunc && !(*filterfunc)(o)
            /* caller may be asking us to override filterfunc (in order
               to do a cockatrice corpse touch check during pickup even
               if/when the filter rejects food class) */
            && (!augment_filter || o->otyp != CORPSE
                || !touch_petrifies(&mons[o->corpsenm])))
            continue;
        sliarray[i].obj = o, sliarray[i].indx = (int) i;
        sliarray[i].str = (char *) 0;
        sliarray[i].orderclass = sliarray[i].subclass = sliarray[i].disco = 0;
        ++i;
    }
    n = i;
    /* add a terminator so that we don't have to pass 'n' back to caller */
    sliarray[n].obj = (struct obj *) 0, sliarray[n].indx = -1;
    sliarray[n].str = (char *) 0;
    sliarray[n].orderclass = sliarray[n].subclass = sliarray[n].disco = 0;

    /* do the sort; if no sorting is requested, we'll just return
       a sortloot_item array reflecting the current ordering */
    if (mode && n > 1) {
        g.sortlootmode = mode; /* extra input for sortloot_cmp() */
        qsort((genericptr_t) sliarray, n, sizeof *sliarray, sortloot_cmp);
        g.sortlootmode = 0; /* reset static mode flags */
        /* if sortloot_cmp formatted any objects, discard their strings now */
        for (i = 0; i < n; ++i)
            if (sliarray[i].str)
                free((genericptr_t) sliarray[i].str), sliarray[i].str = 0;
    }
    return sliarray;
}

/* sortloot() callers should use this to free up memory it allocates */
void
unsortloot(loot_array_p)
Loot **loot_array_p;
{
    if (*loot_array_p)
        free((genericptr_t) *loot_array_p), *loot_array_p = (Loot *) 0;
}

#if 0 /* 3.6.0 'revamp' */
void
sortloot(olist, mode, by_nexthere)
struct obj **olist;
unsigned mode; /* flags for sortloot_cmp() */
boolean by_nexthere; /* T: traverse via obj->nexthere, F: via obj->nobj */
{
    struct sortloot_item *sliarray, osli, nsli;
    struct obj *o, **nxt_p;
    unsigned n, i;
    boolean already_sorted = TRUE;

    g.sortlootmode = mode; /* extra input for sortloot_cmp() */
    for (n = osli.indx = 0, osli.obj = *olist; (o = osli.obj) != 0;
         osli = nsli) {
        nsli.obj = by_nexthere ? o->nexthere : o->nobj;
        nsli.indx = (int) ++n;
        if (nsli.obj && already_sorted
            && sortloot_cmp((genericptr_t) &osli, (genericptr_t) &nsli) > 0)
            already_sorted = FALSE;
    }
    if (n > 1 && !already_sorted) {
        sliarray = (struct sortloot_item *) alloc(n * sizeof *sliarray);
        for (i = 0, o = *olist; o;
             ++i, o = by_nexthere ? o->nexthere : o->nobj)
            sliarray[i].obj = o, sliarray[i].indx = (int) i;

        qsort((genericptr_t) sliarray, n, sizeof *sliarray, sortloot_cmp);
        for (i = 0; i < n; ++i) {
            o = sliarray[i].obj;
            nxt_p = by_nexthere ? &(o->nexthere) : &(o->nobj);
            *nxt_p = (i < n - 1) ? sliarray[i + 1].obj : (struct obj *) 0;
        }
        *olist = sliarray[0].obj;
        free((genericptr_t) sliarray);
    }
    g.sortlootmode = 0;
}
#endif /*0*/

void
assigninvlet(otmp)
register struct obj *otmp;
{
    boolean inuse[52];
    register int i;
    register struct obj *obj;

    /* there should be at most one of these in inventory... */
    if (otmp->oclass == COIN_CLASS) {
        otmp->invlet = GOLD_SYM;
        return;
    }

    for (i = 0; i < 52; i++)
        inuse[i] = FALSE;
    for (obj = g.invent; obj; obj = obj->nobj)
        if (obj != otmp) {
            i = obj->invlet;
            if ('a' <= i && i <= 'z')
                inuse[i - 'a'] = TRUE;
            else if ('A' <= i && i <= 'Z')
                inuse[i - 'A' + 26] = TRUE;
            if (i == otmp->invlet)
                otmp->invlet = 0;
        }
    if ((i = otmp->invlet)
        && (('a' <= i && i <= 'z') || ('A' <= i && i <= 'Z')))
        return;
    for (i = g.lastinvnr + 1; i != g.lastinvnr; i++) {
        if (i == 52) {
            i = -1;
            continue;
        }
        if (!inuse[i])
            break;
    }
    otmp->invlet =
        (inuse[i] ? NOINVSYM : (i < 26) ? ('a' + i) : ('A' + i - 26));
    g.lastinvnr = i;
}

/* note: assumes ASCII; toggling a bit puts lowercase in front of uppercase */
#define inv_rank(o) ((o)->invlet ^ 040)

/* sort the inventory; used by addinv() and doorganize() */
STATIC_OVL void
reorder_invent()
{
    struct obj *otmp, *prev, *next;
    boolean need_more_sorting;

    do {
        /*
         * We expect at most one item to be out of order, so this
         * isn't nearly as inefficient as it may first appear.
         */
        need_more_sorting = FALSE;
        for (otmp = g.invent, prev = 0; otmp;) {
            next = otmp->nobj;
            if (next && inv_rank(next) < inv_rank(otmp)) {
                need_more_sorting = TRUE;
                if (prev)
                    prev->nobj = next;
                else
                    g.invent = next;
                otmp->nobj = next->nobj;
                next->nobj = otmp;
                prev = next;
            } else {
                prev = otmp;
                otmp = next;
            }
        }
    } while (need_more_sorting);
}

#undef inv_rank

/* scan a list of objects to see whether another object will merge with
   one of them; used in pickup.c when all 52 inventory slots are in use,
   to figure out whether another object could still be picked up */
struct obj *
merge_choice(objlist, obj)
struct obj *objlist, *obj;
{
    struct monst *shkp;
    int save_nocharge;

    if (obj->otyp == SCR_SCARE_MONSTER) /* punt on these */
        return (struct obj *) 0;
    /* if this is an item on the shop floor, the attributes it will
       have when carried are different from what they are now; prevent
       that from eliciting an incorrect result from mergable() */
    save_nocharge = obj->no_charge;
    if (objlist == g.invent && obj->where == OBJ_FLOOR
        && (shkp = shop_keeper(inside_shop(obj->ox, obj->oy))) != 0) {
        if (obj->no_charge)
            obj->no_charge = 0;
        /* A billable object won't have its `unpaid' bit set, so would
           erroneously seem to be a candidate to merge with a similar
           ordinary object.  That's no good, because once it's really
           picked up, it won't merge after all.  It might merge with
           another unpaid object, but we can't check that here (depends
           too much upon shk's bill) and if it doesn't merge it would
           end up in the '#' overflow inventory slot, so reject it now. */
        else if (inhishop(shkp))
            return (struct obj *) 0;
    }
    while (objlist) {
        if (mergable(objlist, obj))
            break;
        objlist = objlist->nobj;
    }
    obj->no_charge = save_nocharge;
    return objlist;
}

/* merge obj with otmp and delete obj if types agree */
int
merged(potmp, pobj)
struct obj **potmp, **pobj;
{
    register struct obj *otmp = *potmp, *obj = *pobj;

    if (mergable(otmp, obj)) {
        /* Approximate age: we do it this way because if we were to
         * do it "accurately" (merge only when ages are identical)
         * we'd wind up never merging any corpses.
         * otmp->age = otmp->age*(1-proportion) + obj->age*proportion;
         *
         * Don't do the age manipulation if lit.  We would need
         * to stop the burn on both items, then merge the age,
         * then restart the burn.  Glob ages are averaged in the
         * absorb routine, which uses weight rather than quantity
         * to adjust for proportion (glob quantity is always 1).
         */
        if (!obj->lamplit && !obj->globby)
            otmp->age = ((otmp->age * otmp->quan) + (obj->age * obj->quan))
                        / (otmp->quan + obj->quan);

        if (!otmp->globby)
            otmp->quan += obj->quan;
        /* temporary special case for gold objects!!!! */
        if (otmp->oclass == COIN_CLASS)
            otmp->owt = weight(otmp), otmp->bknown = 0;
        /* and puddings!!!1!!one! */
        else if (!Is_pudding(otmp))
            otmp->owt += obj->owt;
        if (!has_oname(otmp) && has_oname(obj))
            otmp = *potmp = oname(otmp, ONAME(obj));
        obj_extract_self(obj);

        /* really should merge the timeouts */
        if (obj->lamplit)
            obj_merge_light_sources(obj, otmp);
        if (obj->timed)
            obj_stop_timers(obj); /* follows lights */

        /* fixup for `#adjust' merging wielded darts, daggers, &c */
        if (obj->owornmask && carried(otmp)) {
            long wmask = otmp->owornmask | obj->owornmask;

            /* Both the items might be worn in competing slots;
               merger preference (regardless of which is which):
             primary weapon + alternate weapon -> primary weapon;
             primary weapon + quiver -> primary weapon;
             alternate weapon + quiver -> alternate weapon.
               (Prior to 3.3.0, it was not possible for the two
               stacks to be worn in different slots and `obj'
               didn't need to be unworn when merging.) */
            if (wmask & W_WEP)
                wmask = W_WEP;
            else if (wmask & W_SWAPWEP)
                wmask = W_SWAPWEP;
            else if (wmask & W_QUIVER)
                wmask = W_QUIVER;
            else {
                impossible("merging strangely worn items (%lx)", wmask);
                wmask = otmp->owornmask;
            }
            if ((otmp->owornmask & ~wmask) != 0L)
                setnotworn(otmp);
            setworn(otmp, wmask);
            setnotworn(obj);
#if 0
        /* (this should not be necessary, since items
            already in a monster's inventory don't ever get
            merged into other objects [only vice versa]) */
        } else if (obj->owornmask && mcarried(otmp)) {
            if (obj == MON_WEP(otmp->ocarry)) {
                MON_WEP(otmp->ocarry) = otmp;
                otmp->owornmask = W_WEP;
            }
#endif /*0*/
        }

        /* handle puddings a bit differently; absorption will free the
           other object automatically so we can just return out from here */
        if (obj->globby) {
            pudding_merge_message(otmp, obj);
            obj_absorb(potmp, pobj);
            return 1;
        }

        obfree(obj, otmp); /* free(obj), bill->otmp */
        return 1;
    }
    return 0;
}

/*
 * Adjust hero intrinsics as if this object was being added to the hero's
 * inventory.  Called _before_ the object has been added to the hero's
 * inventory.
 *
 * This is called when adding objects to the hero's inventory normally (via
 * addinv) or when an object in the hero's inventory has been polymorphed
 * in-place.
 *
 * It may be valid to merge this code with with addinv_core2().
 */
void
addinv_core1(obj)
struct obj *obj;
{
    if (obj->oclass == COIN_CLASS) {
        g.context.botl = 1;
    } else if (obj->otyp == AMULET_OF_YENDOR) {
        if (u.uhave.amulet)
            impossible("already have amulet?");
        u.uhave.amulet = 1;
        u.uachieve.amulet = 1;
    } else if (obj->otyp == CANDELABRUM_OF_INVOCATION) {
        if (u.uhave.menorah)
            impossible("already have candelabrum?");
        u.uhave.menorah = 1;
        u.uachieve.menorah = 1;
    } else if (obj->otyp == BELL_OF_OPENING) {
        if (u.uhave.bell)
            impossible("already have silver bell?");
        u.uhave.bell = 1;
        u.uachieve.bell = 1;
    } else if (obj->otyp == SPE_BOOK_OF_THE_DEAD) {
        if (u.uhave.book)
            impossible("already have the book?");
        u.uhave.book = 1;
        u.uachieve.book = 1;
    } else if (obj->oartifact) {
        if (is_quest_artifact(obj)) {
            if (u.uhave.questart)
                impossible("already have quest artifact?");
            u.uhave.questart = 1;
            artitouch(obj);
        }
        set_artifact_intrinsic(obj, 1, W_ART);
    }

    /* "special achievements" aren't discoverable during play, they
       end up being recorded in XLOGFILE at end of game, nowhere else;
       record_achieve_special overloads corpsenm which is ordinarily
       initialized to NON_PM (-1) rather than to 0; any special prize
       must never be a corpse, egg, tin, figurine, or statue because
       their use of obj->corpsenm for monster type would conflict,
       nor be a leash (corpsenm overloaded for m_id of leashed
       monster) or a novel (corpsenm overloaded for novel index) */
    if (is_mines_prize(obj)) {
        u.uachieve.mines_luckstone = 1;
        obj->record_achieve_special = NON_PM;
        obj->nomerge = 0;
    } else if (is_soko_prize(obj)) {
        u.uachieve.finish_sokoban = 1;
        obj->record_achieve_special = NON_PM;
        obj->nomerge = 0;
    }
}

/*
 * Adjust hero intrinsics as if this object was being added to the hero's
 * inventory.  Called _after_ the object has been added to the hero's
 * inventory.
 *
 * This is called when adding objects to the hero's inventory normally (via
 * addinv) or when an object in the hero's inventory has been polymorphed
 * in-place.
 */
void
addinv_core2(obj)
struct obj *obj;
{
    if (confers_luck(obj)) {
        /* new luckstone must be in inventory by this point
         * for correct calculation */
        set_moreluck();
    }
}

/*
 * Add obj to the hero's inventory.  Make sure the object is "free".
 * Adjust hero attributes as necessary.
 */
struct obj *
addinv(obj)
struct obj *obj;
{
    struct obj *otmp, *prev;
    int saved_otyp = (int) obj->otyp; /* for panic */
    boolean obj_was_thrown;

    if (obj->where != OBJ_FREE)
        panic("addinv: obj not free");
    /* normally addtobill() clears no_charge when items in a shop are
       picked up, but won't do so if the shop has become untended */
    obj->no_charge = 0; /* should not be set in hero's invent */
    if (Has_contents(obj))
        picked_container(obj); /* clear no_charge */
    obj_was_thrown = obj->was_thrown;
    obj->was_thrown = 0;       /* not meaningful for invent */

    addinv_core1(obj);

    /* merge with quiver in preference to any other inventory slot
       in case quiver and wielded weapon are both eligible; adding
       extra to quivered stack is more useful than to wielded one */
    if (uquiver && merged(&uquiver, &obj)) {
        obj = uquiver;
        if (!obj)
            panic("addinv: null obj after quiver merge otyp=%d", saved_otyp);
        goto added;
    }
    /* merge if possible; find end of chain in the process */
    for (prev = 0, otmp = g.invent; otmp; prev = otmp, otmp = otmp->nobj)
        if (merged(&otmp, &obj)) {
            obj = otmp;
            if (!obj)
                panic("addinv: null obj after merge otyp=%d", saved_otyp);
            goto added;
        }
    /* didn't merge, so insert into chain */
    assigninvlet(obj);
    if (flags.invlet_constant || !prev) {
        obj->nobj = g.invent; /* insert at beginning */
        g.invent = obj;
        if (flags.invlet_constant)
            reorder_invent();
    } else {
        prev->nobj = obj; /* insert at end */
        obj->nobj = 0;
    }
    obj->where = OBJ_INVENT;

    /* fill empty quiver if obj was thrown */
    if (flags.pickup_thrown && !uquiver && obj_was_thrown
        /* if Mjollnir is thrown and fails to return, we want to
           auto-pick it when we move to its spot, but not into quiver;
           aklyses behave like Mjollnir when thrown while wielded, but
           we lack sufficient information here make them exceptions */
        && obj->oartifact != ART_MJOLLNIR
        && (throwing_weapon(obj) || is_ammo(obj)))
        setuqwep(obj);
 added:
    addinv_core2(obj);
    carry_obj_effects(obj); /* carrying affects the obj */
    update_inventory();
    return obj;
}

/*
 * Some objects are affected by being carried.
 * Make those adjustments here. Called _after_ the object
 * has been added to the hero's or monster's inventory,
 * and after hero's intrinsics have been updated.
 */
void
carry_obj_effects(obj)
struct obj *obj;
{
    /* Cursed figurines can spontaneously transform when carried. */
    if (obj->otyp == FIGURINE) {
        if (obj->cursed && obj->corpsenm != NON_PM
            && !dead_species(obj->corpsenm, TRUE)) {
            attach_fig_transform_timeout(obj);
        }
    }
}

/* Add an item to the inventory unless we're fumbling or it refuses to be
 * held (via touch_artifact), and give a message.
 * If there aren't any free inventory slots, we'll drop it instead.
 * If both success and failure messages are NULL, then we're just doing the
 * fumbling/slot-limit checking for a silent grab.  In any case,
 * touch_artifact will print its own messages if they are warranted.
 */
struct obj *
hold_another_object(obj, drop_fmt, drop_arg, hold_msg)
struct obj *obj;
const char *drop_fmt, *drop_arg, *hold_msg;
{
    char buf[BUFSZ];

    if (!Blind)
        obj->dknown = 1; /* maximize mergibility */
    if (obj->oartifact) {
        /* place_object may change these */
        boolean crysknife = (obj->otyp == CRYSKNIFE);
        int oerode = obj->oerodeproof;
        boolean wasUpolyd = Upolyd;

        /* in case touching this object turns out to be fatal */
        place_object(obj, u.ux, u.uy);

        if (!touch_artifact(obj, &g.youmonst)) {
            obj_extract_self(obj); /* remove it from the floor */
            dropy(obj);            /* now put it back again :-) */
            return obj;
        } else if (wasUpolyd && !Upolyd) {
            /* loose your grip if you revert your form */
            if (drop_fmt)
                pline(drop_fmt, drop_arg);
            obj_extract_self(obj);
            dropy(obj);
            return obj;
        }
        obj_extract_self(obj);
        if (crysknife) {
            obj->otyp = CRYSKNIFE;
            obj->oerodeproof = oerode;
        }
    }
    if (Fumbling) {
        obj->nomerge = 1;
        obj = addinv(obj); /* dropping expects obj to be in invent */
        goto drop_it;
    } else {
        long oquan = obj->quan;
        int prev_encumbr = near_capacity(); /* before addinv() */

        /* encumbrance only matters if it would now become worse
           than max( current_value, stressed ) */
        if (prev_encumbr < MOD_ENCUMBER)
            prev_encumbr = MOD_ENCUMBER;
        /* addinv() may redraw the entire inventory, overwriting
           drop_arg when it comes from something like doname() */
        if (drop_arg)
            drop_arg = strcpy(buf, drop_arg);

        obj = addinv(obj);
        if (inv_cnt(FALSE) > 52 || ((obj->otyp != LOADSTONE || !obj->cursed)
                                    && near_capacity() > prev_encumbr)) {
            /* undo any merge which took place */
            if (obj->quan > oquan)
                obj = splitobj(obj, oquan);
            goto drop_it;
        } else {
            if (flags.autoquiver && !uquiver && !obj->owornmask
                && (is_missile(obj) || ammo_and_launcher(obj, uwep)
                    || ammo_and_launcher(obj, uswapwep)))
                setuqwep(obj);
            if (hold_msg || drop_fmt)
                prinv(hold_msg, obj, oquan);
        }
    }
    return obj;

 drop_it:
    if (drop_fmt)
        pline(drop_fmt, drop_arg);
    obj->nomerge = 0;
    if (can_reach_floor(TRUE)) {
        dropx(obj);
    } else {
        freeinv(obj);
        hitfloor(obj, FALSE);
    }
    return (struct obj *) 0; /* might be gone */
}

/* useup() all of an item regardless of its quantity */
void
useupall(obj)
struct obj *obj;
{
    setnotworn(obj);
    freeinv(obj);
    obfree(obj, (struct obj *) 0); /* deletes contents also */
}

void
useup(obj)
register struct obj *obj;
{
    /* Note:  This works correctly for containers because they (containers)
       don't merge. */
    if (obj->quan > 1L) {
        obj->in_use = FALSE; /* no longer in use */
        obj->quan--;
        obj->owt = weight(obj);
        update_inventory();
    } else {
        useupall(obj);
    }
}

/* use one charge from an item and possibly incur shop debt for it */
void
consume_obj_charge(obj, maybe_unpaid)
struct obj *obj;
boolean maybe_unpaid; /* false if caller handles shop billing */
{
    if (maybe_unpaid)
        check_unpaid(obj);
    obj->spe -= 1;
    if (obj->known)
        update_inventory();
}

/*
 * Adjust hero's attributes as if this object was being removed from the
 * hero's inventory.  This should only be called from freeinv() and
 * where we are polymorphing an object already in the hero's inventory.
 *
 * Should think of a better name...
 */
void
freeinv_core(obj)
struct obj *obj;
{
    if (obj->oclass == COIN_CLASS) {
        g.context.botl = 1;
        return;
    } else if (obj->otyp == AMULET_OF_YENDOR) {
        if (!u.uhave.amulet)
            impossible("don't have amulet?");
        u.uhave.amulet = 0;
    } else if (obj->otyp == CANDELABRUM_OF_INVOCATION) {
        if (!u.uhave.menorah)
            impossible("don't have candelabrum?");
        u.uhave.menorah = 0;
    } else if (obj->otyp == BELL_OF_OPENING) {
        if (!u.uhave.bell)
            impossible("don't have silver bell?");
        u.uhave.bell = 0;
    } else if (obj->otyp == SPE_BOOK_OF_THE_DEAD) {
        if (!u.uhave.book)
            impossible("don't have the book?");
        u.uhave.book = 0;
    } else if (obj->oartifact) {
        if (is_quest_artifact(obj)) {
            if (!u.uhave.questart)
                impossible("don't have quest artifact?");
            u.uhave.questart = 0;
        }
        set_artifact_intrinsic(obj, 0, W_ART);
    }

    if (obj->otyp == LOADSTONE) {
        curse(obj);
    } else if (confers_luck(obj)) {
        set_moreluck();
        g.context.botl = 1;
    } else if (obj->otyp == FIGURINE && obj->timed) {
        (void) stop_timer(FIG_TRANSFORM, obj_to_any(obj));
    }
}

/* remove an object from the hero's inventory */
void
freeinv(obj)
register struct obj *obj;
{
    extract_nobj(obj, &g.invent);
    freeinv_core(obj);
    update_inventory();
}

void
delallobj(x, y)
int x, y;
{
    struct obj *otmp, *otmp2;

    for (otmp = g.level.objects[x][y]; otmp; otmp = otmp2) {
        if (otmp == uball)
            unpunish();
        /* after unpunish(), or might get deallocated chain */
        otmp2 = otmp->nexthere;
        if (otmp == uchain)
            continue;
        delobj(otmp);
    }
}

/* destroy object in fobj chain (if unpaid, it remains on the bill) */
void
delobj(obj)
register struct obj *obj;
{
    boolean update_map;

    if (obj->otyp == AMULET_OF_YENDOR
        || obj->otyp == CANDELABRUM_OF_INVOCATION
        || obj->otyp == BELL_OF_OPENING
        || obj->otyp == SPE_BOOK_OF_THE_DEAD) {
        /* player might be doing something stupid, but we
         * can't guarantee that.  assume special artifacts
         * are indestructible via drawbridges, and exploding
         * chests, and golem creation, and ...
         */
        return;
    }
    update_map = (obj->where == OBJ_FLOOR);
    obj_extract_self(obj);
    if (update_map)
        newsym(obj->ox, obj->oy);
    obfree(obj, (struct obj *) 0); /* frees contents also */
}

/* try to find a particular type of object at designated map location */
struct obj *
sobj_at(otyp, x, y)
int otyp;
int x, y;
{
    register struct obj *otmp;

    for (otmp = g.level.objects[x][y]; otmp; otmp = otmp->nexthere)
        if (otmp->otyp == otyp)
            break;

    return otmp;
}

/* sobj_at(&c) traversal -- find next object of specified type */
struct obj *
nxtobj(obj, type, by_nexthere)
struct obj *obj;
int type;
boolean by_nexthere;
{
    register struct obj *otmp;

    otmp = obj; /* start with the object after this one */
    do {
        otmp = !by_nexthere ? otmp->nobj : otmp->nexthere;
        if (!otmp)
            break;
    } while (otmp->otyp != type);

    return otmp;
}

struct obj *
carrying(type)
register int type;
{
    register struct obj *otmp;

    for (otmp = g.invent; otmp; otmp = otmp->nobj)
        if (otmp->otyp == type)
            return  otmp;
    return (struct obj *) 0;
}

/* Fictional and not-so-fictional currencies.
 * http://concord.wikia.com/wiki/List_of_Fictional_Currencies
 */
static const char *const currencies[] = {
    "Altarian Dollar",       /* The Hitchhiker's Guide to the Galaxy */
    "Ankh-Morpork Dollar",   /* Discworld */
    "auric",                 /* The Domination of Draka */
    "buckazoid",             /* Space Quest */
    "cirbozoid",             /* Starslip */
    "credit chit",           /* Deus Ex */
    "cubit",                 /* Battlestar Galactica */
    "Flanian Pobble Bead",   /* The Hitchhiker's Guide to the Galaxy */
    "fretzer",               /* Jules Verne */
    "imperial credit",       /* Star Wars */
    "Hong Kong Luna Dollar", /* The Moon is a Harsh Mistress */
    "kongbuck",              /* Snow Crash */
    "nanite",                /* System Shock 2 */
    "quatloo",               /* Star Trek, Sim City */
    "simoleon",              /* Sim City */
    "solari",                /* Spaceballs */
    "spacebuck",             /* Spaceballs */
    "sporebuck",             /* Spore */
    "Triganic Pu",           /* The Hitchhiker's Guide to the Galaxy */
    "woolong",               /* Cowboy Bebop */
    "zorkmid",               /* Zork, NetHack */
};

const char *
currency(amount)
long amount;
{
    const char *res;

    res = Hallucination ? currencies[rn2(SIZE(currencies))] : "zorkmid";
    if (amount != 1L)
        res = makeplural(res);
    return res;
}

boolean
have_lizard()
{
    register struct obj *otmp;

    for (otmp = g.invent; otmp; otmp = otmp->nobj)
        if (otmp->otyp == CORPSE && otmp->corpsenm == PM_LIZARD)
            return  TRUE;
    return FALSE;
}

/* 3.6 tribute */
struct obj *
u_have_novel()
{
    register struct obj *otmp;

    for (otmp = g.invent; otmp; otmp = otmp->nobj)
        if (otmp->otyp == SPE_NOVEL)
            return otmp;
    return (struct obj *) 0;
}

struct obj *
o_on(id, objchn)
unsigned int id;
register struct obj *objchn;
{
    struct obj *temp;

    while (objchn) {
        if (objchn->o_id == id)
            return objchn;
        if (Has_contents(objchn) && (temp = o_on(id, objchn->cobj)))
            return temp;
        objchn = objchn->nobj;
    }
    return (struct obj *) 0;
}

boolean
obj_here(obj, x, y)
register struct obj *obj;
int x, y;
{
    register struct obj *otmp;

    for (otmp = g.level.objects[x][y]; otmp; otmp = otmp->nexthere)
        if (obj == otmp)
            return TRUE;
    return FALSE;
}

struct obj *
g_at(x, y)
register int x, y;
{
    register struct obj *obj = g.level.objects[x][y];

    while (obj) {
        if (obj->oclass == COIN_CLASS)
            return obj;
        obj = obj->nexthere;
    }
    return (struct obj *) 0;
}

/* compact a string of inventory letters by dashing runs of letters */
STATIC_OVL void
compactify(buf)
register char *buf;
{
    register int i1 = 1, i2 = 1;
    register char ilet, ilet1, ilet2;

    ilet2 = buf[0];
    ilet1 = buf[1];
    buf[++i2] = buf[++i1];
    ilet = buf[i1];
    while (ilet) {
        if (ilet == ilet1 + 1) {
            if (ilet1 == ilet2 + 1)
                buf[i2 - 1] = ilet1 = '-';
            else if (ilet2 == '-') {
                buf[i2 - 1] = ++ilet1;
                buf[i2] = buf[++i1];
                ilet = buf[i1];
                continue;
            }
        } else if (ilet == NOINVSYM) {
            /* compact three or more consecutive '#'
               characters into "#-#" */
            if (i2 >= 2 && buf[i2 - 2] == NOINVSYM && buf[i2 - 1] == NOINVSYM)
                buf[i2 - 1] = '-';
            else if (i2 >= 3 && buf[i2 - 3] == NOINVSYM && buf[i2 - 2] == '-'
                     && buf[i2 - 1] == NOINVSYM)
                --i2;
        }
        ilet2 = ilet1;
        ilet1 = ilet;
        buf[++i2] = buf[++i1];
        ilet = buf[i1];
    }
}

/* some objects shouldn't be split when count given to getobj or askchain */
boolean
splittable(obj)
struct obj *obj;
{
    return !((obj->otyp == LOADSTONE && obj->cursed)
             || (obj == uwep && welded(uwep)));
}

/* match the prompt for either 'T' or 'R' command */
STATIC_OVL boolean
taking_off(action)
const char *action;
{
    return !strcmp(action, "take off") || !strcmp(action, "remove");
}

/* match the prompt for either 'W' or 'P' command */
STATIC_OVL boolean
putting_on(action)
const char *action;
{
    return !strcmp(action, "wear") || !strcmp(action, "put on");
}

/*
 * getobj returns:
 *      struct obj *xxx:        object to do something with.
 *      (struct obj *) 0        error return: no object.
 *      &cg.zeroobj                explicitly no object (as in w-).
!!!! test if gold can be used in unusual ways (eaten etc.)
!!!! may be able to remove "usegold"
 */
struct obj *
getobj(let, word)
register const char *let, *word;
{
    register struct obj *otmp;
    register char ilet = 0;
    char buf[BUFSZ], qbuf[QBUFSZ];
    char lets[BUFSZ], altlets[BUFSZ], *ap;
    register int foo = 0;
    register char *bp = buf;
    xchar allowcnt = 0; /* 0, 1 or 2 */
    boolean usegold = FALSE; /* can't use gold because its illegal */
    boolean allowall = FALSE;
    boolean allownone = FALSE;
    boolean useboulder = FALSE;
    xchar foox = 0;
    long cnt;
    boolean cntgiven = FALSE;
    boolean msggiven = FALSE;
    boolean oneloop = FALSE;
    long dummymask;
    Loot *sortedinvent, *srtinv;

    if (*let == ALLOW_COUNT)
        let++, allowcnt = 1;
    if (*let == COIN_CLASS)
        let++, usegold = TRUE;

    /* Equivalent of an "ugly check" for gold */
    if (usegold && !strcmp(word, "eat")
        && (!metallivorous(g.youmonst.data)
            || g.youmonst.data == &mons[PM_RUST_MONSTER]))
        usegold = FALSE;

    if (*let == ALL_CLASSES)
        let++, allowall = TRUE;
    if (*let == ALLOW_NONE)
        let++, allownone = TRUE;
    /* "ugly check" for reading fortune cookies, part 1.
     * The normal 'ugly check' keeps the object on the inventory list.
     * We don't want to do that for shirts/cookies, so the check for
     * them is handled a bit differently (and also requires that we set
     * allowall in the caller).
     */
    if (allowall && !strcmp(word, "read"))
        allowall = FALSE;

    /* another ugly check: show boulders (not statues) */
    if (*let == WEAPON_CLASS && !strcmp(word, "throw")
        && throws_rocks(g.youmonst.data))
        useboulder = TRUE;

    if (allownone)
        *bp++ = HANDS_SYM, *bp++ = ' '; /* '-' */
    ap = altlets;

    if (!flags.invlet_constant)
        reassign();

    /* force invent to be in invlet order before collecting candidate
       inventory letters */
    sortedinvent = sortloot(&g.invent, SORTLOOT_INVLET, FALSE,
                            (boolean FDECL((*), (OBJ_P))) 0);

    for (srtinv = sortedinvent; (otmp = srtinv->obj) != 0; ++srtinv) {
        if (&bp[foo] == &buf[sizeof buf - 1]
            || ap == &altlets[sizeof altlets - 1]) {
            /* we must have a huge number of NOINVSYM items somehow */
            impossible("getobj: inventory overflow");
            break;
        }

        if (!*let || index(let, otmp->oclass)
            || (usegold && otmp->invlet == GOLD_SYM)
            || (useboulder && otmp->otyp == BOULDER)) {
            register int otyp = otmp->otyp;

            bp[foo++] = otmp->invlet;
/* clang-format off */
/* *INDENT-OFF* */
            /* ugly check: remove inappropriate things */
            if (
                (taking_off(word) /* exclude if not worn */
                 && !(otmp->owornmask & (W_ARMOR | W_ACCESSORY)))
             || (putting_on(word) /* exclude if already worn */
                 && (otmp->owornmask & (W_ARMOR | W_ACCESSORY)))
#if 0 /* 3.4.1 -- include currently wielded weapon among 'wield' choices */
             || (!strcmp(word, "wield")
                 && (otmp->owornmask & W_WEP))
#endif
             || (!strcmp(word, "ready")    /* exclude when wielded... */
                 && ((otmp == uwep || (otmp == uswapwep && u.twoweap))
                     && otmp->quan == 1L)) /* ...unless more than one */
             || ((!strcmp(word, "dip") || !strcmp(word, "grease"))
                 && inaccessible_equipment(otmp, (const char *) 0, FALSE))
             ) {
                foo--;
                foox++;
            }
            /* Second ugly check; unlike the first it won't trigger an
             * "else" in "you don't have anything else to ___".
             */
            else if (
                (putting_on(word)
                 && ((otmp->oclass == FOOD_CLASS && otmp->otyp != MEAT_RING)
                     || (otmp->oclass == TOOL_CLASS && otyp != BLINDFOLD
                         && otyp != TOWEL && otyp != LENSES)))
             || (!strcmp(word, "wield")
                 && (otmp->oclass == TOOL_CLASS && !is_weptool(otmp)))
             || (!strcmp(word, "eat") && !is_edible(otmp))
             || (!strcmp(word, "sacrifice")
                 && (otyp != CORPSE && otyp != AMULET_OF_YENDOR
                     && otyp != FAKE_AMULET_OF_YENDOR))
             || (!strcmp(word, "write with")
                 && (otmp->oclass == TOOL_CLASS
                     && otyp != MAGIC_MARKER && otyp != TOWEL))
             || (!strcmp(word, "tin")
                 && (otyp != CORPSE || !tinnable(otmp)))
             || (!strcmp(word, "rub")
                 && ((otmp->oclass == TOOL_CLASS && otyp != OIL_LAMP
                      && otyp != MAGIC_LAMP && otyp != BRASS_LANTERN)
                     || (otmp->oclass == GEM_CLASS && !is_graystone(otmp))))
             || (!strcmp(word, "use or apply")
                 /* Picks, axes, pole-weapons, bullwhips */
                 && ((otmp->oclass == WEAPON_CLASS
                      && !is_pick(otmp) && !is_axe(otmp)
                      && !is_pole(otmp) && otyp != BULLWHIP)
                     || (otmp->oclass == POTION_CLASS
                         /* only applicable potion is oil, and it will only
                            be offered as a choice when already discovered */
                         && (otyp != POT_OIL || !otmp->dknown
                             || !objects[POT_OIL].oc_name_known))
                     || (otmp->oclass == FOOD_CLASS
                         && otyp != CREAM_PIE && otyp != EUCALYPTUS_LEAF)
                     || (otmp->oclass == GEM_CLASS && !is_graystone(otmp))))
             || (!strcmp(word, "invoke")
                 && !otmp->oartifact
                 && !objects[otyp].oc_unique
                 && (otyp != FAKE_AMULET_OF_YENDOR || otmp->known)
                 && otyp != CRYSTAL_BALL /* synonym for apply */
                 /* note: presenting the possibility of invoking non-artifact
                    mirrors and/or lamps is simply a cruel deception... */
                 && otyp != MIRROR
                 && otyp != MAGIC_LAMP
                 && (otyp != OIL_LAMP /* don't list known oil lamp */
                     || (otmp->dknown && objects[OIL_LAMP].oc_name_known)))
             || (!strcmp(word, "untrap with")
                 && ((otmp->oclass == TOOL_CLASS && otyp != CAN_OF_GREASE)
                     || (otmp->oclass == POTION_CLASS
                         /* only applicable potion is oil, and it will only
                            be offered as a choice when already discovered */
                         && (otyp != POT_OIL || !otmp->dknown
                             || !objects[POT_OIL].oc_name_known))))
             || (!strcmp(word, "tip") && !Is_container(otmp)
                 /* include horn of plenty if sufficiently discovered */
                 && (otmp->otyp != HORN_OF_PLENTY || !otmp->dknown
                     || !objects[HORN_OF_PLENTY].oc_name_known))
             || (!strcmp(word, "charge") && !is_chargeable(otmp))
             || (!strcmp(word, "open") && otyp != TIN)
             || (!strcmp(word, "call") && !objtyp_is_callable(otyp))
             || (!strcmp(word, "adjust") && otmp->oclass == COIN_CLASS
                 && !usegold)
             ) {
                foo--;
            }
            /* Third ugly check:  acceptable but not listed as likely
             * candidates in the prompt or in the inventory subset if
             * player responds with '?'.
             */
            else if (
             /* ugly check for unworn armor that can't be worn */
                (putting_on(word) && *let == ARMOR_CLASS
                 && !canwearobj(otmp, &dummymask, FALSE))
             /* or armor with 'P' or 'R' or accessory with 'W' or 'T' */
             || ((putting_on(word) || taking_off(word))
                 && ((*let == ARMOR_CLASS) ^ (otmp->oclass == ARMOR_CLASS)))
             /* or unsuitable items rubbed on known touchstone */
             || (!strncmp(word, "rub on the stone", 16)
                 && *let == GEM_CLASS && otmp->dknown
                 && objects[otyp].oc_name_known)
             /* suppress corpses on astral, amulets elsewhere */
             || (!strcmp(word, "sacrifice")
                 /* (!astral && amulet) || (astral && !amulet) */
                 && (!Is_astralevel(&u.uz) ^ (otmp->oclass != AMULET_CLASS)))
             /* suppress container being stashed into */
             || (!strcmp(word, "stash") && !ck_bag(otmp))
             /* worn armor (shirt, suit) covered by worn armor (suit, cloak)
                or accessory (ring) covered by cursed worn armor (gloves) */
             || (taking_off(word)
                 && inaccessible_equipment(otmp, (const char *) 0,
                                      (boolean) (otmp->oclass == RING_CLASS)))
             || (!strcmp(word, "write on")
                 && (!(otyp == SCR_BLANK_PAPER || otyp == SPE_BLANK_PAPER)
                     || !otmp->dknown || !objects[otyp].oc_name_known))
             ) {
                /* acceptable but not listed as likely candidate */
                foo--;
                allowall = TRUE;
                *ap++ = otmp->invlet;
            }
/* *INDENT-ON* */
/* clang-format on */
        } else {
            /* "ugly check" for reading fortune cookies, part 2 */
            if ((!strcmp(word, "read") && is_readable(otmp)))
                allowall = usegold = TRUE;
        }
    }
    unsortloot(&sortedinvent);

    bp[foo] = 0;
    if (foo == 0 && bp > buf && bp[-1] == ' ')
        *--bp = 0;
    Strcpy(lets, bp); /* necessary since we destroy buf */
    if (foo > 5)      /* compactify string */
        compactify(bp);
    *ap = '\0';

    if (!foo && !allowall && !allownone) {
        You("don't have anything %sto %s.", foox ? "else " : "", word);
        return (struct obj *) 0;
    } else if (!strcmp(word, "write on")) { /* ugly check for magic marker */
        /* we wanted all scrolls and books in altlets[], but that came with
           'allowall' which we don't want since it prevents "silly thing"
           result if anything other than scroll or spellbook is chosen */
        allowall = FALSE;
    }
    for (;;) {
        cnt = 0;
        cntgiven = FALSE;
        Sprintf(qbuf, "What do you want to %s?", word);
        if (g.in_doagain)
            ilet = readchar();
        else if (iflags.force_invmenu) {
            /* don't overwrite a possible quitchars */
            if (!oneloop)
                ilet = *let ? '?' : '*';
            if (!msggiven)
                putmsghistory(qbuf, FALSE);
            msggiven = TRUE;
            oneloop = TRUE;
        } else {
            if (!buf[0])
                Strcat(qbuf, " [*]");
            else
                Sprintf(eos(qbuf), " [%s or ?*]", buf);
            ilet = yn_function(qbuf, (char *) 0, '\0');
        }
        if (digit(ilet)) {
            long tmpcnt = 0;

            if (!allowcnt) {
                pline("No count allowed with this command.");
                continue;
            }
            ilet = get_count(NULL, ilet, LARGEST_INT, &tmpcnt, TRUE);
            if (tmpcnt) {
                cnt = tmpcnt;
                cntgiven = TRUE;
            }
        }
        if (index(quitchars, ilet)) {
            if (flags.verbose)
                pline1(Never_mind);
            return (struct obj *) 0;
        }
        if (ilet == HANDS_SYM) { /* '-' */
            if (!allownone) {
                char *suf = (char *) 0;

                strcpy(buf, word);
                if ((bp = strstr(buf, " on the ")) != 0) {
                    /* rub on the stone[s] */
                    *bp = '\0';
                    suf = (bp + 1);
                }
                if ((bp = strstr(buf, " or ")) != 0) {
                    *bp = '\0';
                    bp = (rn2(2) ? buf : (bp + 4));
                } else
                    bp = buf;
                You("mime %s something%s%s.", ing_suffix(bp), suf ? " " : "",
                    suf ? suf : "");
            }
            return (allownone ? (struct obj *) &cg.zeroobj : (struct obj *) 0);
        }
 redo_menu:
        /* since gold is now kept in inventory, we need to do processing for
           select-from-invent before checking whether gold has been picked */
        if (ilet == '?' || ilet == '*') {
            char *allowed_choices = (ilet == '?') ? lets : (char *) 0;
            long ctmp = 0;
            char menuquery[QBUFSZ];

            menuquery[0] = qbuf[0] = '\0';
            if (iflags.force_invmenu)
                Sprintf(menuquery, "What do you want to %s?", word);
            if (!strcmp(word, "grease"))
                Sprintf(qbuf, "your %s", makeplural(body_part(FINGER)));
            else if (!strcmp(word, "write with"))
                Sprintf(qbuf, "your %s", body_part(FINGERTIP));
            else if (!strcmp(word, "wield"))
                Sprintf(qbuf, "your %s %s%s", uarmg ? "gloved" : "bare",
                        makeplural(body_part(HAND)),
                        !uwep ? " (wielded)" : "");
            else if (!strcmp(word, "ready"))
                Sprintf(qbuf, "empty quiver%s",
                        !uquiver ? " (nothing readied)" : "");

            if (ilet == '?' && !*lets && *altlets)
                allowed_choices = altlets;
            ilet = display_pickinv(allowed_choices, *qbuf ? qbuf : (char *) 0,
                                   menuquery,
                                   TRUE, allowcnt ? &ctmp : (long *) 0);
            if (!ilet)
                continue;
            if (ilet == HANDS_SYM)
                return (struct obj *) &cg.zeroobj; /* cast away 'const' */
            if (ilet == '\033') {
                if (flags.verbose)
                    pline1(Never_mind);
                return (struct obj *) 0;
            }
            if (ilet == '*')
                goto redo_menu;
            if (allowcnt && ctmp >= 0) {
                cnt = ctmp;
                cntgiven = TRUE;
            }
            /* they typed a letter (not a space) at the prompt */
        }
        /* find the item which was picked */
        for (otmp = g.invent; otmp; otmp = otmp->nobj)
            if (otmp->invlet == ilet)
                break;
        /* some items have restrictions */
        if (ilet == def_oc_syms[COIN_CLASS].sym
            /* guard against the [hypothetical] chace of having more
               than one invent slot of gold and picking the non-'$' one */
            || (otmp && otmp->oclass == COIN_CLASS)) {
            if (!usegold) {
                You("cannot %s gold.", word);
                return (struct obj *) 0;
            }
            /* Historic note: early Nethack had a bug which was
             * first reported for Larn, where trying to drop 2^32-n
             * gold pieces was allowed, and did interesting things
             * to your money supply.  The LRS is the tax bureau
             * from Larn.
             */
            if (cntgiven && cnt <= 0) {
                if (cnt < 0)
                    pline_The(
                  "LRS would be very interested to know you have that much.");
                return (struct obj *) 0;
            }
        }
        if (cntgiven && !strcmp(word, "throw")) {
            /* permit counts for throwing gold, but don't accept
             * counts for other things since the throw code will
             * split off a single item anyway */
            if (cnt == 0)
                return (struct obj *) 0;
            if (cnt > 1 && (ilet != def_oc_syms[COIN_CLASS].sym
                && !(otmp && otmp->oclass == COIN_CLASS))) {
                You("can only throw one item at a time.");
                continue;
            }
        }
        g.context.botl = 1; /* May have changed the amount of money */
        savech(ilet);
        /* [we used to set otmp (by finding ilet in invent) here, but
           that's been moved above so that otmp can be checked earlier] */
        /* verify the chosen object */
        if (!otmp) {
            You("don't have that object.");
            if (g.in_doagain)
                return (struct obj *) 0;
            continue;
        } else if (cnt < 0 || otmp->quan < cnt) {
            You("don't have that many!  You have only %ld.", otmp->quan);
            if (g.in_doagain)
                return (struct obj *) 0;
            continue;
        }
        break;
    }
    if (!allowall && let && !index(let, otmp->oclass)
        && !(usegold && otmp->oclass == COIN_CLASS)) {
        silly_thing(word, otmp);
        return (struct obj *) 0;
    }
    if (cntgiven) {
        if (cnt == 0)
            return (struct obj *) 0;
        if (cnt != otmp->quan) {
            /* don't split a stack of cursed loadstones */
            if (splittable(otmp))
                otmp = splitobj(otmp, cnt);
            else if (otmp->otyp == LOADSTONE && otmp->cursed)
                /* kludge for canletgo()'s can't-drop-this message */
                otmp->corpsenm = (int) cnt;
        }
    }
    return otmp;
}

void
silly_thing(word, otmp)
const char *word;
struct obj *otmp;
{
#if 1 /* 'P','R' vs 'W','T' handling is obsolete */
    nhUse(otmp);
#else
    const char *s1, *s2, *s3;
    int ocls = otmp->oclass, otyp = otmp->otyp;

    s1 = s2 = s3 = 0;
    /* check for attempted use of accessory commands ('P','R') on armor
       and for corresponding armor commands ('W','T') on accessories */
    if (ocls == ARMOR_CLASS) {
        if (!strcmp(word, "put on"))
            s1 = "W", s2 = "wear", s3 = "";
        else if (!strcmp(word, "remove"))
            s1 = "T", s2 = "take", s3 = " off";
    } else if ((ocls == RING_CLASS || otyp == MEAT_RING)
               || ocls == AMULET_CLASS
               || (otyp == BLINDFOLD || otyp == TOWEL || otyp == LENSES)) {
        if (!strcmp(word, "wear"))
            s1 = "P", s2 = "put", s3 = " on";
        else if (!strcmp(word, "take off"))
            s1 = "R", s2 = "remove", s3 = "";
    }
    if (s1)
        pline("Use the '%s' command to %s %s%s.", s1, s2,
              !(is_plural(otmp) || pair_of(otmp)) ? "that" : "those", s3);
    else
#endif
        pline(silly_thing_to, word);
}

STATIC_PTR int
ckvalidcat(otmp)
struct obj *otmp;
{
    /* use allow_category() from pickup.c */
    return (int) allow_category(otmp);
}

STATIC_PTR int
ckunpaid(otmp)
struct obj *otmp;
{
    return (otmp->unpaid || (Has_contents(otmp) && count_unpaid(otmp->cobj)));
}

boolean
wearing_armor()
{
    return (boolean) (uarm || uarmc || uarmf || uarmg
                      || uarmh || uarms || uarmu);
}

boolean
is_worn(otmp)
struct obj *otmp;
{
    return (otmp->owornmask & (W_ARMOR | W_ACCESSORY | W_SADDLE | W_WEAPON))
            ? TRUE
            : FALSE;
}

/* extra xprname() input that askchain() can't pass through safe_qbuf() */
STATIC_VAR struct xprnctx {
    char let;
    boolean dot;
} safeq_xprn_ctx;

/* safe_qbuf() -> short_oname() callback */
STATIC_PTR char *
safeq_xprname(obj)
struct obj *obj;
{
    return xprname(obj, (char *) 0, safeq_xprn_ctx.let, safeq_xprn_ctx.dot,
                   0L, 0L);
}

/* alternate safe_qbuf() -> short_oname() callback */
STATIC_PTR char *
safeq_shortxprname(obj)
struct obj *obj;
{
    return xprname(obj, ansimpleoname(obj), safeq_xprn_ctx.let,
                   safeq_xprn_ctx.dot, 0L, 0L);
}

static NEARDATA const char removeables[] = { ARMOR_CLASS, WEAPON_CLASS,
                                             RING_CLASS,  AMULET_CLASS,
                                             TOOL_CLASS,  0 };

/* Interactive version of getobj - used for Drop, Identify, and Takeoff (A).
   Return the number of times fn was called successfully.
   If combo is TRUE, we just use this to get a category list. */
int
ggetobj(word, fn, mx, combo, resultflags)
const char *word;
int FDECL((*fn), (OBJ_P)), mx;
boolean combo; /* combination menu flag */
unsigned *resultflags;
{
    int FDECL((*ckfn), (OBJ_P)) = (int FDECL((*), (OBJ_P))) 0;
    boolean FDECL((*ofilter), (OBJ_P)) = (boolean FDECL((*), (OBJ_P))) 0;
    boolean takeoff, ident, allflag, m_seen;
    int itemcount;
    int oletct, iletct, unpaid, oc_of_sym;
    char sym, *ip, olets[MAXOCLASSES + 5], ilets[MAXOCLASSES + 10];
    char extra_removeables[3 + 1]; /* uwep,uswapwep,uquiver */
    char buf[BUFSZ] = DUMMY, qbuf[QBUFSZ];

    if (!g.invent) {
        You("have nothing to %s.", word);
        if (resultflags)
            *resultflags = ALL_FINISHED;
        return 0;
    }
    if (resultflags)
        *resultflags = 0;
    takeoff = ident = allflag = m_seen = FALSE;
    add_valid_menu_class(0); /* reset */
    if (taking_off(word)) {
        takeoff = TRUE;
        ofilter = is_worn;
    } else if (!strcmp(word, "identify")) {
        ident = TRUE;
        ofilter = not_fully_identified;
    }

    iletct = collect_obj_classes(ilets, g.invent, FALSE, ofilter, &itemcount);
    unpaid = count_unpaid(g.invent);

    if (ident && !iletct) {
        return -1; /* no further identifications */
    } else if (g.invent) {
        ilets[iletct++] = ' ';
        if (unpaid)
            ilets[iletct++] = 'u';
        if (count_buc(g.invent, BUC_BLESSED, ofilter))
            ilets[iletct++] = 'B';
        if (count_buc(g.invent, BUC_UNCURSED, ofilter))
            ilets[iletct++] = 'U';
        if (count_buc(g.invent, BUC_CURSED, ofilter))
            ilets[iletct++] = 'C';
        if (count_buc(g.invent, BUC_UNKNOWN, ofilter))
            ilets[iletct++] = 'X';
        ilets[iletct++] = 'a';
    }
    ilets[iletct++] = 'i';
    if (!combo)
        ilets[iletct++] = 'm'; /* allow menu presentation on request */
    ilets[iletct] = '\0';

    for (;;) {
        Sprintf(qbuf, "What kinds of thing do you want to %s? [%s]",
                word, ilets);
        getlin(qbuf, buf);
        if (buf[0] == '\033')
            return 0;
        if (index(buf, 'i')) {
            char ailets[1+26+26+1+5+1]; /* $ + a-z + A-Z + # + slop + \0 */
            struct obj *otmp;

            /* applicable inventory letters; if empty, show entire invent */
            ailets[0] = '\0';
            if (ofilter)
                for (otmp = g.invent; otmp; otmp = otmp->nobj)
                    /* index() check: limit overflow items to one '#' */
                    if ((*ofilter)(otmp) && !index(ailets, otmp->invlet))
                        (void) strkitten(ailets, otmp->invlet);
            if (display_inventory(ailets, TRUE) == '\033')
                return 0;
        } else
            break;
    }

    extra_removeables[0] = '\0';
    if (takeoff) {
        /* arbitrary types of items can be placed in the weapon slots
           [any duplicate entries in extra_removeables[] won't matter] */
        if (uwep)
            (void) strkitten(extra_removeables, uwep->oclass);
        if (uswapwep)
            (void) strkitten(extra_removeables, uswapwep->oclass);
        if (uquiver)
            (void) strkitten(extra_removeables, uquiver->oclass);
    }

    ip = buf;
    olets[oletct = 0] = '\0';
    while ((sym = *ip++) != '\0') {
        if (sym == ' ')
            continue;
        oc_of_sym = def_char_to_objclass(sym);
        if (takeoff && oc_of_sym != MAXOCLASSES) {
            if (index(extra_removeables, oc_of_sym)) {
                ; /* skip rest of takeoff checks */
            } else if (!index(removeables, oc_of_sym)) {
                pline("Not applicable.");
                return 0;
            } else if (oc_of_sym == ARMOR_CLASS && !wearing_armor()) {
                noarmor(FALSE);
                return 0;
            } else if (oc_of_sym == WEAPON_CLASS && !uwep && !uswapwep
                       && !uquiver) {
                You("are not wielding anything.");
                return 0;
            } else if (oc_of_sym == RING_CLASS && !uright && !uleft) {
                You("are not wearing rings.");
                return 0;
            } else if (oc_of_sym == AMULET_CLASS && !uamul) {
                You("are not wearing an amulet.");
                return 0;
            } else if (oc_of_sym == TOOL_CLASS && !ublindf) {
                You("are not wearing a blindfold.");
                return 0;
            }
        }

        if (oc_of_sym == COIN_CLASS && !combo) {
            g.context.botl = 1;
        } else if (sym == 'a') {
            allflag = TRUE;
        } else if (sym == 'A') {
            ; /* same as the default */
        } else if (sym == 'u') {
            add_valid_menu_class('u');
            ckfn = ckunpaid;
        } else if (index("BUCX", sym)) {
            add_valid_menu_class(sym); /* 'B','U','C',or 'X' */
            ckfn = ckvalidcat;
        } else if (sym == 'm') {
            m_seen = TRUE;
        } else if (oc_of_sym == MAXOCLASSES) {
            You("don't have any %c's.", sym);
        } else if (oc_of_sym != VENOM_CLASS) { /* suppress venom */
            if (!index(olets, oc_of_sym)) {
                add_valid_menu_class(oc_of_sym);
                olets[oletct++] = oc_of_sym;
                olets[oletct] = 0;
            }
        }
    }

    if (m_seen) {
        return (allflag
                || (!oletct && ckfn != ckunpaid && ckfn != ckvalidcat))
               ? -2 : -3;
    } else if (flags.menu_style != MENU_TRADITIONAL && combo && !allflag) {
        return 0;
#if 0
    /* !!!! test gold dropping */
    } else if (allowgold == 2 && !oletct) {
        return 1; /* you dropped gold (or at least tried to)  */
#endif
    } else {
        int cnt = askchain(&g.invent, olets, allflag, fn, ckfn, mx, word);
        /*
         * askchain() has already finished the job in this case
         * so set a special flag to convey that back to the caller
         * so that it won't continue processing.
         * Fix for bug C331-1 reported by Irina Rempt-Drijfhout.
         */
        if (combo && allflag && resultflags)
            *resultflags |= ALL_FINISHED;
        return cnt;
    }
}

/*
 * Walk through the chain starting at objchn and ask for all objects
 * with olet in olets (if nonNULL) and satisfying ckfn (if nonnull)
 * whether the action in question (i.e., fn) has to be performed.
 * If allflag then no questions are asked.  Mx gives the max number
 * of objects to be treated.  Return the number of objects treated.
 */
int
askchain(objchn, olets, allflag, fn, ckfn, mx, word)
struct obj **objchn; /* *objchn might change */
int allflag, mx;
const char *olets, *word; /* olets is an Obj Class char array */
int FDECL((*fn), (OBJ_P)), FDECL((*ckfn), (OBJ_P));
{
    struct obj *otmp, *otmpo;
    register char sym, ilet;
    int cnt = 0, dud = 0, tmp;
    boolean takeoff, nodot, ident, take_out, put_in, first, ininv, bycat;
    char qbuf[QBUFSZ], qpfx[QBUFSZ];
    Loot *sortedchn = 0;

    takeoff = taking_off(word);
    ident = !strcmp(word, "identify");
    take_out = !strcmp(word, "take out");
    put_in = !strcmp(word, "put in");
    nodot = (!strcmp(word, "nodot") || !strcmp(word, "drop") || ident
             || takeoff || take_out || put_in);
    ininv = (*objchn == g.invent);
    bycat = (menu_class_present('u')
             || menu_class_present('B') || menu_class_present('U')
             || menu_class_present('C') || menu_class_present('X'));

    /* someday maybe we'll sort by 'olets' too (temporarily replace
       flags.packorder and pass SORTLOOT_PACK), but not yet... */
    sortedchn = sortloot(objchn, SORTLOOT_INVLET, FALSE,
                         (boolean FDECL((*), (OBJ_P))) 0);

    first = TRUE;
    /*
     * Interrogate in the object class order specified.
     * For example, if a person specifies =/ then first all rings
     * will be asked about followed by all wands.  -dgk
     */
 nextclass:
    ilet = 'a' - 1;
    if (*objchn && (*objchn)->oclass == COIN_CLASS)
        ilet--;                     /* extra iteration */
    /*
     * Multiple Drop can change the g.invent chain while it operates
     * (dropping a burning potion of oil while levitating creates
     * an explosion which can destroy inventory items), so simple
     * list traversal
     *  for (otmp = *objchn; otmp; otmp = otmp2) {
     *      otmp2 = otmp->nobj;
     *      ...
     *  }
     * is inadequate here.  Use each object's bypass bit to keep
     * track of which list elements have already been processed.
     */
    bypass_objlist(*objchn, FALSE); /* clear chain's bypass bits */
    while ((otmp = nxt_unbypassed_loot(sortedchn, *objchn)) != 0) {
        if (ilet == 'z')
            ilet = 'A';
        else if (ilet == 'Z')
            ilet = NOINVSYM; /* '#' */
        else
            ilet++;
        if (olets && *olets && otmp->oclass != *olets)
            continue;
        if (takeoff && !is_worn(otmp))
            continue;
        if (ident && !not_fully_identified(otmp))
            continue;
        if (ckfn && !(*ckfn)(otmp))
            continue;
        if (bycat && !ckvalidcat(otmp))
            continue;
        if (!allflag) {
            safeq_xprn_ctx.let = ilet;
            safeq_xprn_ctx.dot = !nodot;
            *qpfx = '\0';
            if (first) {
                /* traditional_loot() skips prompting when only one
                   class of objects is involved, so prefix the first
                   object being queried here with an explanation why */
                if (take_out || put_in)
                    Sprintf(qpfx, "%s: ", word), *qpfx = highc(*qpfx);
                first = FALSE;
            }
            (void) safe_qbuf(qbuf, qpfx, "?", otmp,
                             ininv ? safeq_xprname : doname,
                             ininv ? safeq_shortxprname : ansimpleoname,
                             "item");
            sym = (takeoff || ident || otmp->quan < 2L) ? nyaq(qbuf)
                                                        : nyNaq(qbuf);
        } else
            sym = 'y';

        otmpo = otmp;
        if (sym == '#') {
            /* Number was entered; split the object unless it corresponds
               to 'none' or 'all'.  2 special cases: cursed loadstones and
               welded weapons (eg, multiple daggers) will remain as merged
               unit; done to avoid splitting an object that won't be
               droppable (even if we're picking up rather than dropping). */
            if (!yn_number) {
                sym = 'n';
            } else {
                sym = 'y';
                if (yn_number < otmp->quan && splittable(otmp))
                    otmp = splitobj(otmp, yn_number);
            }
        }
        switch (sym) {
        case 'a':
            allflag = 1;
            /*FALLTHRU*/
        case 'y':
            tmp = (*fn)(otmp);
            if (tmp < 0) {
                if (container_gone(fn)) {
                    /* otmp caused magic bag to explode;
                       both are now gone */
                    otmp = 0; /* and return */
                } else if (otmp && otmp != otmpo) {
                    /* split occurred, merge again */
                    (void) merged(&otmpo, &otmp);
                }
                goto ret;
            }
            cnt += tmp;
            if (--mx == 0)
                goto ret;
            /*FALLTHRU*/
        case 'n':
            if (nodot)
                dud++;
        default:
            break;
        case 'q':
            /* special case for seffects() */
            if (ident)
                cnt = -1;
            goto ret;
        }
    }
    if (olets && *olets && *++olets)
        goto nextclass;

    if (!takeoff && (dud || cnt))
        pline("That was all.");
    else if (!dud && !cnt)
        pline("No applicable objects.");
 ret:
    unsortloot(&sortedchn);
    bypass_objlist(*objchn, FALSE);
    return cnt;
}

/*
 *      Object identification routines:
 */

/* make an object actually be identified; no display updating */
void
fully_identify_obj(otmp)
struct obj *otmp;
{
    makeknown(otmp->otyp);
    if (otmp->oartifact)
        discover_artifact((xchar) otmp->oartifact);
    otmp->known = otmp->dknown = otmp->bknown = otmp->rknown = 1;
    if (Is_container(otmp) || otmp->otyp == STATUE)
        otmp->cknown = otmp->lknown = 1;
    if (otmp->otyp == EGG && otmp->corpsenm != NON_PM)
        learn_egg_type(otmp->corpsenm);
}

/* ggetobj callback routine; identify an object and give immediate feedback */
int
identify(otmp)
struct obj *otmp;
{
    fully_identify_obj(otmp);
    prinv((char *) 0, otmp, 0L);
    return 1;
}

/* menu of unidentified objects; select and identify up to id_limit of them */
STATIC_OVL void
menu_identify(id_limit)
int id_limit;
{
    menu_item *pick_list;
    int n, i, first = 1, tryct = 5;
    char buf[BUFSZ];
    /* assumptions:  id_limit > 0 and at least one unID'd item is present */

    while (id_limit) {
        Sprintf(buf, "What would you like to identify %s?",
                first ? "first" : "next");
        n = query_objlist(buf, &g.invent, (SIGNAL_NOMENU | SIGNAL_ESCAPE
                                         | USE_INVLET | INVORDER_SORT),
                          &pick_list, PICK_ANY, not_fully_identified);

        if (n > 0) {
            if (n > id_limit)
                n = id_limit;
            for (i = 0; i < n; i++, id_limit--)
                (void) identify(pick_list[i].item.a_obj);
            free((genericptr_t) pick_list);
            mark_synch(); /* Before we loop to pop open another menu */
            first = 0;
        } else if (n == -2) { /* player used ESC to quit menu */
            break;
        } else if (n == -1) { /* no eligible items found */
            pline("That was all.");
            break;
        } else if (!--tryct) { /* stop re-prompting */
            pline1(thats_enough_tries);
            break;
        } else { /* try again */
            pline("Choose an item; use ESC to decline.");
        }
    }
}
/* count the unidentified items */
int
count_unidentified(objchn)
struct obj *objchn;
{
    int unid_cnt = 0;
    struct obj *obj;

    for (obj = objchn; obj; obj = obj->nobj)
        if (not_fully_identified(obj))
            ++unid_cnt;
    return unid_cnt;
}

/* dialog with user to identify a given number of items; 0 means all */
void
identify_pack(id_limit, learning_id)
int id_limit;
boolean learning_id; /* true if we just read unknown identify scroll */
{
    struct obj *obj;
    int n, unid_cnt = count_unidentified(g.invent);

    if (!unid_cnt) {
        You("have already identified all %sof your possessions.",
            learning_id ? "the rest " : "");
    } else if (!id_limit || id_limit >= unid_cnt) {
        /* identify everything */
        /* TODO:  use fully_identify_obj and cornline/menu/whatever here */
        for (obj = g.invent; obj; obj = obj->nobj) {
            if (not_fully_identified(obj)) {
                (void) identify(obj);
                if (unid_cnt == 1)
                    break;
            }
        }
    } else {
        /* identify up to `id_limit' items */
        n = 0;
        if (flags.menu_style == MENU_TRADITIONAL)
            do {
                n = ggetobj("identify", identify, id_limit, FALSE,
                            (unsigned *) 0);
                if (n < 0)
                    break; /* quit or no eligible items */
            } while ((id_limit -= n) > 0);
        if (n == 0 || n < -1)
            menu_identify(id_limit);
    }
    update_inventory();
}

/* called when regaining sight; mark inventory objects which were picked
   up while blind as now having been seen */
void
learn_unseen_invent()
{
    struct obj *otmp;

    if (Blind)
        return; /* sanity check */

    for (otmp = g.invent; otmp; otmp = otmp->nobj) {
        if (otmp->dknown)
            continue; /* already seen */
        /* set dknown, perhaps bknown (for priest[ess]) */
        (void) xname(otmp);
        /*
         * If object->eknown gets implemented (see learnwand(zap.c)),
         * handle deferred discovery here.
         */
    }
    update_inventory();
}

/* should of course only be called for things in invent */
STATIC_OVL char
obj_to_let(obj)
struct obj *obj;
{
    if (!flags.invlet_constant) {
        obj->invlet = NOINVSYM;
        reassign();
    }
    return obj->invlet;
}

/*
 * Print the indicated quantity of the given object.  If quan == 0L then use
 * the current quantity.
 */
void
prinv(prefix, obj, quan)
const char *prefix;
struct obj *obj;
long quan;
{
    if (!prefix)
        prefix = "";
    pline("%s%s%s", prefix, *prefix ? " " : "",
          xprname(obj, (char *) 0, obj_to_let(obj), TRUE, 0L, quan));
}

char *
xprname(obj, txt, let, dot, cost, quan)
struct obj *obj;
const char *txt; /* text to print instead of obj */
char let;        /* inventory letter */
boolean dot;     /* append period; (dot && cost => Iu) */
long cost;       /* cost (for inventory of unpaid or expended items) */
long quan;       /* if non-0, print this quantity, not obj->quan */
{
#ifdef LINT /* handle static char li[BUFSZ]; */
    char li[BUFSZ];
#else
    static char li[BUFSZ];
#endif
    boolean use_invlet = (flags.invlet_constant
                          && let != CONTAINED_SYM && let != HANDS_SYM);
    long savequan = 0;

    if (quan && obj) {
        savequan = obj->quan;
        obj->quan = quan;
    }
    /*
     * If let is:
     *  -  Then obj == null and 'txt' refers to hands or fingers.
     *  *  Then obj == null and we are printing a total amount.
     *  >  Then the object is contained and doesn't have an inventory letter.
     */
    if (cost != 0 || let == '*') {
        /* if dot is true, we're doing Iu, otherwise Ix */
        Sprintf(li,
                iflags.menu_tab_sep ? "%c - %s\t%6ld %s"
                                    : "%c - %-45s %6ld %s",
                (dot && use_invlet ? obj->invlet : let),
                (txt ? txt : doname(obj)), cost, currency(cost));
    } else {
        /* ordinary inventory display or pickup message */
        Sprintf(li, "%c - %s%s", (use_invlet ? obj->invlet : let),
                (txt ? txt : doname(obj)), (dot ? "." : ""));
    }
    if (savequan)
        obj->quan = savequan;

    return li;
}

/* the 'i' command */
int
ddoinv()
{
    (void) display_inventory((char *) 0, FALSE);
    return 0;
}

/*
 * find_unpaid()
 *
 * Scan the given list of objects.  If last_found is NULL, return the first
 * unpaid object found.  If last_found is not NULL, then skip over unpaid
 * objects until last_found is reached, then set last_found to NULL so the
 * next unpaid object is returned.  This routine recursively follows
 * containers.
 */
STATIC_OVL struct obj *
find_unpaid(list, last_found)
struct obj *list, **last_found;
{
    struct obj *obj;

    while (list) {
        if (list->unpaid) {
            if (*last_found) {
                /* still looking for previous unpaid object */
                if (list == *last_found)
                    *last_found = (struct obj *) 0;
            } else
                return ((*last_found = list));
        }
        if (Has_contents(list)) {
            if ((obj = find_unpaid(list->cobj, last_found)) != 0)
                return obj;
        }
        list = list->nobj;
    }
    return (struct obj *) 0;
}

void
free_pickinv_cache()
{
    if (g.cached_pickinv_win != WIN_ERR) {
        destroy_nhwindow(g.cached_pickinv_win);
        g.cached_pickinv_win = WIN_ERR;
    }
}

/*
 * Internal function used by display_inventory and getobj that can display
 * inventory and return a count as well as a letter. If out_cnt is not null,
 * any count returned from the menu selection is placed here.
 */
STATIC_OVL char
display_pickinv(lets, xtra_choice, query, want_reply, out_cnt)
register const char *lets;
const char *xtra_choice; /* "fingers", pick hands rather than an object */
const char *query;
boolean want_reply;
long *out_cnt;
{
    static const char not_carrying_anything[] = "Not carrying anything";
    struct obj *otmp, wizid_fakeobj;
    char ilet, ret;
    const char *invlet = flags.inv_order;
    int n, classcount;
    winid win;                        /* windows being used */
    anything any;
    menu_item *selected;
    unsigned sortflags;
    Loot *sortedinvent, *srtinv;
    boolean wizid = FALSE, gotsomething = FALSE;

    if (lets && !*lets)
        lets = 0; /* simplify tests: (lets) instead of (lets && *lets) */

    if (iflags.perm_invent && (lets || xtra_choice)) {
        /* partial inventory in perm_invent setting; don't operate on
           full inventory window, use an alternate one instead; create
           the first time needed and keep it for re-use as needed later */
        if (g.cached_pickinv_win == WIN_ERR)
            g.cached_pickinv_win = create_nhwindow(NHW_MENU);
        win = g.cached_pickinv_win;
    } else
        win = WIN_INVEN;

    /*
     * Exit early if no inventory -- but keep going if we are doing
     * a permanent inventory update.  We need to keep going so the
     * permanent inventory window updates itself to remove the last
     * item(s) dropped.  One down side:  the addition of the exception
     * for permanent inventory window updates _can_ pop the window
     * up when it's not displayed -- even if it's empty -- because we
     * don't know at this level if its up or not.  This may not be
     * an issue if empty checks are done before hand and the call
     * to here is short circuited away.
     *
     * 2: our count here is only to distinguish between 0 and 1 and
     * more than 1; for the last one, we don't need a precise number.
     * For perm_invent update we force 'more than 1'.
     */
    n = (iflags.perm_invent && !lets && !want_reply) ? 2
        : lets ? (int) strlen(lets)
               : !g.invent ? 0 : !g.invent->nobj ? 1 : 2;
    /* for xtra_choice, there's another 'item' not included in initial 'n';
       for !lets (full g.invent) and for override_ID (wizard mode identify),
       skip message_menu handling of single item even if item count was 1 */
    if (xtra_choice || (n == 1 && (!lets || iflags.override_ID)))
        ++n;

    if (n == 0) {
        pline("%s.", not_carrying_anything);
        return 0;
    }

    /* oxymoron? temporarily assign permanent inventory letters */
    if (!flags.invlet_constant)
        reassign();

    if (n == 1 && !iflags.force_invmenu) {
        /* when only one item of interest, use pline instead of menus;
           we actually use a fake message-line menu in order to allow
           the user to perform selection at the --More-- prompt for tty */
        ret = '\0';
        if (xtra_choice) {
            /* xtra_choice is "bare hands" (wield), "fingertip" (Engrave),
               "nothing" (ready Quiver), or "fingers" (apply grease) */
            ret = message_menu(HANDS_SYM, PICK_ONE,
                               xprname((struct obj *) 0, xtra_choice,
                                       HANDS_SYM, TRUE, 0L, 0L)); /* '-' */
        } else {
            for (otmp = g.invent; otmp; otmp = otmp->nobj)
                if (!lets || otmp->invlet == lets[0])
                    break;
            if (otmp)
                ret = message_menu(otmp->invlet,
                                   want_reply ? PICK_ONE : PICK_NONE,
                                   xprname(otmp, (char *) 0, lets[0],
                                           TRUE, 0L, 0L));
        }
        if (out_cnt)
            *out_cnt = -1L; /* select all */
        return ret;
    }

    sortflags = (flags.sortloot == 'f') ? SORTLOOT_LOOT : SORTLOOT_INVLET;
    if (flags.sortpack)
        sortflags |= SORTLOOT_PACK;
    sortedinvent = sortloot(&g.invent, sortflags, FALSE,
                            (boolean FDECL((*), (OBJ_P))) 0);

    start_menu(win);
    any = cg.zeroany;
    if (wizard && iflags.override_ID) {
        int unid_cnt;
        char prompt[QBUFSZ];

        unid_cnt = count_unidentified(g.invent);
        Sprintf(prompt, "Debug Identify"); /* 'title' rather than 'prompt' */
        if (unid_cnt)
            Sprintf(eos(prompt),
                    " -- unidentified or partially identified item%s",
                    plur(unid_cnt));
        add_menu(win, NO_GLYPH, &any, 0, 0, ATR_NONE, prompt, MENU_UNSELECTED);
        if (!unid_cnt) {
            add_menu(win, NO_GLYPH, &any, 0, 0, ATR_NONE,
                     "(all items are permanently identified already)",
                     MENU_UNSELECTED);
        } else {
            any.a_obj = &wizid_fakeobj;
            Sprintf(prompt, "select %s to permanently identify",
                    (unid_cnt == 1) ? "it": "any or all of them");
            /* wiz_identify stuffed the wiz_identify command character (^I)
               into iflags.override_ID for our use as an accelerator;
               it could be ambiguous if player has assigned a letter to
               the #wizidentify command, so include it as a group accelator
               but use '_' as the primary selector */
            if (unid_cnt > 1)
                Sprintf(eos(prompt), " (%s for all)",
                        visctrl(iflags.override_ID));
            add_menu(win, NO_GLYPH, &any, '_', iflags.override_ID, ATR_NONE,
                     prompt, MENU_UNSELECTED);
            wizid = gotsomething = TRUE;
        }
   } else if (xtra_choice) {
        /* wizard override ID and xtra_choice are mutually exclusive */
        if (flags.sortpack)
            add_menu(win, NO_GLYPH, &any, 0, 0, iflags.menu_headings,
                     "Miscellaneous", MENU_UNSELECTED);
        any.a_char = HANDS_SYM; /* '-' */
        add_menu(win, NO_GLYPH, &any, HANDS_SYM, 0, ATR_NONE,
                 xtra_choice, MENU_UNSELECTED);
        gotsomething = TRUE;
    }
 nextclass:
    classcount = 0;
    for (srtinv = sortedinvent; (otmp = srtinv->obj) != 0; ++srtinv) {
        if (lets && !index(lets, otmp->invlet))
            continue;
        if (!flags.sortpack || otmp->oclass == *invlet) {
            if (wizid && !not_fully_identified(otmp))
                continue;
            any = cg.zeroany; /* all bits zero */
            ilet = otmp->invlet;
            if (flags.sortpack && !classcount) {
                add_menu(win, NO_GLYPH, &any, 0, 0, iflags.menu_headings,
                         let_to_name(*invlet, FALSE,
                                     (want_reply && iflags.menu_head_objsym)),
                         MENU_UNSELECTED);
                classcount++;
            }
            if (wizid)
                any.a_obj = otmp;
            else
                any.a_char = ilet;
            add_menu(win, obj_to_glyph(otmp, rn2_on_display_rng), &any, ilet,
                     wizid ? def_oc_syms[(int) otmp->oclass].sym : 0,
                     ATR_NONE, doname(otmp), MENU_UNSELECTED);
            gotsomething = TRUE;
        }
    }
    if (flags.sortpack) {
        if (*++invlet)
            goto nextclass;
        if (--invlet != venom_inv) {
            invlet = venom_inv;
            goto nextclass;
        }
    }
    if (iflags.force_invmenu && lets && want_reply) {
        any = cg.zeroany;
        add_menu(win, NO_GLYPH, &any, 0, 0, iflags.menu_headings,
                 "Special", MENU_UNSELECTED);
        any.a_char = '*';
        add_menu(win, NO_GLYPH, &any, '*', 0, ATR_NONE,
                 "(list everything)", MENU_UNSELECTED);
        gotsomething = TRUE;
    }
    unsortloot(&sortedinvent);
    /* for permanent inventory where we intend to show everything but
       nothing has been listed (because there isn't anyhing to list;
<<<<<<< HEAD
       recognized via any.a_char still being zero; the n==0 case above
       gets skipped for perm_invent), put something into the menu */
    if (iflags.perm_invent && !lets && !any.a_char) {
        any = cg.zeroany;
=======
       the n==0 case above gets skipped for perm_invent), put something
       into the menu */
    if (iflags.perm_invent && !lets && !gotsomething) {
        any = zeroany;
>>>>>>> 68d28bd7
        add_menu(win, NO_GLYPH, &any, 0, 0, 0,
                 not_carrying_anything, MENU_UNSELECTED);
        want_reply = FALSE;
    }
    end_menu(win, query && *query ? query : (char *) 0);

    n = select_menu(win,
                    wizid ? PICK_ANY : want_reply ? PICK_ONE : PICK_NONE,
                    &selected);
    if (n > 0) {
        if (wizid) {
            int i;

            ret = '\0';
            for (i = 0; i < n; ++i) {
                otmp = selected[i].item.a_obj;
                if (otmp == &wizid_fakeobj) {
                    identify_pack(0, FALSE);
                } else {
                    if (not_fully_identified(otmp))
                        (void) identify(otmp);
                }
            }
        } else {
            ret = selected[0].item.a_char;
            if (out_cnt)
                *out_cnt = selected[0].count;
        }
        free((genericptr_t) selected);
    } else
        ret = !n ? '\0' : '\033'; /* cancelled */

    return ret;
}

/*
 * If lets == NULL or "", list all objects in the inventory.  Otherwise,
 * list all objects with object classes that match the order in lets.
 *
 * Returns the letter identifier of a selected item, or 0 if nothing
 * was selected.
 */
char
display_inventory(lets, want_reply)
const char *lets;
boolean want_reply;
{
    return display_pickinv(lets, (char *) 0, (char *) 0,
                           want_reply, (long *) 0);
}

/*
 * Show what is current using inventory letters.
 *
 */
STATIC_OVL char
display_used_invlets(avoidlet)
char avoidlet;
{
    struct obj *otmp;
    char ilet, ret = 0;
    char *invlet = flags.inv_order;
    int n, classcount, invdone = 0;
    winid win;
    anything any;
    menu_item *selected;

    if (g.invent) {
        win = create_nhwindow(NHW_MENU);
        start_menu(win);
        while (!invdone) {
            any = cg.zeroany; /* set all bits to zero */
            classcount = 0;
            for (otmp = g.invent; otmp; otmp = otmp->nobj) {
                ilet = otmp->invlet;
                if (ilet == avoidlet)
                    continue;
                if (!flags.sortpack || otmp->oclass == *invlet) {
                    if (flags.sortpack && !classcount) {
                        any = cg.zeroany; /* zero */
                        add_menu(win, NO_GLYPH, &any, 0, 0,
                                 iflags.menu_headings,
                                 let_to_name(*invlet, FALSE, FALSE),
                                 MENU_UNSELECTED);
                        classcount++;
                    }
                    any.a_char = ilet;
                    add_menu(win, obj_to_glyph(otmp, rn2_on_display_rng),
                             &any, ilet, 0, ATR_NONE,
                             doname(otmp), MENU_UNSELECTED);
                }
            }
            if (flags.sortpack && *++invlet)
                continue;
            invdone = 1;
        }
        end_menu(win, "Inventory letters used:");

        n = select_menu(win, PICK_ONE, &selected);
        if (n > 0) {
            ret = selected[0].item.a_char;
            free((genericptr_t) selected);
        } else
            ret = !n ? '\0' : '\033'; /* cancelled */
        destroy_nhwindow(win);
    }
    return ret;
}

/*
 * Returns the number of unpaid items within the given list.  This includes
 * contained objects.
 */
int
count_unpaid(list)
struct obj *list;
{
    int count = 0;

    while (list) {
        if (list->unpaid)
            count++;
        if (Has_contents(list))
            count += count_unpaid(list->cobj);
        list = list->nobj;
    }
    return count;
}

/*
 * Returns the number of items with b/u/c/unknown within the given list.
 * This does NOT include contained objects.
 *
 * Assumes that the hero sees or touches or otherwise senses the objects
 * at some point:  bknown is forced for priest[ess], like in xname().
 */
int
count_buc(list, type, filterfunc)
struct obj *list;
int type;
boolean FDECL((*filterfunc), (OBJ_P));
{
    int count = 0;

    for (; list; list = list->nobj) {
        /* priests always know bless/curse state */
        if (Role_if(PM_PRIEST))
            list->bknown = (list->oclass != COIN_CLASS);
        /* some actions exclude some or most items */
        if (filterfunc && !(*filterfunc)(list))
            continue;

        /* coins are either uncursed or unknown based upon option setting */
        if (list->oclass == COIN_CLASS) {
            if (type == (iflags.goldX ? BUC_UNKNOWN : BUC_UNCURSED))
                ++count;
            continue;
        }
        /* check whether this object matches the requested type */
        if (!list->bknown
                ? (type == BUC_UNKNOWN)
                : list->blessed ? (type == BUC_BLESSED)
                                : list->cursed ? (type == BUC_CURSED)
                                               : (type == BUC_UNCURSED))
            ++count;
    }
    return count;
}

/* similar to count_buc(), but tallies all states at once
   rather than looking for a specific type */
void
tally_BUCX(list, by_nexthere, bcp, ucp, ccp, xcp, ocp)
struct obj *list;
boolean by_nexthere;
int *bcp, *ucp, *ccp, *xcp, *ocp;
{
    /* Future extensions:
     *  Skip current_container when list is invent, uchain when
     *  first object of list is located on the floor.  'ocp' will then
     *  have a function again (it was a counter for having skipped gold,
     *  but that's not skipped anymore).
     */
    *bcp = *ucp = *ccp = *xcp = *ocp = 0;
    for ( ; list; list = (by_nexthere ? list->nexthere : list->nobj)) {
        /* priests always know bless/curse state */
        if (Role_if(PM_PRIEST))
            list->bknown = (list->oclass != COIN_CLASS);
        /* coins are either uncursed or unknown based upon option setting */
        if (list->oclass == COIN_CLASS) {
            if (iflags.goldX)
                ++(*xcp);
            else
                ++(*ucp);
            continue;
        }
        /* ordinary items */
        if (!list->bknown)
            ++(*xcp);
        else if (list->blessed)
            ++(*bcp);
        else if (list->cursed)
            ++(*ccp);
        else /* neither blessed nor cursed => uncursed */
            ++(*ucp);
    }
}

/* count everything inside a container, or just shop-owned items inside */
long
count_contents(container, nested, quantity, everything)
struct obj *container;
boolean nested, /* include contents of any nested containers */
    quantity,   /* count all vs count separate stacks */
    everything; /* all objects vs only unpaid objects */
{
    struct obj *otmp, *topc;
    boolean shoppy = FALSE;
    long count = 0L;

    if (!everything) {
        for (topc = container; topc->where == OBJ_CONTAINED;
             topc = topc->ocontainer)
            continue;
        if (topc->where == OBJ_FLOOR) {
            xchar x, y;

            (void) get_obj_location(topc, &x, &y, CONTAINED_TOO);
            shoppy = costly_spot(x, y);
        }
    }
    for (otmp = container->cobj; otmp; otmp = otmp->nobj) {
        if (nested && Has_contents(otmp))
            count += count_contents(otmp, nested, quantity, everything);
        if (everything || otmp->unpaid || (shoppy && !otmp->no_charge))
            count += quantity ? otmp->quan : 1L;
    }
    return count;
}

STATIC_OVL void
dounpaid()
{
    winid win;
    struct obj *otmp, *marker, *contnr;
    register char ilet;
    char *invlet = flags.inv_order;
    int classcount, count, num_so_far;
    long cost, totcost;

    count = count_unpaid(g.invent);
    otmp = marker = contnr = (struct obj *) 0;

    if (count == 1) {
        otmp = find_unpaid(g.invent, &marker);
        contnr = unknwn_contnr_contents(otmp);
    }
    if  (otmp && !contnr) {
        /* 1 item; use pline instead of popup menu */
        cost = unpaid_cost(otmp, FALSE);
        iflags.suppress_price++; /* suppress "(unpaid)" suffix */
        pline1(xprname(otmp, distant_name(otmp, doname),
                       carried(otmp) ? otmp->invlet : CONTAINED_SYM,
                       TRUE, cost, 0L));
        iflags.suppress_price--;
        return;
    }

    win = create_nhwindow(NHW_MENU);
    cost = totcost = 0;
    num_so_far = 0; /* count of # printed so far */
    if (!flags.invlet_constant)
        reassign();

    do {
        classcount = 0;
        for (otmp = g.invent; otmp; otmp = otmp->nobj) {
            ilet = otmp->invlet;
            if (otmp->unpaid) {
                if (!flags.sortpack || otmp->oclass == *invlet) {
                    if (flags.sortpack && !classcount) {
                        putstr(win, 0, let_to_name(*invlet, TRUE, FALSE));
                        classcount++;
                    }

                    totcost += cost = unpaid_cost(otmp, FALSE);
                    iflags.suppress_price++; /* suppress "(unpaid)" suffix */
                    putstr(win, 0, xprname(otmp, distant_name(otmp, doname),
                                           ilet, TRUE, cost, 0L));
                    iflags.suppress_price--;
                    num_so_far++;
                }
            }
        }
    } while (flags.sortpack && (*++invlet));

    if (count > num_so_far) {
        /* something unpaid is contained */
        if (flags.sortpack)
            putstr(win, 0, let_to_name(CONTAINED_SYM, TRUE, FALSE));
        /*
         * Search through the container objects in the inventory for
         * unpaid items.  The top level inventory items have already
         * been listed.
         */
        for (otmp = g.invent; otmp; otmp = otmp->nobj) {
            if (Has_contents(otmp)) {
                long contcost = 0L;

                marker = (struct obj *) 0; /* haven't found any */
                while (find_unpaid(otmp->cobj, &marker)) {
                    totcost += cost = unpaid_cost(marker, FALSE);
                    contcost += cost;
                    if (otmp->cknown) {
                        iflags.suppress_price++; /* suppress "(unpaid)" sfx */
                        putstr(win, 0,
                               xprname(marker, distant_name(marker, doname),
                                       CONTAINED_SYM, TRUE, cost, 0L));
                        iflags.suppress_price--;
                    }
                }
                if (!otmp->cknown) {
                    char contbuf[BUFSZ];

                    /* Shopkeeper knows what to charge for contents */
                    Sprintf(contbuf, "%s contents", s_suffix(xname(otmp)));
                    putstr(win, 0,
                           xprname((struct obj *) 0, contbuf, CONTAINED_SYM,
                                   TRUE, contcost, 0L));
                }
            }
        }
    }

    putstr(win, 0, "");
    putstr(win, 0,
           xprname((struct obj *) 0, "Total:", '*', FALSE, totcost, 0L));
    display_nhwindow(win, FALSE);
    destroy_nhwindow(win);
}


STATIC_OVL boolean
this_type_only(obj)
struct obj *obj;
{
    boolean res = (obj->oclass == g.this_type);

    if (obj->oclass == COIN_CLASS) {
        /* if filtering by bless/curse state, gold is classified as
           either unknown or uncursed based on user option setting */
        if (g.this_type && index("BUCX", g.this_type))
            res = (g.this_type == (iflags.goldX ? 'X' : 'U'));
    } else {
        switch (g.this_type) {
        case 'B':
            res = (obj->bknown && obj->blessed);
            break;
        case 'U':
            res = (obj->bknown && !(obj->blessed || obj->cursed));
            break;
        case 'C':
            res = (obj->bknown && obj->cursed);
            break;
        case 'X':
            res = !obj->bknown;
            break;
        default:
            break; /* use 'res' as-is */
        }
    }
    return res;
}

/* the 'I' command */
int
dotypeinv()
{
    char c = '\0';
    int n, i = 0;
    char *extra_types, types[BUFSZ];
    int class_count, oclass, unpaid_count, itemcount;
    int bcnt, ccnt, ucnt, xcnt, ocnt;
    boolean billx = *u.ushops && doinvbill(0);
    menu_item *pick_list;
    boolean traditional = TRUE;
    const char *prompt = "What type of object do you want an inventory of?";

    if (!g.invent && !billx) {
        You("aren't carrying anything.");
        return 0;
    }
    unpaid_count = count_unpaid(g.invent);
    tally_BUCX(g.invent, FALSE, &bcnt, &ucnt, &ccnt, &xcnt, &ocnt);

    if (flags.menu_style != MENU_TRADITIONAL) {
        if (flags.menu_style == MENU_FULL
            || flags.menu_style == MENU_PARTIAL) {
            traditional = FALSE;
            i = UNPAID_TYPES;
            if (billx)
                i |= BILLED_TYPES;
            if (bcnt)
                i |= BUC_BLESSED;
            if (ucnt)
                i |= BUC_UNCURSED;
            if (ccnt)
                i |= BUC_CURSED;
            if (xcnt)
                i |= BUC_UNKNOWN;
            n = query_category(prompt, g.invent, i, &pick_list, PICK_ONE);
            if (!n)
                return 0;
            g.this_type = c = pick_list[0].item.a_int;
            free((genericptr_t) pick_list);
        }
    }
    if (traditional) {
        /* collect a list of classes of objects carried, for use as a prompt
         */
        types[0] = 0;
        class_count = collect_obj_classes(types, g.invent, FALSE,
                                          (boolean FDECL((*), (OBJ_P))) 0,
                                          &itemcount);
        if (unpaid_count || billx || (bcnt + ccnt + ucnt + xcnt) != 0)
            types[class_count++] = ' ';
        if (unpaid_count)
            types[class_count++] = 'u';
        if (billx)
            types[class_count++] = 'x';
        if (bcnt)
            types[class_count++] = 'B';
        if (ucnt)
            types[class_count++] = 'U';
        if (ccnt)
            types[class_count++] = 'C';
        if (xcnt)
            types[class_count++] = 'X';
        types[class_count] = '\0';
        /* add everything not already included; user won't see these */
        extra_types = eos(types);
        *extra_types++ = '\033';
        if (!unpaid_count)
            *extra_types++ = 'u';
        if (!billx)
            *extra_types++ = 'x';
        if (!bcnt)
            *extra_types++ = 'B';
        if (!ucnt)
            *extra_types++ = 'U';
        if (!ccnt)
            *extra_types++ = 'C';
        if (!xcnt)
            *extra_types++ = 'X';
        *extra_types = '\0'; /* for index() */
        for (i = 0; i < MAXOCLASSES; i++)
            if (!index(types, def_oc_syms[i].sym)) {
                *extra_types++ = def_oc_syms[i].sym;
                *extra_types = '\0';
            }

        if (class_count > 1) {
            c = yn_function(prompt, types, '\0');
            savech(c);
            if (c == '\0') {
                clear_nhwindow(WIN_MESSAGE);
                return 0;
            }
        } else {
            /* only one thing to itemize */
            if (unpaid_count)
                c = 'u';
            else if (billx)
                c = 'x';
            else
                c = types[0];
        }
    }
    if (c == 'x' || (c == 'X' && billx && !xcnt)) {
        if (billx)
            (void) doinvbill(1);
        else
            pline("No used-up objects%s.",
                  unpaid_count ? " on your shopping bill" : "");
        return 0;
    }
    if (c == 'u' || (c == 'U' && unpaid_count && !ucnt)) {
        if (unpaid_count)
            dounpaid();
        else
            You("are not carrying any unpaid objects.");
        return 0;
    }
    if (traditional) {
        if (index("BUCX", c))
            oclass = c; /* not a class but understood by this_type_only() */
        else
            oclass = def_char_to_objclass(c); /* change to object class */

        if (oclass == COIN_CLASS)
            return doprgold();
        if (index(types, c) > index(types, '\033')) {
            /* '> ESC' => hidden choice, something known not to be carried */
            const char *before = "", *after = "";

            switch (c) {
            case 'B':
                before = "known to be blessed ";
                break;
            case 'U':
                before = "known to be uncursed ";
                break;
            case 'C':
                before = "known to be cursed ";
                break;
            case 'X':
                after = " whose blessed/uncursed/cursed status is unknown";
                break; /* better phrasing is desirable */
            default:
                /* 'c' is an object class, because we've already handled
                   all the non-class letters which were put into 'types[]';
                   could/should move object class names[] array from below
                   to somewhere above so that we can access it here (via
                   lcase(strcpy(classnamebuf, names[(int) c]))), but the
                   game-play value of doing so is low... */
                before = "such ";
                break;
            }
            You("have no %sobjects%s.", before, after);
            return 0;
        }
        g.this_type = oclass;
    }
    if (query_objlist((char *) 0, &g.invent,
                      ((flags.invlet_constant ? USE_INVLET : 0)
                       | INVORDER_SORT),
                      &pick_list, PICK_NONE, this_type_only) > 0)
        free((genericptr_t) pick_list);
    return 0;
}

/* return a string describing the dungeon feature at <x,y> if there
   is one worth mentioning at that location; otherwise null */
const char *
dfeature_at(x, y, buf)
int x, y;
char *buf;
{
    struct rm *lev = &levl[x][y];
    int ltyp = lev->typ, cmap = -1;
    const char *dfeature = 0;
    static char altbuf[BUFSZ];

    if (IS_DOOR(ltyp)) {
        switch (lev->doormask) {
        case D_NODOOR:
            cmap = S_ndoor;
            break; /* "doorway" */
        case D_ISOPEN:
            cmap = S_vodoor;
            break; /* "open door" */
        case D_BROKEN:
            dfeature = "broken door";
            break;
        default:
            cmap = S_vcdoor;
            break; /* "closed door" */
        }
        /* override door description for open drawbridge */
        if (is_drawbridge_wall(x, y) >= 0)
            dfeature = "open drawbridge portcullis", cmap = -1;
    } else if (IS_FOUNTAIN(ltyp))
        cmap = S_fountain; /* "fountain" */
    else if (IS_THRONE(ltyp))
        cmap = S_throne; /* "opulent throne" */
    else if (is_lava(x, y))
        cmap = S_lava; /* "molten lava" */
    else if (is_ice(x, y))
        cmap = S_ice; /* "ice" */
    else if (is_pool(x, y))
        dfeature = "pool of water";
    else if (IS_SINK(ltyp))
        cmap = S_sink; /* "sink" */
    else if (IS_ALTAR(ltyp)) {
        Sprintf(altbuf, "%saltar to %s (%s)",
                ((lev->altarmask & AM_SHRINE)
                 && (Is_astralevel(&u.uz) || Is_sanctum(&u.uz)))
                    ? "high "
                    : "",
                a_gname(),
                align_str(Amask2align(lev->altarmask & ~AM_SHRINE)));
        dfeature = altbuf;
    } else if ((x == xupstair && y == yupstair)
               || (x == g.sstairs.sx && y == g.sstairs.sy && g.sstairs.up))
        cmap = S_upstair; /* "staircase up" */
    else if ((x == xdnstair && y == ydnstair)
             || (x == g.sstairs.sx && y == g.sstairs.sy && !g.sstairs.up))
        cmap = S_dnstair; /* "staircase down" */
    else if (x == xupladder && y == yupladder)
        cmap = S_upladder; /* "ladder up" */
    else if (x == xdnladder && y == ydnladder)
        cmap = S_dnladder; /* "ladder down" */
    else if (ltyp == DRAWBRIDGE_DOWN)
        cmap = S_vodbridge; /* "lowered drawbridge" */
    else if (ltyp == DBWALL)
        cmap = S_vcdbridge; /* "raised drawbridge" */
    else if (IS_GRAVE(ltyp))
        cmap = S_grave; /* "grave" */
    else if (ltyp == TREE)
        cmap = S_tree; /* "tree" */
    else if (ltyp == IRONBARS)
        dfeature = "set of iron bars";

    if (cmap >= 0)
        dfeature = defsyms[cmap].explanation;
    if (dfeature)
        Strcpy(buf, dfeature);
    return dfeature;
}

/* look at what is here; if there are many objects (pile_limit or more),
   don't show them unless obj_cnt is 0 */
int
look_here(obj_cnt, picked_some)
int obj_cnt; /* obj_cnt > 0 implies that autopickup is in progress */
boolean picked_some;
{
    struct obj *otmp;
    struct trap *trap;
    const char *verb = Blind ? "feel" : "see";
    const char *dfeature = (char *) 0;
    char fbuf[BUFSZ], fbuf2[BUFSZ];
    winid tmpwin;
    boolean skip_objects, felt_cockatrice = FALSE;

    /* default pile_limit is 5; a value of 0 means "never skip"
       (and 1 effectively forces "always skip") */
    skip_objects = (flags.pile_limit > 0 && obj_cnt >= flags.pile_limit);
    if (u.uswallow && u.ustuck) {
        struct monst *mtmp = u.ustuck;

        Sprintf(fbuf, "Contents of %s %s", s_suffix(mon_nam(mtmp)),
                mbodypart(mtmp, STOMACH));
        /* Skip "Contents of " by using fbuf index 12 */
        You("%s to %s what is lying in %s.", Blind ? "try" : "look around",
            verb, &fbuf[12]);
        otmp = mtmp->minvent;
        if (otmp) {
            for (; otmp; otmp = otmp->nobj) {
                /* If swallower is an animal, it should have become stone
                 * but... */
                if (otmp->otyp == CORPSE)
                    feel_cockatrice(otmp, FALSE);
            }
            if (Blind)
                Strcpy(fbuf, "You feel");
            Strcat(fbuf, ":");
            (void) display_minventory(mtmp, MINV_ALL | PICK_NONE, fbuf);
        } else {
            You("%s no objects here.", verb);
        }
        return !!Blind;
    }
    if (!skip_objects && (trap = t_at(u.ux, u.uy)) && trap->tseen)
        There("is %s here.",
              an(defsyms[trap_to_defsym(trap->ttyp)].explanation));

    otmp = g.level.objects[u.ux][u.uy];
    dfeature = dfeature_at(u.ux, u.uy, fbuf2);
    if (dfeature && !strcmp(dfeature, "pool of water") && Underwater)
        dfeature = 0;

    if (Blind) {
        boolean drift = Is_airlevel(&u.uz) || Is_waterlevel(&u.uz);

        if (dfeature && !strncmp(dfeature, "altar ", 6)) {
            /* don't say "altar" twice, dfeature has more info */
            You("try to feel what is here.");
        } else {
            const char *where = (Blind && !can_reach_floor(TRUE))
                                    ? "lying beneath you"
                                    : "lying here on the ",
                       *onwhat = (Blind && !can_reach_floor(TRUE))
                                     ? ""
                                     : surface(u.ux, u.uy);

            You("try to feel what is %s%s.", drift ? "floating here" : where,
                drift ? "" : onwhat);
        }
        if (dfeature && !drift && !strcmp(dfeature, surface(u.ux, u.uy)))
            dfeature = 0; /* ice already identified */
        if (!can_reach_floor(TRUE)) {
            pline("But you can't reach it!");
            return 0;
        }
    }

    if (dfeature)
        Sprintf(fbuf, "There is %s here.", an(dfeature));

    if (!otmp || is_lava(u.ux, u.uy)
        || (is_pool(u.ux, u.uy) && !Underwater)) {
        if (dfeature)
            pline1(fbuf);
        read_engr_at(u.ux, u.uy); /* Eric Backus */
        if (!skip_objects && (Blind || !dfeature))
            You("%s no objects here.", verb);
        return !!Blind;
    }
    /* we know there is something here */

    if (skip_objects) {
        if (dfeature)
            pline1(fbuf);
        read_engr_at(u.ux, u.uy); /* Eric Backus */
        if (obj_cnt == 1 && otmp->quan == 1L)
            There("is %s object here.", picked_some ? "another" : "an");
        else
            There("are %s%s objects here.",
                  (obj_cnt < 5)
                      ? "a few"
                      : (obj_cnt < 10)
                          ? "several"
                          : "many",
                  picked_some ? " more" : "");
        for (; otmp; otmp = otmp->nexthere)
            if (otmp->otyp == CORPSE && will_feel_cockatrice(otmp, FALSE)) {
                pline("%s %s%s.",
                      (obj_cnt > 1)
                          ? "Including"
                          : (otmp->quan > 1L)
                              ? "They're"
                              : "It's",
                      corpse_xname(otmp, (const char *) 0, CXN_ARTICLE),
                      poly_when_stoned(g.youmonst.data)
                          ? ""
                          : ", unfortunately");
                feel_cockatrice(otmp, FALSE);
                break;
            }
    } else if (!otmp->nexthere) {
        /* only one object */
        if (dfeature)
            pline1(fbuf);
        read_engr_at(u.ux, u.uy); /* Eric Backus */
        You("%s here %s.", verb, doname_with_price(otmp));
        iflags.last_msg = PLNMSG_ONE_ITEM_HERE;
        if (otmp->otyp == CORPSE)
            feel_cockatrice(otmp, FALSE);
    } else {
        char buf[BUFSZ];

        display_nhwindow(WIN_MESSAGE, FALSE);
        tmpwin = create_nhwindow(NHW_MENU);
        if (dfeature) {
            putstr(tmpwin, 0, fbuf);
            putstr(tmpwin, 0, "");
        }
        Sprintf(buf, "%s that %s here:",
                picked_some ? "Other things" : "Things",
                Blind ? "you feel" : "are");
        putstr(tmpwin, 0, buf);
        for (; otmp; otmp = otmp->nexthere) {
            if (otmp->otyp == CORPSE && will_feel_cockatrice(otmp, FALSE)) {
                felt_cockatrice = TRUE;
                Sprintf(buf, "%s...", doname(otmp));
                putstr(tmpwin, 0, buf);
                break;
            }
            putstr(tmpwin, 0, doname_with_price(otmp));
        }
        display_nhwindow(tmpwin, TRUE);
        destroy_nhwindow(tmpwin);
        if (felt_cockatrice)
            feel_cockatrice(otmp, FALSE);
        read_engr_at(u.ux, u.uy); /* Eric Backus */
    }
    return !!Blind;
}

/* the ':' command - explicitly look at what is here, including all objects */
int
dolook()
{
    int res;

    /* don't let
       MSGTYPE={norep,noshow} "You see here"
       interfere with feedback from the look-here command */
    hide_unhide_msgtypes(TRUE, MSGTYP_MASK_REP_SHOW);
    res = look_here(0, FALSE);
    /* restore normal msgtype handling */
    hide_unhide_msgtypes(FALSE, MSGTYP_MASK_REP_SHOW);
    return res;
}

boolean
will_feel_cockatrice(otmp, force_touch)
struct obj *otmp;
boolean force_touch;
{
    if ((Blind || force_touch) && !uarmg && !Stone_resistance
        && (otmp->otyp == CORPSE && touch_petrifies(&mons[otmp->corpsenm])))
        return TRUE;
    return FALSE;
}

void
feel_cockatrice(otmp, force_touch)
struct obj *otmp;
boolean force_touch;
{
    char kbuf[BUFSZ];

    if (will_feel_cockatrice(otmp, force_touch)) {
        /* "the <cockatrice> corpse" */
        Strcpy(kbuf, corpse_xname(otmp, (const char *) 0, CXN_PFX_THE));

        if (poly_when_stoned(g.youmonst.data))
            You("touched %s with your bare %s.", kbuf,
                makeplural(body_part(HAND)));
        else
            pline("Touching %s is a fatal mistake...", kbuf);
        /* normalize body shape here; hand, not body_part(HAND) */
        Sprintf(kbuf, "touching %s bare-handed", killer_xname(otmp));
        /* will call polymon() for the poly_when_stoned() case */
        instapetrify(kbuf);
    }
}

void
stackobj(obj)
struct obj *obj;
{
    struct obj *otmp;

    for (otmp = g.level.objects[obj->ox][obj->oy]; otmp; otmp = otmp->nexthere)
        if (otmp != obj && merged(&obj, &otmp))
            break;
    return;
}

/* returns TRUE if obj & otmp can be merged; used in invent.c and mkobj.c */
boolean
mergable(otmp, obj)
register struct obj *otmp, *obj;
{
    int objnamelth = 0, otmpnamelth = 0;

    /* fail if already the same object, if different types, if either is
       explicitly marked to prevent merge, or if not mergable in general */
    if (obj == otmp || obj->otyp != otmp->otyp
        || obj->nomerge || otmp->nomerge || !objects[obj->otyp].oc_merge)
        return FALSE;

    /* coins of the same kind will always merge */
    if (obj->oclass == COIN_CLASS)
        return TRUE;

    if (obj->bypass != otmp->bypass
        || obj->cursed != otmp->cursed || obj->blessed != otmp->blessed)
        return FALSE;

    if (obj->globby)
        return TRUE;
    /* Checks beyond this point either aren't applicable to globs
     * or don't inhibit their merger.
     */

    if (obj->unpaid != otmp->unpaid || obj->spe != otmp->spe
        || obj->no_charge != otmp->no_charge || obj->obroken != otmp->obroken
        || obj->otrapped != otmp->otrapped || obj->lamplit != otmp->lamplit)
        return FALSE;

    if (obj->oclass == FOOD_CLASS
        && (obj->oeaten != otmp->oeaten || obj->orotten != otmp->orotten))
        return FALSE;

    if (obj->dknown != otmp->dknown
        || (obj->bknown != otmp->bknown && !Role_if(PM_PRIEST))
        || obj->oeroded != otmp->oeroded || obj->oeroded2 != otmp->oeroded2
        || obj->greased != otmp->greased)
        return FALSE;

    if ((obj->oclass == WEAPON_CLASS || obj->oclass == ARMOR_CLASS)
        && (obj->oerodeproof != otmp->oerodeproof
            || obj->rknown != otmp->rknown))
        return FALSE;

    if (obj->otyp == CORPSE || obj->otyp == EGG || obj->otyp == TIN) {
        if (obj->corpsenm != otmp->corpsenm)
            return FALSE;
    }

    /* hatching eggs don't merge; ditto for revivable corpses */
    if ((obj->otyp == EGG && (obj->timed || otmp->timed))
        || (obj->otyp == CORPSE && otmp->corpsenm >= LOW_PM
            && is_reviver(&mons[otmp->corpsenm])))
        return FALSE;

    /* allow candle merging only if their ages are close */
    /* see begin_burn() for a reference for the magic "25" */
    if (Is_candle(obj) && obj->age / 25 != otmp->age / 25)
        return FALSE;

    /* burning potions of oil never merge */
    if (obj->otyp == POT_OIL && obj->lamplit)
        return FALSE;

    /* don't merge surcharged item with base-cost item */
    if (obj->unpaid && !same_price(obj, otmp))
        return FALSE;

    /* if they have names, make sure they're the same */
    objnamelth = strlen(safe_oname(obj));
    otmpnamelth = strlen(safe_oname(otmp));
    if ((objnamelth != otmpnamelth
         && ((objnamelth && otmpnamelth) || obj->otyp == CORPSE))
        || (objnamelth && otmpnamelth
            && strncmp(ONAME(obj), ONAME(otmp), objnamelth)))
        return FALSE;

    /* for the moment, any additional information is incompatible */
    if (has_omonst(obj) || has_omid(obj) || has_olong(obj) || has_omonst(otmp)
        || has_omid(otmp) || has_olong(otmp))
        return FALSE;

    if (obj->oartifact != otmp->oartifact)
        return FALSE;

    if (obj->known == otmp->known || !objects[otmp->otyp].oc_uses_known) {
        return (boolean) objects[obj->otyp].oc_merge;
    } else
        return FALSE;
}

/* the '$' command */
int
doprgold()
{
    /* the messages used to refer to "carrying gold", but that didn't
       take containers into account */
    long umoney = money_cnt(g.invent);

    if (!umoney)
        Your("wallet is empty.");
    else
        Your("wallet contains %ld %s.", umoney, currency(umoney));
    shopper_financial_report();
    return 0;
}

/* the ')' command */
int
doprwep()
{
    if (!uwep) {
        You("are empty %s.", body_part(HANDED));
    } else {
        prinv((char *) 0, uwep, 0L);
        if (u.twoweap)
            prinv((char *) 0, uswapwep, 0L);
    }
    return 0;
}

/* caller is responsible for checking !wearing_armor() */
STATIC_OVL void
noarmor(report_uskin)
boolean report_uskin;
{
    if (!uskin || !report_uskin) {
        You("are not wearing any armor.");
    } else {
        char *p, *uskinname, buf[BUFSZ];

        uskinname = strcpy(buf, simpleonames(uskin));
        /* shorten "set of <color> dragon scales" to "<color> scales"
           and "<color> dragon scale mail" to "<color> scale mail" */
        if (!strncmpi(uskinname, "set of ", 7))
            uskinname += 7;
        if ((p = strstri(uskinname, " dragon ")) != 0)
            while ((p[1] = p[8]) != '\0')
                ++p;

        You("are not wearing armor but have %s embedded in your skin.",
            uskinname);
    }
}

/* the '[' command */
int
doprarm()
{
    char lets[8];
    register int ct = 0;
    /*
     * Note:  players sometimes get here by pressing a function key which
     * transmits ''ESC [ <something>'' rather than by pressing '[';
     * there's nothing we can--or should-do about that here.
     */

    if (!wearing_armor()) {
        noarmor(TRUE);
    } else {
        if (uarmu)
            lets[ct++] = obj_to_let(uarmu);
        if (uarm)
            lets[ct++] = obj_to_let(uarm);
        if (uarmc)
            lets[ct++] = obj_to_let(uarmc);
        if (uarmh)
            lets[ct++] = obj_to_let(uarmh);
        if (uarms)
            lets[ct++] = obj_to_let(uarms);
        if (uarmg)
            lets[ct++] = obj_to_let(uarmg);
        if (uarmf)
            lets[ct++] = obj_to_let(uarmf);
        lets[ct] = 0;
        (void) display_inventory(lets, FALSE);
    }
    return 0;
}

/* the '=' command */
int
doprring()
{
    if (!uleft && !uright)
        You("are not wearing any rings.");
    else {
        char lets[3];
        register int ct = 0;

        if (uleft)
            lets[ct++] = obj_to_let(uleft);
        if (uright)
            lets[ct++] = obj_to_let(uright);
        lets[ct] = 0;
        (void) display_inventory(lets, FALSE);
    }
    return 0;
}

/* the '"' command */
int
dopramulet()
{
    if (!uamul)
        You("are not wearing an amulet.");
    else
        prinv((char *) 0, uamul, 0L);
    return 0;
}

STATIC_OVL boolean
tool_in_use(obj)
struct obj *obj;
{
    if ((obj->owornmask & (W_TOOL | W_SADDLE)) != 0L)
        return TRUE;
    if (obj->oclass != TOOL_CLASS)
        return FALSE;
    return (boolean) (obj == uwep || obj->lamplit
                      || (obj->otyp == LEASH && obj->leashmon));
}

/* the '(' command */
int
doprtool()
{
    struct obj *otmp;
    int ct = 0;
    char lets[52 + 1];

    for (otmp = g.invent; otmp; otmp = otmp->nobj)
        if (tool_in_use(otmp))
            lets[ct++] = obj_to_let(otmp);
    lets[ct] = '\0';
    if (!ct)
        You("are not using any tools.");
    else
        (void) display_inventory(lets, FALSE);
    return 0;
}

/* '*' command; combines the ')' + '[' + '=' + '"' + '(' commands;
   show inventory of all currently wielded, worn, or used objects */
int
doprinuse()
{
    struct obj *otmp;
    int ct = 0;
    char lets[52 + 1];

    for (otmp = g.invent; otmp; otmp = otmp->nobj)
        if (is_worn(otmp) || tool_in_use(otmp))
            lets[ct++] = obj_to_let(otmp);
    lets[ct] = '\0';
    if (!ct)
        You("are not wearing or wielding anything.");
    else
        (void) display_inventory(lets, FALSE);
    return 0;
}

/*
 * uses up an object that's on the floor, charging for it as necessary
 */
void
useupf(obj, numused)
register struct obj *obj;
long numused;
{
    register struct obj *otmp;
    boolean at_u = (obj->ox == u.ux && obj->oy == u.uy);

    /* burn_floor_objects() keeps an object pointer that it tries to
     * useupf() multiple times, so obj must survive if plural */
    if (obj->quan > numused)
        otmp = splitobj(obj, numused);
    else
        otmp = obj;
    if (costly_spot(otmp->ox, otmp->oy)) {
        if (index(u.urooms, *in_rooms(otmp->ox, otmp->oy, 0)))
            addtobill(otmp, FALSE, FALSE, FALSE);
        else
            (void) stolen_value(otmp, otmp->ox, otmp->oy, FALSE, FALSE);
    }
    delobj(otmp);
    if (at_u && u.uundetected && hides_under(g.youmonst.data))
        (void) hideunder(&g.youmonst);
}

/*
 * Conversion from a class to a string for printing.
 * This must match the object class order.
 */
STATIC_VAR NEARDATA const char *names[] = {
    0, "Illegal objects", "Weapons", "Armor", "Rings", "Amulets", "Tools",
    "Comestibles", "Potions", "Scrolls", "Spellbooks", "Wands", "Coins",
    "Gems/Stones", "Boulders/Statues", "Iron balls", "Chains", "Venoms"
};
STATIC_VAR NEARDATA const char oth_symbols[] = { CONTAINED_SYM, '\0' };
STATIC_VAR NEARDATA const char *oth_names[] = { "Bagged/Boxed items" };

char *
let_to_name(let, unpaid, showsym)
char let;
boolean unpaid, showsym;
{
    const char *ocsymfmt = "  ('%c')";
    const int invbuf_sympadding = 8; /* arbitrary */
    const char *class_name;
    const char *pos;
    int oclass = (let >= 1 && let < MAXOCLASSES) ? let : 0;
    unsigned len;

    if (oclass)
        class_name = names[oclass];
    else if ((pos = index(oth_symbols, let)) != 0)
        class_name = oth_names[pos - oth_symbols];
    else
        class_name = names[0];

    len = strlen(class_name) + (unpaid ? sizeof "unpaid_" : sizeof "")
          + (oclass ? (strlen(ocsymfmt) + invbuf_sympadding) : 0);
    if (len > g.invbufsiz) {
        if (g.invbuf)
            free((genericptr_t) g.invbuf);
        g.invbufsiz = len + 10; /* add slop to reduce incremental realloc */
        g.invbuf = (char *) alloc(g.invbufsiz);
    }
    if (unpaid)
        Strcat(strcpy(g.invbuf, "Unpaid "), class_name);
    else
        Strcpy(g.invbuf, class_name);
    if ((oclass != 0) && showsym) {
        char *bp = eos(g.invbuf);
        int mlen = invbuf_sympadding - strlen(class_name);
        while (--mlen > 0) {
            *bp = ' ';
            bp++;
        }
        *bp = '\0';
        Sprintf(eos(g.invbuf), ocsymfmt, def_oc_syms[oclass].sym);
    }
    return g.invbuf;
}

/* release the static buffer used by let_to_name() */
void
free_invbuf()
{
    if (g.invbuf)
        free((genericptr_t) g.invbuf), g.invbuf = (char *) 0;
    g.invbufsiz = 0;
}

/* give consecutive letters to every item in inventory (for !fixinv mode);
   gold is always forced to '$' slot at head of list */
void
reassign()
{
    int i;
    struct obj *obj, *prevobj, *goldobj;

    /* first, remove [first instance of] gold from invent, if present */
    prevobj = goldobj = 0;
    for (obj = g.invent; obj; prevobj = obj, obj = obj->nobj)
        if (obj->oclass == COIN_CLASS) {
            goldobj = obj;
            if (prevobj)
                prevobj->nobj = goldobj->nobj;
            else
                g.invent = goldobj->nobj;
            break;
        }
    /* second, re-letter the rest of the list */
    for (obj = g.invent, i = 0; obj; obj = obj->nobj, i++)
        obj->invlet =
            (i < 26) ? ('a' + i) : (i < 52) ? ('A' + i - 26) : NOINVSYM;
    /* third, assign gold the "letter" '$' and re-insert it at head */
    if (goldobj) {
        goldobj->invlet = GOLD_SYM;
        goldobj->nobj = g.invent;
        g.invent = goldobj;
    }
    if (i >= 52)
        i = 52 - 1;
    g.lastinvnr = i;
}

/* #adjust command
 *
 *      User specifies a 'from' slot for inventory stack to move,
 *      then a 'to' slot for its destination.  Open slots and those
 *      filled by compatible stacks are listed as likely candidates
 *      but user can pick any inventory letter (including 'from').
 *
 *  to == from, 'from' has a name
 *      All compatible items (same name or no name) are gathered
 *      into the 'from' stack.  No count is allowed.
 *  to == from, 'from' does not have a name
 *      All compatible items without a name are gathered into the
 *      'from' stack.  No count is allowed.  Compatible stacks with
 *      names are left as-is.
 *  to != from, no count
 *      Move 'from' to 'to'.  If 'to' is not empty, merge 'from'
 *      into it if possible, otherwise swap it with the 'from' slot.
 *  to != from, count given
 *      If the user specifies a count when choosing the 'from' slot,
 *      and that count is less than the full size of the stack,
 *      then the stack will be split.  The 'count' portion is moved
 *      to the destination, and the only candidate for merging with
 *      it is the stack already at the 'to' slot, if any.  When the
 *      destination is non-empty but won't merge, whatever is there
 *      will be moved to an open slot; if there isn't any open slot
 *      available, the adjustment attempt fails.
 *
 *      To minimize merging for 'from == to', unnamed stacks will
 *      merge with named 'from' but named ones won't merge with
 *      unnamed 'from'.  Otherwise attempting to collect all unnamed
 *      stacks would lump the first compatible named stack with them
 *      and give them its name.
 *
 *      To maximize merging for 'from != to', compatible stacks will
 *      merge when either lacks a name (or they already have the same
 *      name).  When no count is given and one stack has a name and
 *      the other doesn't, the merged result will have that name.
 *      However, when splitting results in a merger, the name of the
 *      destination overrides that of the source, even if destination
 *      is unnamed and source is named.
 */
int
doorganize() /* inventory organizer by Del Lamb */
{
    struct obj *obj, *otmp, *splitting, *bumped;
    int ix, cur, trycnt, goldstacks;
    char let;
#define GOLD_INDX   0
#define GOLD_OFFSET 1
#define OVRFLW_INDX (GOLD_OFFSET + 52) /* past gold and 2*26 letters */
    char lets[1 + 52 + 1 + 1]; /* room for '$a-zA-Z#\0' */
    char qbuf[QBUFSZ];
    char allowall[4]; /* { ALLOW_COUNT, ALL_CLASSES, 0, 0 } */
    char *objname, *otmpname;
    const char *adj_type;
    boolean ever_mind = FALSE, collect;

<<<<<<< HEAD
    if (!g.invent) {
        You("aren't carrying anything to adjust.");
=======
    /* when no invent, or just gold in '$' slot, there's nothing to adjust */
    if (!invent || (invent->oclass == COIN_CLASS
                    && invent->invlet == GOLD_SYM && !invent->nobj)) {
        You("aren't carrying anything %s.",
            !invent ? "to adjust" : "adjustable");
>>>>>>> 68d28bd7
        return 0;
    }

    if (!flags.invlet_constant)
        reassign();
    /* get object the user wants to organize (the 'from' slot) */
    allowall[0] = ALLOW_COUNT;
    allowall[1] = ALL_CLASSES;
    allowall[2] = '\0';
    for (goldstacks = 0, otmp = g.invent; otmp; otmp = otmp->nobj) {
        /* gold should never end up in a letter slot, nor should two '$'
           slots occur, but if they ever do, allow #adjust to handle them
           (in the past, things like this have happened, usually due to
           bknown being erroneously set on one stack, clear on another;
           object merger isn't fooled by that anymore) */
        if (otmp->oclass == COIN_CLASS
            && (otmp->invlet != GOLD_SYM || ++goldstacks > 1)) {
            allowall[1] = COIN_CLASS;
            allowall[2] = ALL_CLASSES;
            allowall[3] = '\0';
            break;
        }
    }
    if (!(obj = getobj(allowall, "adjust")))
        return 0;

    /* figure out whether user gave a split count to getobj() */
    splitting = bumped = 0;
    for (otmp = g.invent; otmp; otmp = otmp->nobj)
        if (otmp->nobj == obj) { /* knowledge of splitobj() operation */
            if (otmp->invlet == obj->invlet)
                splitting = otmp;
            break;
        }

    /* initialize the list with all lower and upper case letters */
    lets[GOLD_INDX] = (obj->oclass == COIN_CLASS) ? GOLD_SYM : ' ';
    for (ix = GOLD_OFFSET, let = 'a'; let <= 'z';)
        lets[ix++] = let++;
    for (let = 'A'; let <= 'Z';)
        lets[ix++] = let++;
    lets[OVRFLW_INDX] = ' ';
    lets[sizeof lets - 1] = '\0';
    /* for floating inv letters, truncate list after the first open slot */
    if (!flags.invlet_constant && (ix = inv_cnt(FALSE)) < 52)
        lets[ix + (splitting ? 0 : 1)] = '\0';

    /* blank out all the letters currently in use in the inventory
       except those that will be merged with the selected object */
    for (otmp = g.invent; otmp; otmp = otmp->nobj)
        if (otmp != obj && !mergable(otmp, obj)) {
            let = otmp->invlet;
            if (let >= 'a' && let <= 'z')
                lets[GOLD_OFFSET + let - 'a'] = ' ';
            else if (let >= 'A' && let <= 'Z')
                lets[GOLD_OFFSET + let - 'A' + 26] = ' ';
            /* overflow defaults to off, but it we find a stack using that
               slot, switch to on -- the opposite of normal invlet handling */
            else if (let == NOINVSYM)
                lets[OVRFLW_INDX] = NOINVSYM;
        }

    /* compact the list by removing all the blanks */
    for (ix = cur = 0; lets[ix]; ix++)
        if (lets[ix] != ' ' && cur++ < ix)
            lets[cur - 1] = lets[ix];
    lets[cur] = '\0';
    /* and by dashing runs of letters */
    if (cur > 5)
        compactify(lets);

    /* get 'to' slot to use as destination */
    Sprintf(qbuf, "Adjust letter to what [%s]%s?", lets,
            g.invent ? " (? see used letters)" : "");
    for (trycnt = 1; ; ++trycnt) {
        let = yn_function(qbuf, (char *) 0, '\0');
        if (let == '?' || let == '*') {
            let = display_used_invlets(splitting ? obj->invlet : 0);
            if (!let)
                continue;
            if (let == '\033')
                goto noadjust;
        }
        if (index(quitchars, let)
            /* adjusting to same slot is meaningful since all
               compatible stacks get collected along the way,
               but splitting to same slot is not */
            || (splitting && let == obj->invlet)) {
 noadjust:
            if (splitting)
                (void) merged(&splitting, &obj);
            if (!ever_mind)
                pline1(Never_mind);
            return 0;
        } else if (let == GOLD_SYM && obj->oclass != COIN_CLASS) {
            pline("Only gold coins may be moved into the '%c' slot.",
                  GOLD_SYM);
            ever_mind = TRUE;
            goto noadjust;
        }
        /* letter() classifies '@' as one; compactify() can put '-' in lets;
           the only thing of interest that index() might find is '$' or '#'
           since letter() catches everything else that we put into lets[] */
        if ((letter(let) && let != '@') || (index(lets, let) && let != '-'))
            break; /* got one */
        if (trycnt == 5)
            goto noadjust;
        pline("Select an inventory slot letter."); /* else try again */
    }

    collect = (let == obj->invlet);
    /* change the inventory and print the resulting item */
    adj_type = collect ? "Collecting" : !splitting ? "Moving:" : "Splitting:";

    /*
     * don't use freeinv/addinv to avoid double-touching artifacts,
     * dousing lamps, losing luck, cursing loadstone, etc.
     */
    extract_nobj(obj, &g.invent);

    for (otmp = g.invent; otmp;) {
        /* it's tempting to pull this outside the loop, but merged() could
           free ONAME(obj) [via obfree()] and replace it with ONAME(otmp) */
        objname = has_oname(obj) ? ONAME(obj) : (char *) 0;

        if (collect) {
            /* Collecting: #adjust an inventory stack into its same slot;
               keep it there and merge other compatible stacks into it.
               Traditional inventory behavior is to merge unnamed stacks
               with compatible named ones; we only want that if it is
               the 'from' stack (obj) with a name and candidate (otmp)
               without one, not unnamed 'from' with named candidate. */
            otmpname = has_oname(otmp) ? ONAME(otmp) : (char *) 0;
            if ((!otmpname || (objname && !strcmp(objname, otmpname)))
                && merged(&otmp, &obj)) {
                adj_type = "Merging:";
                obj = otmp;
                otmp = otmp->nobj;
                extract_nobj(obj, &g.invent);
                continue; /* otmp has already been updated */
            }
        } else if (otmp->invlet == let) {
            /* Moving or splitting: don't merge extra compatible stacks.
               Found 'otmp' in destination slot; merge if compatible,
               otherwise bump whatever is there to an open slot. */
            if (!splitting) {
                adj_type = "Swapping:";
                otmp->invlet = obj->invlet;
            } else {
                /* strip 'from' name if it has one */
                if (objname && !obj->oartifact)
                    ONAME(obj) = (char *) 0;
                if (!mergable(otmp, obj)) {
                    /* won't merge; put 'from' name back */
                    if (objname)
                        ONAME(obj) = objname;
                } else {
                    /* will merge; discard 'from' name */
                    if (objname)
                        free((genericptr_t) objname), objname = 0;
                }

                if (merged(&otmp, &obj)) {
                    adj_type = "Splitting and merging:";
                    obj = otmp;
                    extract_nobj(obj, &g.invent);
                } else if (inv_cnt(FALSE) >= 52) {
                    (void) merged(&splitting, &obj); /* undo split */
                    /* "knapsack cannot accommodate any more items" */
                    Your("pack is too full.");
                    return 0;
                } else {
                    bumped = otmp;
                    extract_nobj(bumped, &g.invent);
                }
            } /* moving vs splitting */
            break; /* not collecting and found 'to' slot */
        } /* collect */
        otmp = otmp->nobj;
    }

    /* inline addinv; insert loose object at beginning of inventory */
    obj->invlet = let;
    obj->nobj = g.invent;
    obj->where = OBJ_INVENT;
    g.invent = obj;
    reorder_invent();
    if (bumped) {
        /* splitting the 'from' stack is causing an incompatible
           stack in the 'to' slot to be moved into an open one;
           we need to do another inline insertion to inventory */
        assigninvlet(bumped);
        bumped->nobj = g.invent;
        bumped->where = OBJ_INVENT;
        g.invent = bumped;
        reorder_invent();
    }

    /* messages deferred until inventory has been fully reestablished */
    prinv(adj_type, obj, 0L);
    if (bumped)
        prinv("Moving:", bumped, 0L);
    if (splitting)
        clear_splitobjs(); /* reset splitobj context */
    update_inventory();
    return 0;
}

/* common to display_minventory and display_cinventory */
STATIC_OVL void
invdisp_nothing(hdr, txt)
const char *hdr, *txt;
{
    winid win;
    anything any;
    menu_item *selected;

    any = cg.zeroany;
    win = create_nhwindow(NHW_MENU);
    start_menu(win);
    add_menu(win, NO_GLYPH, &any, 0, 0, iflags.menu_headings, hdr,
             MENU_UNSELECTED);
    add_menu(win, NO_GLYPH, &any, 0, 0, ATR_NONE, "", MENU_UNSELECTED);
    add_menu(win, NO_GLYPH, &any, 0, 0, ATR_NONE, txt, MENU_UNSELECTED);
    end_menu(win, (char *) 0);
    if (select_menu(win, PICK_NONE, &selected) > 0)
        free((genericptr_t) selected);
    destroy_nhwindow(win);
    return;
}

/* query_objlist callback: return things that are worn or wielded */
STATIC_OVL boolean
worn_wield_only(obj)
struct obj *obj;
{
#if 1
    /* check for things that *are* worn or wielded (only used for monsters,
       so we don't worry about excluding W_CHAIN, W_ARTI and the like) */
    return (boolean) (obj->owornmask != 0L);
#else
    /* this used to check for things that *might* be worn or wielded,
       but that's not particularly interesting */
    if (is_weptool(obj) || is_wet_towel(obj) || obj->otyp == MEAT_RING)
        return TRUE;
    return (boolean) (obj->oclass == WEAPON_CLASS
                      || obj->oclass == ARMOR_CLASS
                      || obj->oclass == AMULET_CLASS
                      || obj->oclass == RING_CLASS);
#endif
}

/*
 * Display a monster's inventory.
 * Returns a pointer to the object from the monster's inventory selected
 * or NULL if nothing was selected.
 *
 * By default, only worn and wielded items are displayed.  The caller
 * can pick one.  Modifier flags are:
 *
 *      PICK_NONE, PICK_ONE - standard menu control
 *      PICK_ANY            - allowed, but we only return a single object
 *      MINV_NOLET          - nothing selectable
 *      MINV_ALL            - display all inventory
 */
struct obj *
display_minventory(mon, dflags, title)
register struct monst *mon;
int dflags;
char *title;
{
    struct obj *ret;
    char tmp[QBUFSZ];
    int n;
    menu_item *selected = 0;
    int do_all = (dflags & MINV_ALL) != 0,
        incl_hero = (do_all && u.uswallow && mon == u.ustuck),
        have_inv = (mon->minvent != 0), have_any = (have_inv || incl_hero),
        pickings = (dflags & MINV_PICKMASK);

    Sprintf(tmp, "%s %s:", s_suffix(noit_Monnam(mon)),
            do_all ? "possessions" : "armament");

    if (do_all ? have_any : (mon->misc_worn_check || MON_WEP(mon))) {
        /* Fool the 'weapon in hand' routine into
         * displaying 'weapon in claw', etc. properly.
         */
        g.youmonst.data = mon->data;
        /* in case inside a shop, don't append "for sale" prices */
        iflags.suppress_price++;

        n = query_objlist(title ? title : tmp, &(mon->minvent),
                          (INVORDER_SORT | (incl_hero ? INCLUDE_HERO : 0)),
                          &selected, pickings,
                          do_all ? allow_all : worn_wield_only);

        iflags.suppress_price--;
        /* was 'set_uasmon();' but that potentially has side-effects */
        g.youmonst.data = &mons[u.umonnum]; /* most basic part of set_uasmon */
    } else {
        invdisp_nothing(title ? title : tmp, "(none)");
        n = 0;
    }

    if (n > 0) {
        ret = selected[0].item.a_obj;
        free((genericptr_t) selected);
    } else
        ret = (struct obj *) 0;
    return ret;
}

/*
 * Display the contents of a container in inventory style.
 * Currently, this is only used for statues, via wand of probing.
 */
struct obj *
display_cinventory(obj)
register struct obj *obj;
{
    struct obj *ret;
    char qbuf[QBUFSZ];
    int n;
    menu_item *selected = 0;

    (void) safe_qbuf(qbuf, "Contents of ", ":", obj, doname, ansimpleoname,
                     "that");

    if (obj->cobj) {
        n = query_objlist(qbuf, &(obj->cobj), INVORDER_SORT,
                          &selected, PICK_NONE, allow_all);
    } else {
        invdisp_nothing(qbuf, "(empty)");
        n = 0;
    }
    if (n > 0) {
        ret = selected[0].item.a_obj;
        free((genericptr_t) selected);
    } else
        ret = (struct obj *) 0;
    obj->cknown = 1;
    return ret;
}


STATIC_OVL boolean
only_here(obj)
struct obj *obj;
{
    return (obj->ox == g.only.x && obj->oy == g.only.y);
}

/*
 * Display a list of buried items in inventory style.  Return a non-zero
 * value if there were items at that spot.
 *
 * Currently, this is only used with a wand of probing zapped downwards.
 */
int
display_binventory(x, y, as_if_seen)
int x, y;
boolean as_if_seen;
{
    struct obj *obj;
    menu_item *selected = 0;
    int n;

    /* count # of objects here */
    for (n = 0, obj = g.level.buriedobjlist; obj; obj = obj->nobj)
        if (obj->ox == x && obj->oy == y) {
            if (as_if_seen)
                obj->dknown = 1;
            n++;
        }

    if (n) {
        g.only.x = x;
        g.only.y = y;
        if (query_objlist("Things that are buried here:",
                          &g.level.buriedobjlist, INVORDER_SORT,
                          &selected, PICK_NONE, only_here) > 0)
            free((genericptr_t) selected);
        g.only.x = g.only.y = 0;
    }
    return n;
}

/*invent.c*/<|MERGE_RESOLUTION|>--- conflicted
+++ resolved
@@ -2710,17 +2710,10 @@
     unsortloot(&sortedinvent);
     /* for permanent inventory where we intend to show everything but
        nothing has been listed (because there isn't anyhing to list;
-<<<<<<< HEAD
-       recognized via any.a_char still being zero; the n==0 case above
-       gets skipped for perm_invent), put something into the menu */
-    if (iflags.perm_invent && !lets && !any.a_char) {
-        any = cg.zeroany;
-=======
        the n==0 case above gets skipped for perm_invent), put something
        into the menu */
     if (iflags.perm_invent && !lets && !gotsomething) {
-        any = zeroany;
->>>>>>> 68d28bd7
+        any = cg.zeroany;
         add_menu(win, NO_GLYPH, &any, 0, 0, 0,
                  not_carrying_anything, MENU_UNSELECTED);
         want_reply = FALSE;
@@ -4012,16 +4005,11 @@
     const char *adj_type;
     boolean ever_mind = FALSE, collect;
 
-<<<<<<< HEAD
-    if (!g.invent) {
-        You("aren't carrying anything to adjust.");
-=======
     /* when no invent, or just gold in '$' slot, there's nothing to adjust */
-    if (!invent || (invent->oclass == COIN_CLASS
-                    && invent->invlet == GOLD_SYM && !invent->nobj)) {
+    if (!g.invent || (g.invent->oclass == COIN_CLASS
+                    && g.invent->invlet == GOLD_SYM && !g.invent->nobj)) {
         You("aren't carrying anything %s.",
-            !invent ? "to adjust" : "adjustable");
->>>>>>> 68d28bd7
+            !g.invent ? "to adjust" : "adjustable");
         return 0;
     }
 
