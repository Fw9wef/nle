--- conflicted
+++ resolved
@@ -7,32 +7,18 @@
 #include "lev.h" /* for checking save modes */
 #include "sfproto.h"
 
-<<<<<<< HEAD
 
 static void NDECL(stoned_dialogue);
 static void NDECL(vomiting_dialogue);
 static void NDECL(choke_dialogue);
 static void NDECL(levitation_dialogue);
 static void NDECL(slime_dialogue);
-static void FDECL(slimed_to_death, (struct kinfo *));
+static void NDECL(phaze_dialogue);
+static void FDECL(done_timeout, (int, int));
 static void NDECL(slip_or_trip);
 static void FDECL(see_lamp_flicker, (struct obj *, const char *));
 static void FDECL(lantern_message, (struct obj *));
 static void FDECL(cleanup_burn, (ANY_P *, long));
-=======
-STATIC_DCL void NDECL(stoned_dialogue);
-STATIC_DCL void NDECL(vomiting_dialogue);
-STATIC_DCL void NDECL(choke_dialogue);
-STATIC_DCL void NDECL(levitation_dialogue);
-STATIC_DCL void NDECL(slime_dialogue);
-STATIC_DCL void FDECL(slimed_to_death, (struct kinfo *));
-STATIC_DCL void NDECL(phaze_dialogue);
-STATIC_DCL void FDECL(done_timeout, (int, int));
-STATIC_DCL void NDECL(slip_or_trip);
-STATIC_DCL void FDECL(see_lamp_flicker, (struct obj *, const char *));
-STATIC_DCL void FDECL(lantern_message, (struct obj *));
-STATIC_DCL void FDECL(cleanup_burn, (ANY_P *, long));
->>>>>>> c814ca8e
 
 /* used by wizard mode #timeout and #wizintrinsic; order by 'interest'
    for timeout countdown, where most won't occur in normal play */
@@ -422,13 +408,8 @@
     g.mvitals[PM_GREEN_SLIME].mvflags = save_mvflags & ~G_GENOD;
     /* become a green slime; also resets youmonst.m_ap_type+.mappearance */
     (void) polymon(PM_GREEN_SLIME);
-<<<<<<< HEAD
     g.mvitals[PM_GREEN_SLIME].mvflags = save_mvflags;
-    done(TURNED_SLIME);
-=======
-    mvitals[PM_GREEN_SLIME].mvflags = save_mvflags;
     done_timeout(TURNED_SLIME, SLIMED);
->>>>>>> c814ca8e
 
     /* life-saved; even so, hero still has turned into green slime;
        player may have genocided green slimes after being infected */
@@ -481,7 +462,7 @@
 /* when a status timeout is fatal, keep the status line indicator shown
    during end of game rundown (and potential dumplog);
    timeout has already counted down to 0 by the time we get here */
-STATIC_OVL void
+static void
 done_timeout(how, which)
 int how, which;
 {
@@ -492,7 +473,7 @@
 
     /* life-saved */
     *intrinsic_p &= ~I_SPECIAL;
-    context.botl = TRUE;
+    g.context.botl = TRUE;
 }
 
 void
