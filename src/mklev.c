--- conflicted
+++ resolved
@@ -1,9 +1,4 @@
-<<<<<<< HEAD
-/* NetHack 3.5	mklev.c	$NHDT-Date$  $NHDT-Branch$:$NHDT-Revision$ */
-=======
 /* NetHack 3.5	mklev.c	$NHDT-Date: 1426465436 2015/03/16 00:23:56 $  $NHDT-Branch: debug $:$NHDT-Revision: 1.25 $ */
->>>>>>> b7ad4a8a
-/* NetHack 3.5	mklev.c	$Date: 2012/02/15 01:55:33 $  $Revision: 1.20 $ */
 /* Copyright (c) Stichting Mathematisch Centrum, Amsterdam, 1985. */
 /* NetHack may be freely redistributed.  See license for details. */
 
@@ -687,11 +682,7 @@
 	/* make a secret treasure vault, not connected to the rest */
 	if(do_vault()) {
 		xchar w,h;
-<<<<<<< HEAD
-		debugpline("trying to make a vault...");
-=======
 		debugpline0("trying to make a vault...");
->>>>>>> b7ad4a8a
 		w = 1;
 		h = 1;
 		if (check_room(&vault_x, &w, &vault_y, &h, TRUE)) {
@@ -845,11 +836,7 @@
 
 	/* determine if it is even allowed;
 	   almost all special levels are excluded */
-<<<<<<< HEAD
-	if (In_hell(&u.uz) || In_V_tower(&u.uz) ||
-=======
 	if (!skip_lvl_checks && (In_hell(&u.uz) || In_V_tower(&u.uz) ||
->>>>>>> b7ad4a8a
 		Is_rogue_level(&u.uz) ||
 		level.flags.arboreal ||
 		((sp = Is_special(&u.uz)) != 0 && !Is_oracle_level(&u.uz)
@@ -1578,11 +1565,7 @@
 	*source = u.uz;
 	insert_branch(br, TRUE);
 
-<<<<<<< HEAD
-	debugpline("Made knox portal.");
-=======
 	debugpline0("Made knox portal.");
->>>>>>> b7ad4a8a
 	place_branch(br, x, y);
 }
 
