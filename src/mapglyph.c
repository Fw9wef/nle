--- conflicted
+++ resolved
@@ -69,16 +69,10 @@
     nhsym ch, ovsym;
     unsigned special = 0;
     /* condense multiple tests in macro version down to single */
-<<<<<<< HEAD
-    boolean has_rogue_ibm_graphics = HAS_ROGUE_IBM_GRAPHICS;
-    boolean has_rogue_color = (has_rogue_ibm_graphics
-                               && g.symset[g.currentgraphics].nocolor == 0);
-=======
     boolean has_rogue_ibm_graphics = HAS_ROGUE_IBM_GRAPHICS,
             is_you = (x == u.ux && y == u.uy),
             has_rogue_color = (has_rogue_ibm_graphics
-                               && symset[currentgraphics].nocolor == 0);
->>>>>>> f487083a
+                               && g.symset[g.currentgraphics].nocolor == 0);
 
     /*
      *  Map the glyph back to a character and color.
@@ -228,25 +222,21 @@
         }
     }
 
-<<<<<<< HEAD
-    ch = g.showsyms[idx];
-=======
     /* These were requested by a blind player to enhance screen reader use */
     if (sysopt.accessibility == 1) {
         ovsym = Is_rogue_level(&u.uz)
-                    ? ov_rogue_syms[SYM_PET_OVERRIDE + SYM_OFF_X]
-                    : ov_primary_syms[SYM_PET_OVERRIDE + SYM_OFF_X];
+                    ? g.ov_rogue_syms[SYM_PET_OVERRIDE + SYM_OFF_X]
+                    : g.ov_primary_syms[SYM_PET_OVERRIDE + SYM_OFF_X];
         if (ovsym && (special & MG_PET))
             idx = SYM_PET_OVERRIDE + SYM_OFF_X;
         ovsym = Is_rogue_level(&u.uz)
-                    ? ov_rogue_syms[SYM_PLAYER_OVERRIDE + SYM_OFF_X]
-                    : ov_primary_syms[SYM_PLAYER_OVERRIDE + SYM_OFF_X];
+                    ? g.ov_rogue_syms[SYM_PLAYER_OVERRIDE + SYM_OFF_X]
+                    : g.ov_primary_syms[SYM_PLAYER_OVERRIDE + SYM_OFF_X];
         if (ovsym && is_you)
             idx = SYM_PLAYER_OVERRIDE + SYM_OFF_X;
     }
 
-    ch = showsyms[idx];
->>>>>>> f487083a
+    ch = g.showsyms[idx];
 #ifdef TEXTCOLOR
     /* Turn off color if no color defined, or rogue level w/o PC graphics. */
     if (!has_color(color) || (Is_rogue_level(&u.uz) && !has_rogue_color))
