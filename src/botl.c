/* NetHack 3.6	botl.c	$NHDT-Date: 1554857126 2019/04/10 00:45:26 $  $NHDT-Branch: NetHack-3.6.2-beta01 $:$NHDT-Revision: 1.144 $ */
/* Copyright (c) Stichting Mathematisch Centrum, Amsterdam, 1985. */
/*-Copyright (c) Michael Allison, 2006. */
/* NetHack may be freely redistributed.  See license for details. */

#include "hack.h"
#ifndef LONG_MAX
#include <limits.h>
#endif

extern const char *hu_stat[]; /* defined in eat.c */

const char *const enc_stat[] = { "",         "Burdened",  "Stressed",
                                 "Strained", "Overtaxed", "Overloaded" };

STATIC_DCL const char *NDECL(rank);
STATIC_DCL void NDECL(bot_via_windowport);
STATIC_DCL void NDECL(stat_update_time);

static char *
get_strength_str()
{
    static char buf[32];
    int st = ACURR(A_STR);

    if (st > 18) {
        if (st > STR18(100))
            Sprintf(buf, "%2d", st - 100);
        else if (st < STR18(100))
            Sprintf(buf, "18/%02d", st - 18);
        else
            Sprintf(buf, "18/**");
    } else
        Sprintf(buf, "%-1d", st);

    return buf;
}

void
check_gold_symbol()
{
    nhsym goldch = g.showsyms[COIN_CLASS + SYM_OFF_O];

    iflags.invis_goldsym = (goldch <= (nhsym) ' ');
}

char *
do_statusline1()
{
    static char newbot1[BUFSZ];
    register char *nb;
    register int i, j;

    Strcpy(newbot1, g.plname);
    if ('a' <= newbot1[0] && newbot1[0] <= 'z')
        newbot1[0] += 'A' - 'a';
    newbot1[10] = 0;
    Sprintf(nb = eos(newbot1), " the ");

    if (Upolyd) {
        char mbot[BUFSZ];
        int k = 0;

        Strcpy(mbot, mons[u.umonnum].mname);
        while (mbot[k] != 0) {
            if ((k == 0 || (k > 0 && mbot[k - 1] == ' ')) && 'a' <= mbot[k]
                && mbot[k] <= 'z')
                mbot[k] += 'A' - 'a';
            k++;
        }
        Strcpy(nb = eos(nb), mbot);
    } else
        Strcpy(nb = eos(nb), rank());

    Sprintf(nb = eos(nb), "  ");
    i = g.mrank_sz + 15;
    j = (int) ((nb + 2) - newbot1); /* strlen(newbot1) but less computation */
    if ((i - j) > 0)
        Sprintf(nb = eos(nb), "%*s", i - j, " "); /* pad with spaces */

    Sprintf(nb = eos(nb), "St:%s Dx:%-1d Co:%-1d In:%-1d Wi:%-1d Ch:%-1d",
            get_strength_str(),
            ACURR(A_DEX), ACURR(A_CON), ACURR(A_INT), ACURR(A_WIS),
            ACURR(A_CHA));
    Sprintf(nb = eos(nb),
            (u.ualign.type == A_CHAOTIC)
                ? "  Chaotic"
                : (u.ualign.type == A_NEUTRAL) ? "  Neutral" : "  Lawful");
#ifdef SCORE_ON_BOTL
    if (flags.showscore)
        Sprintf(nb = eos(nb), " S:%ld", botl_score());
#endif
    return newbot1;
}

char *
do_statusline2()
{
    static char newbot2[BUFSZ], /* MAXCO: botl.h */
         /* dungeon location (and gold), hero health (HP, PW, AC),
            experience (HD if poly'd, else Exp level and maybe Exp points),
            time (in moves), varying number of status conditions */
         dloc[QBUFSZ], hlth[QBUFSZ], expr[QBUFSZ], tmmv[QBUFSZ], cond[QBUFSZ];
    register char *nb;
    unsigned dln, dx, hln, xln, tln, cln;
    int hp, hpmax, cap;
    long money;

    /*
     * Various min(x,9999)'s are to avoid having excessive values
     * violate the field width assumptions in botl.h and should not
     * impact normal play.  Particularly 64-bit long for gold which
     * could require many more digits if someone figures out a way
     * to get and carry a really large (or negative) amount of it.
     * Turn counter is also long, but we'll risk that.
     */

    /* dungeon location plus gold */
    (void) describe_level(dloc); /* includes at least one trailing space */
    if ((money = money_cnt(g.invent)) < 0L)
        money = 0L; /* ought to issue impossible() and then discard gold */
    Sprintf(eos(dloc), "%s:%-2ld", /* strongest hero can lift ~300000 gold */
            (iflags.in_dumplog || iflags.invis_goldsym) ? "$"
              : encglyph(objnum_to_glyph(GOLD_PIECE)),
            min(money, 999999L));
    dln = strlen(dloc);
    /* '$' encoded as \GXXXXNNNN is 9 chars longer than display will need */
    dx = strstri(dloc, "\\G") ? 9 : 0;

    /* health and armor class (has trailing space for AC 0..9) */
    hp = Upolyd ? u.mh : u.uhp;
    hpmax = Upolyd ? u.mhmax : u.uhpmax;
    if (hp < 0)
        hp = 0;
    Sprintf(hlth, "HP:%d(%d) Pw:%d(%d) AC:%-2d",
            min(hp, 9999), min(hpmax, 9999),
            min(u.uen, 9999), min(u.uenmax, 9999), u.uac);
    hln = strlen(hlth);

    /* experience */
    if (Upolyd)
        Sprintf(expr, "HD:%d", mons[u.umonnum].mlevel);
    else if (flags.showexp)
        Sprintf(expr, "Xp:%u/%-1ld", u.ulevel, u.uexp);
    else
        Sprintf(expr, "Exp:%u", u.ulevel);
    xln = strlen(expr);

    /* time/move counter */
    if (flags.time)
        Sprintf(tmmv, "T:%ld", g.moves);
    else
        tmmv[0] = '\0';
    tln = strlen(tmmv);

    /* status conditions; worst ones first */
    cond[0] = '\0'; /* once non-empty, cond will have a leading space */
    nb = cond;
    /*
     * Stoned, Slimed, Strangled, and both types of Sick are all fatal
     * unless remedied before timeout expires.  Should we order them by
     * shortest time left?  [Probably not worth the effort, since it's
     * unusual for more than one of them to apply at a time.]
     */
    if (Stoned)
        Strcpy(nb = eos(nb), " Stone");
    if (Slimed)
        Strcpy(nb = eos(nb), " Slime");
    if (Strangled)
        Strcpy(nb = eos(nb), " Strngl");
    if (Sick) {
        if (u.usick_type & SICK_VOMITABLE)
            Strcpy(nb = eos(nb), " FoodPois");
        if (u.usick_type & SICK_NONVOMITABLE)
            Strcpy(nb = eos(nb), " TermIll");
    }
    if (u.uhs != NOT_HUNGRY)
        Sprintf(nb = eos(nb), " %s", hu_stat[u.uhs]);
    if ((cap = near_capacity()) > UNENCUMBERED)
        Sprintf(nb = eos(nb), " %s", enc_stat[cap]);
    if (Blind)
        Strcpy(nb = eos(nb), " Blind");
    if (Deaf)
        Strcpy(nb = eos(nb), " Deaf");
    if (Stunned)
        Strcpy(nb = eos(nb), " Stun");
    if (Confusion)
        Strcpy(nb = eos(nb), " Conf");
    if (Hallucination)
        Strcpy(nb = eos(nb), " Hallu");
    /* levitation and flying are mutually exclusive; riding is not */
    if (Levitation)
        Strcpy(nb = eos(nb), " Lev");
    if (Flying)
        Strcpy(nb = eos(nb), " Fly");
    if (u.usteed)
        Strcpy(nb = eos(nb), " Ride");
    cln = strlen(cond);

    /*
     * Put the pieces together.  If they all fit, keep the traditional
     * sequence.  Otherwise, move least important parts to the end in
     * case the interface side of things has to truncate.  Note that
     * dloc[] contains '$' encoded in ten character sequence \GXXXXNNNN
     * so we want to test its display length rather than buffer length.
     *
     * We don't have an actual display limit here, so have to go by the
     * width of the map.  Since we're reordering rather than truncating,
     * wider displays can still show wider status than the map if the
     * interface supports that.
     */
    if ((dln - dx) + 1 + hln + 1 + xln + 1 + tln + 1 + cln <= COLNO) {
        Sprintf(newbot2, "%s %s %s %s %s", dloc, hlth, expr, tmmv, cond);
    } else {
        if (dln + 1 + hln + 1 + xln + 1 + tln + 1 + cln + 1 > MAXCO) {
            panic("bot2: second status line exceeds MAXCO (%u > %d)",
                  (dln + 1 + hln + 1 + xln + 1 + tln + 1 + cln + 1), MAXCO);
        } else if ((dln - dx) + 1 + hln + 1 + xln + 1 + cln <= COLNO) {
            Sprintf(newbot2, "%s %s %s %s %s", dloc, hlth, expr, cond, tmmv);
        } else if ((dln - dx) + 1 + hln + 1 + cln <= COLNO) {
            Sprintf(newbot2, "%s %s %s %s %s", dloc, hlth, cond, expr, tmmv);
        } else {
            Sprintf(newbot2, "%s %s %s %s %s", hlth, cond, dloc, expr, tmmv);
        }
        /* only two or three consecutive spaces available to squeeze out */
        mungspaces(newbot2);
    }
    return newbot2;
}

void
bot()
{
    /* dosave() flags completion by setting u.uhp to -1 */
    if ((u.uhp != -1) && g.youmonst.data && iflags.status_updates) {
        if (VIA_WINDOWPORT()) {
            bot_via_windowport();
        } else {
            curs(WIN_STATUS, 1, 0);
            putstr(WIN_STATUS, 0, do_statusline1());
            curs(WIN_STATUS, 1, 1);
            putmixed(WIN_STATUS, 0, do_statusline2());
        }
    }
    g.context.botl = g.context.botlx = iflags.time_botl = FALSE;
}

void
timebot()
{
    if (flags.time && iflags.status_updates) {
        if (VIA_WINDOWPORT()) {
            stat_update_time();
        } else {
            /* old status display updates everything */
            bot();
        }
    }
    iflags.time_botl = FALSE;
}

/* convert experience level (1..30) to rank index (0..8) */
int
xlev_to_rank(xlev)
int xlev;
{
    return (xlev <= 2) ? 0 : (xlev <= 30) ? ((xlev + 2) / 4) : 8;
}

#if 0 /* not currently needed */
/* convert rank index (0..8) to experience level (1..30) */
int
rank_to_xlev(rank)
int rank;
{
    return (rank <= 0) ? 1 : (rank <= 8) ? ((rank * 4) - 2) : 30;
}
#endif

const char *
rank_of(lev, monnum, female)
int lev;
short monnum;
boolean female;
{
    register const struct Role *role;
    register int i;

    /* Find the role */
    for (role = roles; role->name.m; role++)
        if (monnum == role->malenum || monnum == role->femalenum)
            break;
    if (!role->name.m)
        role = &g.urole;

    /* Find the rank */
    for (i = xlev_to_rank((int) lev); i >= 0; i--) {
        if (female && role->rank[i].f)
            return role->rank[i].f;
        if (role->rank[i].m)
            return role->rank[i].m;
    }

    /* Try the role name, instead */
    if (female && role->name.f)
        return role->name.f;
    else if (role->name.m)
        return role->name.m;
    return "Player";
}

STATIC_OVL const char *
rank()
{
    return rank_of(u.ulevel, Role_switch, flags.female);
}

int
title_to_mon(str, rank_indx, title_length)
const char *str;
int *rank_indx, *title_length;
{
    register int i, j;

    /* Loop through each of the roles */
    for (i = 0; roles[i].name.m; i++)
        for (j = 0; j < 9; j++) {
            if (roles[i].rank[j].m
                && !strncmpi(str, roles[i].rank[j].m,
                             strlen(roles[i].rank[j].m))) {
                if (rank_indx)
                    *rank_indx = j;
                if (title_length)
                    *title_length = strlen(roles[i].rank[j].m);
                return roles[i].malenum;
            }
            if (roles[i].rank[j].f
                && !strncmpi(str, roles[i].rank[j].f,
                             strlen(roles[i].rank[j].f))) {
                if (rank_indx)
                    *rank_indx = j;
                if (title_length)
                    *title_length = strlen(roles[i].rank[j].f);
                return (roles[i].femalenum != NON_PM) ? roles[i].femalenum
                                                      : roles[i].malenum;
            }
        }
    return NON_PM;
}

void
max_rank_sz()
{
    register int i, r, maxr = 0;
    for (i = 0; i < 9; i++) {
        if (g.urole.rank[i].m && (r = strlen(g.urole.rank[i].m)) > maxr)
            maxr = r;
        if (g.urole.rank[i].f && (r = strlen(g.urole.rank[i].f)) > maxr)
            maxr = r;
    }
    g.mrank_sz = maxr;
    return;
}

#ifdef SCORE_ON_BOTL
long
botl_score()
{
    long deepest = deepest_lev_reached(FALSE);
    long utotal;

    utotal = money_cnt(g.invent) + hidden_gold();
    if ((utotal -= u.umoney0) < 0L)
        utotal = 0L;
    utotal += u.urexp + (50 * (deepest - 1))
          + (deepest > 30 ? 10000 : deepest > 20 ? 1000 * (deepest - 20) : 0);
    if (utotal < u.urexp)
        utotal = LONG_MAX; /* wrap around */
    return utotal;
}
#endif /* SCORE_ON_BOTL */

/* provide the name of the current level for display by various ports */
int
describe_level(buf)
char *buf;
{
    int ret = 1;

    /* TODO:    Add in dungeon name */
    if (Is_knox(&u.uz)) {
        Sprintf(buf, "%s ", g.dungeons[u.uz.dnum].dname);
    } else if (In_quest(&u.uz)) {
        Sprintf(buf, "Home %d ", dunlev(&u.uz));
    } else if (In_endgame(&u.uz)) {
        /* [3.6.2: this used to be "Astral Plane" or generic "End Game"] */
        (void) endgamelevelname(buf, depth(&u.uz));
        (void) strsubst(buf, "Plane of ", ""); /* just keep <element> */
        Strcat(buf, " ");
    } else {
        /* ports with more room may expand this one */
        Sprintf(buf, "Dlvl:%-2d ", depth(&u.uz));
        ret = 0;
    }
    return ret;
}

/* =======================================================================*/
/*  statusnew routines                                                    */
/* =======================================================================*/

/* structure that tracks the status details in the core */

#ifdef STATUS_HILITES
#endif /* STATUS_HILITES */

STATIC_DCL boolean FDECL(eval_notify_windowport_field, (int, boolean *, int));
STATIC_DCL void FDECL(evaluate_and_notify_windowport, (boolean *, int));
STATIC_DCL void NDECL(init_blstats);
STATIC_DCL int FDECL(compare_blstats, (struct istat_s *, struct istat_s *));
STATIC_DCL char *FDECL(anything_to_s, (char *, anything *, int));
STATIC_DCL int FDECL(percentage, (struct istat_s *, struct istat_s *));

#ifdef STATUS_HILITES
STATIC_DCL void FDECL(s_to_anything, (anything *, char *, int));
STATIC_DCL enum statusfields FDECL(fldname_to_bl_indx, (const char *));
STATIC_DCL boolean FDECL(hilite_reset_needed, (struct istat_s *, long));
STATIC_DCL boolean FDECL(noneoftheabove, (const char *));
STATIC_DCL struct hilite_s *FDECL(get_hilite, (int, int, genericptr_t,
                                               int, int, int *));
STATIC_DCL void FDECL(split_clridx, (int, int *, int *));
STATIC_DCL boolean FDECL(is_ltgt_percentnumber, (const char *));
STATIC_DCL boolean FDECL(has_ltgt_percentnumber, (const char *));
STATIC_DCL int FDECL(splitsubfields, (char *, char ***, int));
STATIC_DCL boolean FDECL(is_fld_arrayvalues, (const char *,
                                              const char *const *,
                                              int, int, int *));
STATIC_DCL int FDECL(query_arrayvalue, (const char *, const char *const *,
                                        int, int));
STATIC_DCL void FDECL(status_hilite_add_threshold, (int, struct hilite_s *));
STATIC_DCL boolean FDECL(parse_status_hl2, (char (*)[QBUFSZ], BOOLEAN_P));
STATIC_DCL char *FDECL(conditionbitmask2str, (unsigned long));
STATIC_DCL unsigned long FDECL(match_str2conditionbitmask, (const char *));
STATIC_DCL unsigned long FDECL(str2conditionbitmask, (char *));
STATIC_DCL boolean FDECL(parse_condition, (char (*)[QBUFSZ], int));
STATIC_DCL char *FDECL(hlattr2attrname, (int, char *, int));
STATIC_DCL void FDECL(status_hilite_linestr_add, (int, struct hilite_s *,
                                                unsigned long, const char *));
STATIC_DCL void NDECL(status_hilite_linestr_done);
STATIC_DCL int FDECL(status_hilite_linestr_countfield, (int));
STATIC_DCL void NDECL(status_hilite_linestr_gather_conditions);
STATIC_DCL void NDECL(status_hilite_linestr_gather);
STATIC_DCL char *FDECL(status_hilite2str, (struct hilite_s *));
STATIC_DCL int NDECL(status_hilite_menu_choose_field);
STATIC_DCL int FDECL(status_hilite_menu_choose_behavior, (int));
STATIC_DCL int FDECL(status_hilite_menu_choose_updownboth, (int, const char *,
                                                       BOOLEAN_P, BOOLEAN_P));
STATIC_DCL boolean FDECL(status_hilite_menu_add, (int));
#define has_hilite(i) (g.blstats[0][(i)].thresholds)
/* TH_UPDOWN encompasses specific 'up' and 'down' also general 'changed' */
#define Is_Temp_Hilite(rule) ((rule) && (rule)->behavior == BL_TH_UPDOWN)

/* pointers to current hilite rule and list of this field's defined rules */
#define INIT_THRESH  , (struct hilite_s *) 0, (struct hilite_s *) 0
#else /* !STATUS_HILITES */
#define INIT_THRESH /*empty*/
#endif

#define INIT_BLSTAT(name, fmtstr, anytyp, wid, fld)                     \
    { name, fmtstr, 0L, FALSE, anytyp,  { (genericptr_t) 0 }, (char *) 0, \
      wid,  -1, fld INIT_THRESH }
#define INIT_BLSTATP(name, fmtstr, anytyp, wid, maxfld, fld)            \
    { name, fmtstr, 0L, FALSE, anytyp,  { (genericptr_t) 0 }, (char *) 0, \
      wid,  maxfld, fld INIT_THRESH }

/* If entries are added to this, botl.h will require updating too */
STATIC_VAR struct istat_s initblstats[MAXBLSTATS] = {
    INIT_BLSTAT("title", "%s", ANY_STR, MAXVALWIDTH, BL_TITLE),
    INIT_BLSTAT("strength", " St:%s", ANY_INT, 10, BL_STR),
    INIT_BLSTAT("dexterity", " Dx:%s", ANY_INT,  10, BL_DX),
    INIT_BLSTAT("constitution", " Co:%s", ANY_INT, 10, BL_CO),
    INIT_BLSTAT("intelligence", " In:%s", ANY_INT, 10, BL_IN),
    INIT_BLSTAT("wisdom", " Wi:%s", ANY_INT, 10, BL_WI),
    INIT_BLSTAT("charisma", " Ch:%s", ANY_INT, 10, BL_CH),
    INIT_BLSTAT("alignment", " %s", ANY_STR, 40, BL_ALIGN),
    INIT_BLSTAT("score", " S:%s", ANY_LONG, 20, BL_SCORE),
    INIT_BLSTAT("carrying-capacity", " %s", ANY_INT, 20, BL_CAP),
    INIT_BLSTAT("gold", " %s", ANY_LONG, 30, BL_GOLD),
    INIT_BLSTATP("power", " Pw:%s", ANY_INT, 10, BL_ENEMAX, BL_ENE),
    INIT_BLSTAT("power-max", "(%s)", ANY_INT, 10, BL_ENEMAX),
    INIT_BLSTAT("experience-level", " Xp:%s", ANY_INT, 10, BL_XP),
    INIT_BLSTAT("armor-class", " AC:%s", ANY_INT, 10, BL_AC),
    INIT_BLSTAT("HD", " HD:%s", ANY_INT, 10, BL_HD),
    INIT_BLSTAT("time", " T:%s", ANY_LONG, 20, BL_TIME),
    /* hunger used to be 'ANY_UINT'; see note below in bot_via_windowport() */
    INIT_BLSTAT("hunger", " %s", ANY_INT, 40, BL_HUNGER),
    INIT_BLSTATP("hitpoints", " HP:%s", ANY_INT, 10, BL_HPMAX, BL_HP),
    INIT_BLSTAT("hitpoints-max", "(%s)", ANY_INT, 10, BL_HPMAX),
    INIT_BLSTAT("dungeon-level", "%s", ANY_STR, MAXVALWIDTH, BL_LEVELDESC),
    INIT_BLSTAT("experience", "/%s", ANY_LONG, 20, BL_EXP),
    INIT_BLSTAT("condition", "%s", ANY_MASK32, 0, BL_CONDITION)
};

#undef INIT_BLSTATP
#undef INIT_BLSTAT
#undef INIT_THRESH

<<<<<<< HEAD
=======
struct istat_s blstats[2][MAXBLSTATS];
static boolean blinit = FALSE, update_all = FALSE;
static boolean valset[MAXBLSTATS];
#ifdef STATUS_HILITES
static long bl_hilite_moves = 0L;
#endif

>>>>>>> b54fd6b7
/* we don't put this next declaration in #ifdef STATUS_HILITES.
 * In the absence of STATUS_HILITES, each array
 * element will be 0 however, and quite meaningless,
 * but we need to pass the first array element as
 * the final argument of status_update, with or
 * without STATUS_HILITES.
 */

void
bot_via_windowport()
{
    char buf[BUFSZ];
    const char *titl;
    register char *nb;
    int i, idx, cap;
    long money;

    if (!g.blinit)
        panic("bot before init.");

    /* toggle from previous iteration */
    idx = 1 - g.now_or_before_idx; /* 0 -> 1, 1 -> 0 */
    g.now_or_before_idx = idx;

    /* clear the "value set" indicators */
    (void) memset((genericptr_t) g.valset, 0, MAXBLSTATS * sizeof (boolean));

    /*
     * Note: min(x,9999) - we enforce the same maximum on hp, maxhp,
     * pw, maxpw, and gold as basic status formatting so that the two
     * modes of status display don't produce different information.
     */

    /*
     *  Player name and title.
     */
    Strcpy(nb = buf, g.plname);
    nb[0] = highc(nb[0]);
    titl = !Upolyd ? rank() : mons[u.umonnum].mname;
    i = (int) (strlen(buf) + sizeof " the " + strlen(titl) - sizeof "");
    /* if "Name the Rank/monster" is too long, we truncate the name
       but always keep at least 10 characters of it; when hitpintbar is
       enabled, anything beyond 30 (long monster name) will be truncated */
    if (i > 30) {
        i = 30 - (int) (sizeof " the " + strlen(titl) - sizeof "");
        nb[max(i, 10)] = '\0';
    }
    Strcpy(nb = eos(nb), " the ");
    Strcpy(nb = eos(nb), titl);
    if (Upolyd) { /* when poly'd, capitalize monster name */
        for (i = 0; nb[i]; i++)
            if (i == 0 || nb[i - 1] == ' ')
                nb[i] = highc(nb[i]);
    }
    Sprintf(g.blstats[idx][BL_TITLE].val, "%-30s", buf);
    g.valset[BL_TITLE] = TRUE; /* indicate val already set */

    /* Strength */
    g.blstats[idx][BL_STR].a.a_int = ACURR(A_STR);
    Strcpy(g.blstats[idx][BL_STR].val, get_strength_str());
    g.valset[BL_STR] = TRUE; /* indicate val already set */

    /*  Dexterity, constitution, intelligence, wisdom, charisma. */
    g.blstats[idx][BL_DX].a.a_int = ACURR(A_DEX);
    g.blstats[idx][BL_CO].a.a_int = ACURR(A_CON);
    g.blstats[idx][BL_IN].a.a_int = ACURR(A_INT);
    g.blstats[idx][BL_WI].a.a_int = ACURR(A_WIS);
    g.blstats[idx][BL_CH].a.a_int = ACURR(A_CHA);

    /* Alignment */
    Strcpy(g.blstats[idx][BL_ALIGN].val, (u.ualign.type == A_CHAOTIC)
                                          ? "Chaotic"
                                          : (u.ualign.type == A_NEUTRAL)
                                               ? "Neutral"
                                               : "Lawful");

    /* Score */
    g.blstats[idx][BL_SCORE].a.a_long =
#ifdef SCORE_ON_BOTL
        flags.showscore ? botl_score() :
#endif
        0L;

    /*  Hit points  */
    i = Upolyd ? u.mh : u.uhp;
    if (i < 0)
        i = 0;
    g.blstats[idx][BL_HP].a.a_int = min(i, 9999);
    i = Upolyd ? u.mhmax : u.uhpmax;
    g.blstats[idx][BL_HPMAX].a.a_int = min(i, 9999);

    /*  Dungeon level. */
    (void) describe_level(g.blstats[idx][BL_LEVELDESC].val);
    g.valset[BL_LEVELDESC] = TRUE; /* indicate val already set */

    /* Gold */
    if ((money = money_cnt(g.invent)) < 0L)
        money = 0L; /* ought to issue impossible() and then discard gold */
    g.blstats[idx][BL_GOLD].a.a_long = min(money, 999999L);
    /*
     * The tty port needs to display the current symbol for gold
     * as a field header, so to accommodate that we pass gold with
     * that already included. If a window port needs to use the text
     * gold amount without the leading "$:" the port will have to
     * skip past ':' to the value pointer it was passed in status_update()
     * for the BL_GOLD case.
     *
     * Another quirk of BL_GOLD is that the field display may have
     * changed if a new symbol set was loaded, or we entered or left
     * the rogue level.
     *
     * The currency prefix is encoded as ten character \GXXXXNNNN
     * sequence.
     */
    Sprintf(g.blstats[idx][BL_GOLD].val, "%s:%ld",
            (iflags.in_dumplog || iflags.invis_goldsym) ? "$"
              : encglyph(objnum_to_glyph(GOLD_PIECE)),
            g.blstats[idx][BL_GOLD].a.a_long);
    g.valset[BL_GOLD] = TRUE; /* indicate val already set */

    /* Power (magical energy) */
    g.blstats[idx][BL_ENE].a.a_int = min(u.uen, 9999);
    g.blstats[idx][BL_ENEMAX].a.a_int = min(u.uenmax, 9999);

    /* Armor class */
    g.blstats[idx][BL_AC].a.a_int = u.uac;

    /* Monster level (if Upolyd) */
    g.blstats[idx][BL_HD].a.a_int = Upolyd ? (int) mons[u.umonnum].mlevel : 0;

    /* Experience */
    g.blstats[idx][BL_XP].a.a_int = u.ulevel;
    g.blstats[idx][BL_EXP].a.a_long = u.uexp;

    /* Time (moves) */
    g.blstats[idx][BL_TIME].a.a_long = g.moves;

    /* Hunger */
    /* note: u.uhs is unsigned, and 3.6.1's STATUS_HILITE defined
       BL_HUNGER to be ANY_UINT, but that was the only non-int/non-long
       numeric field so it's far simpler to treat it as plain int and
       not need ANY_UINT handling at all */
    g.blstats[idx][BL_HUNGER].a.a_int = (int) u.uhs;
    Strcpy(g.blstats[idx][BL_HUNGER].val,
           (u.uhs != NOT_HUNGRY) ? hu_stat[u.uhs] : "");
    g.valset[BL_HUNGER] = TRUE;

    /* Carrying capacity */
    cap = near_capacity();
    g.blstats[idx][BL_CAP].a.a_int = cap;
    Strcpy(g.blstats[idx][BL_CAP].val,
           (cap > UNENCUMBERED) ? enc_stat[cap] : "");
    g.valset[BL_CAP] = TRUE;

    /* Conditions */
    g.blstats[idx][BL_CONDITION].a.a_ulong = 0L;
    if (Stoned)
        g.blstats[idx][BL_CONDITION].a.a_ulong |= BL_MASK_STONE;
    if (Slimed)
        g.blstats[idx][BL_CONDITION].a.a_ulong |= BL_MASK_SLIME;
    if (Strangled)
        g.blstats[idx][BL_CONDITION].a.a_ulong |= BL_MASK_STRNGL;
    if (Sick && (u.usick_type & SICK_VOMITABLE) != 0)
        g.blstats[idx][BL_CONDITION].a.a_ulong |= BL_MASK_FOODPOIS;
    if (Sick && (u.usick_type & SICK_NONVOMITABLE) != 0)
        g.blstats[idx][BL_CONDITION].a.a_ulong |= BL_MASK_TERMILL;
    /*
     * basic formatting puts hunger status and encumbrance here
     */
    if (Blind)
        g.blstats[idx][BL_CONDITION].a.a_ulong |= BL_MASK_BLIND;
    if (Deaf)
        g.blstats[idx][BL_CONDITION].a.a_ulong |= BL_MASK_DEAF;
    if (Stunned)
        g.blstats[idx][BL_CONDITION].a.a_ulong |= BL_MASK_STUN;
    if (Confusion)
        g.blstats[idx][BL_CONDITION].a.a_ulong |= BL_MASK_CONF;
    if (Hallucination)
        g.blstats[idx][BL_CONDITION].a.a_ulong |= BL_MASK_HALLU;
    /* levitation and flying are mututally exclusive */
    if (Levitation)
        g.blstats[idx][BL_CONDITION].a.a_ulong |= BL_MASK_LEV;
    if (Flying)
        g.blstats[idx][BL_CONDITION].a.a_ulong |= BL_MASK_FLY;
    if (u.usteed)
        g.blstats[idx][BL_CONDITION].a.a_ulong |= BL_MASK_RIDE;
    evaluate_and_notify_windowport(g.valset, idx);
}

/* update just the status lines' 'time' field */
STATIC_OVL void
stat_update_time()
{
    int idx = g.now_or_before_idx; /* no 0/1 toggle */
    int fld = BL_TIME;

    /* Time (moves) */
    g.blstats[idx][fld].a.a_long = g.moves;
    g.valset[fld] = FALSE;

    eval_notify_windowport_field(fld, g.valset, idx);
    if ((windowprocs.wincap2 & WC2_FLUSH_STATUS) != 0L)
        status_update(BL_FLUSH, (genericptr_t) 0, 0, 0,
                      NO_COLOR, (unsigned long *) 0);
    return;
}

STATIC_OVL boolean
eval_notify_windowport_field(fld, valsetlist, idx)
int fld, idx;
boolean *valsetlist;
{
    static int oldrndencode = 0;
    static nhsym oldgoldsym = 0;
    int pc, chg, color = NO_COLOR;
    unsigned anytype;
    boolean updated = FALSE, reset;
    struct istat_s *curr = NULL, *prev = NULL;
    enum statusfields idxmax;

    /*
     *  Now pass the changed values to window port.
     */
    anytype = g.blstats[idx][fld].anytype;
    curr = &g.blstats[idx][fld];
    prev = &g.blstats[1 - idx][fld];
    color = NO_COLOR;

    chg = g.update_all ? 0 : compare_blstats(prev, curr);

    /* Temporary? hack: moveloop()'s prolog for a new game sets
     * g.context.rndencode after the status window has been init'd,
     * so $:0 has already been encoded and cached by the window
     * port.  Without this hack, gold's \G sequence won't be
     * recognized and ends up being displayed as-is for 'g.update_all'.
     *
     * Also, even if g.context.rndencode hasn't changed and the
     * gold amount itself hasn't changed, the glyph portion of the
     * encoding may have changed if a new symset was put into effect.
     *
     *  \GXXXXNNNN:25
     *  XXXX = the g.context.rndencode portion
     *  NNNN = the glyph portion
     *  25   = the gold amount
     *
     * Setting 'chg = 2' is enough to render the field properly, but
     * not to honor an initial highlight, so force 'update_all = TRUE'.
     */
    if (fld == BL_GOLD
        && (g.context.rndencode != oldrndencode
            || g.showsyms[COIN_CLASS + SYM_OFF_O] != oldgoldsym)) {
        g.update_all = TRUE; /* chg = 2; */
        oldrndencode = g.context.rndencode;
        oldgoldsym = g.showsyms[COIN_CLASS + SYM_OFF_O];
    }

    reset = FALSE;
#ifdef STATUS_HILITES
    if (!g.update_all && !chg && curr->time) {
        reset = hilite_reset_needed(prev, g.bl_hilite_moves);
        if (reset)
            curr->time = prev->time = 0L;
    }
#endif

    if (g.update_all || chg || reset) {
        idxmax = curr->idxmax;
        pc = (idxmax >= 0) ? percentage(curr, &g.blstats[idx][idxmax]) : 0;

        if (!valsetlist[fld])
            (void) anything_to_s(curr->val, &curr->a, anytype);

        if (anytype != ANY_MASK32) {
#ifdef STATUS_HILITES
            if (chg || *curr->val) {
                curr->hilite_rule = get_hilite(idx, fld,
                                               (genericptr_t) &curr->a,
                                               chg, pc, &color);
                prev->hilite_rule = curr->hilite_rule;
                if (chg == 2) {
                    color = NO_COLOR;
                    chg = 0;
                }
            }
#endif /* STATUS_HILITES */
            status_update(fld, (genericptr_t) curr->val,
                          chg, pc, color, (unsigned long *) 0);
        } else {
            /* Color for conditions is done through g.cond_hilites[] */
            status_update(fld, (genericptr_t) &curr->a.a_ulong,
                          chg, pc, color, g.cond_hilites);
        }
        curr->chg = prev->chg = TRUE;
        updated = TRUE;
    }
    return updated;
}

STATIC_OVL void
evaluate_and_notify_windowport(valsetlist, idx)
int idx;
boolean *valsetlist;
{
    int i, updated = 0, notpresent = 0;

    /*
     *  Now pass the changed values to window port.
     */
    for (i = 0; i < MAXBLSTATS; i++) {
        if (((i == BL_SCORE) && !flags.showscore)
            || ((i == BL_EXP) && !flags.showexp)
            || ((i == BL_TIME) && !flags.time)
            || ((i == BL_HD) && !Upolyd)
            || ((i == BL_XP || i == BL_EXP) && Upolyd)) {
            notpresent++;
            continue;
        }
        if (eval_notify_windowport_field(i, valsetlist, idx))
            updated++;
    }
    /*
     * Notes:
     *  1. It is possible to get here, with nothing having been pushed
     *     to the window port, when none of the info has changed.
     *
     *  2. Some window ports are also known to optimize by only drawing
     *     fields that have changed since the previous update.
     *
     * In both of those situations, we need to force updates to
     * all of the fields when g.context.botlx is set. The tty port in
     * particular has a problem if that isn't done, since the core sets
     * g.context.botlx when a menu or text display obliterates the status
     * line.
     *
     * For those situations, to trigger the full update of every field
     * whether changed or not, call status_update() with BL_RESET.
     *
     * For regular processing and to notify the window port that a
     * bot() round has finished and it's time to trigger a flush of
     * all buffered changes received thus far but not reflected in
     * the display, call status_update() with BL_FLUSH.
     *
     */
    if (g.context.botlx && (windowprocs.wincap2 & WC2_RESET_STATUS) != 0L)
        status_update(BL_RESET, (genericptr_t) 0, 0, 0,
                      NO_COLOR, (unsigned long *) 0);
    else if ((updated || g.context.botlx) &&
             (windowprocs.wincap2 & WC2_FLUSH_STATUS) != 0L)
        status_update(BL_FLUSH, (genericptr_t) 0, 0, 0,
                      NO_COLOR, (unsigned long *) 0);

    g.context.botl = g.context.botlx = iflags.time_botl = FALSE;
    g.update_all = FALSE;
}

<<<<<<< HEAD
/* called from moveloop(); sets context.botl if temp hilites have timed out */
void
status_eval_next_unhilite()
{
    int i;
    struct istat_s *curr;
    long next_unhilite, this_unhilite;

    g.bl_hilite_moves = g.moves; /* simpllfied; used to try to encode fractional
                              * amounts for multiple moves within same turn */
    /* figure out whether an unhilight needs to be performed now */
    next_unhilite = 0L;
    for (i = 0; i < MAXBLSTATS; ++i) {
        curr = &g.blstats[0][i]; /* g.blstats[0][*].time == g.blstats[1][*].time */

        if (curr->chg) {
            struct istat_s *prev = &g.blstats[1][i];

#ifdef STATUS_HILITES
            if (Is_Temp_Hilite(curr->hilite_rule))
                curr->time = prev->time = (g.bl_hilite_moves
                                           + iflags.hilite_delta);
            else
                curr->time = prev->time = 0L;
#endif
            curr->chg = prev->chg = FALSE;
            g.context.botl = TRUE;
        }
        if (g.context.botl)
            continue; /* just process other g.blstats[][].time and .chg */

        this_unhilite = curr->time;
        if (this_unhilite > 0L
            && (next_unhilite == 0L || this_unhilite < next_unhilite)
#ifdef STATUS_HILITES
            && hilite_reset_needed(curr, this_unhilite + 1L)
#endif
            ) {
            next_unhilite = this_unhilite;
            if (next_unhilite < g.bl_hilite_moves)
                g.context.botl = TRUE;
        }
    }
}

=======
>>>>>>> b54fd6b7
void
status_initialize(reassessment)
boolean reassessment; /* TRUE: just recheck fields w/o other initialization */
{
    enum statusfields fld;
    boolean fldenabl;
    int i;
    const char *fieldfmt, *fieldname;

    if (!reassessment) {
        if (g.blinit)
            impossible("2nd status_initialize with full init.");
        init_blstats();
        (*windowprocs.win_status_init)();
        g.blinit = TRUE;
    } else if (!g.blinit) {
        panic("status 'reassess' before init");
    }
    for (i = 0; i < MAXBLSTATS; ++i) {
        fld = initblstats[i].fld;
        fldenabl = (fld == BL_SCORE) ? flags.showscore
                   : (fld == BL_TIME) ? flags.time
                     : (fld == BL_EXP) ? (boolean) (flags.showexp && !Upolyd)
                       : (fld == BL_XP) ? (boolean) !Upolyd
                         : (fld == BL_HD) ? (boolean) Upolyd
                           : TRUE;

        fieldname = initblstats[i].fldname;
        fieldfmt = (fld == BL_TITLE && iflags.wc2_hitpointbar) ? "%-30.30s"
                   : initblstats[i].fldfmt;
        status_enablefield(fld, fieldname, fieldfmt, fldenabl);
    }
    g.update_all = TRUE;
}

void
status_finish()
{
    int i;

    /* call the window port cleanup routine first */
    if (windowprocs.win_status_finish)
        (*windowprocs.win_status_finish)();

    /* free memory that we alloc'd now */
    for (i = 0; i < MAXBLSTATS; ++i) {
        if (g.blstats[0][i].val)
            free((genericptr_t) g.blstats[0][i].val), g.blstats[0][i].val = 0;
        if (g.blstats[1][i].val)
            free((genericptr_t) g.blstats[1][i].val), g.blstats[1][i].val = 0;
#ifdef STATUS_HILITES
        /* pointer to an entry in thresholds list; Null it out since
           that list is about to go away */
        g.blstats[0][i].hilite_rule = g.blstats[1][i].hilite_rule = 0;
        if (g.blstats[0][i].thresholds) {
            struct hilite_s *temp, *next;

            for (temp = g.blstats[0][i].thresholds; temp; temp = next) {
                next = temp->next;
                free((genericptr_t) temp);
            }
            g.blstats[0][i].thresholds = g.blstats[1][i].thresholds = 0;
        }
#endif /* STATUS_HILITES */
    }
}

STATIC_OVL void
init_blstats()
{
    static boolean initalready = FALSE;
    int i, j;

    if (initalready) {
        impossible("init_blstats called more than once.");
        return;
    }
    for (i = 0; i <= 1; ++i) {
        for (j = 0; j < MAXBLSTATS; ++j) {
#ifdef STATUS_HILITES
            struct hilite_s *keep_hilite_chain = g.blstats[i][j].thresholds;
#endif

            g.blstats[i][j] = initblstats[j];
            g.blstats[i][j].a = cg.zeroany;
            if (g.blstats[i][j].valwidth) {
                g.blstats[i][j].val = (char *) alloc(g.blstats[i][j].valwidth);
                g.blstats[i][j].val[0] = '\0';
            } else
                g.blstats[i][j].val = (char *) 0;
#ifdef STATUS_HILITES
            g.blstats[i][j].thresholds = keep_hilite_chain;
#endif
        }
    }
    initalready = TRUE;
}

/*
 * This compares the previous stat with the current stat,
 * and returns one of the following results based on that:
 *
 *   if prev_value < new_value (stat went up, increased)
 *      return 1
 *
 *   if prev_value > new_value (stat went down, decreased)
 *      return  -1
 *
 *   if prev_value == new_value (stat stayed the same)
 *      return 0
 *
 *   Special cases:
 *     - for bitmasks, 0 = stayed the same, 1 = changed
 *     - for strings,  0 = stayed the same, 1 = changed
 *
 */
STATIC_OVL int
compare_blstats(bl1, bl2)
struct istat_s *bl1, *bl2;
{
    int anytype, result = 0;

    if (!bl1 || !bl2) {
        panic("compare_blstat: bad istat pointer %s, %s",
              fmt_ptr((genericptr_t) bl1), fmt_ptr((genericptr_t) bl2));
    }

    anytype = bl1->anytype;
    if ((!bl1->a.a_void || !bl2->a.a_void)
        && (anytype == ANY_IPTR || anytype == ANY_UPTR || anytype == ANY_LPTR
            || anytype == ANY_ULPTR)) {
        panic("compare_blstat: invalid pointer %s, %s",
              fmt_ptr((genericptr_t) bl1->a.a_void),
              fmt_ptr((genericptr_t) bl2->a.a_void));
    }

    switch (anytype) {
    case ANY_INT:
        result = (bl1->a.a_int < bl2->a.a_int)
                     ? 1
                     : (bl1->a.a_int > bl2->a.a_int) ? -1 : 0;
        break;
    case ANY_IPTR:
        result = (*bl1->a.a_iptr < *bl2->a.a_iptr)
                     ? 1
                     : (*bl1->a.a_iptr > *bl2->a.a_iptr) ? -1 : 0;
        break;
    case ANY_LONG:
        result = (bl1->a.a_long < bl2->a.a_long)
                     ? 1
                     : (bl1->a.a_long > bl2->a.a_long) ? -1 : 0;
        break;
    case ANY_LPTR:
        result = (*bl1->a.a_lptr < *bl2->a.a_lptr)
                     ? 1
                     : (*bl1->a.a_lptr > *bl2->a.a_lptr) ? -1 : 0;
        break;
    case ANY_UINT:
        result = (bl1->a.a_uint < bl2->a.a_uint)
                     ? 1
                     : (bl1->a.a_uint > bl2->a.a_uint) ? -1 : 0;
        break;
    case ANY_UPTR:
        result = (*bl1->a.a_uptr < *bl2->a.a_uptr)
                     ? 1
                     : (*bl1->a.a_uptr > *bl2->a.a_uptr) ? -1 : 0;
        break;
    case ANY_ULONG:
        result = (bl1->a.a_ulong < bl2->a.a_ulong)
                     ? 1
                     : (bl1->a.a_ulong > bl2->a.a_ulong) ? -1 : 0;
        break;
    case ANY_ULPTR:
        result = (*bl1->a.a_ulptr < *bl2->a.a_ulptr)
                     ? 1
                     : (*bl1->a.a_ulptr > *bl2->a.a_ulptr) ? -1 : 0;
        break;
    case ANY_STR:
        result = sgn(strcmp(bl1->val, bl2->val));
        break;
    case ANY_MASK32:
        result = (bl1->a.a_ulong != bl2->a.a_ulong);
        break;
    default:
        result = 1;
    }
    return result;
}

STATIC_OVL char *
anything_to_s(buf, a, anytype)
char *buf;
anything *a;
int anytype;
{
    if (!buf)
        return (char *) 0;

    switch (anytype) {
    case ANY_ULONG:
        Sprintf(buf, "%lu", a->a_ulong);
        break;
    case ANY_MASK32:
        Sprintf(buf, "%lx", a->a_ulong);
        break;
    case ANY_LONG:
        Sprintf(buf, "%ld", a->a_long);
        break;
    case ANY_INT:
        Sprintf(buf, "%d", a->a_int);
        break;
    case ANY_UINT:
        Sprintf(buf, "%u", a->a_uint);
        break;
    case ANY_IPTR:
        Sprintf(buf, "%d", *a->a_iptr);
        break;
    case ANY_LPTR:
        Sprintf(buf, "%ld", *a->a_lptr);
        break;
    case ANY_ULPTR:
        Sprintf(buf, "%lu", *a->a_ulptr);
        break;
    case ANY_UPTR:
        Sprintf(buf, "%u", *a->a_uptr);
        break;
    case ANY_STR: /* do nothing */
        ;
        break;
    default:
        buf[0] = '\0';
    }
    return buf;
}

#ifdef STATUS_HILITES
STATIC_OVL void
s_to_anything(a, buf, anytype)
anything *a;
char *buf;
int anytype;
{
    if (!buf || !a)
        return;

    switch (anytype) {
    case ANY_LONG:
        a->a_long = atol(buf);
        break;
    case ANY_INT:
        a->a_int = atoi(buf);
        break;
    case ANY_UINT:
        a->a_uint = (unsigned) atoi(buf);
        break;
    case ANY_ULONG:
        a->a_ulong = (unsigned long) atol(buf);
        break;
    case ANY_IPTR:
        if (a->a_iptr)
            *a->a_iptr = atoi(buf);
        break;
    case ANY_UPTR:
        if (a->a_uptr)
            *a->a_uptr = (unsigned) atoi(buf);
        break;
    case ANY_LPTR:
        if (a->a_lptr)
            *a->a_lptr = atol(buf);
        break;
    case ANY_ULPTR:
        if (a->a_ulptr)
            *a->a_ulptr = (unsigned long) atol(buf);
        break;
    case ANY_MASK32:
        a->a_ulong = (unsigned long) atol(buf);
        break;
    default:
        a->a_void = 0;
        break;
    }
    return;
}
#endif /* STATUS_HILITES */

STATIC_OVL int
percentage(bl, maxbl)
struct istat_s *bl, *maxbl;
{
    int result = 0;
    int anytype;
    int ival;
    long lval;
    unsigned uval;
    unsigned long ulval;

    if (!bl || !maxbl) {
        impossible("percentage: bad istat pointer %s, %s",
                   fmt_ptr((genericptr_t) bl), fmt_ptr((genericptr_t) maxbl));
        return 0;
    }

    ival = 0, lval = 0L, uval = 0U, ulval = 0UL;
    anytype = bl->anytype;
    if (maxbl->a.a_void) {
        switch (anytype) {
        case ANY_INT:
            ival = bl->a.a_int;
            result = ((100 * ival) / maxbl->a.a_int);
            break;
        case ANY_LONG:
            lval  = bl->a.a_long;
            result = (int) ((100L * lval) / maxbl->a.a_long);
            break;
        case ANY_UINT:
            uval = bl->a.a_uint;
            result = (int) ((100U * uval) / maxbl->a.a_uint);
            break;
        case ANY_ULONG:
            ulval = bl->a.a_ulong;
            result = (int) ((100UL * ulval) / maxbl->a.a_ulong);
            break;
        case ANY_IPTR:
            ival = *bl->a.a_iptr;
            result = ((100 * ival) / (*maxbl->a.a_iptr));
            break;
        case ANY_LPTR:
            lval = *bl->a.a_lptr;
            result = (int) ((100L * lval) / (*maxbl->a.a_lptr));
            break;
        case ANY_UPTR:
            uval = *bl->a.a_uptr;
            result = (int) ((100U * uval) / (*maxbl->a.a_uptr));
            break;
        case ANY_ULPTR:
            ulval = *bl->a.a_ulptr;
            result = (int) ((100UL * ulval) / (*maxbl->a.a_ulptr));
            break;
        }
    }
    /* don't let truncation from integer division produce a zero result
       from a non-zero input; note: if we ever change to something like
       ((((1000 * val) / max) + 5) / 10) for a rounded result, we'll
       also need to check for and convert false 100 to 99 */
    if (result == 0 && (ival != 0 || lval != 0L || uval != 0U || ulval != 0UL))
        result = 1;

    return result;
}

/* callback so that interface can get capacity index rather than trying
   to reconstruct that from the encumbrance string or asking the general
   core what the value is */
int
stat_cap_indx()
{
    int cap;

#ifdef STATUS_HILITES
    cap = g.blstats[g.now_or_before_idx][BL_CAP].a.a_int;
#else
    cap = near_capacity();
#endif
    return cap;
}

/* callback so that interface can get hunger index rather than trying to
   reconstruct that from the hunger string or dipping into core internals */
int
stat_hunger_indx()
{
    int uhs;

#ifdef STATUS_HILITES
    uhs = g.blstats[g.now_or_before_idx][BL_HUNGER].a.a_int;
#else
    uhs = (int) u.uhs;
#endif
    return uhs;
}

/* used by X11 for "tty status" even when STATUS_HILITES is disabled */
const char *
bl_idx_to_fldname(idx)
int idx;
{
    if (idx >= 0 && idx < MAXBLSTATS)
        return initblstats[idx].fldname;
    return (const char *) 0;
}

#ifdef STATUS_HILITES

/****************************************************************************/
/* Core status hiliting support */
/****************************************************************************/

static struct fieldid_t {
    const char *fieldname;
    enum statusfields fldid;
} fieldids_alias[] = {
    { "characteristics",   BL_CHARACTERISTICS },
    { "encumbrance",       BL_CAP },
    { "experience-points", BL_EXP },
    { "dx",       BL_DX },
    { "co",       BL_CO },
    { "con",      BL_CO },
    { "points",   BL_SCORE },
    { "cap",      BL_CAP },
    { "pw",       BL_ENE },
    { "pw-max",   BL_ENEMAX },
    { "xl",       BL_XP },
    { "xplvl",    BL_XP },
    { "ac",       BL_AC },
    { "hit-dice", BL_HD },
    { "turns",    BL_TIME },
    { "hp",       BL_HP },
    { "hp-max",   BL_HPMAX },
    { "dgn",      BL_LEVELDESC },
    { "xp",       BL_EXP },
    { "exp",      BL_EXP },
    { "flags",    BL_CONDITION },
    {0,           BL_FLUSH }
};

/* format arguments */
static const char threshold_value[] = "hilite_status threshold ",
                  is_out_of_range[] = " is out of range";


/* field name to bottom line index */
STATIC_OVL enum statusfields
fldname_to_bl_indx(name)
const char *name;
{
    int i, nmatches = 0, fld = 0;

    if (name && *name) {
        /* check matches to canonical names */
        for (i = 0; i < SIZE(initblstats); i++)
            if (fuzzymatch(initblstats[i].fldname, name, " -_", TRUE)) {
                fld = initblstats[i].fld;
                nmatches++;
            }

        if (!nmatches) {
            /* check aliases */
            for (i = 0; fieldids_alias[i].fieldname; i++)
                if (fuzzymatch(fieldids_alias[i].fieldname, name,
                               " -_", TRUE)) {
                    fld = fieldids_alias[i].fldid;
                    nmatches++;
                }
        }

        if (!nmatches) {
            /* check partial matches to canonical names */
            int len = (int) strlen(name);

            for (i = 0; i < SIZE(initblstats); i++)
                if (!strncmpi(name, initblstats[i].fldname, len)) {
                    fld = initblstats[i].fld;
                    nmatches++;
                }
        }

    }
    return (nmatches == 1) ? fld : BL_FLUSH;
}

STATIC_OVL boolean
hilite_reset_needed(bl_p, augmented_time)
struct istat_s *bl_p;
long augmented_time;
{
    /*
     * This 'multi' handling may need some tuning...
     */
    if (g.multi)
        return FALSE;

    if (!Is_Temp_Hilite(bl_p->hilite_rule))
        return FALSE;

    if (bl_p->time == 0 || bl_p->time >= augmented_time)
        return FALSE;

    return TRUE;
}

/* called from moveloop(); sets context.botl if temp hilites have timed out */
void
status_eval_next_unhilite()
{
    int i;
    struct istat_s *curr;
    long next_unhilite, this_unhilite;

    bl_hilite_moves = moves; /* simpllfied; used to try to encode fractional
                              * amounts for multiple moves within same turn */
    /* figure out whether an unhilight needs to be performed now */
    next_unhilite = 0L;
    for (i = 0; i < MAXBLSTATS; ++i) {
        curr = &blstats[0][i]; /* blstats[0][*].time == blstats[1][*].time */

        if (curr->chg) {
            struct istat_s *prev = &blstats[1][i];

            if (Is_Temp_Hilite(curr->hilite_rule))
                curr->time = prev->time = (bl_hilite_moves
                                           + iflags.hilite_delta);
            else
                curr->time = prev->time = 0L;

            curr->chg = prev->chg = FALSE;
            context.botl = TRUE;
        }
        if (context.botl)
            continue; /* just process other blstats[][].time and .chg */

        this_unhilite = curr->time;
        if (this_unhilite > 0L
            && (next_unhilite == 0L || this_unhilite < next_unhilite)
            && hilite_reset_needed(curr, this_unhilite + 1L)) {
            next_unhilite = this_unhilite;
            if (next_unhilite < bl_hilite_moves)
                context.botl = TRUE;
        }
    }
}

/* called by options handling when 'statushilites' boolean is toggled */
void
reset_status_hilites()
{
    if (iflags.hilite_delta) {
        int i;

        for (i = 0; i < MAXBLSTATS; ++i)
            g.blstats[0][i].time = g.blstats[1][i].time = 0L;
        g.update_all = TRUE;
    }
    g.context.botlx = TRUE;
}

/* test whether the text from a title rule matches the string for
   title-while-polymorphed in the 'textmatch' menu */
STATIC_OVL boolean
noneoftheabove(hl_text)
const char *hl_text;
{
    if (fuzzymatch(hl_text, "none of the above", "\" -_", TRUE)
        || fuzzymatch(hl_text, "(polymorphed)", "\"()", TRUE)
        || fuzzymatch(hl_text, "none of the above (polymorphed)",
                      "\" -_()", TRUE))
        return TRUE;
    return FALSE;
}

/*
 * get_hilite
 *
 * Returns, based on the value and the direction it is moving,
 * the highlight rule that applies to the specified field.
 *
 * Provide get_hilite() with the following to work with:
 *     actual value vp
 *          useful for BL_TH_VAL_ABSOLUTE
 *     indicator of down, up, or the same (-1, 1, 0) chg
 *          useful for BL_TH_UPDOWN or change detection
 *     percentage (current value percentage of max value) pc
 *          useful for BL_TH_VAL_PERCENTAGE
 *
 * Get back:
 *     pointer to rule that applies; Null if no rule does.
 */
STATIC_OVL struct hilite_s *
get_hilite(idx, fldidx, vp, chg, pc, colorptr)
int idx, fldidx, chg, pc;
genericptr_t vp;
int *colorptr;
{
    struct hilite_s *hl, *rule = 0;
    anything *value = (anything *) vp;
    char *txtstr;

    if (fldidx < 0 || fldidx >= MAXBLSTATS)
        return (struct hilite_s *) 0;

    if (has_hilite(fldidx)) {
        int dt;
        /* there are hilites set here */
        int max_pc = -1, min_pc = 101;
        /* LARGEST_INT isn't INT_MAX; it fits within 16 bits, but that
           value is big enough to handle all 'int' status fields */
        int max_ival = -LARGEST_INT, min_ival = LARGEST_INT;
        /* LONG_MAX comes from <limits.h> which might not be available for
           ancient configurations; we don't need LONG_MIN */
        long max_lval = -LONG_MAX, min_lval = LONG_MAX;
        boolean exactmatch = FALSE, updown = FALSE, changed = FALSE,
                perc_or_abs = FALSE;

        /* min_/max_ are used to track best fit */
        for (hl = g.blstats[0][fldidx].thresholds; hl; hl = hl->next) {
            dt = initblstats[fldidx].anytype; /* only needed for 'absolute' */
            /* if we've already matched a temporary highlight, it takes
               precedence over all persistent ones; we still process
               updown rules to get the last one which qualifies */
            if ((updown || changed) && hl->behavior != BL_TH_UPDOWN)
                continue;
            /* among persistent highlights, if a 'percentage' or 'absolute'
               rule has been matched, it takes precedence over 'always' */
            if (perc_or_abs && hl->behavior == BL_TH_ALWAYS_HILITE)
                continue;

            switch (hl->behavior) {
            case BL_TH_VAL_PERCENTAGE: /* percent values are always ANY_INT */
                if (hl->rel == EQ_VALUE && pc == hl->value.a_int) {
                    rule = hl;
                    min_pc = max_pc = hl->value.a_int;
                    exactmatch = perc_or_abs = TRUE;
                } else if (exactmatch) {
                    ; /* already found best fit, skip lt,ge,&c */
                } else if (hl->rel == LT_VALUE
                           && (pc < hl->value.a_int)
                           && (hl->value.a_int <= min_pc)) {
                    rule = hl;
                    min_pc = hl->value.a_int;
                    perc_or_abs = TRUE;
                } else if (hl->rel == LE_VALUE
                           && (pc <= hl->value.a_int)
                           && (hl->value.a_int <= min_pc)) {
                    rule = hl;
                    min_pc = hl->value.a_int;
                    perc_or_abs = TRUE;
                } else if (hl->rel == GT_VALUE
                           && (pc > hl->value.a_int)
                           && (hl->value.a_int >= max_pc)) {
                    rule = hl;
                    max_pc = hl->value.a_int;
                    perc_or_abs = TRUE;
                } else if (hl->rel == GE_VALUE
                           && (pc >= hl->value.a_int)
                           && (hl->value.a_int >= max_pc)) {
                    rule = hl;
                    max_pc = hl->value.a_int;
                    perc_or_abs = TRUE;
                }
                break;
            case BL_TH_UPDOWN: /* uses 'chg' (set by caller), not 'dt' */
                /* specific 'up' or 'down' takes precedence over general
                   'changed' regardless of their order in the rule set */
                if (chg < 0 && hl->rel == LT_VALUE) {
                    rule = hl;
                    updown = TRUE;
                } else if (chg > 0 && hl->rel == GT_VALUE) {
                    rule = hl;
                    updown = TRUE;
                } else if (chg != 0 && hl->rel == EQ_VALUE && !updown) {
                    rule = hl;
                    changed = TRUE;
                }
                break;
            case BL_TH_VAL_ABSOLUTE: /* either ANY_INT or ANY_LONG */
                /*
                 * The int and long variations here are identical aside from
                 * union field and min_/max_ variable names.  If you change
                 * one, be sure to make a corresponding change in the other.
                 */
                if (dt == ANY_INT) {
                    if (hl->rel == EQ_VALUE
                        && hl->value.a_int == value->a_int) {
                        rule = hl;
                        min_ival = max_ival = hl->value.a_int;
                        exactmatch = perc_or_abs = TRUE;
                    } else if (exactmatch) {
                        ; /* already found best fit, skip lt,ge,&c */
                    } else if (hl->rel == LT_VALUE
                               && (value->a_int < hl->value.a_int)
                               && (hl->value.a_int <= min_ival)) {
                        rule = hl;
                        min_ival = hl->value.a_int;
                        perc_or_abs = TRUE;
                    } else if (hl->rel == LE_VALUE
                               && (value->a_int <= hl->value.a_int)
                               && (hl->value.a_int <= min_ival)) {
                        rule = hl;
                        min_ival = hl->value.a_int;
                        perc_or_abs = TRUE;
                    } else if (hl->rel == GT_VALUE
                               && (value->a_int > hl->value.a_int)
                               && (hl->value.a_int >= max_ival)) {
                        rule = hl;
                        max_ival = hl->value.a_int;
                        perc_or_abs = TRUE;
                    } else if (hl->rel == GE_VALUE
                               && (value->a_int >= hl->value.a_int)
                               && (hl->value.a_int >= max_ival)) {
                        rule = hl;
                        max_ival = hl->value.a_int;
                        perc_or_abs = TRUE;
                    }
                } else { /* ANY_LONG */
                    if (hl->rel == EQ_VALUE
                        && hl->value.a_long == value->a_long) {
                        rule = hl;
                        min_lval = max_lval = hl->value.a_long;
                        exactmatch = perc_or_abs = TRUE;
                    } else if (exactmatch) {
                        ; /* already found best fit, skip lt,ge,&c */
                    } else if (hl->rel == LT_VALUE
                               && (value->a_long < hl->value.a_long)
                               && (hl->value.a_long <= min_lval)) {
                        rule = hl;
                        min_lval = hl->value.a_long;
                        perc_or_abs = TRUE;
                    } else if (hl->rel == LE_VALUE
                               && (value->a_long <= hl->value.a_long)
                               && (hl->value.a_long <= min_lval)) {
                        rule = hl;
                        min_lval = hl->value.a_long;
                        perc_or_abs = TRUE;
                    } else if (hl->rel == GT_VALUE
                               && (value->a_long > hl->value.a_long)
                               && (hl->value.a_long >= max_lval)) {
                        rule = hl;
                        max_lval = hl->value.a_long;
                        perc_or_abs = TRUE;
                    } else if (hl->rel == GE_VALUE
                               && (value->a_long >= hl->value.a_long)
                               && (hl->value.a_long >= max_lval)) {
                        rule = hl;
                        max_lval = hl->value.a_long;
                        perc_or_abs = TRUE;
                    }
                }
                break;
            case BL_TH_TEXTMATCH: /* ANY_STR */
                txtstr = g.blstats[idx][fldidx].val;
                if (fldidx == BL_TITLE)
                    /* "<name> the <rank-title>", skip past "<name> the " */
                    txtstr += (strlen(g.plname) + sizeof " the " - sizeof "");
                if (hl->rel == TXT_VALUE && hl->textmatch[0]) {
                    if (fuzzymatch(hl->textmatch, txtstr, "\" -_", TRUE)) {
                        rule = hl;
                        exactmatch = TRUE;
                    } else if (exactmatch) {
                        ; /* already found best fit, skip "noneoftheabove" */
                    } else if (fldidx == BL_TITLE
                               && Upolyd && noneoftheabove(hl->textmatch)) {
                        rule = hl;
                    }
                }
                break;
            case BL_TH_ALWAYS_HILITE:
                rule = hl;
                break;
            case BL_TH_NONE:
                break;
            default:
                break;
            }
        }
    }
    *colorptr = rule ? rule->coloridx : NO_COLOR;
    return rule;
}

STATIC_OVL void
split_clridx(idx, coloridx, attrib)
int idx;
int *coloridx, *attrib;
{
    if (coloridx)
        *coloridx = idx & 0x00FF;
    if (attrib)
        *attrib = (idx >> 8) & 0x00FF;
}

/*
 * This is the parser for the hilite options.
 *
 * parse_status_hl1() separates each hilite entry into
 * a set of field threshold/action component strings,
 * then calls parse_status_hl2() to parse further
 * and configure the hilite.
 */
boolean
parse_status_hl1(op, from_configfile)
char *op;
boolean from_configfile;
{
#define MAX_THRESH 21
    char hsbuf[MAX_THRESH][QBUFSZ];
    boolean rslt, badopt = FALSE;
    int i, fldnum, ccount = 0;
    char c;

    fldnum = 0;
    for (i = 0; i < MAX_THRESH; ++i) {
        hsbuf[i][0] = '\0';
    }
    while (*op && fldnum < MAX_THRESH && ccount < (QBUFSZ - 2)) {
        c = lowc(*op);
        if (c == ' ') {
            if (fldnum >= 1) {
                if (fldnum == 1 && strcmpi(hsbuf[0], "title") == 0) {
                    /* spaces are allowed in title */
                    hsbuf[fldnum][ccount++] = c;
                    hsbuf[fldnum][ccount] = '\0';
                    op++;
                    continue;
                }
                rslt = parse_status_hl2(hsbuf, from_configfile);
                if (!rslt) {
                    badopt = TRUE;
                    break;
                }
            }
            for (i = 0; i < MAX_THRESH; ++i) {
                hsbuf[i][0] = '\0';
            }
            fldnum = 0;
            ccount = 0;
        } else if (c == '/') {
            fldnum++;
            ccount = 0;
        } else {
            hsbuf[fldnum][ccount++] = c;
            hsbuf[fldnum][ccount] = '\0';
        }
        op++;
    }
    if (fldnum >= 1 && !badopt) {
        rslt = parse_status_hl2(hsbuf, from_configfile);
        if (!rslt)
            badopt = TRUE;
    }
    if (badopt)
        return FALSE;
    return TRUE;
}

/* is str in the format of "[<>]?=?[-+]?[0-9]+%?" regex */
STATIC_OVL boolean
is_ltgt_percentnumber(str)
const char *str;
{
    const char *s = str;

    if (*s == '<' || *s == '>')
        s++;
    if (*s == '=')
        s++;
    if (*s == '-' || *s == '+')
        s++;
    if (!digit(*s))
        return FALSE;
    while (digit(*s))
        s++;
    if (*s == '%')
        s++;
    return (*s == '\0');
}

/* does str only contain "<>=-+0-9%" chars */
STATIC_OVL boolean
has_ltgt_percentnumber(str)
const char *str;
{
    const char *s = str;

    while (*s) {
        if (!index("<>=-+0123456789%", *s))
            return FALSE;
        s++;
    }
    return TRUE;
}

/* splitsubfields(): splits str in place into '+' or '&' separated strings.
 * returns number of strings, or -1 if more than maxsf or MAX_SUBFIELDS
 */
#define MAX_SUBFIELDS 16
STATIC_OVL int
splitsubfields(str, sfarr, maxsf)
char *str;
char ***sfarr;
int maxsf;
{
    static char *subfields[MAX_SUBFIELDS];
    char *st = (char *) 0;
    int sf = 0;

    if (!str)
        return 0;
    for (sf = 0; sf < MAX_SUBFIELDS; ++sf)
        subfields[sf] = (char *) 0;

    maxsf = (maxsf == 0) ? MAX_SUBFIELDS : min(maxsf, MAX_SUBFIELDS);

    if (index(str, '+') || index(str, '&')) {
        char *c = str;

        sf = 0;
        st = c;
        while (*c && sf < maxsf) {
            if (*c == '&' || *c == '+') {
                *c = '\0';
                subfields[sf] = st;
                st = c+1;
                sf++;
            }
            c++;
        }
        if (sf >= maxsf - 1)
            return -1;
        if (!*c && c != st)
            subfields[sf++] = st;
    } else {
        sf = 1;
        subfields[0] = str;
    }
    *sfarr = subfields;
    return sf;
}
#undef MAX_SUBFIELDS

STATIC_OVL boolean
is_fld_arrayvalues(str, arr, arrmin, arrmax, retidx)
const char *str;
const char *const *arr;
int arrmin, arrmax;
int *retidx;
{
    int i;

    for (i = arrmin; i < arrmax; i++)
        if (!strcmpi(str, arr[i])) {
            *retidx = i;
            return TRUE;
        }
    return FALSE;
}

STATIC_OVL int
query_arrayvalue(querystr, arr, arrmin, arrmax)
const char *querystr;
const char *const *arr;
int arrmin, arrmax;
{
    int i, res, ret = arrmin - 1;
    winid tmpwin;
    anything any;
    menu_item *picks = (menu_item *) 0;
    int adj = (arrmin > 0) ? 1 : arrmax;

    tmpwin = create_nhwindow(NHW_MENU);
    start_menu(tmpwin);

    for (i = arrmin; i < arrmax; i++) {
        any = cg.zeroany;
        any.a_int = i + adj;
        add_menu(tmpwin, NO_GLYPH, &any, 0, 0, ATR_NONE,
                 arr[i], MENU_UNSELECTED);
    }

    end_menu(tmpwin, querystr);

    res = select_menu(tmpwin, PICK_ONE, &picks);
    destroy_nhwindow(tmpwin);
    if (res > 0) {
        ret = picks->item.a_int - adj;
        free((genericptr_t) picks);
    }

    return ret;
}

STATIC_OVL void
status_hilite_add_threshold(fld, hilite)
int fld;
struct hilite_s *hilite;
{
    struct hilite_s *new_hilite;

    if (!hilite)
        return;

    /* alloc and initialize a new hilite_s struct */
    new_hilite = (struct hilite_s *) alloc(sizeof (struct hilite_s));
    *new_hilite = *hilite;   /* copy struct */

    new_hilite->set = TRUE;
    new_hilite->fld = fld;
    new_hilite->next = g.blstats[0][fld].thresholds;
    g.blstats[0][fld].thresholds = new_hilite;
    /* sort_hilites(fld) */

    /* current and prev must both point at the same hilites */
    g.blstats[1][fld].thresholds = g.blstats[0][fld].thresholds;
}


STATIC_OVL boolean
parse_status_hl2(s, from_configfile)
char (*s)[QBUFSZ];
boolean from_configfile;
{
    char *tmp, *how;
    int sidx = 0, i = -1, dt = -1;
    int coloridx = -1, successes = 0;
    int disp_attrib = 0;
    boolean percent, changed, numeric, down, up,
            gt, lt, ge, le, eq, txtval, always;
    const char *txt;
    enum statusfields fld = BL_FLUSH;
    struct hilite_s hilite;
    char tmpbuf[BUFSZ];
    static const char *aligntxt[] = { "chaotic", "neutral", "lawful" };
    /* hu_stat[] from eat.c has trailing spaces which foul up comparisons */
    static const char *hutxt[] = { "Satiated", "", "Hungry", "Weak",
                                   "Fainting", "Fainted", "Starved" };

    /* Examples:
        3.6.1:
      OPTION=hilite_status: hitpoints/<10%/red
      OPTION=hilite_status: hitpoints/<10%/red/<5%/purple/1/red+blink+inverse
      OPTION=hilite_status: experience/down/red/up/green
      OPTION=hilite_status: cap/strained/yellow/overtaxed/orange
      OPTION=hilite_status: title/always/blue
      OPTION=hilite_status: title/blue
    */

    /* field name to statusfield */
    fld = fldname_to_bl_indx(s[sidx]);

    if (fld == BL_CHARACTERISTICS) {
        boolean res = FALSE;

        /* recursively set each of strength, dexterity, constitution, &c */
        for (fld = BL_STR; fld <= BL_CH; fld++) {
            Strcpy(s[sidx], initblstats[fld].fldname);
            res = parse_status_hl2(s, from_configfile);
            if (!res)
                return FALSE;
        }
        return TRUE;
    }
    if (fld == BL_FLUSH) {
        config_error_add("Unknown status field '%s'", s[sidx]);
        return FALSE;
    }
    if (fld == BL_CONDITION)
        return parse_condition(s, sidx);

    ++sidx;
    while (s[sidx]) {
        char buf[BUFSZ], **subfields;
        int sf = 0;     /* subfield count */
        int kidx;

        txt = (const char *)0;
        percent = numeric = always = FALSE;
        down = up = changed = FALSE;
        gt = ge = eq = le = lt = txtval = FALSE;

        /* threshold value */
        if (!s[sidx][0])
            return TRUE;

        memset((genericptr_t) &hilite, 0, sizeof (struct hilite_s));
        hilite.set = FALSE; /* mark it "unset" */
        hilite.fld = fld;

        if (*s[sidx + 1] == '\0' || !strcmpi(s[sidx], "always")) {
            /* "field/always/color" OR "field/color" */
            always = TRUE;
            if (*s[sidx + 1] == '\0')
                sidx--;
        } else if (!strcmpi(s[sidx], "up") || !strcmpi(s[sidx], "down")) {
            if (initblstats[fld].anytype == ANY_STR)
                /* ordered string comparison is supported but LT/GT for
                   the string fields (title, dungeon-level, alignment)
                   is pointless; treat 'up' or 'down' for string fields
                   as 'changed' rather than rejecting them outright */
                ;
            else if (!strcmpi(s[sidx], "down"))
                down = TRUE;
            else
                up = TRUE;
            changed = TRUE;
        } else if (fld == BL_CAP
                   && is_fld_arrayvalues(s[sidx], enc_stat,
                                         SLT_ENCUMBER, OVERLOADED + 1,
                                         &kidx)) {
            txt = enc_stat[kidx];
            txtval = TRUE;
        } else if (fld == BL_ALIGN
                   && is_fld_arrayvalues(s[sidx], aligntxt, 0, 3, &kidx)) {
            txt = aligntxt[kidx];
            txtval = TRUE;
        } else if (fld == BL_HUNGER
                   && is_fld_arrayvalues(s[sidx], hutxt,
                                         SATIATED, STARVED + 1, &kidx)) {
            txt = hu_stat[kidx];   /* store hu_stat[] val, not hutxt[] */
            txtval = TRUE;
        } else if (!strcmpi(s[sidx], "changed")) {
            changed = TRUE;
        } else if (is_ltgt_percentnumber(s[sidx])) {
            const char *op;

            tmp = s[sidx]; /* is_ltgt_() guarantees [<>]?=?[-+]?[0-9]+%? */
            if (strchr(tmp, '%'))
               percent = TRUE;
            if (*tmp == '<') {
                if (tmp[1] == '=')
                    le = TRUE;
                else
                    lt = TRUE;
            } else if (*tmp == '>') {
                if (tmp[1] == '=')
                    ge = TRUE;
                else
                    gt = TRUE;
            }
            /* '%', '<', '>' have served their purpose, '=' is either
               part of '<' or '>' or optional for '=N', unary '+' is
               just decorative, so get rid of them, leaving -?[0-9]+ */
            tmp = stripchars(tmpbuf, "%<>=+", tmp);
            numeric = TRUE;
            dt = percent ? ANY_INT : initblstats[fld].anytype;
            (void) s_to_anything(&hilite.value, tmp, dt);

            op = gt ? ">" : ge ? ">=" : lt ? "<" : le ? "<=" : "=";
            if (dt == ANY_INT
                /* AC is the only field where negative values make sense but
                   accept >-1 for other fields; reject <0 for non-AC */
                && (hilite.value.a_int
                    < ((fld == BL_AC) ? -128 : gt ? -1 : lt ? 1 : 0)
                /* percentages have another more comprehensive check below */
                    || hilite.value.a_int > (percent ? (lt ? 101 : 100)
                                                     : LARGEST_INT))) {
                config_error_add("%s'%s%d%s'%s", threshold_value,
                                 op, hilite.value.a_int, percent ? "%" : "",
                                 is_out_of_range);
                return FALSE;
            } else if (dt == ANY_LONG
                       && (hilite.value.a_long < (gt ? -1L : lt ? 1L : 0L))) {
                config_error_add("%s'%s%ld'%s", threshold_value,
                                 op, hilite.value.a_long, is_out_of_range);
                return FALSE;
            }
        } else if (initblstats[fld].anytype == ANY_STR) {
            txt = s[sidx];
            txtval = TRUE;
        } else {
            config_error_add(has_ltgt_percentnumber(s[sidx])
                 ? "Wrong format '%s', expected a threshold number or percent"
                 : "Unknown behavior '%s'",
                             s[sidx]);
            return FALSE;
        }

        /* relationships {LT_VALUE, LE_VALUE, EQ_VALUE, GE_VALUE, GT_VALUE} */
        if (gt || up)
            hilite.rel = GT_VALUE;
        else if (lt || down)
            hilite.rel = LT_VALUE;
        else if (ge)
            hilite.rel = GE_VALUE;
        else if (le)
            hilite.rel = LE_VALUE;
        else if (eq  || percent || numeric || changed)
            hilite.rel = EQ_VALUE;
        else if (txtval)
            hilite.rel = TXT_VALUE;
        else
            hilite.rel = LT_VALUE;

        if (initblstats[fld].anytype == ANY_STR && (percent || numeric)) {
            config_error_add("Field '%s' does not support numeric values",
                             initblstats[fld].fldname);
            return FALSE;
        }

        if (percent) {
            if (initblstats[fld].idxmax < 0) {
                config_error_add("Cannot use percent with '%s'",
                                 initblstats[fld].fldname);
                return FALSE;
            } else if ((hilite.value.a_int < -1)
                       || (hilite.value.a_int == -1
                           && hilite.value.a_int != GT_VALUE)
                       || (hilite.value.a_int == 0
                           && hilite.rel == LT_VALUE)
                       || (hilite.value.a_int == 100
                           && hilite.rel == GT_VALUE)
                       || (hilite.value.a_int == 101
                           && hilite.value.a_int != LT_VALUE)
                       || (hilite.value.a_int > 101)) {
                config_error_add(
                           "hilite_status: invalid percentage value '%s%d%%'",
                                 (hilite.rel == LT_VALUE) ? "<"
                                   : (hilite.rel == LE_VALUE) ? "<="
                                     : (hilite.rel == GT_VALUE) ? ">"
                                       : (hilite.rel == GE_VALUE) ? ">="
                                         : "=",
                                 hilite.value.a_int);
                return FALSE;
            }
        }

        /* actions */
        sidx++;
        how = s[sidx];
        if (!how) {
            if (!successes)
                return FALSE;
        }
        coloridx = -1;
        Strcpy(buf, how);
        sf = splitsubfields(buf, &subfields, 0);

        if (sf < 1)
            return FALSE;

        disp_attrib = HL_UNDEF;

        for (i = 0; i < sf; ++i) {
            int a = match_str2attr(subfields[i], FALSE);

            if (a == ATR_DIM)
                disp_attrib |= HL_DIM;
            else if (a == ATR_BLINK)
                disp_attrib |= HL_BLINK;
            else if (a == ATR_ULINE)
                disp_attrib |= HL_ULINE;
            else if (a == ATR_INVERSE)
                disp_attrib |= HL_INVERSE;
            else if (a == ATR_BOLD)
                disp_attrib |= HL_BOLD;
            else if (a == ATR_NONE)
                disp_attrib = HL_NONE;
            else {
                int c = match_str2clr(subfields[i]);

                if (c >= CLR_MAX || coloridx != -1)
                    return FALSE;
                coloridx = c;
            }
        }
        if (coloridx == -1)
            coloridx = NO_COLOR;

        /* Assign the values */
        hilite.coloridx = coloridx | (disp_attrib << 8);

        if (always)
            hilite.behavior = BL_TH_ALWAYS_HILITE;
        else if (percent)
            hilite.behavior = BL_TH_VAL_PERCENTAGE;
        else if (changed)
            hilite.behavior = BL_TH_UPDOWN;
        else if (numeric)
            hilite.behavior = BL_TH_VAL_ABSOLUTE;
        else if (txtval)
            hilite.behavior = BL_TH_TEXTMATCH;
        else if (hilite.value.a_void)
            hilite.behavior = BL_TH_VAL_ABSOLUTE;
       else
            hilite.behavior = BL_TH_NONE;

        hilite.anytype = dt;

        if (hilite.behavior == BL_TH_TEXTMATCH && txt) {
            (void) strncpy(hilite.textmatch, txt, sizeof hilite.textmatch);
            hilite.textmatch[sizeof hilite.textmatch - 1] = '\0';
            (void) trimspaces(hilite.textmatch);
        }

        status_hilite_add_threshold(fld, &hilite);

        successes++;
        sidx++;
    }

    return TRUE;
}
#endif /* STATUS_HILITES */

const struct condmap valid_conditions[] = {
    { "stone",    BL_MASK_STONE },
    { "slime",    BL_MASK_SLIME },
    { "strngl",   BL_MASK_STRNGL },
    { "foodPois", BL_MASK_FOODPOIS },
    { "termIll",  BL_MASK_TERMILL },
    { "blind",    BL_MASK_BLIND },
    { "deaf",     BL_MASK_DEAF },
    { "stun",     BL_MASK_STUN },
    { "conf",     BL_MASK_CONF },
    { "hallu",    BL_MASK_HALLU },
    { "lev",      BL_MASK_LEV },
    { "fly",      BL_MASK_FLY },
    { "ride",     BL_MASK_RIDE },
};

#ifdef STATUS_HILITES

const struct condmap condition_aliases[] = {
    { "strangled",      BL_MASK_STRNGL },
    { "all",            BL_MASK_STONE | BL_MASK_SLIME | BL_MASK_STRNGL
                        | BL_MASK_FOODPOIS | BL_MASK_TERMILL
                        | BL_MASK_BLIND | BL_MASK_DEAF | BL_MASK_STUN
                        | BL_MASK_CONF | BL_MASK_HALLU
                        | BL_MASK_LEV | BL_MASK_FLY | BL_MASK_RIDE },
    { "major_troubles", BL_MASK_STONE | BL_MASK_SLIME | BL_MASK_STRNGL
                        | BL_MASK_FOODPOIS | BL_MASK_TERMILL },
    { "minor_troubles", BL_MASK_BLIND | BL_MASK_DEAF | BL_MASK_STUN
                        | BL_MASK_CONF | BL_MASK_HALLU },
    { "movement",       BL_MASK_LEV | BL_MASK_FLY | BL_MASK_RIDE }
};

unsigned long
query_conditions()
{
    int i,res;
    unsigned long ret = 0UL;
    winid tmpwin;
    anything any;
    menu_item *picks = (menu_item *) 0;

    tmpwin = create_nhwindow(NHW_MENU);
    start_menu(tmpwin);

    for (i = 0; i < SIZE(valid_conditions); i++) {
        any = cg.zeroany;
        any.a_ulong = valid_conditions[i].bitmask;
        add_menu(tmpwin, NO_GLYPH, &any, 0, 0, ATR_NONE,
                 valid_conditions[i].id, MENU_UNSELECTED);
    }

    end_menu(tmpwin, "Choose status conditions");

    res = select_menu(tmpwin, PICK_ANY, &picks);
    destroy_nhwindow(tmpwin);
    if (res > 0) {
        for (i = 0; i < res; i++)
            ret |= picks[i].item.a_ulong;
        free((genericptr_t) picks);
    }
    return ret;
}

STATIC_OVL char *
conditionbitmask2str(ul)
unsigned long ul;
{
    static char buf[BUFSZ];
    int i;
    boolean first = TRUE;
    const char *alias = (char *) 0;


    buf[0] = '\0';
    if (!ul)
        return buf;

    for (i = 1; i < SIZE(condition_aliases); i++)
        if (condition_aliases[i].bitmask == ul)
            alias = condition_aliases[i].id;

    for (i = 0; i < SIZE(valid_conditions); i++)
        if ((valid_conditions[i].bitmask & ul) != 0UL) {
            Sprintf(eos(buf), "%s%s", (first) ? "" : "+",
                    valid_conditions[i].id);
            first = FALSE;
        }

    if (!first && alias)
        Sprintf(buf, "%s", alias);

    return buf;
}

STATIC_OVL unsigned long
match_str2conditionbitmask(str)
const char *str;
{
    int i, nmatches = 0;
    unsigned long mask = 0UL;

    if (str && *str) {
        /* check matches to canonical names */
        for (i = 0; i < SIZE(valid_conditions); i++)
            if (fuzzymatch(valid_conditions[i].id, str, " -_", TRUE)) {
                mask |= valid_conditions[i].bitmask;
                nmatches++;
            }

        if (!nmatches) {
            /* check aliases */
            for (i = 0; i < SIZE(condition_aliases); i++)
                if (fuzzymatch(condition_aliases[i].id, str, " -_", TRUE)) {
                    mask |= condition_aliases[i].bitmask;
                    nmatches++;
                }
        }

        if (!nmatches) {
            /* check partial matches to aliases */
            int len = (int) strlen(str);

            for (i = 0; i < SIZE(condition_aliases); i++)
                if (!strncmpi(str, condition_aliases[i].id, len)) {
                    mask |= condition_aliases[i].bitmask;
                    nmatches++;
                }
        }
    }

    return mask;
}

STATIC_OVL unsigned long
str2conditionbitmask(str)
char *str;
{
    unsigned long conditions_bitmask = 0UL;
    char **subfields;
    int i, sf;

    sf = splitsubfields(str, &subfields, SIZE(valid_conditions));

    if (sf < 1)
        return 0UL;

    for (i = 0; i < sf; ++i) {
        unsigned long bm = match_str2conditionbitmask(subfields[i]);

        if (!bm) {
            config_error_add("Unknown condition '%s'", subfields[i]);
            return 0UL;
        }
        conditions_bitmask |= bm;
    }
    return conditions_bitmask;
}

STATIC_OVL boolean
parse_condition(s, sidx)
char (*s)[QBUFSZ];
int sidx;
{
    int i;
    int coloridx = NO_COLOR;
    char *tmp, *how;
    unsigned long conditions_bitmask = 0UL;
    boolean success = FALSE;

    if (!s)
        return FALSE;

    /*3.6.1:
      OPTION=hilite_status: condition/stone+slime+foodPois/red&inverse */

    /*
     * TODO?
     *  It would be simpler to treat each condition (also hunger state
     *  and encumbrance level) as if it were a separate field.  That
     *  way they could have either or both 'changed' temporary rule and
     *  'always' persistent rule and wouldn't need convoluted access to
     *  the intended color and attributes.
     */

    sidx++;
    while(s[sidx]) {
        int sf = 0;     /* subfield count */
        char buf[BUFSZ], **subfields;

        tmp = s[sidx];
        if (!*tmp) {
            if (!success)
                config_error_add("Missing condition(s)");
            return success;
        }

        Strcpy(buf, tmp);
        conditions_bitmask = str2conditionbitmask(buf);

        if (!conditions_bitmask)
            return FALSE;

        /*
         * We have the conditions_bitmask with bits set for
         * each ailment we want in a particular color and/or
         * attribute, but we need to assign it to an array of
         * bitmasks indexed by the color chosen
         *        (0 to (CLR_MAX - 1))
         * and/or attributes chosen
         *        (HL_ATTCLR_DIM to (BL_ATTCLR_MAX - 1))
         * We still have to parse the colors and attributes out.
         */

        /* actions */
        sidx++;
        how = s[sidx];
        if (!how || !*how) {
            config_error_add("Missing color+attribute");
            return FALSE;
        }

        Strcpy(buf, how);
        sf = splitsubfields(buf, &subfields, 0);

        /*
         * conditions_bitmask now has bits set representing
         * the conditions that player wants represented, but
         * now we parse out *how* they will be represented.
         *
         * Only 1 colour is allowed, but potentially multiple
         * attributes are allowed.
         *
         * We have the following additional array offsets to
         * use for storing the attributes beyond the end of
         * the color indexes, all of which are less than CLR_MAX.
         * HL_ATTCLR_DIM        = CLR_MAX
         * HL_ATTCLR_BLINK      = CLR_MAX + 1
         * HL_ATTCLR_ULINE      = CLR_MAX + 2
         * HL_ATTCLR_INVERSE    = CLR_MAX + 3
         * HL_ATTCLR_BOLD       = CLR_MAX + 4
         * HL_ATTCLR_MAX        = CLR_MAX + 5 (this is past array boundary)
         *
         */

        for (i = 0; i < sf; ++i) {
            int a = match_str2attr(subfields[i], FALSE);

            if (a == ATR_DIM)
                g.cond_hilites[HL_ATTCLR_DIM] |= conditions_bitmask;
            else if (a == ATR_BLINK)
                g.cond_hilites[HL_ATTCLR_BLINK] |= conditions_bitmask;
            else if (a == ATR_ULINE)
                g.cond_hilites[HL_ATTCLR_ULINE] |= conditions_bitmask;
            else if (a == ATR_INVERSE)
                g.cond_hilites[HL_ATTCLR_INVERSE] |= conditions_bitmask;
            else if (a == ATR_BOLD)
                g.cond_hilites[HL_ATTCLR_BOLD] |= conditions_bitmask;
            else if (a == ATR_NONE) {
                g.cond_hilites[HL_ATTCLR_DIM] &= ~conditions_bitmask;
                g.cond_hilites[HL_ATTCLR_BLINK] &= ~conditions_bitmask;
                g.cond_hilites[HL_ATTCLR_ULINE] &= ~conditions_bitmask;
                g.cond_hilites[HL_ATTCLR_INVERSE] &= ~conditions_bitmask;
                g.cond_hilites[HL_ATTCLR_BOLD] &= ~conditions_bitmask;
            } else {
                int k = match_str2clr(subfields[i]);

                if (k >= CLR_MAX)
                    return FALSE;
                coloridx = k;
            }
        }
        /* set the bits in the appropriate member of the
           condition array according to color chosen as index */

        g.cond_hilites[coloridx] |= conditions_bitmask;
        success = TRUE;
        sidx++;
    }
    return TRUE;
}

void
clear_status_hilites()
{
    int i;

    for (i = 0; i < MAXBLSTATS; ++i) {
        struct hilite_s *temp, *next;

        for (temp = g.blstats[0][i].thresholds; temp; temp = next) {
            next = temp->next;
            free(temp);
        }
        g.blstats[0][i].thresholds = g.blstats[1][i].thresholds = 0;
        /* pointer into thresholds list, now stale */
        g.blstats[0][i].hilite_rule = g.blstats[1][i].hilite_rule = 0;
    }
}

STATIC_OVL char *
hlattr2attrname(attrib, buf, bufsz)
int attrib, bufsz;
char *buf;
{
    if (attrib && buf) {
        char attbuf[BUFSZ];
        int k, first = 0;

        attbuf[0] = '\0';
        if (attrib == HL_NONE) {
            Strcpy(buf, "normal");
            return buf;
        }

        if (attrib & HL_BOLD)
            Strcat(attbuf, first++ ? "+bold" : "bold");
        if (attrib & HL_INVERSE)
            Strcat(attbuf, first++ ? "+inverse" : "inverse");
        if (attrib & HL_ULINE)
            Strcat(attbuf, first++ ? "+underline" : "underline");
        if (attrib & HL_BLINK)
            Strcat(attbuf, first++ ? "+blink" : "blink");
        if (attrib & HL_DIM)
            Strcat(attbuf, first++ ? "+dim" : "dim");

        k = strlen(attbuf);
        if (k < (bufsz - 1))
            Strcpy(buf, attbuf);
        return buf;
    }
    return (char *) 0;
}


struct _status_hilite_line_str {
    int id;
    int fld;
    struct hilite_s *hl;
    unsigned long mask;
    char str[BUFSZ];
    struct _status_hilite_line_str *next;
};

static struct _status_hilite_line_str *status_hilite_str = 0;
static int status_hilite_str_id = 0;

STATIC_OVL void
status_hilite_linestr_add(fld, hl, mask, str)
int fld;
struct hilite_s *hl;
unsigned long mask;
const char *str;
{
    struct _status_hilite_line_str *tmp, *nxt;

    tmp = (struct _status_hilite_line_str *) alloc(sizeof *tmp);
    (void) memset(tmp, 0, sizeof *tmp);
    tmp->next = (struct _status_hilite_line_str *) 0;

    tmp->id = ++status_hilite_str_id;
    tmp->fld = fld;
    tmp->hl = hl;
    tmp->mask = mask;
    if (fld == BL_TITLE)
        Strcpy(tmp->str, str);
    else
        (void) stripchars(tmp->str, " ", str);

    if ((nxt = status_hilite_str) != 0) {
        while (nxt->next)
            nxt = nxt->next;
        nxt->next = tmp;
    } else {
        status_hilite_str = tmp;
    }
}

STATIC_OVL void
status_hilite_linestr_done()
{
    struct _status_hilite_line_str *nxt, *tmp = status_hilite_str;

    while (tmp) {
        nxt = tmp->next;
        free(tmp);
        tmp = nxt;
    }
    status_hilite_str = (struct _status_hilite_line_str *) 0;
    status_hilite_str_id = 0;
}

STATIC_OVL int
status_hilite_linestr_countfield(fld)
int fld;
{
    struct _status_hilite_line_str *tmp;
    boolean countall = (fld == BL_FLUSH);
    int count = 0;

    for (tmp = status_hilite_str; tmp; tmp = tmp->next) {
        if (countall || tmp->fld == fld)
            count++;
    }
    return count;
}

/* used by options handling, doset(options.c) */
int
count_status_hilites(VOID_ARGS)
{
    int count;

    status_hilite_linestr_gather();
    count = status_hilite_linestr_countfield(BL_FLUSH);
    status_hilite_linestr_done();
    return count;
}

STATIC_OVL void
status_hilite_linestr_gather_conditions()
{
    int i;
    struct _cond_map {
        unsigned long bm;
        unsigned long clratr;
    } cond_maps[SIZE(valid_conditions)];

    (void) memset(cond_maps, 0,
                  SIZE(valid_conditions) * sizeof (struct _cond_map));

    for (i = 0; i < SIZE(valid_conditions); i++) {
        int clr = NO_COLOR;
        int atr = HL_NONE;
        int j;

        for (j = 0; j < CLR_MAX; j++)
            if (g.cond_hilites[j] & valid_conditions[i].bitmask) {
                clr = j;
                break;
            }
        if (g.cond_hilites[HL_ATTCLR_DIM] & valid_conditions[i].bitmask)
            atr |= HL_DIM;
        if (g.cond_hilites[HL_ATTCLR_BOLD] & valid_conditions[i].bitmask)
            atr |= HL_BOLD;
        if (g.cond_hilites[HL_ATTCLR_BLINK] & valid_conditions[i].bitmask)
            atr |= HL_BLINK;
        if (g.cond_hilites[HL_ATTCLR_ULINE] & valid_conditions[i].bitmask)
            atr |= HL_ULINE;
        if (g.cond_hilites[HL_ATTCLR_INVERSE] & valid_conditions[i].bitmask)
            atr |= HL_INVERSE;
        if (atr != HL_NONE)
            atr &= ~HL_NONE;

        if (clr != NO_COLOR || atr != HL_NONE) {
            unsigned long ca = clr | (atr << 8);
            boolean added_condmap = FALSE;

            for (j = 0; j < SIZE(valid_conditions); j++)
                if (cond_maps[j].clratr == ca) {
                    cond_maps[j].bm |= valid_conditions[i].bitmask;
                    added_condmap = TRUE;
                    break;
                }
            if (!added_condmap) {
                for (j = 0; j < SIZE(valid_conditions); j++)
                    if (!cond_maps[j].bm) {
                        cond_maps[j].bm = valid_conditions[i].bitmask;
                        cond_maps[j].clratr = ca;
                        break;
                    }
            }
        }
    }

    for (i = 0; i < SIZE(valid_conditions); i++)
        if (cond_maps[i].bm) {
            int clr = NO_COLOR, atr = HL_NONE;

            split_clridx(cond_maps[i].clratr, &clr, &atr);
            if (clr != NO_COLOR || atr != HL_NONE) {
                char clrbuf[BUFSZ];
                char attrbuf[BUFSZ];
                char condbuf[BUFSZ];
                char *tmpattr;

                (void) strNsubst(strcpy(clrbuf, clr2colorname(clr)),
                                 " ", "-", 0);
                tmpattr = hlattr2attrname(atr, attrbuf, BUFSZ);
                if (tmpattr)
                    Sprintf(eos(clrbuf), "&%s", tmpattr);
                Sprintf(condbuf, "condition/%s/%s",
                        conditionbitmask2str(cond_maps[i].bm), clrbuf);
                status_hilite_linestr_add(BL_CONDITION, 0,
                                          cond_maps[i].bm, condbuf);
            }
        }
}

STATIC_OVL void
status_hilite_linestr_gather()
{
    int i;
    struct hilite_s *hl;

    status_hilite_linestr_done();

    for (i = 0; i < MAXBLSTATS; i++) {
        hl = g.blstats[0][i].thresholds;
        while (hl) {
            status_hilite_linestr_add(i, hl, 0UL, status_hilite2str(hl));
            hl = hl->next;
        }
    }

    status_hilite_linestr_gather_conditions();
}


char *
status_hilite2str(hl)
struct hilite_s *hl;
{
    static char buf[BUFSZ];
    int clr = 0, attr = 0;
    char behavebuf[BUFSZ];
    char clrbuf[BUFSZ];
    char attrbuf[BUFSZ];
    char *tmpattr;
    const char *op;

    if (!hl)
        return (char *) 0;

    behavebuf[0] = '\0';
    clrbuf[0] = '\0';
    op = (hl->rel == LT_VALUE) ? "<"
           : (hl->rel == LE_VALUE) ? "<="
             : (hl->rel == GT_VALUE) ? ">"
               : (hl->rel == GE_VALUE) ? ">="
                 : (hl->rel == EQ_VALUE) ? "="
                   : 0;

    switch (hl->behavior) {
    case BL_TH_VAL_PERCENTAGE:
        if (op)
            Sprintf(behavebuf, "%s%d%%", op, hl->value.a_int);
        else
            impossible("hl->behavior=percentage, rel error");
        break;
    case BL_TH_UPDOWN:
        if (hl->rel == LT_VALUE)
            Sprintf(behavebuf, "down");
        else if (hl->rel == GT_VALUE)
            Sprintf(behavebuf, "up");
        else if (hl->rel == EQ_VALUE)
            Sprintf(behavebuf, "changed");
        else
            impossible("hl->behavior=updown, rel error");
        break;
    case BL_TH_VAL_ABSOLUTE:
        if (op)
            Sprintf(behavebuf, "%s%d", op, hl->value.a_int);
        else
            impossible("hl->behavior=absolute, rel error");
        break;
    case BL_TH_TEXTMATCH:
        if (hl->rel == TXT_VALUE && hl->textmatch[0])
            Sprintf(behavebuf, "%s", hl->textmatch);
        else
            impossible("hl->behavior=textmatch, rel or textmatch error");
        break;
    case BL_TH_CONDITION:
        if (hl->rel == EQ_VALUE)
            Sprintf(behavebuf, "%s", conditionbitmask2str(hl->value.a_ulong));
        else
            impossible("hl->behavior=condition, rel error");
        break;
    case BL_TH_ALWAYS_HILITE:
        Sprintf(behavebuf, "always");
        break;
    case BL_TH_NONE:
        break;
    default:
        break;
    }

    split_clridx(hl->coloridx, &clr, &attr);
    (void) strNsubst(strcpy(clrbuf, clr2colorname(clr)), " ", "-", 0);
    if (attr != HL_UNDEF) {
        if ((tmpattr = hlattr2attrname(attr, attrbuf, BUFSZ)) != 0)
            Sprintf(eos(clrbuf), "&%s", tmpattr);
    }
    Sprintf(buf, "%s/%s/%s", initblstats[hl->fld].fldname, behavebuf, clrbuf);

    return buf;
}

STATIC_OVL int
status_hilite_menu_choose_field()
{
    winid tmpwin;
    int i, res, fld = BL_FLUSH;
    anything any;
    menu_item *picks = (menu_item *) 0;

    tmpwin = create_nhwindow(NHW_MENU);
    start_menu(tmpwin);

    for (i = 0; i < MAXBLSTATS; i++) {
#ifndef SCORE_ON_BOTL
        if (initblstats[i].fld == BL_SCORE
            && !g.blstats[0][BL_SCORE].thresholds)
            continue;
#endif
        any = cg.zeroany;
        any.a_int = (i + 1);
        add_menu(tmpwin, NO_GLYPH, &any, 0, 0, ATR_NONE,
                 initblstats[i].fldname, MENU_UNSELECTED);
    }

    end_menu(tmpwin, "Select a hilite field:");

    res = select_menu(tmpwin, PICK_ONE, &picks);
    destroy_nhwindow(tmpwin);
    if (res > 0) {
        fld = picks->item.a_int - 1;
        free((genericptr_t) picks);
    }
    return fld;
}

STATIC_OVL int
status_hilite_menu_choose_behavior(fld)
int fld;
{
    winid tmpwin;
    int res = 0, beh = BL_TH_NONE-1;
    anything any;
    menu_item *picks = (menu_item *) 0;
    char buf[BUFSZ];
    int at;
    int onlybeh = BL_TH_NONE, nopts = 0;

    if (fld < 0 || fld >= MAXBLSTATS)
        return BL_TH_NONE;

    at = initblstats[fld].anytype;

    tmpwin = create_nhwindow(NHW_MENU);
    start_menu(tmpwin);

    if (fld != BL_CONDITION) {
        any = cg.zeroany;
        any.a_int = onlybeh = BL_TH_ALWAYS_HILITE;
        Sprintf(buf, "Always highlight %s", initblstats[fld].fldname);
        add_menu(tmpwin, NO_GLYPH, &any, 'a', 0, ATR_NONE,
                 buf, MENU_UNSELECTED);
        nopts++;
    }

    if (fld == BL_CONDITION) {
        any = cg.zeroany;
        any.a_int = onlybeh = BL_TH_CONDITION;
        add_menu(tmpwin, NO_GLYPH, &any, 'b', 0, ATR_NONE,
                 "Bitmask of conditions", MENU_UNSELECTED);
        nopts++;
    }

    if (fld != BL_CONDITION) {
        any = cg.zeroany;
        any.a_int = onlybeh = BL_TH_UPDOWN;
        Sprintf(buf, "%s value changes", initblstats[fld].fldname);
        add_menu(tmpwin, NO_GLYPH, &any, 'c', 0, ATR_NONE,
                 buf, MENU_UNSELECTED);
        nopts++;
    }

    if (fld != BL_CAP && fld != BL_HUNGER
        && (at == ANY_INT || at == ANY_LONG)) {
        any = cg.zeroany;
        any.a_int = onlybeh = BL_TH_VAL_ABSOLUTE;
        add_menu(tmpwin, NO_GLYPH, &any, 'n', 0, ATR_NONE,
                 "Number threshold", MENU_UNSELECTED);
        nopts++;
    }

    if (initblstats[fld].idxmax >= 0) {
        any = cg.zeroany;
        any.a_int = onlybeh = BL_TH_VAL_PERCENTAGE;
        add_menu(tmpwin, NO_GLYPH, &any, 'p', 0, ATR_NONE,
                 "Percentage threshold", MENU_UNSELECTED);
        nopts++;
    }

    if (initblstats[fld].anytype == ANY_STR
        || fld == BL_CAP || fld == BL_HUNGER) {
        any = cg.zeroany;
        any.a_int = onlybeh = BL_TH_TEXTMATCH;
        Sprintf(buf, "%s text match", initblstats[fld].fldname);
        add_menu(tmpwin, NO_GLYPH, &any, 't', 0, ATR_NONE,
                 buf, MENU_UNSELECTED);
        nopts++;
    }

    Sprintf(buf, "Select %s field hilite behavior:", initblstats[fld].fldname);
    end_menu(tmpwin, buf);

    if (nopts > 1) {
        res = select_menu(tmpwin, PICK_ONE, &picks);
        if (res == 0) /* none chosen*/
            beh = BL_TH_NONE;
        else if (res == -1) /* menu cancelled */
            beh = (BL_TH_NONE - 1);
    } else if (onlybeh != BL_TH_NONE)
        beh = onlybeh;
    destroy_nhwindow(tmpwin);
    if (res > 0) {
        beh = picks->item.a_int;
        free((genericptr_t) picks);
    }
    return beh;
}

STATIC_OVL int
status_hilite_menu_choose_updownboth(fld, str, ltok, gtok)
int fld;
const char *str;
boolean ltok, gtok;
{
    int res, ret = NO_LTEQGT;
    winid tmpwin;
    char buf[BUFSZ];
    anything any;
    menu_item *picks = (menu_item *) 0;

    tmpwin = create_nhwindow(NHW_MENU);
    start_menu(tmpwin);

    if (ltok) {
        if (str)
            Sprintf(buf, "%s than %s",
                    (fld == BL_AC) ? "Better (lower)" : "Less", str);
        else
            Sprintf(buf, "Value goes down");
        any = cg.zeroany;
        any.a_int = 10 + LT_VALUE;
        add_menu(tmpwin, NO_GLYPH, &any, 0, 0, ATR_NONE,
                 buf, MENU_UNSELECTED);

        if (str) {
            Sprintf(buf, "%s or %s",
                    str, (fld == BL_AC) ? "better (lower)" : "less");
            any = cg.zeroany;
            any.a_int = 10 + LE_VALUE;
            add_menu(tmpwin, NO_GLYPH, &any, 0, 0, ATR_NONE,
                     buf, MENU_UNSELECTED);
        }
    }

    if (str)
        Sprintf(buf, "Exactly %s", str);
    else
        Sprintf(buf, "Value changes");
    any = cg.zeroany;
    any.a_int = 10 + EQ_VALUE;
    add_menu(tmpwin, NO_GLYPH, &any, 0, 0, ATR_NONE,
             buf, MENU_UNSELECTED);

    if (gtok) {
        if (str) {
            Sprintf(buf, "%s or %s",
                    str, (fld == BL_AC) ? "worse (higher)" : "more");
            any = cg.zeroany;
            any.a_int = 10 + GE_VALUE;
            add_menu(tmpwin, NO_GLYPH, &any, 0, 0, ATR_NONE,
                     buf, MENU_UNSELECTED);
        }

        if (str)
            Sprintf(buf, "%s than %s",
                    (fld == BL_AC) ? "Worse (higher)" : "More", str);
        else
            Sprintf(buf, "Value goes up");
        any = cg.zeroany;
        any.a_int = 10 + GT_VALUE;
        add_menu(tmpwin, NO_GLYPH, &any, 0, 0, ATR_NONE,
             buf, MENU_UNSELECTED);
    }
    Sprintf(buf, "Select field %s value:", initblstats[fld].fldname);
    end_menu(tmpwin, buf);

    res = select_menu(tmpwin, PICK_ONE, &picks);
    destroy_nhwindow(tmpwin);
    if (res > 0) {
        ret = picks->item.a_int - 10;
        free((genericptr_t) picks);
    }

    return ret;
}

STATIC_OVL boolean
status_hilite_menu_add(origfld)
int origfld;
{
    int fld;
    int behavior;
    int lt_gt_eq;
    int clr = NO_COLOR, atr = HL_UNDEF;
    struct hilite_s hilite;
    unsigned long cond = 0UL;
    char colorqry[BUFSZ];
    char attrqry[BUFSZ];

choose_field:
    fld = origfld;
    if (fld == BL_FLUSH) {
        fld = status_hilite_menu_choose_field();
        /* isn't this redundant given what follows? */
        if (fld == BL_FLUSH)
            return FALSE;
    }

    if (fld == BL_FLUSH)
        return FALSE;

    colorqry[0] = '\0';
    attrqry[0] = '\0';

    memset((genericptr_t) &hilite, 0, sizeof (struct hilite_s));
    hilite.next = (struct hilite_s *) 0;
    hilite.set = FALSE; /* mark it "unset" */
    hilite.fld = fld;

choose_behavior:
    behavior = status_hilite_menu_choose_behavior(fld);

    if (behavior == (BL_TH_NONE - 1)) {
        return FALSE;
    } else if (behavior == BL_TH_NONE) {
        if (origfld == BL_FLUSH)
            goto choose_field;
        return FALSE;
    }

    hilite.behavior = behavior;

choose_value:
    if (behavior == BL_TH_VAL_PERCENTAGE
        || behavior == BL_TH_VAL_ABSOLUTE) {
        char inbuf[BUFSZ], buf[BUFSZ];
        anything aval;
        int val, dt;
        boolean gotnum = FALSE, percent = (behavior == BL_TH_VAL_PERCENTAGE);
        char *inp, *numstart;
        const char *op;

        lt_gt_eq = NO_LTEQGT; /* not set up yet */
        inbuf[0] = '\0';
        Sprintf(buf, "Enter %svalue for %s threshold:",
                percent ? "percentage " : "",
                initblstats[fld].fldname);
        getlin(buf, inbuf);
        if (inbuf[0] == '\0' || inbuf[0] == '\033')
            goto choose_behavior;

        inp = numstart = trimspaces(inbuf);
        if (!*inp)
            goto choose_behavior;

        /* allow user to enter "<50%" or ">50" or just "50"
           or <=50% or >=50 or =50 */
        if (*inp == '>' || *inp == '<' || *inp == '=') {
            lt_gt_eq = (*inp == '>') ? ((inp[1] == '=') ? GE_VALUE : GT_VALUE)
                     : (*inp == '<') ? ((inp[1] == '=') ? LE_VALUE : LT_VALUE)
                       : EQ_VALUE;
            *inp++ = ' ';
            numstart++;
            if (lt_gt_eq == GE_VALUE || lt_gt_eq == LE_VALUE) {
                *inp++ = ' ';
                numstart++;
            }
        }
        if (*inp == '-') {
            inp++;
        } else if (*inp == '+') {
            *inp++ = ' ';
            numstart++;
        }
        while (digit(*inp)) {
            inp++;
            gotnum = TRUE;
        }
        if (*inp == '%') {
            if (!percent) {
                pline("Not expecting a percentage.");
                goto choose_behavior;
            }
            *inp = '\0'; /* strip '%' [this accepts trailing junk!] */
        } else if (*inp) {
            /* some random characters */
            pline("\"%s\" is not a recognized number.", inp);
            goto choose_value;
        }
        if (!gotnum) {
            pline("Is that an invisible number?");
            goto choose_value;
        }
        op = (lt_gt_eq == LT_VALUE) ? "<"
               : (lt_gt_eq == LE_VALUE) ? "<="
                 : (lt_gt_eq == GT_VALUE) ? ">"
                   : (lt_gt_eq == GE_VALUE) ? ">="
                     : (lt_gt_eq == EQ_VALUE) ? "="
                       : ""; /* didn't specify lt_gt_eq with number */

        aval = cg.zeroany;
        dt = percent ? ANY_INT : initblstats[fld].anytype;
        (void) s_to_anything(&aval, numstart, dt);

        if (percent) {
            val = aval.a_int;
            if (initblstats[fld].idxmax == -1) {
                pline("Field '%s' does not support percentage values.",
                      initblstats[fld].fldname);
                behavior = BL_TH_VAL_ABSOLUTE;
                goto choose_value;
            }
            /* if player only specified a number then lt_gt_eq isn't set
               up yet and the >-1 and <101 exceptions can't be honored;
               deliberate use of those should be uncommon enough for
               that to be palatable; for 0 and 100, choose_updown_both()
               will prevent useless operations */
            if ((val < 0 && (val != -1 || lt_gt_eq != GT_VALUE))
                || (val == 0 && lt_gt_eq == LT_VALUE)
                || (val == 100 && lt_gt_eq == GT_VALUE)
                || (val > 100 && (val != 101 || lt_gt_eq != LT_VALUE))) {
                pline("'%s%d%%' is not a valid percent value.", op, val);
                goto choose_value;
            }
            /* restore suffix for use in color and attribute prompts */
            if (!index(numstart, '%'))
                Strcat(numstart, "%");

        /* reject negative values except for AC and >-1; reject 0 for < */
        } else if (dt == ANY_INT
                   && (aval.a_int < ((fld == BL_AC) ? -128
                                     : (lt_gt_eq == GT_VALUE) ? -1
                                       : (lt_gt_eq == LT_VALUE) ? 1 : 0))) {
            pline("%s'%s%d'%s", threshold_value,
                  op, aval.a_int, is_out_of_range);
            goto choose_value;
        } else if (dt == ANY_LONG
                   && (aval.a_long < ((lt_gt_eq == GT_VALUE) ? -1L
                                      : (lt_gt_eq == LT_VALUE) ? 1L : 0L))) {
            pline("%s'%s%ld'%s", threshold_value,
                  op, aval.a_long, is_out_of_range);
            goto choose_value;
        }

        if (lt_gt_eq == NO_LTEQGT) {
            boolean ltok = ((dt == ANY_INT)
                            ? (aval.a_int > 0 || fld == BL_AC)
                            : (aval.a_long > 0L)),
                    gtok = (!percent || aval.a_long < 100);

            lt_gt_eq = status_hilite_menu_choose_updownboth(fld, inbuf,
                                                            ltok, gtok);
            if (lt_gt_eq == NO_LTEQGT)
                goto choose_value;
        }

        Sprintf(colorqry, "Choose a color for when %s is %s%s%s:",
                initblstats[fld].fldname,
                (lt_gt_eq == LT_VALUE) ? "less than "
                  : (lt_gt_eq == GT_VALUE) ? "more than "
                    : "",
                numstart,
                (lt_gt_eq == LE_VALUE) ? " or less"
                  : (lt_gt_eq == GE_VALUE) ? " or more"
                    : "");
        Sprintf(attrqry, "Choose attribute for when %s is %s%s%s:",
                initblstats[fld].fldname,
                (lt_gt_eq == LT_VALUE) ? "less than "
                  : (lt_gt_eq == GT_VALUE) ? "more than "
                    : "",
                numstart,
                (lt_gt_eq == LE_VALUE) ? " or less"
                  : (lt_gt_eq == GE_VALUE) ? " or more"
                    : "");

        hilite.rel = lt_gt_eq;
        hilite.value = aval;
    } else if (behavior == BL_TH_UPDOWN) {
        if (initblstats[fld].anytype != ANY_STR) {
            boolean ltok = (fld != BL_TIME), gtok = TRUE;

            lt_gt_eq = status_hilite_menu_choose_updownboth(fld, (char *)0,
                                                            ltok, gtok);
            if (lt_gt_eq == NO_LTEQGT)
                goto choose_behavior;
        } else { /* ANY_STR */
            /* player picked '<field> value changes' in outer menu;
               ordered string comparison is supported but LT/GT for the
               string status fields (title, dungeon level, alignment)
               is pointless; rather than calling ..._choose_updownboth()
               with ltok==False plus gtok=False and having a menu with a
               single choice, skip it altogether and just use 'changed' */
            lt_gt_eq = EQ_VALUE;
        }
        Sprintf(colorqry, "Choose a color for when %s %s:",
                initblstats[fld].fldname,
                (lt_gt_eq == EQ_VALUE) ? "changes"
                  : (lt_gt_eq == LT_VALUE) ? "decreases"
                    : "increases");
        Sprintf(attrqry, "Choose attribute for when %s %s:",
                initblstats[fld].fldname,
                (lt_gt_eq == EQ_VALUE) ? "changes"
                  : (lt_gt_eq == LT_VALUE) ? "decreases"
                    : "increases");
        hilite.rel = lt_gt_eq;
    } else if (behavior == BL_TH_CONDITION) {
        cond = query_conditions();
        if (!cond) {
            if (origfld == BL_FLUSH)
                goto choose_field;
            return FALSE;
        }
        Sprintf(colorqry, "Choose a color for conditions %s:",
                conditionbitmask2str(cond));
        Sprintf(attrqry, "Choose attribute for conditions %s:",
                conditionbitmask2str(cond));
    } else if (behavior == BL_TH_TEXTMATCH) {
        char qry_buf[BUFSZ];

        Sprintf(qry_buf, "%s %s text value to match:",
                (fld == BL_CAP
                 || fld == BL_ALIGN
                 || fld == BL_HUNGER
                 || fld == BL_TITLE) ? "Choose" : "Enter",
                initblstats[fld].fldname);
        if (fld == BL_CAP) {
            int rv = query_arrayvalue(qry_buf,
                                      enc_stat,
                                      SLT_ENCUMBER, OVERLOADED + 1);

            if (rv < SLT_ENCUMBER)
                goto choose_behavior;

            hilite.rel = TXT_VALUE;
            Strcpy(hilite.textmatch, enc_stat[rv]);
        } else if (fld == BL_ALIGN) {
            static const char *aligntxt[] = { "chaotic", "neutral", "lawful" };
            int rv = query_arrayvalue(qry_buf,
                                      aligntxt, 0, 2 + 1);

            if (rv < 0)
                goto choose_behavior;

            hilite.rel = TXT_VALUE;
            Strcpy(hilite.textmatch, aligntxt[rv]);
        } else if (fld == BL_HUNGER) {
            static const char *hutxt[] = { "Satiated", (char *) 0, "Hungry",
                                           "Weak", "Fainting", "Fainted",
                                           "Starved" };
            int rv = query_arrayvalue(qry_buf,
                                      hutxt,
                                      SATIATED, STARVED + 1);

            if (rv < SATIATED)
                goto choose_behavior;

            hilite.rel = TXT_VALUE;
            Strcpy(hilite.textmatch, hutxt[rv]);
        } else if (fld == BL_TITLE) {
            const char *rolelist[3 * 9 + 1];
            char mbuf[MAXVALWIDTH], fbuf[MAXVALWIDTH], obuf[MAXVALWIDTH];
            int i, j, rv;

            for (i = j = 0; i < 9; i++) {
                Sprintf(mbuf, "\"%s\"", g.urole.rank[i].m);
                if (g.urole.rank[i].f) {
                    Sprintf(fbuf, "\"%s\"", g.urole.rank[i].f);
                    Sprintf(obuf, "%s or %s",
                            flags.female ? fbuf : mbuf,
                            flags.female ? mbuf : fbuf);
                } else {
                    fbuf[0] = obuf[0] = '\0';
                }
                if (flags.female) {
                    if (*fbuf)
                        rolelist[j++] = dupstr(fbuf);
                    rolelist[j++] = dupstr(mbuf);
                    if (*obuf)
                        rolelist[j++] = dupstr(obuf);
                } else {
                    rolelist[j++] = dupstr(mbuf);
                    if (*fbuf)
                        rolelist[j++] = dupstr(fbuf);
                    if (*obuf)
                        rolelist[j++] = dupstr(obuf);
                }
            }
            rolelist[j++] = dupstr("\"none of the above (polymorphed)\"");

            rv = query_arrayvalue(qry_buf, rolelist, 0, j);
            if (rv >= 0) {
                hilite.rel = TXT_VALUE;
                Strcpy(hilite.textmatch, rolelist[rv]);
            }
            for (i = 0; i < j; i++)
                free((genericptr_t) rolelist[i]), rolelist[i] = 0;
            if (rv < 0)
                goto choose_behavior;
        } else {
            char inbuf[BUFSZ];

            inbuf[0] = '\0';
            getlin(qry_buf, inbuf);
            if (inbuf[0] == '\0' || inbuf[0] == '\033')
                goto choose_behavior;

            hilite.rel = TXT_VALUE;
            if (strlen(inbuf) < sizeof hilite.textmatch)
                Strcpy(hilite.textmatch, inbuf);
            else
                return FALSE;
        }
        Sprintf(colorqry, "Choose a color for when %s is '%s':",
                initblstats[fld].fldname, hilite.textmatch);
        Sprintf(attrqry, "Choose attribute for when %s is '%s':",
                initblstats[fld].fldname, hilite.textmatch);
    } else if (behavior == BL_TH_ALWAYS_HILITE) {
        Sprintf(colorqry, "Choose a color to always hilite %s:",
                initblstats[fld].fldname);
        Sprintf(attrqry, "Choose attribute to always hilite %s:",
                initblstats[fld].fldname);
    }

choose_color:
    clr = query_color(colorqry);
    if (clr == -1) {
        if (behavior != BL_TH_ALWAYS_HILITE)
            goto choose_value;
        else
            goto choose_behavior;
    }
    atr = query_attr(attrqry);
    if (atr == -1)
        goto choose_color;

    if (behavior == BL_TH_CONDITION) {
        char clrbuf[BUFSZ];
        char attrbuf[BUFSZ];
        char *tmpattr;

        if (atr & HL_DIM)
            g.cond_hilites[HL_ATTCLR_DIM] |= cond;
        if (atr & HL_BLINK)
            g.cond_hilites[HL_ATTCLR_BLINK] |= cond;
        if (atr & HL_ULINE)
            g.cond_hilites[HL_ATTCLR_ULINE] |= cond;
        if (atr & HL_INVERSE)
            g.cond_hilites[HL_ATTCLR_INVERSE] |= cond;
        if (atr & HL_BOLD)
            g.cond_hilites[HL_ATTCLR_BOLD] |= cond;
        if (atr == HL_NONE) {
            g.cond_hilites[HL_ATTCLR_DIM] &= ~cond;
            g.cond_hilites[HL_ATTCLR_BLINK] &= ~cond;
            g.cond_hilites[HL_ATTCLR_ULINE] &= ~cond;
            g.cond_hilites[HL_ATTCLR_INVERSE] &= ~cond;
            g.cond_hilites[HL_ATTCLR_BOLD] &= ~cond;
        }
        g.cond_hilites[clr] |= cond;
        (void) strNsubst(strcpy(clrbuf, clr2colorname(clr)), " ", "-", 0);
        tmpattr = hlattr2attrname(atr, attrbuf, BUFSZ);
        if (tmpattr)
            Sprintf(eos(clrbuf), "&%s", tmpattr);
        pline("Added hilite condition/%s/%s",
              conditionbitmask2str(cond), clrbuf);
    } else {
        char *p, *q;

        hilite.coloridx = clr | (atr << 8);
        hilite.anytype = initblstats[fld].anytype;

        if (fld == BL_TITLE && (p = strstri(hilite.textmatch, " or ")) != 0) {
            /* split menu choice "male-rank or female-rank" into two distinct
               but otherwise identical rules, "male-rank" and "female-rank" */
            *p = '\0'; /* chop off " or female-rank" */
            /* new rule for male-rank */
            status_hilite_add_threshold(fld, &hilite);
            pline("Added hilite %s", status_hilite2str(&hilite));
            /* transfer female-rank to start of hilite.textmatch buffer */
            p += sizeof " or " - sizeof "";
            q = hilite.textmatch;
            while ((*q++ = *p++) != '\0')
                continue;
            /* proceed with normal addition of new rule */
        }
        status_hilite_add_threshold(fld, &hilite);
        pline("Added hilite %s", status_hilite2str(&hilite));
    }
    reset_status_hilites();
    return TRUE;
}

boolean
status_hilite_remove(id)
int id;
{
    struct _status_hilite_line_str *hlstr = status_hilite_str;

    while (hlstr && hlstr->id != id) {
        hlstr = hlstr->next;
    }

    if (!hlstr)
        return FALSE;

    if (hlstr->fld == BL_CONDITION) {
        int i;

        for (i = 0; i < CLR_MAX; i++)
            g.cond_hilites[i] &= ~hlstr->mask;
        g.cond_hilites[HL_ATTCLR_DIM] &= ~hlstr->mask;
        g.cond_hilites[HL_ATTCLR_BOLD] &= ~hlstr->mask;
        g.cond_hilites[HL_ATTCLR_BLINK] &= ~hlstr->mask;
        g.cond_hilites[HL_ATTCLR_ULINE] &= ~hlstr->mask;
        g.cond_hilites[HL_ATTCLR_INVERSE] &= ~hlstr->mask;
        return TRUE;
    } else {
        int fld = hlstr->fld;
        struct hilite_s *hl, *hlprev = (struct hilite_s *) 0;

        for (hl = g.blstats[0][fld].thresholds; hl; hl = hl->next) {
            if (hlstr->hl == hl) {
                if (hlprev) {
                    hlprev->next = hl->next;
                } else {
                    g.blstats[0][fld].thresholds = hl->next;
                    g.blstats[1][fld].thresholds = g.blstats[0][fld].thresholds;
                }
                if (g.blstats[0][fld].hilite_rule == hl) {
                    g.blstats[0][fld].hilite_rule
                        = g.blstats[1][fld].hilite_rule = (struct hilite_s *) 0;
                    g.blstats[0][fld].time = g.blstats[1][fld].time = 0L;
                }
                free((genericptr_t) hl);
                return TRUE;
            }
            hlprev = hl;
        }
    }
    return FALSE;
}

boolean
status_hilite_menu_fld(fld)
int fld;
{
    winid tmpwin;
    int i, res;
    menu_item *picks = (menu_item *) 0;
    anything any;
    int count = status_hilite_linestr_countfield(fld);
    struct _status_hilite_line_str *hlstr;
    char buf[BUFSZ];
    boolean acted = FALSE;

    if (!count) {
        if (status_hilite_menu_add(fld)) {
            status_hilite_linestr_done();
            status_hilite_linestr_gather();
            count = status_hilite_linestr_countfield(fld);
        } else
            return FALSE;
    }

    tmpwin = create_nhwindow(NHW_MENU);
    start_menu(tmpwin);

    if (count) {
        hlstr = status_hilite_str;
        while (hlstr) {
            if (hlstr->fld == fld) {
                any = cg.zeroany;
                any.a_int = hlstr->id;
                add_menu(tmpwin, NO_GLYPH, &any, 0, 0, ATR_NONE,
                         hlstr->str, MENU_UNSELECTED);
            }
            hlstr = hlstr->next;
        }
    } else {
        any = cg.zeroany;
        Sprintf(buf, "No current hilites for %s", initblstats[fld].fldname);
        add_menu(tmpwin, NO_GLYPH, &any, 0, 0, ATR_NONE, buf, MENU_UNSELECTED);
    }

    /* separator line */
    any = cg.zeroany;
    add_menu(tmpwin, NO_GLYPH, &any, 0, 0, ATR_NONE, "", MENU_UNSELECTED);

    if (count) {
        any = cg.zeroany;
        any.a_int = -1;
        add_menu(tmpwin, NO_GLYPH, &any, 'X', 0, ATR_NONE,
                 "Remove selected hilites", MENU_UNSELECTED);
    }

#ifndef SCORE_ON_BOTL
    if (fld == BL_SCORE) {
        /* suppress 'Z - Add a new hilite' for 'score' when SCORE_ON_BOTL
           is disabled; we wouldn't be called for 'score' unless it has
           hilite rules from the config file, so count must be positive
           (hence there's no risk that we're putting up an empty menu) */
        ;
    } else
#endif
    {
        any = cg.zeroany;
        any.a_int = -2;
        add_menu(tmpwin, NO_GLYPH, &any, 'Z', 0, ATR_NONE,
                 "Add a new hilite", MENU_UNSELECTED);
    }

    Sprintf(buf, "Current %s hilites:", initblstats[fld].fldname);
    end_menu(tmpwin, buf);

    if ((res = select_menu(tmpwin, PICK_ANY, &picks)) > 0) {
        int mode = 0;

        for (i = 0; i < res; i++) {
            int idx = picks[i].item.a_int;

            if (idx == -1) {
                /* delete selected hilites */
                if (mode)
                    goto shlmenu_free;
                mode = -1;
                break;
            } else if (idx == -2) {
                /* create a new hilite */
                if (mode)
                    goto shlmenu_free;
                mode = -2;
                break;
            }
        }

        if (mode == -1) {
            /* delete selected hilites */
            for (i = 0; i < res; i++) {
                int idx = picks[i].item.a_int;

                if (idx > 0)
                    (void) status_hilite_remove(idx);
            }
            reset_status_hilites();
            acted = TRUE;
        } else if (mode == -2) {
            /* create a new hilite */
            if (status_hilite_menu_add(fld))
                acted = TRUE;
        }

        free((genericptr_t) picks);
    }

shlmenu_free:

    picks = (menu_item *) 0;
    destroy_nhwindow(tmpwin);
    return acted;
}

void
status_hilites_viewall()
{
    winid datawin;
    struct _status_hilite_line_str *hlstr = status_hilite_str;
    char buf[BUFSZ];

    datawin = create_nhwindow(NHW_TEXT);

    while (hlstr) {
        Sprintf(buf, "OPTIONS=hilite_status: %.*s",
                (int) (BUFSZ - sizeof "OPTIONS=hilite_status: " - 1),
                hlstr->str);
        putstr(datawin, 0, buf);
        hlstr = hlstr->next;
    }

    display_nhwindow(datawin, FALSE);
    destroy_nhwindow(datawin);
}

boolean
status_hilite_menu()
{
    winid tmpwin;
    int i, res;
    menu_item *picks = (menu_item *) 0;
    anything any;
    boolean redo;
    int countall;

shlmenu_redo:
    redo = FALSE;

    tmpwin = create_nhwindow(NHW_MENU);
    start_menu(tmpwin);

    status_hilite_linestr_gather();
    countall = status_hilite_linestr_countfield(BL_FLUSH);
    if (countall) {
        any = cg.zeroany;
        any.a_int = -1;
        add_menu(tmpwin, NO_GLYPH, &any, 0, 0, ATR_NONE,
                 "View all hilites in config format", MENU_UNSELECTED);

        any = cg.zeroany;
        add_menu(tmpwin, NO_GLYPH, &any, 0, 0, ATR_NONE, "", MENU_UNSELECTED);
    }

    for (i = 0; i < MAXBLSTATS; i++) {
        int count = status_hilite_linestr_countfield(i);
        char buf[BUFSZ];

#ifndef SCORE_ON_BOTL
        /* config file might contain rules for highlighting 'score'
           even when SCORE_ON_BOTL is disabled; if so, 'O' command
           menus will show them and allow deletions but not additions,
           otherwise, it won't show 'score' at all */
        if (initblstats[i].fld == BL_SCORE && !count)
            continue;
#endif
        any = cg.zeroany;
        any.a_int = i + 1;
        Sprintf(buf, "%-18s", initblstats[i].fldname);
        if (count)
            Sprintf(eos(buf), " (%d defined)", count);
        add_menu(tmpwin, NO_GLYPH, &any, 0, 0, ATR_NONE,
                 buf, MENU_UNSELECTED);
    }

    end_menu(tmpwin, "Status hilites:");
    if ((res = select_menu(tmpwin, PICK_ONE, &picks)) > 0) {
        i = picks->item.a_int - 1;
        if (i < 0)
            status_hilites_viewall();
        else
            (void) status_hilite_menu_fld(i);
        free((genericptr_t) picks), picks = (menu_item *) 0;
        redo = TRUE;
    }

    destroy_nhwindow(tmpwin);
    countall = status_hilite_linestr_countfield(BL_FLUSH);
    status_hilite_linestr_done();

    if (redo)
        goto shlmenu_redo;

    /* hilite_delta=='statushilites' does double duty:  it is the
       number of turns for temporary highlights to remain visible
       and also when non-zero it is the flag to enable highlighting */
    if (countall > 0 && !iflags.hilite_delta)
        pline(
 "To have highlights become active, set 'statushilites' option to non-zero.");

    return TRUE;
}

#endif /* STATUS_HILITES */

/*botl.c*/<|MERGE_RESOLUTION|>--- conflicted
+++ resolved
@@ -505,16 +505,8 @@
 #undef INIT_BLSTAT
 #undef INIT_THRESH
 
-<<<<<<< HEAD
-=======
-struct istat_s blstats[2][MAXBLSTATS];
-static boolean blinit = FALSE, update_all = FALSE;
-static boolean valset[MAXBLSTATS];
 #ifdef STATUS_HILITES
-static long bl_hilite_moves = 0L;
 #endif
-
->>>>>>> b54fd6b7
 /* we don't put this next declaration in #ifdef STATUS_HILITES.
  * In the absence of STATUS_HILITES, each array
  * element will be 0 however, and quite meaningless,
@@ -870,54 +862,6 @@
     g.update_all = FALSE;
 }
 
-<<<<<<< HEAD
-/* called from moveloop(); sets context.botl if temp hilites have timed out */
-void
-status_eval_next_unhilite()
-{
-    int i;
-    struct istat_s *curr;
-    long next_unhilite, this_unhilite;
-
-    g.bl_hilite_moves = g.moves; /* simpllfied; used to try to encode fractional
-                              * amounts for multiple moves within same turn */
-    /* figure out whether an unhilight needs to be performed now */
-    next_unhilite = 0L;
-    for (i = 0; i < MAXBLSTATS; ++i) {
-        curr = &g.blstats[0][i]; /* g.blstats[0][*].time == g.blstats[1][*].time */
-
-        if (curr->chg) {
-            struct istat_s *prev = &g.blstats[1][i];
-
-#ifdef STATUS_HILITES
-            if (Is_Temp_Hilite(curr->hilite_rule))
-                curr->time = prev->time = (g.bl_hilite_moves
-                                           + iflags.hilite_delta);
-            else
-                curr->time = prev->time = 0L;
-#endif
-            curr->chg = prev->chg = FALSE;
-            g.context.botl = TRUE;
-        }
-        if (g.context.botl)
-            continue; /* just process other g.blstats[][].time and .chg */
-
-        this_unhilite = curr->time;
-        if (this_unhilite > 0L
-            && (next_unhilite == 0L || this_unhilite < next_unhilite)
-#ifdef STATUS_HILITES
-            && hilite_reset_needed(curr, this_unhilite + 1L)
-#endif
-            ) {
-            next_unhilite = this_unhilite;
-            if (next_unhilite < g.bl_hilite_moves)
-                g.context.botl = TRUE;
-        }
-    }
-}
-
-=======
->>>>>>> b54fd6b7
 void
 status_initialize(reassessment)
 boolean reassessment; /* TRUE: just recheck fields w/o other initialization */
@@ -1416,35 +1360,35 @@
     struct istat_s *curr;
     long next_unhilite, this_unhilite;
 
-    bl_hilite_moves = moves; /* simpllfied; used to try to encode fractional
+    g.bl_hilite_moves = g.moves; /* simpllfied; used to try to encode fractional
                               * amounts for multiple moves within same turn */
     /* figure out whether an unhilight needs to be performed now */
     next_unhilite = 0L;
     for (i = 0; i < MAXBLSTATS; ++i) {
-        curr = &blstats[0][i]; /* blstats[0][*].time == blstats[1][*].time */
+        curr = &g.blstats[0][i]; /* g.blstats[0][*].time == g.blstats[1][*].time */
 
         if (curr->chg) {
-            struct istat_s *prev = &blstats[1][i];
+            struct istat_s *prev = &g.blstats[1][i];
 
             if (Is_Temp_Hilite(curr->hilite_rule))
-                curr->time = prev->time = (bl_hilite_moves
+                curr->time = prev->time = (g.bl_hilite_moves
                                            + iflags.hilite_delta);
             else
                 curr->time = prev->time = 0L;
 
             curr->chg = prev->chg = FALSE;
-            context.botl = TRUE;
-        }
-        if (context.botl)
-            continue; /* just process other blstats[][].time and .chg */
+            g.context.botl = TRUE;
+        }
+        if (g.context.botl)
+            continue; /* just process other g.blstats[][].time and .chg */
 
         this_unhilite = curr->time;
         if (this_unhilite > 0L
             && (next_unhilite == 0L || this_unhilite < next_unhilite)
             && hilite_reset_needed(curr, this_unhilite + 1L)) {
             next_unhilite = this_unhilite;
-            if (next_unhilite < bl_hilite_moves)
-                context.botl = TRUE;
+            if (next_unhilite < g.bl_hilite_moves)
+                g.context.botl = TRUE;
         }
     }
 }
