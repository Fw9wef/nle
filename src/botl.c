/* NetHack 3.6	botl.c	$NHDT-Date: 1554538091 2019/04/06 08:08:11 $  $NHDT-Branch: NetHack-3.6.2-beta01 $:$NHDT-Revision: 1.141 $ */
/* Copyright (c) Stichting Mathematisch Centrum, Amsterdam, 1985. */
/*-Copyright (c) Michael Allison, 2006. */
/* NetHack may be freely redistributed.  See license for details. */

#include "hack.h"
#ifndef LONG_MAX
#include <limits.h>
#endif

extern const char *hu_stat[]; /* defined in eat.c */

const char *const enc_stat[] = { "",         "Burdened",  "Stressed",
                                 "Strained", "Overtaxed", "Overloaded" };

STATIC_DCL const char *NDECL(rank);
#ifdef STATUS_HILITES
STATIC_DCL void NDECL(bot_via_windowport);
STATIC_DCL void NDECL(stat_update_time);
#endif

static char *
get_strength_str()
{
    static char buf[32];
    int st = ACURR(A_STR);

    if (st > 18) {
        if (st > STR18(100))
            Sprintf(buf, "%2d", st - 100);
        else if (st < STR18(100))
            Sprintf(buf, "18/%02d", st - 18);
        else
            Sprintf(buf, "18/**");
    } else
        Sprintf(buf, "%-1d", st);

    return buf;
}

void
check_gold_symbol()
{
    nhsym goldch = g.showsyms[COIN_CLASS + SYM_OFF_O];

    iflags.invis_goldsym = (goldch <= (nhsym) ' ');
}

char *
do_statusline1()
{
    static char newbot1[BUFSZ];
    register char *nb;
    register int i, j;

    Strcpy(newbot1, g.plname);
    if ('a' <= newbot1[0] && newbot1[0] <= 'z')
        newbot1[0] += 'A' - 'a';
    newbot1[10] = 0;
    Sprintf(nb = eos(newbot1), " the ");

    if (Upolyd) {
        char mbot[BUFSZ];
        int k = 0;

        Strcpy(mbot, mons[u.umonnum].mname);
        while (mbot[k] != 0) {
            if ((k == 0 || (k > 0 && mbot[k - 1] == ' ')) && 'a' <= mbot[k]
                && mbot[k] <= 'z')
                mbot[k] += 'A' - 'a';
            k++;
        }
        Strcpy(nb = eos(nb), mbot);
    } else
        Strcpy(nb = eos(nb), rank());

    Sprintf(nb = eos(nb), "  ");
    i = g.mrank_sz + 15;
    j = (int) ((nb + 2) - newbot1); /* strlen(newbot1) but less computation */
    if ((i - j) > 0)
        Sprintf(nb = eos(nb), "%*s", i - j, " "); /* pad with spaces */

    Sprintf(nb = eos(nb), "St:%s Dx:%-1d Co:%-1d In:%-1d Wi:%-1d Ch:%-1d",
            get_strength_str(),
            ACURR(A_DEX), ACURR(A_CON), ACURR(A_INT), ACURR(A_WIS),
            ACURR(A_CHA));
    Sprintf(nb = eos(nb),
            (u.ualign.type == A_CHAOTIC)
                ? "  Chaotic"
                : (u.ualign.type == A_NEUTRAL) ? "  Neutral" : "  Lawful");
#ifdef SCORE_ON_BOTL
    if (flags.showscore)
        Sprintf(nb = eos(nb), " S:%ld", botl_score());
#endif
    return newbot1;
}

char *
do_statusline2()
{
    static char newbot2[BUFSZ], /* MAXCO: botl.h */
         /* dungeon location (and gold), hero health (HP, PW, AC),
            experience (HD if poly'd, else Exp level and maybe Exp points),
            time (in moves), varying number of status conditions */
         dloc[QBUFSZ], hlth[QBUFSZ], expr[QBUFSZ], tmmv[QBUFSZ], cond[QBUFSZ];
    register char *nb;
    unsigned dln, dx, hln, xln, tln, cln;
    int hp, hpmax, cap;
    long money;

    /*
     * Various min(x,9999)'s are to avoid having excessive values
     * violate the field width assumptions in botl.h and should not
     * impact normal play.  Particularly 64-bit long for gold which
     * could require many more digits if someone figures out a way
     * to get and carry a really large (or negative) amount of it.
     * Turn counter is also long, but we'll risk that.
     */

    /* dungeon location plus gold */
    (void) describe_level(dloc); /* includes at least one trailing space */
    if ((money = money_cnt(g.invent)) < 0L)
        money = 0L; /* ought to issue impossible() and then discard gold */
    Sprintf(eos(dloc), "%s:%-2ld", /* strongest hero can lift ~300000 gold */
            (iflags.in_dumplog || iflags.invis_goldsym) ? "$"
              : encglyph(objnum_to_glyph(GOLD_PIECE)),
            min(money, 999999L));
    dln = strlen(dloc);
    /* '$' encoded as \GXXXXNNNN is 9 chars longer than display will need */
    dx = strstri(dloc, "\\G") ? 9 : 0;

    /* health and armor class (has trailing space for AC 0..9) */
    hp = Upolyd ? u.mh : u.uhp;
    hpmax = Upolyd ? u.mhmax : u.uhpmax;
    if (hp < 0)
        hp = 0;
    Sprintf(hlth, "HP:%d(%d) Pw:%d(%d) AC:%-2d",
            min(hp, 9999), min(hpmax, 9999),
            min(u.uen, 9999), min(u.uenmax, 9999), u.uac);
    hln = strlen(hlth);

    /* experience */
    if (Upolyd)
        Sprintf(expr, "HD:%d", mons[u.umonnum].mlevel);
    else if (flags.showexp)
        Sprintf(expr, "Xp:%u/%-1ld", u.ulevel, u.uexp);
    else
        Sprintf(expr, "Exp:%u", u.ulevel);
    xln = strlen(expr);

    /* time/move counter */
    if (flags.time)
        Sprintf(tmmv, "T:%ld", g.moves);
    else
        tmmv[0] = '\0';
    tln = strlen(tmmv);

    /* status conditions; worst ones first */
    cond[0] = '\0'; /* once non-empty, cond will have a leading space */
    nb = cond;
    /*
     * Stoned, Slimed, Strangled, and both types of Sick are all fatal
     * unless remedied before timeout expires.  Should we order them by
     * shortest time left?  [Probably not worth the effort, since it's
     * unusual for more than one of them to apply at a time.]
     */
    if (Stoned)
        Strcpy(nb = eos(nb), " Stone");
    if (Slimed)
        Strcpy(nb = eos(nb), " Slime");
    if (Strangled)
        Strcpy(nb = eos(nb), " Strngl");
    if (Sick) {
        if (u.usick_type & SICK_VOMITABLE)
            Strcpy(nb = eos(nb), " FoodPois");
        if (u.usick_type & SICK_NONVOMITABLE)
            Strcpy(nb = eos(nb), " TermIll");
    }
    if (u.uhs != NOT_HUNGRY)
        Sprintf(nb = eos(nb), " %s", hu_stat[u.uhs]);
    if ((cap = near_capacity()) > UNENCUMBERED)
        Sprintf(nb = eos(nb), " %s", enc_stat[cap]);
    if (Blind)
        Strcpy(nb = eos(nb), " Blind");
    if (Deaf)
        Strcpy(nb = eos(nb), " Deaf");
    if (Stunned)
        Strcpy(nb = eos(nb), " Stun");
    if (Confusion)
        Strcpy(nb = eos(nb), " Conf");
    if (Hallucination)
        Strcpy(nb = eos(nb), " Hallu");
    /* levitation and flying are mutually exclusive; riding is not */
    if (Levitation)
        Strcpy(nb = eos(nb), " Lev");
    if (Flying)
        Strcpy(nb = eos(nb), " Fly");
    if (u.usteed)
        Strcpy(nb = eos(nb), " Ride");
    cln = strlen(cond);

    /*
     * Put the pieces together.  If they all fit, keep the traditional
     * sequence.  Otherwise, move least important parts to the end in
     * case the interface side of things has to truncate.  Note that
     * dloc[] contains '$' encoded in ten character sequence \GXXXXNNNN
     * so we want to test its display length rather than buffer length.
     *
     * We don't have an actual display limit here, so have to go by the
     * width of the map.  Since we're reordering rather than truncating,
     * wider displays can still show wider status than the map if the
     * interface supports that.
     */
    if ((dln - dx) + 1 + hln + 1 + xln + 1 + tln + 1 + cln <= COLNO) {
        Sprintf(newbot2, "%s %s %s %s %s", dloc, hlth, expr, tmmv, cond);
    } else {
        if (dln + 1 + hln + 1 + xln + 1 + tln + 1 + cln + 1 > MAXCO) {
            panic("bot2: second status line exceeds MAXCO (%u > %d)",
                  (dln + 1 + hln + 1 + xln + 1 + tln + 1 + cln + 1), MAXCO);
        } else if ((dln - dx) + 1 + hln + 1 + xln + 1 + cln <= COLNO) {
            Sprintf(newbot2, "%s %s %s %s %s", dloc, hlth, expr, cond, tmmv);
        } else if ((dln - dx) + 1 + hln + 1 + cln <= COLNO) {
            Sprintf(newbot2, "%s %s %s %s %s", dloc, hlth, cond, expr, tmmv);
        } else {
            Sprintf(newbot2, "%s %s %s %s %s", hlth, cond, dloc, expr, tmmv);
        }
        /* only two or three consecutive spaces available to squeeze out */
        mungspaces(newbot2);
    }
    return newbot2;
}

void
bot()
{
    /* dosave() flags completion by setting u.uhp to -1 */
    if ((u.uhp != -1) && g.youmonst.data && iflags.status_updates) {
#ifdef STATUS_HILITES
        bot_via_windowport();
#else
        curs(WIN_STATUS, 1, 0);
        putstr(WIN_STATUS, 0, do_statusline1());
        curs(WIN_STATUS, 1, 1);
        putmixed(WIN_STATUS, 0, do_statusline2());
#endif
    }
    g.context.botl = g.context.botlx = iflags.time_botl = FALSE;
}

void
timebot()
{
    if (flags.time) {
#ifdef STATUS_HILITES
        stat_update_time();
#else
        /* old status display updates everything */
        bot();
#endif
    }
    iflags.time_botl = FALSE;
}

/* convert experience level (1..30) to rank index (0..8) */
int
xlev_to_rank(xlev)
int xlev;
{
    return (xlev <= 2) ? 0 : (xlev <= 30) ? ((xlev + 2) / 4) : 8;
}

#if 0 /* not currently needed */
/* convert rank index (0..8) to experience level (1..30) */
int
rank_to_xlev(rank)
int rank;
{
    return (rank <= 0) ? 1 : (rank <= 8) ? ((rank * 4) - 2) : 30;
}
#endif

const char *
rank_of(lev, monnum, female)
int lev;
short monnum;
boolean female;
{
    register const struct Role *role;
    register int i;

    /* Find the role */
    for (role = roles; role->name.m; role++)
        if (monnum == role->malenum || monnum == role->femalenum)
            break;
    if (!role->name.m)
        role = &g.urole;

    /* Find the rank */
    for (i = xlev_to_rank((int) lev); i >= 0; i--) {
        if (female && role->rank[i].f)
            return role->rank[i].f;
        if (role->rank[i].m)
            return role->rank[i].m;
    }

    /* Try the role name, instead */
    if (female && role->name.f)
        return role->name.f;
    else if (role->name.m)
        return role->name.m;
    return "Player";
}

STATIC_OVL const char *
rank()
{
    return rank_of(u.ulevel, Role_switch, flags.female);
}

int
title_to_mon(str, rank_indx, title_length)
const char *str;
int *rank_indx, *title_length;
{
    register int i, j;

    /* Loop through each of the roles */
    for (i = 0; roles[i].name.m; i++)
        for (j = 0; j < 9; j++) {
            if (roles[i].rank[j].m
                && !strncmpi(str, roles[i].rank[j].m,
                             strlen(roles[i].rank[j].m))) {
                if (rank_indx)
                    *rank_indx = j;
                if (title_length)
                    *title_length = strlen(roles[i].rank[j].m);
                return roles[i].malenum;
            }
            if (roles[i].rank[j].f
                && !strncmpi(str, roles[i].rank[j].f,
                             strlen(roles[i].rank[j].f))) {
                if (rank_indx)
                    *rank_indx = j;
                if (title_length)
                    *title_length = strlen(roles[i].rank[j].f);
                return (roles[i].femalenum != NON_PM) ? roles[i].femalenum
                                                      : roles[i].malenum;
            }
        }
    return NON_PM;
}

void
max_rank_sz()
{
    register int i, r, maxr = 0;
    for (i = 0; i < 9; i++) {
        if (g.urole.rank[i].m && (r = strlen(g.urole.rank[i].m)) > maxr)
            maxr = r;
        if (g.urole.rank[i].f && (r = strlen(g.urole.rank[i].f)) > maxr)
            maxr = r;
    }
    g.mrank_sz = maxr;
    return;
}

#ifdef SCORE_ON_BOTL
long
botl_score()
{
    long deepest = deepest_lev_reached(FALSE);
    long utotal;

    utotal = money_cnt(g.invent) + hidden_gold();
    if ((utotal -= u.umoney0) < 0L)
        utotal = 0L;
    utotal += u.urexp + (50 * (deepest - 1))
          + (deepest > 30 ? 10000 : deepest > 20 ? 1000 * (deepest - 20) : 0);
    if (utotal < u.urexp)
        utotal = LONG_MAX; /* wrap around */
    return utotal;
}
#endif /* SCORE_ON_BOTL */

/* provide the name of the current level for display by various ports */
int
describe_level(buf)
char *buf;
{
    int ret = 1;

    /* TODO:    Add in dungeon name */
    if (Is_knox(&u.uz)) {
        Sprintf(buf, "%s ", g.dungeons[u.uz.dnum].dname);
    } else if (In_quest(&u.uz)) {
        Sprintf(buf, "Home %d ", dunlev(&u.uz));
    } else if (In_endgame(&u.uz)) {
        /* [3.6.2: this used to be "Astral Plane" or generic "End Game"] */
        (void) endgamelevelname(buf, depth(&u.uz));
        (void) strsubst(buf, "Plane of ", ""); /* just keep <element> */
        Strcat(buf, " ");
    } else {
        /* ports with more room may expand this one */
        Sprintf(buf, "Dlvl:%-2d ", depth(&u.uz));
        ret = 0;
    }
    return ret;
}

/* =======================================================================*/
/*  statusnew routines                                                    */
/* =======================================================================*/

/* structure that tracks the status details in the core */

#ifdef STATUS_HILITES
#endif /* STATUS_HILITES */

<<<<<<< HEAD
STATIC_DCL void NDECL(init_blstats);
STATIC_DCL char *FDECL(anything_to_s, (char *, anything *, int));
STATIC_OVL int FDECL(percentage, (struct istat_s *, struct istat_s *));
STATIC_OVL int FDECL(compare_blstats, (struct istat_s *, struct istat_s *));
=======
struct istat_s {
    const char *fldname;
    const char *fldfmt;
    long time;  /* moves when this field hilite times out */
    boolean chg; /* need to recalc time? */
    unsigned anytype;
    anything a;
    char *val;
    int valwidth;
    enum statusfields idxmax;
    enum statusfields fld;
#ifdef STATUS_HILITES
    struct hilite_s *hilite_rule; /* the entry, if any, in 'thresholds'
                                   * list that currently applies        */
    struct hilite_s *thresholds;
#endif
};

>>>>>>> 5e53f799
STATIC_DCL boolean FDECL(eval_notify_windowport_field, (int, boolean *, int));
STATIC_DCL void FDECL(evaluate_and_notify_windowport, (boolean *, int));
STATIC_DCL void NDECL(init_blstats);
STATIC_DCL int FDECL(compare_blstats, (struct istat_s *, struct istat_s *));
STATIC_DCL char *FDECL(anything_to_s, (char *, anything *, int));
STATIC_DCL int FDECL(percentage, (struct istat_s *, struct istat_s *));

#ifdef STATUS_HILITES
STATIC_DCL void FDECL(s_to_anything, (anything *, char *, int));
STATIC_DCL enum statusfields FDECL(fldname_to_bl_indx, (const char *));
STATIC_DCL boolean FDECL(hilite_reset_needed, (struct istat_s *, long));
STATIC_DCL boolean FDECL(noneoftheabove, (const char *));
STATIC_DCL struct hilite_s *FDECL(get_hilite, (int, int, genericptr_t,
                                               int, int, int *));
STATIC_DCL void FDECL(split_clridx, (int, int *, int *));
STATIC_DCL boolean FDECL(is_ltgt_percentnumber, (const char *));
STATIC_DCL boolean FDECL(has_ltgt_percentnumber, (const char *));
STATIC_DCL int FDECL(splitsubfields, (char *, char ***, int));
STATIC_DCL boolean FDECL(is_fld_arrayvalues, (const char *,
                                              const char *const *,
                                              int, int, int *));
STATIC_DCL int FDECL(query_arrayvalue, (const char *, const char *const *,
                                        int, int));
STATIC_DCL void FDECL(status_hilite_add_threshold, (int, struct hilite_s *));
STATIC_DCL boolean FDECL(parse_status_hl2, (char (*)[QBUFSZ], BOOLEAN_P));
STATIC_DCL char *FDECL(conditionbitmask2str, (unsigned long));
STATIC_DCL unsigned long FDECL(match_str2conditionbitmask, (const char *));
STATIC_DCL unsigned long FDECL(str2conditionbitmask, (char *));
STATIC_DCL boolean FDECL(parse_condition, (char (*)[QBUFSZ], int));
STATIC_DCL char *FDECL(hlattr2attrname, (int, char *, int));
STATIC_DCL void FDECL(status_hilite_linestr_add, (int, struct hilite_s *,
                                                unsigned long, const char *));
STATIC_DCL void NDECL(status_hilite_linestr_done);
STATIC_DCL int FDECL(status_hilite_linestr_countfield, (int));
STATIC_DCL void NDECL(status_hilite_linestr_gather_conditions);
STATIC_DCL void NDECL(status_hilite_linestr_gather);
STATIC_DCL char *FDECL(status_hilite2str, (struct hilite_s *));
STATIC_DCL int NDECL(status_hilite_menu_choose_field);
STATIC_DCL int FDECL(status_hilite_menu_choose_behavior, (int));
STATIC_DCL int FDECL(status_hilite_menu_choose_updownboth, (int, const char *,
                                                       BOOLEAN_P, BOOLEAN_P));
STATIC_DCL boolean FDECL(status_hilite_menu_add, (int));
#define has_hilite(i) (g.blstats[0][(i)].thresholds)
/* TH_UPDOWN encompasses specific 'up' and 'down' also general 'changed' */
#define Is_Temp_Hilite(rule) ((rule) && (rule)->behavior == BL_TH_UPDOWN)

/* pointers to current hilite rule and list of this field's defined rules */
#define INIT_THRESH  , (struct hilite_s *) 0, (struct hilite_s *) 0
#else /* !STATUS_HILITES */
#define INIT_THRESH /*empty*/
#endif

#define INIT_BLSTAT(name, fmtstr, anytyp, wid, fld)                     \
    { name, fmtstr, 0L, FALSE, anytyp,  { (genericptr_t) 0 }, (char *) 0, \
      wid,  -1, fld INIT_THRESH }
#define INIT_BLSTATP(name, fmtstr, anytyp, wid, maxfld, fld)            \
    { name, fmtstr, 0L, FALSE, anytyp,  { (genericptr_t) 0 }, (char *) 0, \
      wid,  maxfld, fld INIT_THRESH }

/* If entries are added to this, botl.h will require updating too */
STATIC_VAR struct istat_s initblstats[MAXBLSTATS] = {
    INIT_BLSTAT("title", "%s", ANY_STR, MAXVALWIDTH, BL_TITLE),
    INIT_BLSTAT("strength", " St:%s", ANY_INT, 10, BL_STR),
    INIT_BLSTAT("dexterity", " Dx:%s", ANY_INT,  10, BL_DX),
    INIT_BLSTAT("constitution", " Co:%s", ANY_INT, 10, BL_CO),
    INIT_BLSTAT("intelligence", " In:%s", ANY_INT, 10, BL_IN),
    INIT_BLSTAT("wisdom", " Wi:%s", ANY_INT, 10, BL_WI),
    INIT_BLSTAT("charisma", " Ch:%s", ANY_INT, 10, BL_CH),
    INIT_BLSTAT("alignment", " %s", ANY_STR, 40, BL_ALIGN),
    INIT_BLSTAT("score", " S:%s", ANY_LONG, 20, BL_SCORE),
    INIT_BLSTAT("carrying-capacity", " %s", ANY_INT, 20, BL_CAP),
    INIT_BLSTAT("gold", " %s", ANY_LONG, 30, BL_GOLD),
    INIT_BLSTATP("power", " Pw:%s", ANY_INT, 10, BL_ENEMAX, BL_ENE),
    INIT_BLSTAT("power-max", "(%s)", ANY_INT, 10, BL_ENEMAX),
    INIT_BLSTAT("experience-level", " Xp:%s", ANY_INT, 10, BL_XP),
    INIT_BLSTAT("armor-class", " AC:%s", ANY_INT, 10, BL_AC),
    INIT_BLSTAT("HD", " HD:%s", ANY_INT, 10, BL_HD),
    INIT_BLSTAT("time", " T:%s", ANY_LONG, 20, BL_TIME),
    /* hunger used to be 'ANY_UINT'; see note below in bot_via_windowport() */
    INIT_BLSTAT("hunger", " %s", ANY_INT, 40, BL_HUNGER),
    INIT_BLSTATP("hitpoints", " HP:%s", ANY_INT, 10, BL_HPMAX, BL_HP),
    INIT_BLSTAT("hitpoints-max", "(%s)", ANY_INT, 10, BL_HPMAX),
    INIT_BLSTAT("dungeon-level", "%s", ANY_STR, MAXVALWIDTH, BL_LEVELDESC),
    INIT_BLSTAT("experience", "/%s", ANY_LONG, 20, BL_EXP),
    INIT_BLSTAT("condition", "%s", ANY_MASK32, 0, BL_CONDITION)
};

#undef INIT_BLSTATP
#undef INIT_BLSTAT
#undef INIT_THRESH

/* we don't put this next declaration in #ifdef STATUS_HILITES.
 * In the absence of STATUS_HILITES, each array
 * element will be 0 however, and quite meaningless,
 * but we need to pass the first array element as
 * the final argument of status_update, with or
 * without STATUS_HILITES.
 */

void
bot_via_windowport()
{
    char buf[BUFSZ];
    const char *titl;
    register char *nb;
    int i, idx, cap;
    long money;

    if (!g.blinit)
        panic("bot before init.");

    /* toggle from previous iteration */
    idx = 1 - g.now_or_before_idx; /* 0 -> 1, 1 -> 0 */
    g.now_or_before_idx = idx;

    /* clear the "value set" indicators */
    (void) memset((genericptr_t) g.valset, 0, MAXBLSTATS * sizeof (boolean));

    /*
     * Note: min(x,9999) - we enforce the same maximum on hp, maxhp,
     * pw, maxpw, and gold as basic status formatting so that the two
     * modes of status display don't produce different information.
     */

    /*
     *  Player name and title.
     */
    Strcpy(nb = buf, g.plname);
    nb[0] = highc(nb[0]);
    titl = !Upolyd ? rank() : mons[u.umonnum].mname;
    i = (int) (strlen(buf) + sizeof " the " + strlen(titl) - sizeof "");
    /* if "Name the Rank/monster" is too long, we truncate the name
       but always keep at least 10 characters of it; when hitpintbar is
       enabled, anything beyond 30 (long monster name) will be truncated */
    if (i > 30) {
        i = 30 - (int) (sizeof " the " + strlen(titl) - sizeof "");
        nb[max(i, 10)] = '\0';
    }
    Strcpy(nb = eos(nb), " the ");
    Strcpy(nb = eos(nb), titl);
    if (Upolyd) { /* when poly'd, capitalize monster name */
        for (i = 0; nb[i]; i++)
            if (i == 0 || nb[i - 1] == ' ')
                nb[i] = highc(nb[i]);
    }
    Sprintf(g.blstats[idx][BL_TITLE].val, "%-30s", buf);
    g.valset[BL_TITLE] = TRUE; /* indicate val already set */

    /* Strength */
    g.blstats[idx][BL_STR].a.a_int = ACURR(A_STR);
    Strcpy(g.blstats[idx][BL_STR].val, get_strength_str());
    g.valset[BL_STR] = TRUE; /* indicate val already set */

    /*  Dexterity, constitution, intelligence, wisdom, charisma. */
    g.blstats[idx][BL_DX].a.a_int = ACURR(A_DEX);
    g.blstats[idx][BL_CO].a.a_int = ACURR(A_CON);
    g.blstats[idx][BL_IN].a.a_int = ACURR(A_INT);
    g.blstats[idx][BL_WI].a.a_int = ACURR(A_WIS);
    g.blstats[idx][BL_CH].a.a_int = ACURR(A_CHA);

    /* Alignment */
    Strcpy(g.blstats[idx][BL_ALIGN].val, (u.ualign.type == A_CHAOTIC)
                                          ? "Chaotic"
                                          : (u.ualign.type == A_NEUTRAL)
                                               ? "Neutral"
                                               : "Lawful");

    /* Score */
    g.blstats[idx][BL_SCORE].a.a_long =
#ifdef SCORE_ON_BOTL
        flags.showscore ? botl_score() :
#endif
        0L;

    /*  Hit points  */
    i = Upolyd ? u.mh : u.uhp;
    if (i < 0)
        i = 0;
    g.blstats[idx][BL_HP].a.a_int = min(i, 9999);
    i = Upolyd ? u.mhmax : u.uhpmax;
    g.blstats[idx][BL_HPMAX].a.a_int = min(i, 9999);

    /*  Dungeon level. */
    (void) describe_level(g.blstats[idx][BL_LEVELDESC].val);
    g.valset[BL_LEVELDESC] = TRUE; /* indicate val already set */

    /* Gold */
    if ((money = money_cnt(g.invent)) < 0L)
        money = 0L; /* ought to issue impossible() and then discard gold */
    g.blstats[idx][BL_GOLD].a.a_long = min(money, 999999L);
    /*
     * The tty port needs to display the current symbol for gold
     * as a field header, so to accommodate that we pass gold with
     * that already included. If a window port needs to use the text
     * gold amount without the leading "$:" the port will have to
     * skip past ':' to the value pointer it was passed in status_update()
     * for the BL_GOLD case.
     *
     * Another quirk of BL_GOLD is that the field display may have
     * changed if a new symbol set was loaded, or we entered or left
     * the rogue level.
     *
     * The currency prefix is encoded as ten character \GXXXXNNNN
     * sequence.
     */
    Sprintf(g.blstats[idx][BL_GOLD].val, "%s:%ld",
            (iflags.in_dumplog || iflags.invis_goldsym) ? "$"
              : encglyph(objnum_to_glyph(GOLD_PIECE)),
            g.blstats[idx][BL_GOLD].a.a_long);
    g.valset[BL_GOLD] = TRUE; /* indicate val already set */

    /* Power (magical energy) */
    g.blstats[idx][BL_ENE].a.a_int = min(u.uen, 9999);
    g.blstats[idx][BL_ENEMAX].a.a_int = min(u.uenmax, 9999);

    /* Armor class */
    g.blstats[idx][BL_AC].a.a_int = u.uac;

    /* Monster level (if Upolyd) */
    g.blstats[idx][BL_HD].a.a_int = Upolyd ? (int) mons[u.umonnum].mlevel : 0;

    /* Experience */
    g.blstats[idx][BL_XP].a.a_int = u.ulevel;
    g.blstats[idx][BL_EXP].a.a_long = u.uexp;

    /* Time (moves) */
    g.blstats[idx][BL_TIME].a.a_long = g.moves;

    /* Hunger */
    /* note: u.uhs is unsigned, and 3.6.1's STATUS_HILITE defined
       BL_HUNGER to be ANY_UINT, but that was the only non-int/non-long
       numeric field so it's far simpler to treat it as plain int and
       not need ANY_UINT handling at all */
    g.blstats[idx][BL_HUNGER].a.a_int = (int) u.uhs;
    Strcpy(g.blstats[idx][BL_HUNGER].val,
           (u.uhs != NOT_HUNGRY) ? hu_stat[u.uhs] : "");
    g.valset[BL_HUNGER] = TRUE;

    /* Carrying capacity */
    cap = near_capacity();
    g.blstats[idx][BL_CAP].a.a_int = cap;
    Strcpy(g.blstats[idx][BL_CAP].val,
           (cap > UNENCUMBERED) ? enc_stat[cap] : "");
    g.valset[BL_CAP] = TRUE;

    /* Conditions */
    g.blstats[idx][BL_CONDITION].a.a_ulong = 0L;
    if (Stoned)
        g.blstats[idx][BL_CONDITION].a.a_ulong |= BL_MASK_STONE;
    if (Slimed)
        g.blstats[idx][BL_CONDITION].a.a_ulong |= BL_MASK_SLIME;
    if (Strangled)
        g.blstats[idx][BL_CONDITION].a.a_ulong |= BL_MASK_STRNGL;
    if (Sick && (u.usick_type & SICK_VOMITABLE) != 0)
        g.blstats[idx][BL_CONDITION].a.a_ulong |= BL_MASK_FOODPOIS;
    if (Sick && (u.usick_type & SICK_NONVOMITABLE) != 0)
        g.blstats[idx][BL_CONDITION].a.a_ulong |= BL_MASK_TERMILL;
    /*
     * basic formatting puts hunger status and encumbrance here
     */
    if (Blind)
        g.blstats[idx][BL_CONDITION].a.a_ulong |= BL_MASK_BLIND;
    if (Deaf)
        g.blstats[idx][BL_CONDITION].a.a_ulong |= BL_MASK_DEAF;
    if (Stunned)
        g.blstats[idx][BL_CONDITION].a.a_ulong |= BL_MASK_STUN;
    if (Confusion)
        g.blstats[idx][BL_CONDITION].a.a_ulong |= BL_MASK_CONF;
    if (Hallucination)
        g.blstats[idx][BL_CONDITION].a.a_ulong |= BL_MASK_HALLU;
    /* levitation and flying are mututally exclusive */
    if (Levitation)
        g.blstats[idx][BL_CONDITION].a.a_ulong |= BL_MASK_LEV;
    if (Flying)
        g.blstats[idx][BL_CONDITION].a.a_ulong |= BL_MASK_FLY;
    if (u.usteed)
        g.blstats[idx][BL_CONDITION].a.a_ulong |= BL_MASK_RIDE;
    evaluate_and_notify_windowport(g.valset, idx);
}

#ifdef STATUS_HILITES
        /* stat_update_time() isn't really a STATUS_HILITES routine
         * but timebot() will only ever call it for that configuration.
         */

/* update just the status lines' 'time' field */
STATIC_OVL void
stat_update_time()
{
    int idx = g.now_or_before_idx; /* no 0/1 toggle */
    int fld = BL_TIME;

    /* Time (moves) */
    g.blstats[idx][fld].a.a_long = g.moves;
    g.valset[fld] = FALSE;

    eval_notify_windowport_field(fld, g.valset, idx);
    if ((windowprocs.wincap2 & WC2_FLUSH_STATUS) != 0L)
        status_update(BL_FLUSH, (genericptr_t) 0, 0, 0,
                      NO_COLOR, (unsigned long *) 0);
    return;
}
#endif

STATIC_OVL boolean
eval_notify_windowport_field(fld, valsetlist, idx)
int fld, idx;
boolean *valsetlist;
{
    static int oldrndencode = 0;
    static nhsym oldgoldsym = 0;
    int pc, chg, color = NO_COLOR;
    unsigned anytype;
    boolean updated = FALSE, reset;
    struct istat_s *curr = NULL, *prev = NULL;
    enum statusfields idxmax;

    /*
     *  Now pass the changed values to window port.
     */
    anytype = g.blstats[idx][fld].anytype;
    curr = &g.blstats[idx][fld];
    prev = &g.blstats[1 - idx][fld];
    color = NO_COLOR;

    chg = g.update_all ? 0 : compare_blstats(prev, curr);

    /* Temporary? hack: moveloop()'s prolog for a new game sets
     * g.context.rndencode after the status window has been init'd,
     * so $:0 has already been encoded and cached by the window
     * port.  Without this hack, gold's \G sequence won't be
     * recognized and ends up being displayed as-is for 'g.update_all'.
     *
     * Also, even if g.context.rndencode hasn't changed and the
     * gold amount itself hasn't changed, the glyph portion of the
     * encoding may have changed if a new symset was put into effect.
     *
     *  \GXXXXNNNN:25
     *  XXXX = the g.context.rndencode portion
     *  NNNN = the glyph portion
     *  25   = the gold amount
     *
     * Setting 'chg = 2' is enough to render the field properly, but
     * not to honor an initial highlight, so force 'update_all = TRUE'.
     */
    if (fld == BL_GOLD
        && (g.context.rndencode != oldrndencode
            || g.showsyms[COIN_CLASS + SYM_OFF_O] != oldgoldsym)) {
        g.update_all = TRUE; /* chg = 2; */
        oldrndencode = g.context.rndencode;
        oldgoldsym = g.showsyms[COIN_CLASS + SYM_OFF_O];
    }

    reset = FALSE;
#ifdef STATUS_HILITES
    if (!g.update_all && !chg && curr->time) {
        reset = hilite_reset_needed(prev, g.bl_hilite_moves);
        if (reset)
            curr->time = prev->time = 0L;
    }
#endif

    if (g.update_all || chg || reset) {
        idxmax = curr->idxmax;
        pc = (idxmax >= 0) ? percentage(curr, &g.blstats[idx][idxmax]) : 0;

        if (!valsetlist[fld])
            (void) anything_to_s(curr->val, &curr->a, anytype);

        if (anytype != ANY_MASK32) {
#ifdef STATUS_HILITES
            if (chg || *curr->val) {
                curr->hilite_rule = get_hilite(idx, fld,
                                               (genericptr_t) &curr->a,
                                               chg, pc, &color);
                prev->hilite_rule = curr->hilite_rule;
                if (chg == 2) {
                    color = NO_COLOR;
                    chg = 0;
                }
            }
#endif /* STATUS_HILITES */
            status_update(fld, (genericptr_t) curr->val,
                          chg, pc, color, (unsigned long *) 0);
        } else {
            /* Color for conditions is done through g.cond_hilites[] */
            status_update(fld, (genericptr_t) &curr->a.a_ulong,
                          chg, pc, color, g.cond_hilites);
        }
        curr->chg = prev->chg = TRUE;
        updated = TRUE;
    }
    return updated;
}

STATIC_OVL void
evaluate_and_notify_windowport(valsetlist, idx)
int idx;
boolean *valsetlist;
{
    int i, updated = 0, notpresent = 0;

    /*
     *  Now pass the changed values to window port.
     */
    for (i = 0; i < MAXBLSTATS; i++) {
        if (((i == BL_SCORE) && !flags.showscore)
            || ((i == BL_EXP) && !flags.showexp)
            || ((i == BL_TIME) && !flags.time)
            || ((i == BL_HD) && !Upolyd)
            || ((i == BL_XP || i == BL_EXP) && Upolyd)) {
            notpresent++;
            continue;
        }
        if (eval_notify_windowport_field(i, valsetlist, idx))
            updated++;
    }
    /*
     * Notes:
     *  1. It is possible to get here, with nothing having been pushed
     *     to the window port, when none of the info has changed.
     *
     *  2. Some window ports are also known to optimize by only drawing
     *     fields that have changed since the previous update.
     *
     * In both of those situations, we need to force updates to
     * all of the fields when g.context.botlx is set. The tty port in
     * particular has a problem if that isn't done, since the core sets
     * g.context.botlx when a menu or text display obliterates the status
     * line.
     *
     * For those situations, to trigger the full update of every field
     * whether changed or not, call status_update() with BL_RESET.
     *
     * For regular processing and to notify the window port that a
     * bot() round has finished and it's time to trigger a flush of
     * all buffered changes received thus far but not reflected in
     * the display, call status_update() with BL_FLUSH.
     *
     */
    if (g.context.botlx && (windowprocs.wincap2 & WC2_RESET_STATUS) != 0L)
        status_update(BL_RESET, (genericptr_t) 0, 0, 0,
                      NO_COLOR, (unsigned long *) 0);
    else if ((updated || g.context.botlx) &&
             (windowprocs.wincap2 & WC2_FLUSH_STATUS) != 0L)
        status_update(BL_FLUSH, (genericptr_t) 0, 0, 0,
                      NO_COLOR, (unsigned long *) 0);

    g.context.botl = g.context.botlx = iflags.time_botl = FALSE;
    g.update_all = FALSE;
}

/* called from moveloop(); sets context.botl if temp hilites have timed out */
void
status_eval_next_unhilite()
{
    int i;
    struct istat_s *curr;
    long next_unhilite, this_unhilite;

    g.bl_hilite_moves = g.moves; /* simpllfied; used to try to encode fractional
                              * amounts for multiple moves within same turn */
    /* figure out whether an unhilight needs to be performed now */
    next_unhilite = 0L;
    for (i = 0; i < MAXBLSTATS; ++i) {
        curr = &g.blstats[0][i]; /* g.blstats[0][*].time == g.blstats[1][*].time */

        if (curr->chg) {
            struct istat_s *prev = &g.blstats[1][i];

#ifdef STATUS_HILITES
            if (Is_Temp_Hilite(curr->hilite_rule))
                curr->time = prev->time = (g.bl_hilite_moves
                                           + iflags.hilite_delta);
            else
                curr->time = prev->time = 0L;
#endif
            curr->chg = prev->chg = FALSE;
            g.context.botl = TRUE;
        }
        if (g.context.botl)
            continue; /* just process other g.blstats[][].time and .chg */

        this_unhilite = curr->time;
        if (this_unhilite > 0L
            && (next_unhilite == 0L || this_unhilite < next_unhilite)
#ifdef STATUS_HILITES
            && hilite_reset_needed(curr, this_unhilite + 1L)
#endif
            ) {
            next_unhilite = this_unhilite;
            if (next_unhilite < g.bl_hilite_moves)
                g.context.botl = TRUE;
        }
    }
}

void
status_initialize(reassessment)
boolean reassessment; /* TRUE: just recheck fields w/o other initialization */
{
    enum statusfields fld;
    boolean fldenabl;
    int i;
    const char *fieldfmt, *fieldname;

    if (!reassessment) {
        if (g.blinit)
            impossible("2nd status_initialize with full init.");
        init_blstats();
        (*windowprocs.win_status_init)();
        g.blinit = TRUE;
    } else if (!g.blinit) {
        panic("status 'reassess' before init");
    }
    for (i = 0; i < MAXBLSTATS; ++i) {
        fld = initblstats[i].fld;
        fldenabl = (fld == BL_SCORE) ? flags.showscore
                   : (fld == BL_TIME) ? flags.time
                     : (fld == BL_EXP) ? (boolean) (flags.showexp && !Upolyd)
                       : (fld == BL_XP) ? (boolean) !Upolyd
                         : (fld == BL_HD) ? (boolean) Upolyd
                           : TRUE;

        fieldname = initblstats[i].fldname;
        fieldfmt = (fld == BL_TITLE && iflags.wc2_hitpointbar) ? "%-30.30s"
                   : initblstats[i].fldfmt;
        status_enablefield(fld, fieldname, fieldfmt, fldenabl);
    }
    g.update_all = TRUE;
}

void
status_finish()
{
    int i;

    /* call the window port cleanup routine first */
    if (windowprocs.win_status_finish)
        (*windowprocs.win_status_finish)();

    /* free memory that we alloc'd now */
    for (i = 0; i < MAXBLSTATS; ++i) {
        if (g.blstats[0][i].val)
            free((genericptr_t) g.blstats[0][i].val), g.blstats[0][i].val = 0;
        if (g.blstats[1][i].val)
            free((genericptr_t) g.blstats[1][i].val), g.blstats[1][i].val = 0;
#ifdef STATUS_HILITES
        /* pointer to an entry in thresholds list; Null it out since
           that list is about to go away */
        g.blstats[0][i].hilite_rule = g.blstats[1][i].hilite_rule = 0;
        if (g.blstats[0][i].thresholds) {
            struct hilite_s *temp, *next;

            for (temp = g.blstats[0][i].thresholds; temp; temp = next) {
                next = temp->next;
                free((genericptr_t) temp);
            }
            g.blstats[0][i].thresholds = g.blstats[1][i].thresholds = 0;
        }
#endif /* STATUS_HILITES */
    }
}

STATIC_OVL void
init_blstats()
{
    static boolean initalready = FALSE;
    int i, j;

    if (initalready) {
        impossible("init_blstats called more than once.");
        return;
    }
    for (i = 0; i <= 1; ++i) {
        for (j = 0; j < MAXBLSTATS; ++j) {
#ifdef STATUS_HILITES
            struct hilite_s *keep_hilite_chain = g.blstats[i][j].thresholds;
#endif

            g.blstats[i][j] = initblstats[j];
            g.blstats[i][j].a = cg.zeroany;
            if (g.blstats[i][j].valwidth) {
                g.blstats[i][j].val = (char *) alloc(g.blstats[i][j].valwidth);
                g.blstats[i][j].val[0] = '\0';
            } else
                g.blstats[i][j].val = (char *) 0;
#ifdef STATUS_HILITES
            g.blstats[i][j].thresholds = keep_hilite_chain;
#endif
        }
    }
    initalready = TRUE;
}

/*
 * This compares the previous stat with the current stat,
 * and returns one of the following results based on that:
 *
 *   if prev_value < new_value (stat went up, increased)
 *      return 1
 *
 *   if prev_value > new_value (stat went down, decreased)
 *      return  -1
 *
 *   if prev_value == new_value (stat stayed the same)
 *      return 0
 *
 *   Special cases:
 *     - for bitmasks, 0 = stayed the same, 1 = changed
 *     - for strings,  0 = stayed the same, 1 = changed
 *
 */
STATIC_OVL int
compare_blstats(bl1, bl2)
struct istat_s *bl1, *bl2;
{
    int anytype, result = 0;

    if (!bl1 || !bl2) {
        panic("compare_blstat: bad istat pointer %s, %s",
              fmt_ptr((genericptr_t) bl1), fmt_ptr((genericptr_t) bl2));
    }

    anytype = bl1->anytype;
    if ((!bl1->a.a_void || !bl2->a.a_void)
        && (anytype == ANY_IPTR || anytype == ANY_UPTR || anytype == ANY_LPTR
            || anytype == ANY_ULPTR)) {
        panic("compare_blstat: invalid pointer %s, %s",
              fmt_ptr((genericptr_t) bl1->a.a_void),
              fmt_ptr((genericptr_t) bl2->a.a_void));
    }

    switch (anytype) {
    case ANY_INT:
        result = (bl1->a.a_int < bl2->a.a_int)
                     ? 1
                     : (bl1->a.a_int > bl2->a.a_int) ? -1 : 0;
        break;
    case ANY_IPTR:
        result = (*bl1->a.a_iptr < *bl2->a.a_iptr)
                     ? 1
                     : (*bl1->a.a_iptr > *bl2->a.a_iptr) ? -1 : 0;
        break;
    case ANY_LONG:
        result = (bl1->a.a_long < bl2->a.a_long)
                     ? 1
                     : (bl1->a.a_long > bl2->a.a_long) ? -1 : 0;
        break;
    case ANY_LPTR:
        result = (*bl1->a.a_lptr < *bl2->a.a_lptr)
                     ? 1
                     : (*bl1->a.a_lptr > *bl2->a.a_lptr) ? -1 : 0;
        break;
    case ANY_UINT:
        result = (bl1->a.a_uint < bl2->a.a_uint)
                     ? 1
                     : (bl1->a.a_uint > bl2->a.a_uint) ? -1 : 0;
        break;
    case ANY_UPTR:
        result = (*bl1->a.a_uptr < *bl2->a.a_uptr)
                     ? 1
                     : (*bl1->a.a_uptr > *bl2->a.a_uptr) ? -1 : 0;
        break;
    case ANY_ULONG:
        result = (bl1->a.a_ulong < bl2->a.a_ulong)
                     ? 1
                     : (bl1->a.a_ulong > bl2->a.a_ulong) ? -1 : 0;
        break;
    case ANY_ULPTR:
        result = (*bl1->a.a_ulptr < *bl2->a.a_ulptr)
                     ? 1
                     : (*bl1->a.a_ulptr > *bl2->a.a_ulptr) ? -1 : 0;
        break;
    case ANY_STR:
        result = sgn(strcmp(bl1->val, bl2->val));
        break;
    case ANY_MASK32:
        result = (bl1->a.a_ulong != bl2->a.a_ulong);
        break;
    default:
        result = 1;
    }
    return result;
}

STATIC_OVL char *
anything_to_s(buf, a, anytype)
char *buf;
anything *a;
int anytype;
{
    if (!buf)
        return (char *) 0;

    switch (anytype) {
    case ANY_ULONG:
        Sprintf(buf, "%lu", a->a_ulong);
        break;
    case ANY_MASK32:
        Sprintf(buf, "%lx", a->a_ulong);
        break;
    case ANY_LONG:
        Sprintf(buf, "%ld", a->a_long);
        break;
    case ANY_INT:
        Sprintf(buf, "%d", a->a_int);
        break;
    case ANY_UINT:
        Sprintf(buf, "%u", a->a_uint);
        break;
    case ANY_IPTR:
        Sprintf(buf, "%d", *a->a_iptr);
        break;
    case ANY_LPTR:
        Sprintf(buf, "%ld", *a->a_lptr);
        break;
    case ANY_ULPTR:
        Sprintf(buf, "%lu", *a->a_ulptr);
        break;
    case ANY_UPTR:
        Sprintf(buf, "%u", *a->a_uptr);
        break;
    case ANY_STR: /* do nothing */
        ;
        break;
    default:
        buf[0] = '\0';
    }
    return buf;
}

#ifdef STATUS_HILITES
STATIC_OVL void
s_to_anything(a, buf, anytype)
anything *a;
char *buf;
int anytype;
{
    if (!buf || !a)
        return;

    switch (anytype) {
    case ANY_LONG:
        a->a_long = atol(buf);
        break;
    case ANY_INT:
        a->a_int = atoi(buf);
        break;
    case ANY_UINT:
        a->a_uint = (unsigned) atoi(buf);
        break;
    case ANY_ULONG:
        a->a_ulong = (unsigned long) atol(buf);
        break;
    case ANY_IPTR:
        if (a->a_iptr)
            *a->a_iptr = atoi(buf);
        break;
    case ANY_UPTR:
        if (a->a_uptr)
            *a->a_uptr = (unsigned) atoi(buf);
        break;
    case ANY_LPTR:
        if (a->a_lptr)
            *a->a_lptr = atol(buf);
        break;
    case ANY_ULPTR:
        if (a->a_ulptr)
            *a->a_ulptr = (unsigned long) atol(buf);
        break;
    case ANY_MASK32:
        a->a_ulong = (unsigned long) atol(buf);
        break;
    default:
        a->a_void = 0;
        break;
    }
    return;
}
#endif /* STATUS_HILITES */

STATIC_OVL int
percentage(bl, maxbl)
struct istat_s *bl, *maxbl;
{
    int result = 0;
    int anytype;
    int ival;
    long lval;
    unsigned uval;
    unsigned long ulval;

    if (!bl || !maxbl) {
        impossible("percentage: bad istat pointer %s, %s",
                   fmt_ptr((genericptr_t) bl), fmt_ptr((genericptr_t) maxbl));
        return 0;
    }

    ival = 0, lval = 0L, uval = 0U, ulval = 0UL;
    anytype = bl->anytype;
    if (maxbl->a.a_void) {
        switch (anytype) {
        case ANY_INT:
            ival = bl->a.a_int;
            result = ((100 * ival) / maxbl->a.a_int);
            break;
        case ANY_LONG:
            lval  = bl->a.a_long;
            result = (int) ((100L * lval) / maxbl->a.a_long);
            break;
        case ANY_UINT:
            uval = bl->a.a_uint;
            result = (int) ((100U * uval) / maxbl->a.a_uint);
            break;
        case ANY_ULONG:
            ulval = bl->a.a_ulong;
            result = (int) ((100UL * ulval) / maxbl->a.a_ulong);
            break;
        case ANY_IPTR:
            ival = *bl->a.a_iptr;
            result = ((100 * ival) / (*maxbl->a.a_iptr));
            break;
        case ANY_LPTR:
            lval = *bl->a.a_lptr;
            result = (int) ((100L * lval) / (*maxbl->a.a_lptr));
            break;
        case ANY_UPTR:
            uval = *bl->a.a_uptr;
            result = (int) ((100U * uval) / (*maxbl->a.a_uptr));
            break;
        case ANY_ULPTR:
            ulval = *bl->a.a_ulptr;
            result = (int) ((100UL * ulval) / (*maxbl->a.a_ulptr));
            break;
        }
    }
    /* don't let truncation from integer division produce a zero result
       from a non-zero input; note: if we ever change to something like
       ((((1000 * val) / max) + 5) / 10) for a rounded result, we'll
       also need to check for and convert false 100 to 99 */
    if (result == 0 && (ival != 0 || lval != 0L || uval != 0U || ulval != 0UL))
        result = 1;

    return result;
}

/* used by X11 for "tty status" even when STATUS_HILITES is disabled */
const char *
bl_idx_to_fldname(idx)
int idx;
{
    if (idx >= 0 && idx < MAXBLSTATS)
        return initblstats[idx].fldname;
    return (const char *) 0;
}

#ifdef STATUS_HILITES

/****************************************************************************/
/* Core status hiliting support */
/****************************************************************************/

static struct fieldid_t {
    const char *fieldname;
    enum statusfields fldid;
} fieldids_alias[] = {
    { "characteristics",   BL_CHARACTERISTICS },
    { "encumbrance",       BL_CAP },
    { "experience-points", BL_EXP },
    { "dx",       BL_DX },
    { "co",       BL_CO },
    { "con",      BL_CO },
    { "points",   BL_SCORE },
    { "cap",      BL_CAP },
    { "pw",       BL_ENE },
    { "pw-max",   BL_ENEMAX },
    { "xl",       BL_XP },
    { "xplvl",    BL_XP },
    { "ac",       BL_AC },
    { "hit-dice", BL_HD },
    { "turns",    BL_TIME },
    { "hp",       BL_HP },
    { "hp-max",   BL_HPMAX },
    { "dgn",      BL_LEVELDESC },
    { "xp",       BL_EXP },
    { "exp",      BL_EXP },
    { "flags",    BL_CONDITION },
    {0,           BL_FLUSH }
};

/* format arguments */
static const char threshold_value[] = "hilite_status threshold ",
                  is_out_of_range[] = " is out of range";


/* field name to bottom line index */
STATIC_OVL enum statusfields
fldname_to_bl_indx(name)
const char *name;
{
    int i, nmatches = 0, fld = 0;

    if (name && *name) {
        /* check matches to canonical names */
        for (i = 0; i < SIZE(initblstats); i++)
            if (fuzzymatch(initblstats[i].fldname, name, " -_", TRUE)) {
                fld = initblstats[i].fld;
                nmatches++;
            }

        if (!nmatches) {
            /* check aliases */
            for (i = 0; fieldids_alias[i].fieldname; i++)
                if (fuzzymatch(fieldids_alias[i].fieldname, name,
                               " -_", TRUE)) {
                    fld = fieldids_alias[i].fldid;
                    nmatches++;
                }
        }

        if (!nmatches) {
            /* check partial matches to canonical names */
            int len = (int) strlen(name);

            for (i = 0; i < SIZE(initblstats); i++)
                if (!strncmpi(name, initblstats[i].fldname, len)) {
                    fld = initblstats[i].fld;
                    nmatches++;
                }
        }

    }
    return (nmatches == 1) ? fld : BL_FLUSH;
}

STATIC_OVL boolean
hilite_reset_needed(bl_p, augmented_time)
struct istat_s *bl_p;
long augmented_time;
{
    /*
     * This 'multi' handling may need some tuning...
     */
    if (g.multi)
        return FALSE;

    if (!Is_Temp_Hilite(bl_p->hilite_rule))
        return FALSE;

    if (bl_p->time == 0 || bl_p->time >= augmented_time)
        return FALSE;

    return TRUE;
}

/* called by options handling when 'statushilites' boolean is toggled */
void
reset_status_hilites()
{
    if (iflags.hilite_delta) {
        int i;

        for (i = 0; i < MAXBLSTATS; ++i)
            g.blstats[0][i].time = g.blstats[1][i].time = 0L;
        g.update_all = TRUE;
    }
    g.context.botlx = TRUE;
}

/* test whether the text from a title rule matches the string for
   title-while-polymorphed in the 'textmatch' menu */
STATIC_OVL boolean
noneoftheabove(hl_text)
const char *hl_text;
{
    if (fuzzymatch(hl_text, "none of the above", "\" -_", TRUE)
        || fuzzymatch(hl_text, "(polymorphed)", "\"()", TRUE)
        || fuzzymatch(hl_text, "none of the above (polymorphed)",
                      "\" -_()", TRUE))
        return TRUE;
    return FALSE;
}

/*
 * get_hilite
 *
 * Returns, based on the value and the direction it is moving,
 * the highlight rule that applies to the specified field.
 *
 * Provide get_hilite() with the following to work with:
 *     actual value vp
 *          useful for BL_TH_VAL_ABSOLUTE
 *     indicator of down, up, or the same (-1, 1, 0) chg
 *          useful for BL_TH_UPDOWN or change detection
 *     percentage (current value percentage of max value) pc
 *          useful for BL_TH_VAL_PERCENTAGE
 *
 * Get back:
 *     pointer to rule that applies; Null if no rule does.
 */
STATIC_OVL struct hilite_s *
get_hilite(idx, fldidx, vp, chg, pc, colorptr)
int idx, fldidx, chg, pc;
genericptr_t vp;
int *colorptr;
{
    struct hilite_s *hl, *rule = 0;
    anything *value = (anything *) vp;
    char *txtstr;

    if (fldidx < 0 || fldidx >= MAXBLSTATS)
        return (struct hilite_s *) 0;

    if (has_hilite(fldidx)) {
        int dt;
        /* there are hilites set here */
        int max_pc = -1, min_pc = 101;
        /* LARGEST_INT isn't INT_MAX; it fits within 16 bits, but that
           value is big enough to handle all 'int' status fields */
        int max_ival = -LARGEST_INT, min_ival = LARGEST_INT;
        /* LONG_MAX comes from <limits.h> which might not be available for
           ancient configurations; we don't need LONG_MIN */
        long max_lval = -LONG_MAX, min_lval = LONG_MAX;
        boolean exactmatch = FALSE, updown = FALSE, changed = FALSE,
                perc_or_abs = FALSE;

        /* min_/max_ are used to track best fit */
        for (hl = g.blstats[0][fldidx].thresholds; hl; hl = hl->next) {
            dt = initblstats[fldidx].anytype; /* only needed for 'absolute' */
            /* if we've already matched a temporary highlight, it takes
               precedence over all persistent ones; we still process
               updown rules to get the last one which qualifies */
            if ((updown || changed) && hl->behavior != BL_TH_UPDOWN)
                continue;
            /* among persistent highlights, if a 'percentage' or 'absolute'
               rule has been matched, it takes precedence over 'always' */
            if (perc_or_abs && hl->behavior == BL_TH_ALWAYS_HILITE)
                continue;

            switch (hl->behavior) {
            case BL_TH_VAL_PERCENTAGE: /* percent values are always ANY_INT */
                if (hl->rel == EQ_VALUE && pc == hl->value.a_int) {
                    rule = hl;
                    min_pc = max_pc = hl->value.a_int;
                    exactmatch = perc_or_abs = TRUE;
                } else if (exactmatch) {
                    ; /* already found best fit, skip lt,ge,&c */
                } else if (hl->rel == LT_VALUE
                           && (pc < hl->value.a_int)
                           && (hl->value.a_int <= min_pc)) {
                    rule = hl;
                    min_pc = hl->value.a_int;
                    perc_or_abs = TRUE;
                } else if (hl->rel == LE_VALUE
                           && (pc <= hl->value.a_int)
                           && (hl->value.a_int <= min_pc)) {
                    rule = hl;
                    min_pc = hl->value.a_int;
                    perc_or_abs = TRUE;
                } else if (hl->rel == GT_VALUE
                           && (pc > hl->value.a_int)
                           && (hl->value.a_int >= max_pc)) {
                    rule = hl;
                    max_pc = hl->value.a_int;
                    perc_or_abs = TRUE;
                } else if (hl->rel == GE_VALUE
                           && (pc >= hl->value.a_int)
                           && (hl->value.a_int >= max_pc)) {
                    rule = hl;
                    max_pc = hl->value.a_int;
                    perc_or_abs = TRUE;
                }
                break;
            case BL_TH_UPDOWN: /* uses 'chg' (set by caller), not 'dt' */
                /* specific 'up' or 'down' takes precedence over general
                   'changed' regardless of their order in the rule set */
                if (chg < 0 && hl->rel == LT_VALUE) {
                    rule = hl;
                    updown = TRUE;
                } else if (chg > 0 && hl->rel == GT_VALUE) {
                    rule = hl;
                    updown = TRUE;
                } else if (chg != 0 && hl->rel == EQ_VALUE && !updown) {
                    rule = hl;
                    changed = TRUE;
                }
                break;
            case BL_TH_VAL_ABSOLUTE: /* either ANY_INT or ANY_LONG */
                /*
                 * The int and long variations here are identical aside from
                 * union field and min_/max_ variable names.  If you change
                 * one, be sure to make a corresponding change in the other.
                 */
                if (dt == ANY_INT) {
                    if (hl->rel == EQ_VALUE
                        && hl->value.a_int == value->a_int) {
                        rule = hl;
                        min_ival = max_ival = hl->value.a_int;
                        exactmatch = perc_or_abs = TRUE;
                    } else if (exactmatch) {
                        ; /* already found best fit, skip lt,ge,&c */
                    } else if (hl->rel == LT_VALUE
                               && (value->a_int < hl->value.a_int)
                               && (hl->value.a_int <= min_ival)) {
                        rule = hl;
                        min_ival = hl->value.a_int;
                        perc_or_abs = TRUE;
                    } else if (hl->rel == LE_VALUE
                               && (value->a_int <= hl->value.a_int)
                               && (hl->value.a_int <= min_ival)) {
                        rule = hl;
                        min_ival = hl->value.a_int;
                        perc_or_abs = TRUE;
                    } else if (hl->rel == GT_VALUE
                               && (value->a_int > hl->value.a_int)
                               && (hl->value.a_int >= max_ival)) {
                        rule = hl;
                        max_ival = hl->value.a_int;
                        perc_or_abs = TRUE;
                    } else if (hl->rel == GE_VALUE
                               && (value->a_int >= hl->value.a_int)
                               && (hl->value.a_int >= max_ival)) {
                        rule = hl;
                        max_ival = hl->value.a_int;
                        perc_or_abs = TRUE;
                    }
                } else { /* ANY_LONG */
                    if (hl->rel == EQ_VALUE
                        && hl->value.a_long == value->a_long) {
                        rule = hl;
                        min_lval = max_lval = hl->value.a_long;
                        exactmatch = perc_or_abs = TRUE;
                    } else if (exactmatch) {
                        ; /* already found best fit, skip lt,ge,&c */
                    } else if (hl->rel == LT_VALUE
                               && (value->a_long < hl->value.a_long)
                               && (hl->value.a_long <= min_lval)) {
                        rule = hl;
                        min_lval = hl->value.a_long;
                        perc_or_abs = TRUE;
                    } else if (hl->rel == LE_VALUE
                               && (value->a_long <= hl->value.a_long)
                               && (hl->value.a_long <= min_lval)) {
                        rule = hl;
                        min_lval = hl->value.a_long;
                        perc_or_abs = TRUE;
                    } else if (hl->rel == GT_VALUE
                               && (value->a_long > hl->value.a_long)
                               && (hl->value.a_long >= max_lval)) {
                        rule = hl;
                        max_lval = hl->value.a_long;
                        perc_or_abs = TRUE;
                    } else if (hl->rel == GE_VALUE
                               && (value->a_long >= hl->value.a_long)
                               && (hl->value.a_long >= max_lval)) {
                        rule = hl;
                        max_lval = hl->value.a_long;
                        perc_or_abs = TRUE;
                    }
                }
                break;
            case BL_TH_TEXTMATCH: /* ANY_STR */
                txtstr = g.blstats[idx][fldidx].val;
                if (fldidx == BL_TITLE)
                    /* "<name> the <rank-title>", skip past "<name> the " */
                    txtstr += (strlen(g.plname) + sizeof " the " - sizeof "");
                if (hl->rel == TXT_VALUE && hl->textmatch[0]) {
                    if (fuzzymatch(hl->textmatch, txtstr, "\" -_", TRUE)) {
                        rule = hl;
                        exactmatch = TRUE;
                    } else if (exactmatch) {
                        ; /* already found best fit, skip "noneoftheabove" */
                    } else if (fldidx == BL_TITLE
                               && Upolyd && noneoftheabove(hl->textmatch)) {
                        rule = hl;
                    }
                }
                break;
            case BL_TH_ALWAYS_HILITE:
                rule = hl;
                break;
            case BL_TH_NONE:
                break;
            default:
                break;
            }
        }
    }
    *colorptr = rule ? rule->coloridx : NO_COLOR;
    return rule;
}

STATIC_OVL void
split_clridx(idx, coloridx, attrib)
int idx;
int *coloridx, *attrib;
{
    if (coloridx)
        *coloridx = idx & 0x00FF;
    if (attrib)
        *attrib = (idx >> 8) & 0x00FF;
}

/*
 * This is the parser for the hilite options.
 *
 * parse_status_hl1() separates each hilite entry into
 * a set of field threshold/action component strings,
 * then calls parse_status_hl2() to parse further
 * and configure the hilite.
 */
boolean
parse_status_hl1(op, from_configfile)
char *op;
boolean from_configfile;
{
#define MAX_THRESH 21
    char hsbuf[MAX_THRESH][QBUFSZ];
    boolean rslt, badopt = FALSE;
    int i, fldnum, ccount = 0;
    char c;

    fldnum = 0;
    for (i = 0; i < MAX_THRESH; ++i) {
        hsbuf[i][0] = '\0';
    }
    while (*op && fldnum < MAX_THRESH && ccount < (QBUFSZ - 2)) {
        c = lowc(*op);
        if (c == ' ') {
            if (fldnum >= 1) {
                if (fldnum == 1 && strcmpi(hsbuf[0], "title") == 0) {
                    /* spaces are allowed in title */
                    hsbuf[fldnum][ccount++] = c;
                    hsbuf[fldnum][ccount] = '\0';
                    op++;
                    continue;
                }
                rslt = parse_status_hl2(hsbuf, from_configfile);
                if (!rslt) {
                    badopt = TRUE;
                    break;
                }
            }
            for (i = 0; i < MAX_THRESH; ++i) {
                hsbuf[i][0] = '\0';
            }
            fldnum = 0;
            ccount = 0;
        } else if (c == '/') {
            fldnum++;
            ccount = 0;
        } else {
            hsbuf[fldnum][ccount++] = c;
            hsbuf[fldnum][ccount] = '\0';
        }
        op++;
    }
    if (fldnum >= 1 && !badopt) {
        rslt = parse_status_hl2(hsbuf, from_configfile);
        if (!rslt)
            badopt = TRUE;
    }
    if (badopt)
        return FALSE;
    return TRUE;
}

/* is str in the format of "[<>]?=?[-+]?[0-9]+%?" regex */
STATIC_OVL boolean
is_ltgt_percentnumber(str)
const char *str;
{
    const char *s = str;

    if (*s == '<' || *s == '>')
        s++;
    if (*s == '=')
        s++;
    if (*s == '-' || *s == '+')
        s++;
    if (!digit(*s))
        return FALSE;
    while (digit(*s))
        s++;
    if (*s == '%')
        s++;
    return (*s == '\0');
}

/* does str only contain "<>=-+0-9%" chars */
STATIC_OVL boolean
has_ltgt_percentnumber(str)
const char *str;
{
    const char *s = str;

    while (*s) {
        if (!index("<>=-+0123456789%", *s))
            return FALSE;
        s++;
    }
    return TRUE;
}

/* splitsubfields(): splits str in place into '+' or '&' separated strings.
 * returns number of strings, or -1 if more than maxsf or MAX_SUBFIELDS
 */
#define MAX_SUBFIELDS 16
STATIC_OVL int
splitsubfields(str, sfarr, maxsf)
char *str;
char ***sfarr;
int maxsf;
{
    static char *subfields[MAX_SUBFIELDS];
    char *st = (char *) 0;
    int sf = 0;

    if (!str)
        return 0;
    for (sf = 0; sf < MAX_SUBFIELDS; ++sf)
        subfields[sf] = (char *) 0;

    maxsf = (maxsf == 0) ? MAX_SUBFIELDS : min(maxsf, MAX_SUBFIELDS);

    if (index(str, '+') || index(str, '&')) {
        char *c = str;

        sf = 0;
        st = c;
        while (*c && sf < maxsf) {
            if (*c == '&' || *c == '+') {
                *c = '\0';
                subfields[sf] = st;
                st = c+1;
                sf++;
            }
            c++;
        }
        if (sf >= maxsf - 1)
            return -1;
        if (!*c && c != st)
            subfields[sf++] = st;
    } else {
        sf = 1;
        subfields[0] = str;
    }
    *sfarr = subfields;
    return sf;
}
#undef MAX_SUBFIELDS

STATIC_OVL boolean
is_fld_arrayvalues(str, arr, arrmin, arrmax, retidx)
const char *str;
const char *const *arr;
int arrmin, arrmax;
int *retidx;
{
    int i;

    for (i = arrmin; i < arrmax; i++)
        if (!strcmpi(str, arr[i])) {
            *retidx = i;
            return TRUE;
        }
    return FALSE;
}

STATIC_OVL int
query_arrayvalue(querystr, arr, arrmin, arrmax)
const char *querystr;
const char *const *arr;
int arrmin, arrmax;
{
    int i, res, ret = arrmin - 1;
    winid tmpwin;
    anything any;
    menu_item *picks = (menu_item *) 0;
    int adj = (arrmin > 0) ? 1 : arrmax;

    tmpwin = create_nhwindow(NHW_MENU);
    start_menu(tmpwin);

    for (i = arrmin; i < arrmax; i++) {
        any = cg.zeroany;
        any.a_int = i + adj;
        add_menu(tmpwin, NO_GLYPH, &any, 0, 0, ATR_NONE,
                 arr[i], MENU_UNSELECTED);
    }

    end_menu(tmpwin, querystr);

    res = select_menu(tmpwin, PICK_ONE, &picks);
    destroy_nhwindow(tmpwin);
    if (res > 0) {
        ret = picks->item.a_int - adj;
        free((genericptr_t) picks);
    }

    return ret;
}

STATIC_OVL void
status_hilite_add_threshold(fld, hilite)
int fld;
struct hilite_s *hilite;
{
    struct hilite_s *new_hilite;

    if (!hilite)
        return;

    /* alloc and initialize a new hilite_s struct */
    new_hilite = (struct hilite_s *) alloc(sizeof (struct hilite_s));
    *new_hilite = *hilite;   /* copy struct */

    new_hilite->set = TRUE;
    new_hilite->fld = fld;
    new_hilite->next = g.blstats[0][fld].thresholds;
    g.blstats[0][fld].thresholds = new_hilite;
    /* sort_hilites(fld) */

    /* current and prev must both point at the same hilites */
    g.blstats[1][fld].thresholds = g.blstats[0][fld].thresholds;
}


STATIC_OVL boolean
parse_status_hl2(s, from_configfile)
char (*s)[QBUFSZ];
boolean from_configfile;
{
    char *tmp, *how;
    int sidx = 0, i = -1, dt = -1;
    int coloridx = -1, successes = 0;
    int disp_attrib = 0;
    boolean percent, changed, numeric, down, up,
            gt, lt, ge, le, eq, txtval, always;
    const char *txt;
    enum statusfields fld = BL_FLUSH;
    struct hilite_s hilite;
    char tmpbuf[BUFSZ];
    static const char *aligntxt[] = { "chaotic", "neutral", "lawful" };
    /* hu_stat[] from eat.c has trailing spaces which foul up comparisons */
    static const char *hutxt[] = { "Satiated", "", "Hungry", "Weak",
                                   "Fainting", "Fainted", "Starved" };

    /* Examples:
        3.6.1:
      OPTION=hilite_status: hitpoints/<10%/red
      OPTION=hilite_status: hitpoints/<10%/red/<5%/purple/1/red+blink+inverse
      OPTION=hilite_status: experience/down/red/up/green
      OPTION=hilite_status: cap/strained/yellow/overtaxed/orange
      OPTION=hilite_status: title/always/blue
      OPTION=hilite_status: title/blue
    */

    /* field name to statusfield */
    fld = fldname_to_bl_indx(s[sidx]);

    if (fld == BL_CHARACTERISTICS) {
        boolean res = FALSE;

        /* recursively set each of strength, dexterity, constitution, &c */
        for (fld = BL_STR; fld <= BL_CH; fld++) {
            Strcpy(s[sidx], initblstats[fld].fldname);
            res = parse_status_hl2(s, from_configfile);
            if (!res)
                return FALSE;
        }
        return TRUE;
    }
    if (fld == BL_FLUSH) {
        config_error_add("Unknown status field '%s'", s[sidx]);
        return FALSE;
    }
    if (fld == BL_CONDITION)
        return parse_condition(s, sidx);

    ++sidx;
    while (s[sidx]) {
        char buf[BUFSZ], **subfields;
        int sf = 0;     /* subfield count */
        int kidx;

        txt = (const char *)0;
        percent = numeric = always = FALSE;
        down = up = changed = FALSE;
        gt = ge = eq = le = lt = txtval = FALSE;

        /* threshold value */
        if (!s[sidx][0])
            return TRUE;

        memset((genericptr_t) &hilite, 0, sizeof (struct hilite_s));
        hilite.set = FALSE; /* mark it "unset" */
        hilite.fld = fld;

        if (*s[sidx + 1] == '\0' || !strcmpi(s[sidx], "always")) {
            /* "field/always/color" OR "field/color" */
            always = TRUE;
            if (*s[sidx + 1] == '\0')
                sidx--;
        } else if (!strcmpi(s[sidx], "up") || !strcmpi(s[sidx], "down")) {
            if (initblstats[fld].anytype == ANY_STR)
                /* ordered string comparison is supported but LT/GT for
                   the string fields (title, dungeon-level, alignment)
                   is pointless; treat 'up' or 'down' for string fields
                   as 'changed' rather than rejecting them outright */
                ;
            else if (!strcmpi(s[sidx], "down"))
                down = TRUE;
            else
                up = TRUE;
            changed = TRUE;
        } else if (fld == BL_CAP
                   && is_fld_arrayvalues(s[sidx], enc_stat,
                                         SLT_ENCUMBER, OVERLOADED + 1,
                                         &kidx)) {
            txt = enc_stat[kidx];
            txtval = TRUE;
        } else if (fld == BL_ALIGN
                   && is_fld_arrayvalues(s[sidx], aligntxt, 0, 3, &kidx)) {
            txt = aligntxt[kidx];
            txtval = TRUE;
        } else if (fld == BL_HUNGER
                   && is_fld_arrayvalues(s[sidx], hutxt,
                                         SATIATED, STARVED + 1, &kidx)) {
            txt = hu_stat[kidx];   /* store hu_stat[] val, not hutxt[] */
            txtval = TRUE;
        } else if (!strcmpi(s[sidx], "changed")) {
            changed = TRUE;
        } else if (is_ltgt_percentnumber(s[sidx])) {
            const char *op;

            tmp = s[sidx]; /* is_ltgt_() guarantees [<>]?=?[-+]?[0-9]+%? */
            if (strchr(tmp, '%'))
               percent = TRUE;
            if (*tmp == '<') {
                if (tmp[1] == '=')
                    le = TRUE;
                else
                    lt = TRUE;
            } else if (*tmp == '>') {
                if (tmp[1] == '=')
                    ge = TRUE;
                else
                    gt = TRUE;
            }
            /* '%', '<', '>' have served their purpose, '=' is either
               part of '<' or '>' or optional for '=N', unary '+' is
               just decorative, so get rid of them, leaving -?[0-9]+ */
            tmp = stripchars(tmpbuf, "%<>=+", tmp);
            numeric = TRUE;
            dt = percent ? ANY_INT : initblstats[fld].anytype;
            (void) s_to_anything(&hilite.value, tmp, dt);

            op = gt ? ">" : ge ? ">=" : lt ? "<" : le ? "<=" : "=";
            if (dt == ANY_INT
                /* AC is the only field where negative values make sense but
                   accept >-1 for other fields; reject <0 for non-AC */
                && (hilite.value.a_int
                    < ((fld == BL_AC) ? -128 : gt ? -1 : lt ? 1 : 0)
                /* percentages have another more comprehensive check below */
                    || hilite.value.a_int > (percent ? (lt ? 101 : 100)
                                                     : LARGEST_INT))) {
                config_error_add("%s'%s%d%s'%s", threshold_value,
                                 op, hilite.value.a_int, percent ? "%" : "",
                                 is_out_of_range);
                return FALSE;
            } else if (dt == ANY_LONG
                       && (hilite.value.a_long < (gt ? -1L : lt ? 1L : 0L))) {
                config_error_add("%s'%s%ld'%s", threshold_value,
                                 op, hilite.value.a_long, is_out_of_range);
                return FALSE;
            }
        } else if (initblstats[fld].anytype == ANY_STR) {
            txt = s[sidx];
            txtval = TRUE;
        } else {
            config_error_add(has_ltgt_percentnumber(s[sidx])
                 ? "Wrong format '%s', expected a threshold number or percent"
                 : "Unknown behavior '%s'",
                             s[sidx]);
            return FALSE;
        }

        /* relationships {LT_VALUE, LE_VALUE, EQ_VALUE, GE_VALUE, GT_VALUE} */
        if (gt || up)
            hilite.rel = GT_VALUE;
        else if (lt || down)
            hilite.rel = LT_VALUE;
        else if (ge)
            hilite.rel = GE_VALUE;
        else if (le)
            hilite.rel = LE_VALUE;
        else if (eq  || percent || numeric || changed)
            hilite.rel = EQ_VALUE;
        else if (txtval)
            hilite.rel = TXT_VALUE;
        else
            hilite.rel = LT_VALUE;

        if (initblstats[fld].anytype == ANY_STR && (percent || numeric)) {
            config_error_add("Field '%s' does not support numeric values",
                             initblstats[fld].fldname);
            return FALSE;
        }

        if (percent) {
            if (initblstats[fld].idxmax < 0) {
                config_error_add("Cannot use percent with '%s'",
                                 initblstats[fld].fldname);
                return FALSE;
            } else if ((hilite.value.a_int < -1)
                       || (hilite.value.a_int == -1
                           && hilite.value.a_int != GT_VALUE)
                       || (hilite.value.a_int == 0
                           && hilite.rel == LT_VALUE)
                       || (hilite.value.a_int == 100
                           && hilite.rel == GT_VALUE)
                       || (hilite.value.a_int == 101
                           && hilite.value.a_int != LT_VALUE)
                       || (hilite.value.a_int > 101)) {
                config_error_add(
                           "hilite_status: invalid percentage value '%s%d%%'",
                                 (hilite.rel == LT_VALUE) ? "<"
                                   : (hilite.rel == LE_VALUE) ? "<="
                                     : (hilite.rel == GT_VALUE) ? ">"
                                       : (hilite.rel == GE_VALUE) ? ">="
                                         : "=",
                                 hilite.value.a_int);
                return FALSE;
            }
        }

        /* actions */
        sidx++;
        how = s[sidx];
        if (!how) {
            if (!successes)
                return FALSE;
        }
        coloridx = -1;
        Strcpy(buf, how);
        sf = splitsubfields(buf, &subfields, 0);

        if (sf < 1)
            return FALSE;

        disp_attrib = HL_UNDEF;

        for (i = 0; i < sf; ++i) {
            int a = match_str2attr(subfields[i], FALSE);

            if (a == ATR_DIM)
                disp_attrib |= HL_DIM;
            else if (a == ATR_BLINK)
                disp_attrib |= HL_BLINK;
            else if (a == ATR_ULINE)
                disp_attrib |= HL_ULINE;
            else if (a == ATR_INVERSE)
                disp_attrib |= HL_INVERSE;
            else if (a == ATR_BOLD)
                disp_attrib |= HL_BOLD;
            else if (a == ATR_NONE)
                disp_attrib = HL_NONE;
            else {
                int c = match_str2clr(subfields[i]);

                if (c >= CLR_MAX || coloridx != -1)
                    return FALSE;
                coloridx = c;
            }
        }
        if (coloridx == -1)
            coloridx = NO_COLOR;

        /* Assign the values */
        hilite.coloridx = coloridx | (disp_attrib << 8);

        if (always)
            hilite.behavior = BL_TH_ALWAYS_HILITE;
        else if (percent)
            hilite.behavior = BL_TH_VAL_PERCENTAGE;
        else if (changed)
            hilite.behavior = BL_TH_UPDOWN;
        else if (numeric)
            hilite.behavior = BL_TH_VAL_ABSOLUTE;
        else if (txtval)
            hilite.behavior = BL_TH_TEXTMATCH;
        else if (hilite.value.a_void)
            hilite.behavior = BL_TH_VAL_ABSOLUTE;
       else
            hilite.behavior = BL_TH_NONE;

        hilite.anytype = dt;

        if (hilite.behavior == BL_TH_TEXTMATCH && txt) {
            (void) strncpy(hilite.textmatch, txt, sizeof hilite.textmatch);
            hilite.textmatch[sizeof hilite.textmatch - 1] = '\0';
            (void) trimspaces(hilite.textmatch);
        }

        status_hilite_add_threshold(fld, &hilite);

        successes++;
        sidx++;
    }

    return TRUE;
}

const struct condmap valid_conditions[] = {
    { "stone",    BL_MASK_STONE },
    { "slime",    BL_MASK_SLIME },
    { "strngl",   BL_MASK_STRNGL },
    { "foodPois", BL_MASK_FOODPOIS },
    { "termIll",  BL_MASK_TERMILL },
    { "blind",    BL_MASK_BLIND },
    { "deaf",     BL_MASK_DEAF },
    { "stun",     BL_MASK_STUN },
    { "conf",     BL_MASK_CONF },
    { "hallu",    BL_MASK_HALLU },
    { "lev",      BL_MASK_LEV },
    { "fly",      BL_MASK_FLY },
    { "ride",     BL_MASK_RIDE },
};

const struct condmap condition_aliases[] = {
    { "strangled",      BL_MASK_STRNGL },
    { "all",            BL_MASK_STONE | BL_MASK_SLIME | BL_MASK_STRNGL
                        | BL_MASK_FOODPOIS | BL_MASK_TERMILL
                        | BL_MASK_BLIND | BL_MASK_DEAF | BL_MASK_STUN
                        | BL_MASK_CONF | BL_MASK_HALLU
                        | BL_MASK_LEV | BL_MASK_FLY | BL_MASK_RIDE },
    { "major_troubles", BL_MASK_STONE | BL_MASK_SLIME | BL_MASK_STRNGL
                        | BL_MASK_FOODPOIS | BL_MASK_TERMILL },
    { "minor_troubles", BL_MASK_BLIND | BL_MASK_DEAF | BL_MASK_STUN
                        | BL_MASK_CONF | BL_MASK_HALLU },
    { "movement",       BL_MASK_LEV | BL_MASK_FLY | BL_MASK_RIDE }
};

unsigned long
query_conditions()
{
    int i,res;
    unsigned long ret = 0UL;
    winid tmpwin;
    anything any;
    menu_item *picks = (menu_item *) 0;

    tmpwin = create_nhwindow(NHW_MENU);
    start_menu(tmpwin);

    for (i = 0; i < SIZE(valid_conditions); i++) {
        any = cg.zeroany;
        any.a_ulong = valid_conditions[i].bitmask;
        add_menu(tmpwin, NO_GLYPH, &any, 0, 0, ATR_NONE,
                 valid_conditions[i].id, MENU_UNSELECTED);
    }

    end_menu(tmpwin, "Choose status conditions");

    res = select_menu(tmpwin, PICK_ANY, &picks);
    destroy_nhwindow(tmpwin);
    if (res > 0) {
        for (i = 0; i < res; i++)
            ret |= picks[i].item.a_ulong;
        free((genericptr_t) picks);
    }
    return ret;
}

STATIC_OVL char *
conditionbitmask2str(ul)
unsigned long ul;
{
    static char buf[BUFSZ];
    int i;
    boolean first = TRUE;
    const char *alias = (char *) 0;


    buf[0] = '\0';
    if (!ul)
        return buf;

    for (i = 1; i < SIZE(condition_aliases); i++)
        if (condition_aliases[i].bitmask == ul)
            alias = condition_aliases[i].id;

    for (i = 0; i < SIZE(valid_conditions); i++)
        if ((valid_conditions[i].bitmask & ul) != 0UL) {
            Sprintf(eos(buf), "%s%s", (first) ? "" : "+",
                    valid_conditions[i].id);
            first = FALSE;
        }

    if (!first && alias)
        Sprintf(buf, "%s", alias);

    return buf;
}

STATIC_OVL unsigned long
match_str2conditionbitmask(str)
const char *str;
{
    int i, nmatches = 0;
    unsigned long mask = 0UL;

    if (str && *str) {
        /* check matches to canonical names */
        for (i = 0; i < SIZE(valid_conditions); i++)
            if (fuzzymatch(valid_conditions[i].id, str, " -_", TRUE)) {
                mask |= valid_conditions[i].bitmask;
                nmatches++;
            }

        if (!nmatches) {
            /* check aliases */
            for (i = 0; i < SIZE(condition_aliases); i++)
                if (fuzzymatch(condition_aliases[i].id, str, " -_", TRUE)) {
                    mask |= condition_aliases[i].bitmask;
                    nmatches++;
                }
        }

        if (!nmatches) {
            /* check partial matches to aliases */
            int len = (int) strlen(str);

            for (i = 0; i < SIZE(condition_aliases); i++)
                if (!strncmpi(str, condition_aliases[i].id, len)) {
                    mask |= condition_aliases[i].bitmask;
                    nmatches++;
                }
        }
    }

    return mask;
}

STATIC_OVL unsigned long
str2conditionbitmask(str)
char *str;
{
    unsigned long conditions_bitmask = 0UL;
    char **subfields;
    int i, sf;

    sf = splitsubfields(str, &subfields, SIZE(valid_conditions));

    if (sf < 1)
        return 0UL;

    for (i = 0; i < sf; ++i) {
        unsigned long bm = match_str2conditionbitmask(subfields[i]);

        if (!bm) {
            config_error_add("Unknown condition '%s'", subfields[i]);
            return 0UL;
        }
        conditions_bitmask |= bm;
    }
    return conditions_bitmask;
}

STATIC_OVL boolean
parse_condition(s, sidx)
char (*s)[QBUFSZ];
int sidx;
{
    int i;
    int coloridx = NO_COLOR;
    char *tmp, *how;
    unsigned long conditions_bitmask = 0UL;
    boolean success = FALSE;

    if (!s)
        return FALSE;

    /*3.6.1:
      OPTION=hilite_status: condition/stone+slime+foodPois/red&inverse */

    /*
     * TODO?
     *  It would be simpler to treat each condition (also hunger state
     *  and encumbrance level) as if it were a separate field.  That
     *  way they could have either or both 'changed' temporary rule and
     *  'always' persistent rule and wouldn't need convoluted access to
     *  the intended color and attributes.
     */

    sidx++;
    while(s[sidx]) {
        int sf = 0;     /* subfield count */
        char buf[BUFSZ], **subfields;

        tmp = s[sidx];
        if (!*tmp) {
            if (!success)
                config_error_add("Missing condition(s)");
            return success;
        }

        Strcpy(buf, tmp);
        conditions_bitmask = str2conditionbitmask(buf);

        if (!conditions_bitmask)
            return FALSE;

        /*
         * We have the conditions_bitmask with bits set for
         * each ailment we want in a particular color and/or
         * attribute, but we need to assign it to an array of
         * bitmasks indexed by the color chosen
         *        (0 to (CLR_MAX - 1))
         * and/or attributes chosen
         *        (HL_ATTCLR_DIM to (BL_ATTCLR_MAX - 1))
         * We still have to parse the colors and attributes out.
         */

        /* actions */
        sidx++;
        how = s[sidx];
        if (!how || !*how) {
            config_error_add("Missing color+attribute");
            return FALSE;
        }

        Strcpy(buf, how);
        sf = splitsubfields(buf, &subfields, 0);

        /*
         * conditions_bitmask now has bits set representing
         * the conditions that player wants represented, but
         * now we parse out *how* they will be represented.
         *
         * Only 1 colour is allowed, but potentially multiple
         * attributes are allowed.
         *
         * We have the following additional array offsets to
         * use for storing the attributes beyond the end of
         * the color indexes, all of which are less than CLR_MAX.
         * HL_ATTCLR_DIM        = CLR_MAX
         * HL_ATTCLR_BLINK      = CLR_MAX + 1
         * HL_ATTCLR_ULINE      = CLR_MAX + 2
         * HL_ATTCLR_INVERSE    = CLR_MAX + 3
         * HL_ATTCLR_BOLD       = CLR_MAX + 4
         * HL_ATTCLR_MAX        = CLR_MAX + 5 (this is past array boundary)
         *
         */

        for (i = 0; i < sf; ++i) {
            int a = match_str2attr(subfields[i], FALSE);

            if (a == ATR_DIM)
                g.cond_hilites[HL_ATTCLR_DIM] |= conditions_bitmask;
            else if (a == ATR_BLINK)
                g.cond_hilites[HL_ATTCLR_BLINK] |= conditions_bitmask;
            else if (a == ATR_ULINE)
                g.cond_hilites[HL_ATTCLR_ULINE] |= conditions_bitmask;
            else if (a == ATR_INVERSE)
                g.cond_hilites[HL_ATTCLR_INVERSE] |= conditions_bitmask;
            else if (a == ATR_BOLD)
                g.cond_hilites[HL_ATTCLR_BOLD] |= conditions_bitmask;
            else if (a == ATR_NONE) {
                g.cond_hilites[HL_ATTCLR_DIM] &= ~conditions_bitmask;
                g.cond_hilites[HL_ATTCLR_BLINK] &= ~conditions_bitmask;
                g.cond_hilites[HL_ATTCLR_ULINE] &= ~conditions_bitmask;
                g.cond_hilites[HL_ATTCLR_INVERSE] &= ~conditions_bitmask;
                g.cond_hilites[HL_ATTCLR_BOLD] &= ~conditions_bitmask;
            } else {
                int k = match_str2clr(subfields[i]);

                if (k >= CLR_MAX)
                    return FALSE;
                coloridx = k;
            }
        }
        /* set the bits in the appropriate member of the
           condition array according to color chosen as index */

        g.cond_hilites[coloridx] |= conditions_bitmask;
        success = TRUE;
        sidx++;
    }
    return TRUE;
}

void
clear_status_hilites()
{
    int i;

    for (i = 0; i < MAXBLSTATS; ++i) {
        struct hilite_s *temp, *next;

        for (temp = g.blstats[0][i].thresholds; temp; temp = next) {
            next = temp->next;
            free(temp);
        }
        g.blstats[0][i].thresholds = g.blstats[1][i].thresholds = 0;
        /* pointer into thresholds list, now stale */
        g.blstats[0][i].hilite_rule = g.blstats[1][i].hilite_rule = 0;
    }
}

STATIC_OVL char *
hlattr2attrname(attrib, buf, bufsz)
int attrib, bufsz;
char *buf;
{
    if (attrib && buf) {
        char attbuf[BUFSZ];
        int k, first = 0;

        attbuf[0] = '\0';
        if (attrib == HL_NONE) {
            Strcpy(buf, "normal");
            return buf;
        }

        if (attrib & HL_BOLD)
            Strcat(attbuf, first++ ? "+bold" : "bold");
        if (attrib & HL_INVERSE)
            Strcat(attbuf, first++ ? "+inverse" : "inverse");
        if (attrib & HL_ULINE)
            Strcat(attbuf, first++ ? "+underline" : "underline");
        if (attrib & HL_BLINK)
            Strcat(attbuf, first++ ? "+blink" : "blink");
        if (attrib & HL_DIM)
            Strcat(attbuf, first++ ? "+dim" : "dim");

        k = strlen(attbuf);
        if (k < (bufsz - 1))
            Strcpy(buf, attbuf);
        return buf;
    }
    return (char *) 0;
}


struct _status_hilite_line_str {
    int id;
    int fld;
    struct hilite_s *hl;
    unsigned long mask;
    char str[BUFSZ];
    struct _status_hilite_line_str *next;
};

static struct _status_hilite_line_str *status_hilite_str = 0;
static int status_hilite_str_id = 0;

STATIC_OVL void
status_hilite_linestr_add(fld, hl, mask, str)
int fld;
struct hilite_s *hl;
unsigned long mask;
const char *str;
{
    struct _status_hilite_line_str *tmp, *nxt;

    tmp = (struct _status_hilite_line_str *) alloc(sizeof *tmp);
    (void) memset(tmp, 0, sizeof *tmp);
    tmp->next = (struct _status_hilite_line_str *) 0;

    tmp->id = ++status_hilite_str_id;
    tmp->fld = fld;
    tmp->hl = hl;
    tmp->mask = mask;
    if (fld == BL_TITLE)
        Strcpy(tmp->str, str);
    else
        (void) stripchars(tmp->str, " ", str);

    if ((nxt = status_hilite_str) != 0) {
        while (nxt->next)
            nxt = nxt->next;
        nxt->next = tmp;
    } else {
        status_hilite_str = tmp;
    }
}

STATIC_OVL void
status_hilite_linestr_done()
{
    struct _status_hilite_line_str *nxt, *tmp = status_hilite_str;

    while (tmp) {
        nxt = tmp->next;
        free(tmp);
        tmp = nxt;
    }
    status_hilite_str = (struct _status_hilite_line_str *) 0;
    status_hilite_str_id = 0;
}

STATIC_OVL int
status_hilite_linestr_countfield(fld)
int fld;
{
    struct _status_hilite_line_str *tmp;
    boolean countall = (fld == BL_FLUSH);
    int count = 0;

    for (tmp = status_hilite_str; tmp; tmp = tmp->next) {
        if (countall || tmp->fld == fld)
            count++;
    }
    return count;
}

/* used by options handling, doset(options.c) */
int
count_status_hilites(VOID_ARGS)
{
    int count;

    status_hilite_linestr_gather();
    count = status_hilite_linestr_countfield(BL_FLUSH);
    status_hilite_linestr_done();
    return count;
}

STATIC_OVL void
status_hilite_linestr_gather_conditions()
{
    int i;
    struct _cond_map {
        unsigned long bm;
        unsigned long clratr;
    } cond_maps[SIZE(valid_conditions)];

    (void) memset(cond_maps, 0,
                  SIZE(valid_conditions) * sizeof (struct _cond_map));

    for (i = 0; i < SIZE(valid_conditions); i++) {
        int clr = NO_COLOR;
        int atr = HL_NONE;
        int j;

        for (j = 0; j < CLR_MAX; j++)
            if (g.cond_hilites[j] & valid_conditions[i].bitmask) {
                clr = j;
                break;
            }
        if (g.cond_hilites[HL_ATTCLR_DIM] & valid_conditions[i].bitmask)
            atr |= HL_DIM;
        if (g.cond_hilites[HL_ATTCLR_BOLD] & valid_conditions[i].bitmask)
            atr |= HL_BOLD;
        if (g.cond_hilites[HL_ATTCLR_BLINK] & valid_conditions[i].bitmask)
            atr |= HL_BLINK;
        if (g.cond_hilites[HL_ATTCLR_ULINE] & valid_conditions[i].bitmask)
            atr |= HL_ULINE;
        if (g.cond_hilites[HL_ATTCLR_INVERSE] & valid_conditions[i].bitmask)
            atr |= HL_INVERSE;
        if (atr != HL_NONE)
            atr &= ~HL_NONE;

        if (clr != NO_COLOR || atr != HL_NONE) {
            unsigned long ca = clr | (atr << 8);
            boolean added_condmap = FALSE;

            for (j = 0; j < SIZE(valid_conditions); j++)
                if (cond_maps[j].clratr == ca) {
                    cond_maps[j].bm |= valid_conditions[i].bitmask;
                    added_condmap = TRUE;
                    break;
                }
            if (!added_condmap) {
                for (j = 0; j < SIZE(valid_conditions); j++)
                    if (!cond_maps[j].bm) {
                        cond_maps[j].bm = valid_conditions[i].bitmask;
                        cond_maps[j].clratr = ca;
                        break;
                    }
            }
        }
    }

    for (i = 0; i < SIZE(valid_conditions); i++)
        if (cond_maps[i].bm) {
            int clr = NO_COLOR, atr = HL_NONE;

            split_clridx(cond_maps[i].clratr, &clr, &atr);
            if (clr != NO_COLOR || atr != HL_NONE) {
                char clrbuf[BUFSZ];
                char attrbuf[BUFSZ];
                char condbuf[BUFSZ];
                char *tmpattr;

                (void) strNsubst(strcpy(clrbuf, clr2colorname(clr)),
                                 " ", "-", 0);
                tmpattr = hlattr2attrname(atr, attrbuf, BUFSZ);
                if (tmpattr)
                    Sprintf(eos(clrbuf), "&%s", tmpattr);
                Sprintf(condbuf, "condition/%s/%s",
                        conditionbitmask2str(cond_maps[i].bm), clrbuf);
                status_hilite_linestr_add(BL_CONDITION, 0,
                                          cond_maps[i].bm, condbuf);
            }
        }
}

STATIC_OVL void
status_hilite_linestr_gather()
{
    int i;
    struct hilite_s *hl;

    status_hilite_linestr_done();

    for (i = 0; i < MAXBLSTATS; i++) {
        hl = g.blstats[0][i].thresholds;
        while (hl) {
            status_hilite_linestr_add(i, hl, 0UL, status_hilite2str(hl));
            hl = hl->next;
        }
    }

    status_hilite_linestr_gather_conditions();
}


char *
status_hilite2str(hl)
struct hilite_s *hl;
{
    static char buf[BUFSZ];
    int clr = 0, attr = 0;
    char behavebuf[BUFSZ];
    char clrbuf[BUFSZ];
    char attrbuf[BUFSZ];
    char *tmpattr;
    const char *op;

    if (!hl)
        return (char *) 0;

    behavebuf[0] = '\0';
    clrbuf[0] = '\0';
    op = (hl->rel == LT_VALUE) ? "<"
           : (hl->rel == LE_VALUE) ? "<="
             : (hl->rel == GT_VALUE) ? ">"
               : (hl->rel == GE_VALUE) ? ">="
                 : (hl->rel == EQ_VALUE) ? "="
                   : 0;

    switch (hl->behavior) {
    case BL_TH_VAL_PERCENTAGE:
        if (op)
            Sprintf(behavebuf, "%s%d%%", op, hl->value.a_int);
        else
            impossible("hl->behavior=percentage, rel error");
        break;
    case BL_TH_UPDOWN:
        if (hl->rel == LT_VALUE)
            Sprintf(behavebuf, "down");
        else if (hl->rel == GT_VALUE)
            Sprintf(behavebuf, "up");
        else if (hl->rel == EQ_VALUE)
            Sprintf(behavebuf, "changed");
        else
            impossible("hl->behavior=updown, rel error");
        break;
    case BL_TH_VAL_ABSOLUTE:
        if (op)
            Sprintf(behavebuf, "%s%d", op, hl->value.a_int);
        else
            impossible("hl->behavior=absolute, rel error");
        break;
    case BL_TH_TEXTMATCH:
        if (hl->rel == TXT_VALUE && hl->textmatch[0])
            Sprintf(behavebuf, "%s", hl->textmatch);
        else
            impossible("hl->behavior=textmatch, rel or textmatch error");
        break;
    case BL_TH_CONDITION:
        if (hl->rel == EQ_VALUE)
            Sprintf(behavebuf, "%s", conditionbitmask2str(hl->value.a_ulong));
        else
            impossible("hl->behavior=condition, rel error");
        break;
    case BL_TH_ALWAYS_HILITE:
        Sprintf(behavebuf, "always");
        break;
    case BL_TH_NONE:
        break;
    default:
        break;
    }

    split_clridx(hl->coloridx, &clr, &attr);
    (void) strNsubst(strcpy(clrbuf, clr2colorname(clr)), " ", "-", 0);
    if (attr != HL_UNDEF) {
        if ((tmpattr = hlattr2attrname(attr, attrbuf, BUFSZ)) != 0)
            Sprintf(eos(clrbuf), "&%s", tmpattr);
    }
    Sprintf(buf, "%s/%s/%s", initblstats[hl->fld].fldname, behavebuf, clrbuf);

    return buf;
}

STATIC_OVL int
status_hilite_menu_choose_field()
{
    winid tmpwin;
    int i, res, fld = BL_FLUSH;
    anything any;
    menu_item *picks = (menu_item *) 0;

    tmpwin = create_nhwindow(NHW_MENU);
    start_menu(tmpwin);

    for (i = 0; i < MAXBLSTATS; i++) {
#ifndef SCORE_ON_BOTL
        if (initblstats[i].fld == BL_SCORE
            && !g.blstats[0][BL_SCORE].thresholds)
            continue;
#endif
        any = cg.zeroany;
        any.a_int = (i + 1);
        add_menu(tmpwin, NO_GLYPH, &any, 0, 0, ATR_NONE,
                 initblstats[i].fldname, MENU_UNSELECTED);
    }

    end_menu(tmpwin, "Select a hilite field:");

    res = select_menu(tmpwin, PICK_ONE, &picks);
    destroy_nhwindow(tmpwin);
    if (res > 0) {
        fld = picks->item.a_int - 1;
        free((genericptr_t) picks);
    }
    return fld;
}

STATIC_OVL int
status_hilite_menu_choose_behavior(fld)
int fld;
{
    winid tmpwin;
    int res = 0, beh = BL_TH_NONE-1;
    anything any;
    menu_item *picks = (menu_item *) 0;
    char buf[BUFSZ];
    int at;
    int onlybeh = BL_TH_NONE, nopts = 0;

    if (fld < 0 || fld >= MAXBLSTATS)
        return BL_TH_NONE;

    at = initblstats[fld].anytype;

    tmpwin = create_nhwindow(NHW_MENU);
    start_menu(tmpwin);

    if (fld != BL_CONDITION) {
        any = cg.zeroany;
        any.a_int = onlybeh = BL_TH_ALWAYS_HILITE;
        Sprintf(buf, "Always highlight %s", initblstats[fld].fldname);
        add_menu(tmpwin, NO_GLYPH, &any, 'a', 0, ATR_NONE,
                 buf, MENU_UNSELECTED);
        nopts++;
    }

    if (fld == BL_CONDITION) {
        any = cg.zeroany;
        any.a_int = onlybeh = BL_TH_CONDITION;
        add_menu(tmpwin, NO_GLYPH, &any, 'b', 0, ATR_NONE,
                 "Bitmask of conditions", MENU_UNSELECTED);
        nopts++;
    }

    if (fld != BL_CONDITION) {
        any = cg.zeroany;
        any.a_int = onlybeh = BL_TH_UPDOWN;
        Sprintf(buf, "%s value changes", initblstats[fld].fldname);
        add_menu(tmpwin, NO_GLYPH, &any, 'c', 0, ATR_NONE,
                 buf, MENU_UNSELECTED);
        nopts++;
    }

    if (fld != BL_CAP && fld != BL_HUNGER
        && (at == ANY_INT || at == ANY_LONG)) {
        any = cg.zeroany;
        any.a_int = onlybeh = BL_TH_VAL_ABSOLUTE;
        add_menu(tmpwin, NO_GLYPH, &any, 'n', 0, ATR_NONE,
                 "Number threshold", MENU_UNSELECTED);
        nopts++;
    }

    if (initblstats[fld].idxmax >= 0) {
        any = cg.zeroany;
        any.a_int = onlybeh = BL_TH_VAL_PERCENTAGE;
        add_menu(tmpwin, NO_GLYPH, &any, 'p', 0, ATR_NONE,
                 "Percentage threshold", MENU_UNSELECTED);
        nopts++;
    }

    if (initblstats[fld].anytype == ANY_STR
        || fld == BL_CAP || fld == BL_HUNGER) {
        any = cg.zeroany;
        any.a_int = onlybeh = BL_TH_TEXTMATCH;
        Sprintf(buf, "%s text match", initblstats[fld].fldname);
        add_menu(tmpwin, NO_GLYPH, &any, 't', 0, ATR_NONE,
                 buf, MENU_UNSELECTED);
        nopts++;
    }

    Sprintf(buf, "Select %s field hilite behavior:", initblstats[fld].fldname);
    end_menu(tmpwin, buf);

    if (nopts > 1) {
        res = select_menu(tmpwin, PICK_ONE, &picks);
        if (res == 0) /* none chosen*/
            beh = BL_TH_NONE;
        else if (res == -1) /* menu cancelled */
            beh = (BL_TH_NONE - 1);
    } else if (onlybeh != BL_TH_NONE)
        beh = onlybeh;
    destroy_nhwindow(tmpwin);
    if (res > 0) {
        beh = picks->item.a_int;
        free((genericptr_t) picks);
    }
    return beh;
}

STATIC_OVL int
status_hilite_menu_choose_updownboth(fld, str, ltok, gtok)
int fld;
const char *str;
boolean ltok, gtok;
{
    int res, ret = NO_LTEQGT;
    winid tmpwin;
    char buf[BUFSZ];
    anything any;
    menu_item *picks = (menu_item *) 0;

    tmpwin = create_nhwindow(NHW_MENU);
    start_menu(tmpwin);

    if (ltok) {
        if (str)
            Sprintf(buf, "%s than %s",
                    (fld == BL_AC) ? "Better (lower)" : "Less", str);
        else
            Sprintf(buf, "Value goes down");
        any = cg.zeroany;
        any.a_int = 10 + LT_VALUE;
        add_menu(tmpwin, NO_GLYPH, &any, 0, 0, ATR_NONE,
                 buf, MENU_UNSELECTED);

        if (str) {
            Sprintf(buf, "%s or %s",
                    str, (fld == BL_AC) ? "better (lower)" : "less");
            any = cg.zeroany;
            any.a_int = 10 + LE_VALUE;
            add_menu(tmpwin, NO_GLYPH, &any, 0, 0, ATR_NONE,
                     buf, MENU_UNSELECTED);
        }
    }

    if (str)
        Sprintf(buf, "Exactly %s", str);
    else
        Sprintf(buf, "Value changes");
    any = cg.zeroany;
    any.a_int = 10 + EQ_VALUE;
    add_menu(tmpwin, NO_GLYPH, &any, 0, 0, ATR_NONE,
             buf, MENU_UNSELECTED);

    if (gtok) {
        if (str) {
            Sprintf(buf, "%s or %s",
                    str, (fld == BL_AC) ? "worse (higher)" : "more");
            any = cg.zeroany;
            any.a_int = 10 + GE_VALUE;
            add_menu(tmpwin, NO_GLYPH, &any, 0, 0, ATR_NONE,
                     buf, MENU_UNSELECTED);
        }

        if (str)
            Sprintf(buf, "%s than %s",
                    (fld == BL_AC) ? "Worse (higher)" : "More", str);
        else
            Sprintf(buf, "Value goes up");
        any = cg.zeroany;
        any.a_int = 10 + GT_VALUE;
        add_menu(tmpwin, NO_GLYPH, &any, 0, 0, ATR_NONE,
             buf, MENU_UNSELECTED);
    }
    Sprintf(buf, "Select field %s value:", initblstats[fld].fldname);
    end_menu(tmpwin, buf);

    res = select_menu(tmpwin, PICK_ONE, &picks);
    destroy_nhwindow(tmpwin);
    if (res > 0) {
        ret = picks->item.a_int - 10;
        free((genericptr_t) picks);
    }

    return ret;
}

STATIC_OVL boolean
status_hilite_menu_add(origfld)
int origfld;
{
    int fld;
    int behavior;
    int lt_gt_eq;
    int clr = NO_COLOR, atr = HL_UNDEF;
    struct hilite_s hilite;
    unsigned long cond = 0UL;
    char colorqry[BUFSZ];
    char attrqry[BUFSZ];

choose_field:
    fld = origfld;
    if (fld == BL_FLUSH) {
        fld = status_hilite_menu_choose_field();
        /* isn't this redundant given what follows? */
        if (fld == BL_FLUSH)
            return FALSE;
    }

    if (fld == BL_FLUSH)
        return FALSE;

    colorqry[0] = '\0';
    attrqry[0] = '\0';

    memset((genericptr_t) &hilite, 0, sizeof (struct hilite_s));
    hilite.next = (struct hilite_s *) 0;
    hilite.set = FALSE; /* mark it "unset" */
    hilite.fld = fld;

choose_behavior:
    behavior = status_hilite_menu_choose_behavior(fld);

    if (behavior == (BL_TH_NONE - 1)) {
        return FALSE;
    } else if (behavior == BL_TH_NONE) {
        if (origfld == BL_FLUSH)
            goto choose_field;
        return FALSE;
    }

    hilite.behavior = behavior;

choose_value:
    if (behavior == BL_TH_VAL_PERCENTAGE
        || behavior == BL_TH_VAL_ABSOLUTE) {
        char inbuf[BUFSZ], buf[BUFSZ];
        anything aval;
        int val, dt;
        boolean gotnum = FALSE, percent = (behavior == BL_TH_VAL_PERCENTAGE);
        char *inp, *numstart;
        const char *op;

        lt_gt_eq = NO_LTEQGT; /* not set up yet */
        inbuf[0] = '\0';
        Sprintf(buf, "Enter %svalue for %s threshold:",
                percent ? "percentage " : "",
                initblstats[fld].fldname);
        getlin(buf, inbuf);
        if (inbuf[0] == '\0' || inbuf[0] == '\033')
            goto choose_behavior;

        inp = numstart = trimspaces(inbuf);
        if (!*inp)
            goto choose_behavior;

        /* allow user to enter "<50%" or ">50" or just "50"
           or <=50% or >=50 or =50 */
        if (*inp == '>' || *inp == '<' || *inp == '=') {
            lt_gt_eq = (*inp == '>') ? ((inp[1] == '=') ? GE_VALUE : GT_VALUE)
                     : (*inp == '<') ? ((inp[1] == '=') ? LE_VALUE : LT_VALUE)
                       : EQ_VALUE;
            *inp++ = ' ';
            numstart++;
            if (lt_gt_eq == GE_VALUE || lt_gt_eq == LE_VALUE) {
                *inp++ = ' ';
                numstart++;
            }
        }
        if (*inp == '-') {
            inp++;
        } else if (*inp == '+') {
            *inp++ = ' ';
            numstart++;
        }
        while (digit(*inp)) {
            inp++;
            gotnum = TRUE;
        }
        if (*inp == '%') {
            if (!percent) {
                pline("Not expecting a percentage.");
                goto choose_behavior;
            }
            *inp = '\0'; /* strip '%' [this accepts trailing junk!] */
        } else if (*inp) {
            /* some random characters */
            pline("\"%s\" is not a recognized number.", inp);
            goto choose_value;
        }
        if (!gotnum) {
            pline("Is that an invisible number?");
            goto choose_value;
        }
        op = (lt_gt_eq == LT_VALUE) ? "<"
               : (lt_gt_eq == LE_VALUE) ? "<="
                 : (lt_gt_eq == GT_VALUE) ? ">"
                   : (lt_gt_eq == GE_VALUE) ? ">="
                     : (lt_gt_eq == EQ_VALUE) ? "="
                       : ""; /* didn't specify lt_gt_eq with number */

        aval = cg.zeroany;
        dt = percent ? ANY_INT : initblstats[fld].anytype;
        (void) s_to_anything(&aval, numstart, dt);

        if (percent) {
            val = aval.a_int;
            if (initblstats[fld].idxmax == -1) {
                pline("Field '%s' does not support percentage values.",
                      initblstats[fld].fldname);
                behavior = BL_TH_VAL_ABSOLUTE;
                goto choose_value;
            }
            /* if player only specified a number then lt_gt_eq isn't set
               up yet and the >-1 and <101 exceptions can't be honored;
               deliberate use of those should be uncommon enough for
               that to be palatable; for 0 and 100, choose_updown_both()
               will prevent useless operations */
            if ((val < 0 && (val != -1 || lt_gt_eq != GT_VALUE))
                || (val == 0 && lt_gt_eq == LT_VALUE)
                || (val == 100 && lt_gt_eq == GT_VALUE)
                || (val > 100 && (val != 101 || lt_gt_eq != LT_VALUE))) {
                pline("'%s%d%%' is not a valid percent value.", op, val);
                goto choose_value;
            }
            /* restore suffix for use in color and attribute prompts */
            if (!index(numstart, '%'))
                Strcat(numstart, "%");

        /* reject negative values except for AC and >-1; reject 0 for < */
        } else if (dt == ANY_INT
                   && (aval.a_int < ((fld == BL_AC) ? -128
                                     : (lt_gt_eq == GT_VALUE) ? -1
                                       : (lt_gt_eq == LT_VALUE) ? 1 : 0))) {
            pline("%s'%s%d'%s", threshold_value,
                  op, aval.a_int, is_out_of_range);
            goto choose_value;
        } else if (dt == ANY_LONG
                   && (aval.a_long < ((lt_gt_eq == GT_VALUE) ? -1L
                                      : (lt_gt_eq == LT_VALUE) ? 1L : 0L))) {
            pline("%s'%s%ld'%s", threshold_value,
                  op, aval.a_long, is_out_of_range);
            goto choose_value;
        }

        if (lt_gt_eq == NO_LTEQGT) {
            boolean ltok = ((dt == ANY_INT)
                            ? (aval.a_int > 0 || fld == BL_AC)
                            : (aval.a_long > 0L)),
                    gtok = (!percent || aval.a_long < 100);

            lt_gt_eq = status_hilite_menu_choose_updownboth(fld, inbuf,
                                                            ltok, gtok);
            if (lt_gt_eq == NO_LTEQGT)
                goto choose_value;
        }

        Sprintf(colorqry, "Choose a color for when %s is %s%s%s:",
                initblstats[fld].fldname,
                (lt_gt_eq == LT_VALUE) ? "less than "
                  : (lt_gt_eq == GT_VALUE) ? "more than "
                    : "",
                numstart,
                (lt_gt_eq == LE_VALUE) ? " or less"
                  : (lt_gt_eq == GE_VALUE) ? " or more"
                    : "");
        Sprintf(attrqry, "Choose attribute for when %s is %s%s%s:",
                initblstats[fld].fldname,
                (lt_gt_eq == LT_VALUE) ? "less than "
                  : (lt_gt_eq == GT_VALUE) ? "more than "
                    : "",
                numstart,
                (lt_gt_eq == LE_VALUE) ? " or less"
                  : (lt_gt_eq == GE_VALUE) ? " or more"
                    : "");

        hilite.rel = lt_gt_eq;
        hilite.value = aval;
    } else if (behavior == BL_TH_UPDOWN) {
        if (initblstats[fld].anytype != ANY_STR) {
            boolean ltok = (fld != BL_TIME), gtok = TRUE;

            lt_gt_eq = status_hilite_menu_choose_updownboth(fld, (char *)0,
                                                            ltok, gtok);
            if (lt_gt_eq == NO_LTEQGT)
                goto choose_behavior;
        } else { /* ANY_STR */
            /* player picked '<field> value changes' in outer menu;
               ordered string comparison is supported but LT/GT for the
               string status fields (title, dungeon level, alignment)
               is pointless; rather than calling ..._choose_updownboth()
               with ltok==False plus gtok=False and having a menu with a
               single choice, skip it altogether and just use 'changed' */
            lt_gt_eq = EQ_VALUE;
        }
        Sprintf(colorqry, "Choose a color for when %s %s:",
                initblstats[fld].fldname,
                (lt_gt_eq == EQ_VALUE) ? "changes"
                  : (lt_gt_eq == LT_VALUE) ? "decreases"
                    : "increases");
        Sprintf(attrqry, "Choose attribute for when %s %s:",
                initblstats[fld].fldname,
                (lt_gt_eq == EQ_VALUE) ? "changes"
                  : (lt_gt_eq == LT_VALUE) ? "decreases"
                    : "increases");
        hilite.rel = lt_gt_eq;
    } else if (behavior == BL_TH_CONDITION) {
        cond = query_conditions();
        if (!cond) {
            if (origfld == BL_FLUSH)
                goto choose_field;
            return FALSE;
        }
        Sprintf(colorqry, "Choose a color for conditions %s:",
                conditionbitmask2str(cond));
        Sprintf(attrqry, "Choose attribute for conditions %s:",
                conditionbitmask2str(cond));
    } else if (behavior == BL_TH_TEXTMATCH) {
        char qry_buf[BUFSZ];

        Sprintf(qry_buf, "%s %s text value to match:",
                (fld == BL_CAP
                 || fld == BL_ALIGN
                 || fld == BL_HUNGER
                 || fld == BL_TITLE) ? "Choose" : "Enter",
                initblstats[fld].fldname);
        if (fld == BL_CAP) {
            int rv = query_arrayvalue(qry_buf,
                                      enc_stat,
                                      SLT_ENCUMBER, OVERLOADED + 1);

            if (rv < SLT_ENCUMBER)
                goto choose_behavior;

            hilite.rel = TXT_VALUE;
            Strcpy(hilite.textmatch, enc_stat[rv]);
        } else if (fld == BL_ALIGN) {
            static const char *aligntxt[] = { "chaotic", "neutral", "lawful" };
            int rv = query_arrayvalue(qry_buf,
                                      aligntxt, 0, 2 + 1);

            if (rv < 0)
                goto choose_behavior;

            hilite.rel = TXT_VALUE;
            Strcpy(hilite.textmatch, aligntxt[rv]);
        } else if (fld == BL_HUNGER) {
            static const char *hutxt[] = { "Satiated", (char *) 0, "Hungry",
                                           "Weak", "Fainting", "Fainted",
                                           "Starved" };
            int rv = query_arrayvalue(qry_buf,
                                      hutxt,
                                      SATIATED, STARVED + 1);

            if (rv < SATIATED)
                goto choose_behavior;

            hilite.rel = TXT_VALUE;
            Strcpy(hilite.textmatch, hutxt[rv]);
        } else if (fld == BL_TITLE) {
            const char *rolelist[3 * 9 + 1];
            char mbuf[MAXVALWIDTH], fbuf[MAXVALWIDTH], obuf[MAXVALWIDTH];
            int i, j, rv;

            for (i = j = 0; i < 9; i++) {
                Sprintf(mbuf, "\"%s\"", g.urole.rank[i].m);
                if (g.urole.rank[i].f) {
                    Sprintf(fbuf, "\"%s\"", g.urole.rank[i].f);
                    Sprintf(obuf, "%s or %s",
                            flags.female ? fbuf : mbuf,
                            flags.female ? mbuf : fbuf);
                } else {
                    fbuf[0] = obuf[0] = '\0';
                }
                if (flags.female) {
                    if (*fbuf)
                        rolelist[j++] = dupstr(fbuf);
                    rolelist[j++] = dupstr(mbuf);
                    if (*obuf)
                        rolelist[j++] = dupstr(obuf);
                } else {
                    rolelist[j++] = dupstr(mbuf);
                    if (*fbuf)
                        rolelist[j++] = dupstr(fbuf);
                    if (*obuf)
                        rolelist[j++] = dupstr(obuf);
                }
            }
            rolelist[j++] = dupstr("\"none of the above (polymorphed)\"");

            rv = query_arrayvalue(qry_buf, rolelist, 0, j);
            if (rv >= 0) {
                hilite.rel = TXT_VALUE;
                Strcpy(hilite.textmatch, rolelist[rv]);
            }
            for (i = 0; i < j; i++)
                free((genericptr_t) rolelist[i]), rolelist[i] = 0;
            if (rv < 0)
                goto choose_behavior;
        } else {
            char inbuf[BUFSZ];

            inbuf[0] = '\0';
            getlin(qry_buf, inbuf);
            if (inbuf[0] == '\0' || inbuf[0] == '\033')
                goto choose_behavior;

            hilite.rel = TXT_VALUE;
            if (strlen(inbuf) < sizeof hilite.textmatch)
                Strcpy(hilite.textmatch, inbuf);
            else
                return FALSE;
        }
        Sprintf(colorqry, "Choose a color for when %s is '%s':",
                initblstats[fld].fldname, hilite.textmatch);
        Sprintf(attrqry, "Choose attribute for when %s is '%s':",
                initblstats[fld].fldname, hilite.textmatch);
    } else if (behavior == BL_TH_ALWAYS_HILITE) {
        Sprintf(colorqry, "Choose a color to always hilite %s:",
                initblstats[fld].fldname);
        Sprintf(attrqry, "Choose attribute to always hilite %s:",
                initblstats[fld].fldname);
    }

choose_color:
    clr = query_color(colorqry);
    if (clr == -1) {
        if (behavior != BL_TH_ALWAYS_HILITE)
            goto choose_value;
        else
            goto choose_behavior;
    }
    atr = query_attr(attrqry);
    if (atr == -1)
        goto choose_color;

    if (behavior == BL_TH_CONDITION) {
        char clrbuf[BUFSZ];
        char attrbuf[BUFSZ];
        char *tmpattr;

        if (atr & HL_DIM)
            g.cond_hilites[HL_ATTCLR_DIM] |= cond;
        if (atr & HL_BLINK)
            g.cond_hilites[HL_ATTCLR_BLINK] |= cond;
        if (atr & HL_ULINE)
            g.cond_hilites[HL_ATTCLR_ULINE] |= cond;
        if (atr & HL_INVERSE)
            g.cond_hilites[HL_ATTCLR_INVERSE] |= cond;
        if (atr & HL_BOLD)
            g.cond_hilites[HL_ATTCLR_BOLD] |= cond;
        if (atr == HL_NONE) {
            g.cond_hilites[HL_ATTCLR_DIM] &= ~cond;
            g.cond_hilites[HL_ATTCLR_BLINK] &= ~cond;
            g.cond_hilites[HL_ATTCLR_ULINE] &= ~cond;
            g.cond_hilites[HL_ATTCLR_INVERSE] &= ~cond;
            g.cond_hilites[HL_ATTCLR_BOLD] &= ~cond;
        }
        g.cond_hilites[clr] |= cond;
        (void) strNsubst(strcpy(clrbuf, clr2colorname(clr)), " ", "-", 0);
        tmpattr = hlattr2attrname(atr, attrbuf, BUFSZ);
        if (tmpattr)
            Sprintf(eos(clrbuf), "&%s", tmpattr);
        pline("Added hilite condition/%s/%s",
              conditionbitmask2str(cond), clrbuf);
    } else {
        char *p, *q;

        hilite.coloridx = clr | (atr << 8);
        hilite.anytype = initblstats[fld].anytype;

        if (fld == BL_TITLE && (p = strstri(hilite.textmatch, " or ")) != 0) {
            /* split menu choice "male-rank or female-rank" into two distinct
               but otherwise identical rules, "male-rank" and "female-rank" */
            *p = '\0'; /* chop off " or female-rank" */
            /* new rule for male-rank */
            status_hilite_add_threshold(fld, &hilite);
            pline("Added hilite %s", status_hilite2str(&hilite));
            /* transfer female-rank to start of hilite.textmatch buffer */
            p += sizeof " or " - sizeof "";
            q = hilite.textmatch;
            while ((*q++ = *p++) != '\0')
                continue;
            /* proceed with normal addition of new rule */
        }
        status_hilite_add_threshold(fld, &hilite);
        pline("Added hilite %s", status_hilite2str(&hilite));
    }
    reset_status_hilites();
    return TRUE;
}

boolean
status_hilite_remove(id)
int id;
{
    struct _status_hilite_line_str *hlstr = status_hilite_str;

    while (hlstr && hlstr->id != id) {
        hlstr = hlstr->next;
    }

    if (!hlstr)
        return FALSE;

    if (hlstr->fld == BL_CONDITION) {
        int i;

        for (i = 0; i < CLR_MAX; i++)
            g.cond_hilites[i] &= ~hlstr->mask;
        g.cond_hilites[HL_ATTCLR_DIM] &= ~hlstr->mask;
        g.cond_hilites[HL_ATTCLR_BOLD] &= ~hlstr->mask;
        g.cond_hilites[HL_ATTCLR_BLINK] &= ~hlstr->mask;
        g.cond_hilites[HL_ATTCLR_ULINE] &= ~hlstr->mask;
        g.cond_hilites[HL_ATTCLR_INVERSE] &= ~hlstr->mask;
        return TRUE;
    } else {
        int fld = hlstr->fld;
        struct hilite_s *hl, *hlprev = (struct hilite_s *) 0;

        for (hl = g.blstats[0][fld].thresholds; hl; hl = hl->next) {
            if (hlstr->hl == hl) {
                if (hlprev) {
                    hlprev->next = hl->next;
                } else {
                    g.blstats[0][fld].thresholds = hl->next;
                    g.blstats[1][fld].thresholds = g.blstats[0][fld].thresholds;
                }
                if (g.blstats[0][fld].hilite_rule == hl) {
                    g.blstats[0][fld].hilite_rule
                        = g.blstats[1][fld].hilite_rule = (struct hilite_s *) 0;
                    g.blstats[0][fld].time = g.blstats[1][fld].time = 0L;
                }
                free((genericptr_t) hl);
                return TRUE;
            }
            hlprev = hl;
        }
    }
    return FALSE;
}

boolean
status_hilite_menu_fld(fld)
int fld;
{
    winid tmpwin;
    int i, res;
    menu_item *picks = (menu_item *) 0;
    anything any;
    int count = status_hilite_linestr_countfield(fld);
    struct _status_hilite_line_str *hlstr;
    char buf[BUFSZ];
    boolean acted = FALSE;

    if (!count) {
        if (status_hilite_menu_add(fld)) {
            status_hilite_linestr_done();
            status_hilite_linestr_gather();
            count = status_hilite_linestr_countfield(fld);
        } else
            return FALSE;
    }

    tmpwin = create_nhwindow(NHW_MENU);
    start_menu(tmpwin);

    if (count) {
        hlstr = status_hilite_str;
        while (hlstr) {
            if (hlstr->fld == fld) {
                any = cg.zeroany;
                any.a_int = hlstr->id;
                add_menu(tmpwin, NO_GLYPH, &any, 0, 0, ATR_NONE,
                         hlstr->str, MENU_UNSELECTED);
            }
            hlstr = hlstr->next;
        }
    } else {
        any = cg.zeroany;
        Sprintf(buf, "No current hilites for %s", initblstats[fld].fldname);
        add_menu(tmpwin, NO_GLYPH, &any, 0, 0, ATR_NONE, buf, MENU_UNSELECTED);
    }

    /* separator line */
    any = cg.zeroany;
    add_menu(tmpwin, NO_GLYPH, &any, 0, 0, ATR_NONE, "", MENU_UNSELECTED);

    if (count) {
        any = cg.zeroany;
        any.a_int = -1;
        add_menu(tmpwin, NO_GLYPH, &any, 'X', 0, ATR_NONE,
                 "Remove selected hilites", MENU_UNSELECTED);
    }

#ifndef SCORE_ON_BOTL
    if (fld == BL_SCORE) {
        /* suppress 'Z - Add a new hilite' for 'score' when SCORE_ON_BOTL
           is disabled; we wouldn't be called for 'score' unless it has
           hilite rules from the config file, so count must be positive
           (hence there's no risk that we're putting up an empty menu) */
        ;
    } else
#endif
    {
        any = cg.zeroany;
        any.a_int = -2;
        add_menu(tmpwin, NO_GLYPH, &any, 'Z', 0, ATR_NONE,
                 "Add a new hilite", MENU_UNSELECTED);
    }

    Sprintf(buf, "Current %s hilites:", initblstats[fld].fldname);
    end_menu(tmpwin, buf);

    if ((res = select_menu(tmpwin, PICK_ANY, &picks)) > 0) {
        int mode = 0;

        for (i = 0; i < res; i++) {
            int idx = picks[i].item.a_int;

            if (idx == -1) {
                /* delete selected hilites */
                if (mode)
                    goto shlmenu_free;
                mode = -1;
                break;
            } else if (idx == -2) {
                /* create a new hilite */
                if (mode)
                    goto shlmenu_free;
                mode = -2;
                break;
            }
        }

        if (mode == -1) {
            /* delete selected hilites */
            for (i = 0; i < res; i++) {
                int idx = picks[i].item.a_int;

                if (idx > 0)
                    (void) status_hilite_remove(idx);
            }
            reset_status_hilites();
            acted = TRUE;
        } else if (mode == -2) {
            /* create a new hilite */
            if (status_hilite_menu_add(fld))
                acted = TRUE;
        }

        free((genericptr_t) picks);
    }

shlmenu_free:

    picks = (menu_item *) 0;
    destroy_nhwindow(tmpwin);
    return acted;
}

void
status_hilites_viewall()
{
    winid datawin;
    struct _status_hilite_line_str *hlstr = status_hilite_str;
    char buf[BUFSZ];

    datawin = create_nhwindow(NHW_TEXT);

    while (hlstr) {
        Sprintf(buf, "OPTIONS=hilite_status: %.*s",
                (int) (BUFSZ - sizeof "OPTIONS=hilite_status: " - 1),
                hlstr->str);
        putstr(datawin, 0, buf);
        hlstr = hlstr->next;
    }

    display_nhwindow(datawin, FALSE);
    destroy_nhwindow(datawin);
}

boolean
status_hilite_menu()
{
    winid tmpwin;
    int i, res;
    menu_item *picks = (menu_item *) 0;
    anything any;
    boolean redo;
    int countall;

shlmenu_redo:
    redo = FALSE;

    tmpwin = create_nhwindow(NHW_MENU);
    start_menu(tmpwin);

    status_hilite_linestr_gather();
    countall = status_hilite_linestr_countfield(BL_FLUSH);
    if (countall) {
        any = cg.zeroany;
        any.a_int = -1;
        add_menu(tmpwin, NO_GLYPH, &any, 0, 0, ATR_NONE,
                 "View all hilites in config format", MENU_UNSELECTED);

        any = cg.zeroany;
        add_menu(tmpwin, NO_GLYPH, &any, 0, 0, ATR_NONE, "", MENU_UNSELECTED);
    }

    for (i = 0; i < MAXBLSTATS; i++) {
        int count = status_hilite_linestr_countfield(i);
        char buf[BUFSZ];

#ifndef SCORE_ON_BOTL
        /* config file might contain rules for highlighting 'score'
           even when SCORE_ON_BOTL is disabled; if so, 'O' command
           menus will show them and allow deletions but not additions,
           otherwise, it won't show 'score' at all */
        if (initblstats[i].fld == BL_SCORE && !count)
            continue;
#endif
        any = cg.zeroany;
        any.a_int = i + 1;
        Sprintf(buf, "%-18s", initblstats[i].fldname);
        if (count)
            Sprintf(eos(buf), " (%d defined)", count);
        add_menu(tmpwin, NO_GLYPH, &any, 0, 0, ATR_NONE,
                 buf, MENU_UNSELECTED);
    }

    end_menu(tmpwin, "Status hilites:");
    if ((res = select_menu(tmpwin, PICK_ONE, &picks)) > 0) {
        i = picks->item.a_int - 1;
        if (i < 0)
            status_hilites_viewall();
        else
            (void) status_hilite_menu_fld(i);
        free((genericptr_t) picks), picks = (menu_item *) 0;
        redo = TRUE;
    }

    destroy_nhwindow(tmpwin);
    countall = status_hilite_linestr_countfield(BL_FLUSH);
    status_hilite_linestr_done();

    if (redo)
        goto shlmenu_redo;

    /* hilite_delta=='statushilites' does double duty:  it is the
       number of turns for temporary highlights to remain visible
       and also when non-zero it is the flag to enable highlighting */
    if (countall > 0 && !iflags.hilite_delta)
        pline(
 "To have highlights become active, set 'statushilites' option to non-zero.");

    return TRUE;
}

#endif /* STATUS_HILITES */

/*botl.c*/<|MERGE_RESOLUTION|>--- conflicted
+++ resolved
@@ -416,31 +416,6 @@
 #ifdef STATUS_HILITES
 #endif /* STATUS_HILITES */
 
-<<<<<<< HEAD
-STATIC_DCL void NDECL(init_blstats);
-STATIC_DCL char *FDECL(anything_to_s, (char *, anything *, int));
-STATIC_OVL int FDECL(percentage, (struct istat_s *, struct istat_s *));
-STATIC_OVL int FDECL(compare_blstats, (struct istat_s *, struct istat_s *));
-=======
-struct istat_s {
-    const char *fldname;
-    const char *fldfmt;
-    long time;  /* moves when this field hilite times out */
-    boolean chg; /* need to recalc time? */
-    unsigned anytype;
-    anything a;
-    char *val;
-    int valwidth;
-    enum statusfields idxmax;
-    enum statusfields fld;
-#ifdef STATUS_HILITES
-    struct hilite_s *hilite_rule; /* the entry, if any, in 'thresholds'
-                                   * list that currently applies        */
-    struct hilite_s *thresholds;
-#endif
-};
-
->>>>>>> 5e53f799
 STATIC_DCL boolean FDECL(eval_notify_windowport_field, (int, boolean *, int));
 STATIC_DCL void FDECL(evaluate_and_notify_windowport, (boolean *, int));
 STATIC_DCL void NDECL(init_blstats);
