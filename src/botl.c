--- conflicted
+++ resolved
@@ -244,10 +244,7 @@
         putmixed(WIN_STATUS, 0, do_statusline2());
 #endif
     }
-<<<<<<< HEAD
-    g.context.botl = g.context.botlx = 0;
-=======
-    context.botl = context.botlx = iflags.time_botl = FALSE;
+    g.context.botl = g.context.botlx = iflags.time_botl = FALSE;
 }
 
 void
@@ -262,7 +259,6 @@
 #endif
     }
     iflags.time_botl = FALSE;
->>>>>>> d11d91a0
 }
 
 /* convert experience level (1..30) to rank index (0..8) */
@@ -417,45 +413,9 @@
 
 /* structure that tracks the status details in the core */
 
-#define MAXVALWIDTH 80 /* actually less, but was using 80 to allocate title
-                        * and leveldesc then using QBUFSZ everywhere else   */
 #ifdef STATUS_HILITES
-<<<<<<< HEAD
 #endif /* STATUS_HILITES */
 
-=======
-struct hilite_s {
-    enum statusfields fld;
-    boolean set;
-    unsigned anytype;
-    anything value;
-    int behavior;
-    char textmatch[MAXVALWIDTH];
-    enum relationships rel;
-    int coloridx;
-    struct hilite_s *next;
-};
-#endif /* STATUS_HILITES */
-
-struct istat_s {
-    const char *fldname;
-    const char *fldfmt;
-    long time;  /* moves when this field hilite times out */
-    boolean chg; /* need to recalc time? */
-    unsigned anytype;
-    anything a;
-    char *val;
-    int valwidth;
-    enum statusfields idxmax;
-    enum statusfields fld;
-#ifdef STATUS_HILITES
-    struct hilite_s *hilite_rule; /* the entry, if any, in 'thresholds'
-                                   * list that currently applies        */
-    struct hilite_s *thresholds;
-#endif
-};
-
->>>>>>> d11d91a0
 STATIC_DCL void NDECL(init_blstats);
 STATIC_DCL char *FDECL(anything_to_s, (char *, anything *, int));
 STATIC_OVL int FDECL(percentage, (struct istat_s *, struct istat_s *));
@@ -489,10 +449,7 @@
 STATIC_DCL int FDECL(status_hilite_menu_choose_updownboth, (int, const char *,
                                                        BOOLEAN_P, BOOLEAN_P));
 STATIC_DCL boolean FDECL(status_hilite_menu_add, (int));
-<<<<<<< HEAD
 #define has_hilite(i) (g.blstats[0][(i)].thresholds)
-=======
-#define has_hilite(i) (blstats[0][(i)].thresholds)
 /* TH_UPDOWN encompasses specific 'up' and 'down' also general 'changed' */
 #define Is_Temp_Hilite(rule) ((rule) && (rule)->behavior == BL_TH_UPDOWN)
 
@@ -500,7 +457,6 @@
 #define INIT_THRESH  , (struct hilite_s *) 0, (struct hilite_s *) 0
 #else /* !STATUS_HILITES */
 #define INIT_THRESH /*empty*/
->>>>>>> d11d91a0
 #endif
 
 #define INIT_BLSTAT(name, fmtstr, anytyp, wid, fld)                     \
@@ -542,14 +498,6 @@
 #undef INIT_BLSTAT
 #undef INIT_THRESH
 
-<<<<<<< HEAD
-=======
-struct istat_s blstats[2][MAXBLSTATS];
-static boolean blinit = FALSE, update_all = FALSE;
-static boolean valset[MAXBLSTATS];
-static long bl_hilite_moves = 0L;
-
->>>>>>> d11d91a0
 /* we don't put this next declaration in #ifdef STATUS_HILITES.
  * In the absence of STATUS_HILITES, each array
  * element will be 0 however, and quite meaningless,
@@ -557,11 +505,6 @@
  * the final argument of status_update, with or
  * without STATUS_HILITES.
  */
-<<<<<<< HEAD
-=======
-static unsigned long cond_hilites[BL_ATTCLR_MAX];
-static int now_or_before_idx = 0; /* 0..1 for array[2][] first index */
->>>>>>> d11d91a0
 
 void
 bot_via_windowport()
@@ -576,8 +519,8 @@
         panic("bot before init.");
 
     /* toggle from previous iteration */
-    idx = 1 - now_or_before_idx; /* 0 -> 1, 1 -> 0 */
-    now_or_before_idx = idx;
+    idx = 1 - g.now_or_before_idx; /* 0 -> 1, 1 -> 0 */
+    g.now_or_before_idx = idx;
 
     /* clear the "value set" indicators */
     (void) memset((genericptr_t) g.valset, 0, MAXBLSTATS * sizeof (boolean));
@@ -608,16 +551,9 @@
         for (i = 0; nb[i]; i++)
             if (i == 0 || nb[i - 1] == ' ')
                 nb[i] = highc(nb[i]);
-<<<<<<< HEAD
-    } else
-        Strcpy(nb = eos(nb), rank());
-    Sprintf(g.blstats[idx][BL_TITLE].val, "%-29s", buf);
+    }
+    Sprintf(g.blstats[idx][BL_TITLE].val, "%-30s", buf);
     g.valset[BL_TITLE] = TRUE; /* indicate val already set */
-=======
-    }
-    Sprintf(blstats[idx][BL_TITLE].val, "%-30s", buf);
-    valset[BL_TITLE] = TRUE; /* indicate val already set */
->>>>>>> d11d91a0
 
     /* Strength */
     g.blstats[idx][BL_STR].a.a_int = ACURR(A_STR);
@@ -747,31 +683,26 @@
     if (Flying)
         g.blstats[idx][BL_CONDITION].a.a_ulong |= BL_MASK_FLY;
     if (u.usteed)
-<<<<<<< HEAD
         g.blstats[idx][BL_CONDITION].a.a_ulong |= BL_MASK_RIDE;
-    evaluate_and_notify_windowport(g.valset, idx, idx_p);
-=======
-        blstats[idx][BL_CONDITION].a.a_ulong |= BL_MASK_RIDE;
-    evaluate_and_notify_windowport(valset, idx);
+    evaluate_and_notify_windowport(g.valset, idx);
 }
 
 /* update just the status lines' 'time' field */
 STATIC_OVL void
 stat_update_time()
 {
-    int idx = now_or_before_idx; /* no 0/1 toggle */
+    int idx = g.now_or_before_idx; /* no 0/1 toggle */
     int fld = BL_TIME;
 
     /* Time (moves) */
-    blstats[idx][fld].a.a_long = moves;
-    valset[fld] = FALSE;
-
-    eval_notify_windowport_field(fld, valset, idx);
+    g.blstats[idx][fld].a.a_long = g.moves;
+    g.valset[fld] = FALSE;
+
+    eval_notify_windowport_field(fld, g.valset, idx);
     if ((windowprocs.wincap2 & WC2_FLUSH_STATUS) != 0L)
         status_update(BL_FLUSH, (genericptr_t) 0, 0, 0,
                       NO_COLOR, (unsigned long *) 0);
     return;
->>>>>>> d11d91a0
 }
 
 STATIC_OVL boolean
@@ -790,15 +721,9 @@
     /*
      *  Now pass the changed values to window port.
      */
-<<<<<<< HEAD
     anytype = g.blstats[idx][fld].anytype;
     curr = &g.blstats[idx][fld];
-    prev = &g.blstats[idx_p][fld];
-=======
-    anytype = blstats[idx][fld].anytype;
-    curr = &blstats[idx][fld];
-    prev = &blstats[1 - idx][fld];
->>>>>>> d11d91a0
+    prev = &g.blstats[1 - idx][fld];
     color = NO_COLOR;
 
     chg = g.update_all ? 0 : compare_blstats(prev, curr);
@@ -831,13 +756,8 @@
 
     reset = FALSE;
 #ifdef STATUS_HILITES
-<<<<<<< HEAD
-    if (!g.update_all && !chg) {
+    if (!g.update_all && !chg && curr->time) {
         reset = hilite_reset_needed(prev, g.bl_hilite_moves);
-=======
-    if (!update_all && !chg && curr->time) {
-        reset = hilite_reset_needed(prev, bl_hilite_moves);
->>>>>>> d11d91a0
         if (reset)
             curr->time = prev->time = 0L;
     }
@@ -864,19 +784,11 @@
             }
 #endif /* STATUS_HILITES */
             status_update(fld, (genericptr_t) curr->val,
-<<<<<<< HEAD
-                          chg, pc, color, &g.cond_hilites[0]);
+                          chg, pc, color, (unsigned long *) 0);
         } else {
             /* Color for conditions is done through g.cond_hilites[] */
-            status_update(fld, (genericptr_t) &curr->a.a_ulong, chg, pc,
-                          color, &g.cond_hilites[0]);
-=======
-                          chg, pc, color, (unsigned long *) 0);
-        } else {
-            /* Color for conditions is done through cond_hilites[] */
             status_update(fld, (genericptr_t) &curr->a.a_ulong,
-                          chg, pc, color, cond_hilites);
->>>>>>> d11d91a0
+                          chg, pc, color, g.cond_hilites);
         }
         curr->chg = prev->chg = TRUE;
         updated = TRUE;
@@ -931,25 +843,14 @@
      */
     if (g.context.botlx && (windowprocs.wincap2 & WC2_RESET_STATUS) != 0L)
         status_update(BL_RESET, (genericptr_t) 0, 0, 0,
-<<<<<<< HEAD
-                      NO_COLOR, &g.cond_hilites[0]);
+                      NO_COLOR, (unsigned long *) 0);
     else if ((updated || g.context.botlx) &&
              (windowprocs.wincap2 & WC2_FLUSH_STATUS) != 0L)
         status_update(BL_FLUSH, (genericptr_t) 0, 0, 0,
-                      NO_COLOR, &g.cond_hilites[0]);
-
-    g.context.botl = g.context.botlx = 0;
+                      NO_COLOR, (unsigned long *) 0);
+
+    g.context.botl = g.context.botlx = iflags.time_botl = FALSE;
     g.update_all = FALSE;
-=======
-                      NO_COLOR, (unsigned long *) 0);
-    else if ((updated || context.botlx) &&
-             (windowprocs.wincap2 & WC2_FLUSH_STATUS) != 0L)
-        status_update(BL_FLUSH, (genericptr_t) 0, 0, 0,
-                      NO_COLOR, (unsigned long *) 0);
-
-    context.botl = context.botlx = iflags.time_botl = FALSE;
-    update_all = FALSE;
->>>>>>> d11d91a0
 }
 
 void
@@ -959,14 +860,9 @@
     struct istat_s *curr;
     long next_unhilite, this_unhilite;
 
-<<<<<<< HEAD
-    g.bl_hilite_moves = g.moves;
-    /* figure out when the next unhilight needs to be performed */
-=======
-    bl_hilite_moves = moves; /* simpllfied; used to try to encode fractional
+    g.bl_hilite_moves = g.moves; /* simpllfied; used to try to encode fractional
                               * amounts for multiple moves within same turn */
     /* figure out whether an unhilight needs to be performed now */
->>>>>>> d11d91a0
     next_unhilite = 0L;
     for (i = 0; i < MAXBLSTATS; ++i) {
         curr = &g.blstats[0][i]; /* g.blstats[0][*].time == g.blstats[1][*].time */
@@ -975,21 +871,17 @@
             struct istat_s *prev = &g.blstats[1][i];
 
 #ifdef STATUS_HILITES
-<<<<<<< HEAD
-            curr->time = prev->time = (g.bl_hilite_moves + iflags.hilite_delta);
-=======
             if (Is_Temp_Hilite(curr->hilite_rule))
-                curr->time = prev->time = (bl_hilite_moves
+                curr->time = prev->time = (g.bl_hilite_moves
                                            + iflags.hilite_delta);
             else
                 curr->time = prev->time = 0L;
->>>>>>> d11d91a0
 #endif
             curr->chg = prev->chg = FALSE;
-            context.botl = TRUE;
-        }
-        if (context.botl)
-            continue; /* just process other blstats[][].time and .chg */
+            g.context.botl = TRUE;
+        }
+        if (g.context.botl)
+            continue; /* just process other g.blstats[][].time and .chg */
 
         this_unhilite = curr->time;
         if (this_unhilite > 0L
@@ -999,15 +891,10 @@
 #endif
             ) {
             next_unhilite = this_unhilite;
-            if (next_unhilite < bl_hilite_moves)
-                context.botl = TRUE;
-        }
-    }
-<<<<<<< HEAD
-    if (next_unhilite > 0L && next_unhilite < g.bl_hilite_moves)
-        g.context.botl = TRUE;
-=======
->>>>>>> d11d91a0
+            if (next_unhilite < g.bl_hilite_moves)
+                g.context.botl = TRUE;
+        }
+    }
 }
 
 void
@@ -1024,13 +911,9 @@
             impossible("2nd status_initialize with full init.");
         init_blstats();
         (*windowprocs.win_status_init)();
-<<<<<<< HEAD
         g.blinit = TRUE;
-=======
-        blinit = TRUE;
-    } else if (!blinit) {
+    } else if (!g.blinit) {
         panic("status 'reassess' before init");
->>>>>>> d11d91a0
     }
     for (i = 0; i < MAXBLSTATS; ++i) {
         fld = initblstats[i].fld;
@@ -1065,26 +948,17 @@
         if (g.blstats[1][i].val)
             free((genericptr_t) g.blstats[1][i].val), g.blstats[1][i].val = 0;
 #ifdef STATUS_HILITES
-<<<<<<< HEAD
-        if (g.blstats[0][i].thresholds) {
-            struct hilite_s *temp, *next = 0;
-=======
         /* pointer to an entry in thresholds list; Null it out since
            that list is about to go away */
-        blstats[0][i].hilite_rule = blstats[1][i].hilite_rule = 0;
-        if (blstats[0][i].thresholds) {
+        g.blstats[0][i].hilite_rule = g.blstats[1][i].hilite_rule = 0;
+        if (g.blstats[0][i].thresholds) {
             struct hilite_s *temp, *next;
->>>>>>> d11d91a0
 
             for (temp = g.blstats[0][i].thresholds; temp; temp = next) {
                 next = temp->next;
                 free((genericptr_t) temp);
-<<<<<<< HEAD
-                g.blstats[0][i].thresholds = g.blstats[1][i].thresholds = 0;
-=======
->>>>>>> d11d91a0
             }
-            blstats[0][i].thresholds = blstats[1][i].thresholds = 0;
+            g.blstats[0][i].thresholds = g.blstats[1][i].thresholds = 0;
         }
 #endif /* STATUS_HILITES */
     }
@@ -1380,7 +1254,7 @@
 /* Core status hiliting support */
 /****************************************************************************/
 
-static const struct fieldid_t {
+static struct fieldid_t {
     const char *fieldname;
     enum statusfields fldid;
 } fieldids_alias[] = {
@@ -1540,11 +1414,7 @@
     if (fldidx < 0 || fldidx >= MAXBLSTATS)
         return (struct hilite_s *) 0;
 
-<<<<<<< HEAD
-    if (g.blstats[idx][fldidx].thresholds) {
-=======
     if (has_hilite(fldidx)) {
->>>>>>> d11d91a0
         int dt;
         /* there are hilites set here */
         int max_pc = -1, min_pc = 101;
@@ -1558,11 +1428,7 @@
                 perc_or_abs = FALSE;
 
         /* min_/max_ are used to track best fit */
-<<<<<<< HEAD
-        for (hl = g.blstats[idx][fldidx].thresholds; hl; hl = hl->next) {
-=======
-        for (hl = blstats[0][fldidx].thresholds; hl; hl = hl->next) {
->>>>>>> d11d91a0
+        for (hl = g.blstats[0][fldidx].thresholds; hl; hl = hl->next) {
             dt = initblstats[fldidx].anytype; /* only needed for 'absolute' */
             /* if we've already matched a temporary highlight, it takes
                precedence over all persistent ones; we still process
@@ -2534,28 +2400,15 @@
     int i;
 
     for (i = 0; i < MAXBLSTATS; ++i) {
-<<<<<<< HEAD
-        if (g.blstats[0][i].thresholds) {
-            struct hilite_s *temp = g.blstats[0][i].thresholds,
-                            *next = (struct hilite_s *)0;
-            while (temp) {
-                next = temp->next;
-                free(temp);
-                g.blstats[0][i].thresholds = (struct hilite_s *)0;
-                g.blstats[1][i].thresholds = g.blstats[0][i].thresholds;
-                temp = next;
-            }
-=======
         struct hilite_s *temp, *next;
 
-        for (temp = blstats[0][i].thresholds; temp; temp = next) {
+        for (temp = g.blstats[0][i].thresholds; temp; temp = next) {
             next = temp->next;
             free(temp);
->>>>>>> d11d91a0
-        }
-        blstats[0][i].thresholds = blstats[1][i].thresholds = 0;
+        }
+        g.blstats[0][i].thresholds = g.blstats[1][i].thresholds = 0;
         /* pointer into thresholds list, now stale */
-        blstats[0][i].hilite_rule = blstats[1][i].hilite_rule = 0;
+        g.blstats[0][i].hilite_rule = g.blstats[1][i].hilite_rule = 0;
     }
 }
 
@@ -3492,38 +3345,20 @@
         return TRUE;
     } else {
         int fld = hlstr->fld;
-<<<<<<< HEAD
-        struct hilite_s *hl = g.blstats[0][fld].thresholds;
-        struct hilite_s *hlprev = (struct hilite_s *) 0;
-
-        if (hl) {
-            while (hl) {
-                if (hlstr->hl == hl) {
-                    if (hlprev) {
-                        hlprev->next = hl->next;
-                    } else {
-                        g.blstats[0][fld].thresholds = hl->next;
-                        g.blstats[1][fld].thresholds =
-                            g.blstats[0][fld].thresholds;
-                    }
-                    free((genericptr_t) hl);
-                    return TRUE;
-=======
         struct hilite_s *hl, *hlprev = (struct hilite_s *) 0;
 
-        for (hl = blstats[0][fld].thresholds; hl; hl = hl->next) {
+        for (hl = g.blstats[0][fld].thresholds; hl; hl = hl->next) {
             if (hlstr->hl == hl) {
                 if (hlprev) {
                     hlprev->next = hl->next;
                 } else {
-                    blstats[0][fld].thresholds = hl->next;
-                    blstats[1][fld].thresholds = blstats[0][fld].thresholds;
+                    g.blstats[0][fld].thresholds = hl->next;
+                    g.blstats[1][fld].thresholds = g.blstats[0][fld].thresholds;
                 }
-                if (blstats[0][fld].hilite_rule == hl) {
-                    blstats[0][fld].hilite_rule
-                        = blstats[1][fld].hilite_rule = (struct hilite_s *) 0;
-                    blstats[0][fld].time = blstats[1][fld].time = 0L;
->>>>>>> d11d91a0
+                if (g.blstats[0][fld].hilite_rule == hl) {
+                    g.blstats[0][fld].hilite_rule
+                        = g.blstats[1][fld].hilite_rule = (struct hilite_s *) 0;
+                    g.blstats[0][fld].time = g.blstats[1][fld].time = 0L;
                 }
                 free((genericptr_t) hl);
                 return TRUE;
