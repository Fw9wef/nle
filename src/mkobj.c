<<<<<<< HEAD
/* NetHack 3.5	mkobj.c	$NHDT-Date: 1430559882 2015/05/02 09:44:42 $  $NHDT-Branch: master $:$NHDT-Revision: 1.96 $ */
=======
/* NetHack 3.5	mkobj.c	$NHDT-Date: 1430697424 2015/05/03 23:57:04 $  $NHDT-Branch: master $:$NHDT-Revision: 1.97 $ */
/* NetHack 3.5	mkobj.c	$Date: 2012/03/10 02:49:08 $  $Revision: 1.70 $ */
>>>>>>> 3fa8ff9d
/* Copyright (c) Stichting Mathematisch Centrum, Amsterdam, 1985. */
/* NetHack may be freely redistributed.  See license for details. */

#include "hack.h"

STATIC_DCL void FDECL(mkbox_cnts,(struct obj *));
STATIC_DCL void FDECL(maybe_adjust_light, (struct obj *,int));
STATIC_DCL void FDECL(obj_timer_checks,(struct obj *, XCHAR_P, XCHAR_P, int));
STATIC_DCL void FDECL(container_weight, (struct obj *));
STATIC_DCL struct obj *FDECL(save_mtraits, (struct obj *, struct monst *));
STATIC_DCL void FDECL(objlist_sanity, (struct obj *,int,const char *));
STATIC_DCL void FDECL(mon_obj_sanity, (struct monst *,const char *));
STATIC_DCL const char *FDECL(where_name, (struct obj *));
STATIC_DCL void FDECL(insane_object,
              (struct obj *,const char *,const char *,struct monst *));
STATIC_DCL void FDECL(check_contained, (struct obj *,const char *));
STATIC_DCL void FDECL(sanity_check_worn, (struct obj *));

struct icp {
    int  iprob;		/* probability of an item type */
    char iclass;	/* item class */
};

const struct icp mkobjprobs[] = {
{10, WEAPON_CLASS},
{10, ARMOR_CLASS},
{20, FOOD_CLASS},
{ 8, TOOL_CLASS},
{ 8, GEM_CLASS},
{16, POTION_CLASS},
{16, SCROLL_CLASS},
{ 4, SPBOOK_CLASS},
{ 4, WAND_CLASS},
{ 3, RING_CLASS},
{ 1, AMULET_CLASS}
};

const struct icp boxiprobs[] = {
{18, GEM_CLASS},
{15, FOOD_CLASS},
{18, POTION_CLASS},
{18, SCROLL_CLASS},
{12, SPBOOK_CLASS},
{ 7, COIN_CLASS},
{ 6, WAND_CLASS},
{ 5, RING_CLASS},
{ 1, AMULET_CLASS}
};

const struct icp rogueprobs[] = {
{12, WEAPON_CLASS},
{12, ARMOR_CLASS},
{22, FOOD_CLASS},
{22, POTION_CLASS},
{22, SCROLL_CLASS},
{ 5, WAND_CLASS},
{ 5, RING_CLASS}
};

const struct icp hellprobs[] = {
{20, WEAPON_CLASS},
{20, ARMOR_CLASS},
{16, FOOD_CLASS},
{12, TOOL_CLASS},
{10, GEM_CLASS},
{ 1, POTION_CLASS},
{ 1, SCROLL_CLASS},
{ 8, WAND_CLASS},
{ 8, RING_CLASS},
{ 4, AMULET_CLASS}
};

struct oextra *
newoextra()
{
    struct oextra *oextra;

    oextra = (struct oextra *)alloc(sizeof(struct oextra));
    oextra->oname = 0;
    oextra->omonst = 0;
    oextra->omid = 0;
    oextra->olong = 0;
    oextra->omailcmd = 0;
    return oextra;
}

void
dealloc_oextra(x)
struct oextra *x;
{
    if (x) {
        if (x->oname) free((genericptr_t)x->oname);
        if (x->omonst) free((genericptr_t)x->omonst);
        if (x->omid) free((genericptr_t)x->omid);
        if (x->olong) free((genericptr_t)x->olong);
        if (x->omailcmd) free((genericptr_t)x->omailcmd);
        free((genericptr_t)x);
    }
}

void
newomonst(otmp)
struct obj *otmp;
{
    if (!otmp->oextra) otmp->oextra = newoextra();
    if (!OMONST(otmp)) {
        OMONST(otmp) = (struct monst *)alloc(sizeof(struct monst));
        (void) memset((genericptr_t) OMONST(otmp), 0, sizeof(struct monst));
    }
}

void
free_omonst(otmp)
struct obj *otmp;
{
    if (otmp->oextra && OMONST(otmp)) {
        free((genericptr_t) OMONST(otmp));
        OMONST(otmp) = (struct monst *)0;
    }
}

void
newomid(otmp)
struct obj *otmp;
{
    if (!otmp->oextra) otmp->oextra = newoextra();
    if (!OMID(otmp)) {
        OMID(otmp) = (unsigned *)alloc(sizeof(unsigned));
        (void) memset((genericptr_t) OMID(otmp), 0, sizeof(unsigned));
    }
}

void
free_omid(otmp)
struct obj *otmp;
{
    if (otmp->oextra && OMID(otmp)) {
        free((genericptr_t) OMID(otmp));
        OMID(otmp) = (unsigned *)0;
    }
}

void
newolong(otmp)
struct obj *otmp;
{
    if (!otmp->oextra) otmp->oextra = newoextra();
    if (!OLONG(otmp)) {
        OLONG(otmp) = (long *)alloc(sizeof(long));
        (void) memset((genericptr_t) OLONG(otmp), 0, sizeof(long));
    }
}

void
free_olong(otmp)
struct obj *otmp;
{
    if (otmp->oextra && OLONG(otmp)) {
        free((genericptr_t) OLONG(otmp));
        OLONG(otmp) = (long *)0;
    }
}

void
new_omailcmd(otmp, response_cmd)
struct obj *otmp;
const char *response_cmd;
{
    if (!otmp->oextra) otmp->oextra = newoextra();
    if (OMAILCMD(otmp)) free_omailcmd(otmp);
    OMAILCMD(otmp) = dupstr(response_cmd);
}

void
free_omailcmd(otmp)
struct obj *otmp;
{
    if (otmp->oextra && OMAILCMD(otmp)) {
        free((genericptr_t) OMAILCMD(otmp));
        OMAILCMD(otmp) = (char *)0;
    }
}

struct obj *
mkobj_at(let, x, y, artif)
char let;
int x, y;
boolean artif;
{
    struct obj *otmp;

    otmp = mkobj(let, artif);
    place_object(otmp, x, y);
    return(otmp);
}

struct obj *
mksobj_at(otyp, x, y, init, artif)
int otyp, x, y;
boolean init, artif;
{
    struct obj *otmp;

    otmp = mksobj(otyp, init, artif);
    place_object(otmp, x, y);
    return(otmp);
}

struct obj *
mkobj(oclass, artif)
char oclass;
boolean artif;
{
    int tprob, i, prob = rnd(1000);

    if(oclass == RANDOM_CLASS) {
        const struct icp *iprobs =
                    (Is_rogue_level(&u.uz)) ?
                    (const struct icp *)rogueprobs :
                    Inhell ? (const struct icp *)hellprobs :
                    (const struct icp *)mkobjprobs;

        for(tprob = rnd(100);
            (tprob -= iprobs->iprob) > 0;
            iprobs++);
        oclass = iprobs->iclass;
    }

    i = bases[(int)oclass];
    while((prob -= objects[i].oc_prob) > 0) i++;

    if(objects[i].oc_class != oclass || !OBJ_NAME(objects[i]))
        panic("probtype error, oclass=%d i=%d", (int) oclass, i);

    return(mksobj(i, TRUE, artif));
}

STATIC_OVL void
mkbox_cnts(box)
struct obj *box;
{
    register int n;
    register struct obj *otmp;

    box->cobj = (struct obj *) 0;

    switch (box->otyp) {
    case ICE_BOX:		n = 20; break;
    case CHEST:		n = 5; break;
    case LARGE_BOX:		n = 3; break;
    case SACK:
    case OILSKIN_SACK:
                /* initial inventory: sack starts out empty */
                if (moves <= 1 && !in_mklev) { n = 0; break; }
                /*else FALLTHRU*/
    case BAG_OF_HOLDING:	n = 1; break;
    default:		n = 0; break;
    }

    for (n = rn2(n+1); n > 0; n--) {
        if (box->otyp == ICE_BOX) {
        if (!(otmp = mksobj(CORPSE, TRUE, TRUE))) continue;
        /* Note: setting age to 0 is correct.  Age has a different
         * from usual meaning for objects stored in ice boxes. -KAA
         */
        otmp->age = 0L;
        if (otmp->timed) {
            (void) stop_timer(ROT_CORPSE, obj_to_any(otmp));
            (void) stop_timer(REVIVE_MON, obj_to_any(otmp));
        }
        } else {
        register int tprob;
        const struct icp *iprobs = boxiprobs;

        for (tprob = rnd(100); (tprob -= iprobs->iprob) > 0; iprobs++)
            ;
        if (!(otmp = mkobj(iprobs->iclass, TRUE))) continue;

        /* handle a couple of special cases */
        if (otmp->oclass == COIN_CLASS) {
            /* 2.5 x level's usual amount; weight adjusted below */
            otmp->quan = (long)(rnd(level_difficulty()+2) * rnd(75));
            otmp->owt = weight(otmp);
        } else while (otmp->otyp == ROCK) {
            otmp->otyp = rnd_class(DILITHIUM_CRYSTAL, LOADSTONE);
            if (otmp->quan > 2L) otmp->quan = 1L;
            otmp->owt = weight(otmp);
        }
        if (box->otyp == BAG_OF_HOLDING) {
            if (Is_mbag(otmp)) {
            otmp->otyp = SACK;
            otmp->spe = 0;
            otmp->owt = weight(otmp);
            } else while (otmp->otyp == WAN_CANCELLATION)
                otmp->otyp = rnd_class(WAN_LIGHT, WAN_LIGHTNING);
        }
        }
        (void) add_to_container(box, otmp);
    }
}

int
rndmonnum()	/* select a random, common monster type */
{
    register struct permonst *ptr;
    register int	i;
    unsigned short excludeflags;

    /* Plan A: get a level-appropriate common monster */
    ptr = rndmonst();
    if (ptr) return(monsndx(ptr));

    /* Plan B: get any common monster */
    excludeflags = G_UNIQ | G_NOGEN | (Inhell ? G_NOHELL : G_HELL);
    do {
        i = rn1(SPECIAL_PM - LOW_PM, LOW_PM);
        ptr = &mons[i];
    } while ((ptr->geno & excludeflags) != 0);

    return(i);
}

void
copy_oextra(obj2, obj1)
struct obj *obj2, *obj1;
{
    if(!obj2 || !obj1 || !obj1->oextra) return;

    if (!obj2->oextra) obj2->oextra = newoextra();
    if (has_oname(obj1)) oname(obj2, ONAME(obj1));
    if (has_omonst(obj1)) {
        if (!OMONST(obj2)) newomonst(obj2);
        (void)memcpy((genericptr_t)OMONST(obj2),
                (genericptr_t)OMONST(obj1),
                sizeof(struct monst));
        OMONST(obj2)->mextra = (struct mextra *)0;
        OMONST(obj2)->nmon = (struct monst *)0;
#if 0
        OMONST(obj2)->m_id = context.ident++;
        if (OMONST(obj2)->m_id) /* ident overflowed */
            OMONST(obj2)->m_id = context.ident++;
#endif
        if (OMONST(obj1)->mextra)
            copy_mextra(OMONST(obj2),OMONST(obj1));
    }
    if (has_omid(obj1)) {
        if (!OMID(obj2)) newomid(obj2);
        (void)memcpy((genericptr_t)OMID(obj2),
                (genericptr_t)OMID(obj1),
                sizeof(unsigned));
    }
    if (has_olong(obj1)) {
        if (!OLONG(obj2)) newolong(obj2);
        (void)memcpy((genericptr_t)OLONG(obj2),
                (genericptr_t)OLONG(obj1),
                sizeof(long));
    }
    if (has_omailcmd(obj1)) {
        new_omailcmd(obj2, OMAILCMD(obj1));
    }
}

/*
 * Split obj so that it gets size gets reduced by num. The quantity num is
 * put in the object structure delivered by this call.  The returned object
 * has its wornmask cleared and is positioned just following the original
 * in the nobj chain (and nexthere chain when on the floor).
 */
struct obj *
splitobj(obj, num)
struct obj *obj;
long num;
{
    struct obj *otmp;

    if (obj->cobj || num <= 0L || obj->quan <= num)
        panic("splitobj");	/* can't split containers */
    otmp = newobj();
    *otmp = *obj;		/* copies whole structure */
    otmp->oextra = (struct oextra *)0;
    otmp->o_id = context.ident++;
    if (!otmp->o_id) otmp->o_id = context.ident++;	/* ident overflowed */
    otmp->timed = 0;	/* not timed, yet */
    otmp->lamplit = 0;	/* ditto */
    otmp->owornmask = 0L;	/* new object isn't worn */
    obj->quan -= num;
    obj->owt = weight(obj);
    otmp->quan = num;
    otmp->owt = weight(otmp);	/* -= obj->owt ? */
    obj->nobj = otmp;
    /* Only set nexthere when on the floor, nexthere is also used */
    /* as a back pointer to the container object when contained. */
    if (obj->where == OBJ_FLOOR)
        obj->nexthere = otmp;
    copy_oextra(otmp, obj);
    if (has_omid(otmp)) free_omid(otmp);	/* only one association with m_id*/
    if (obj->unpaid) splitbill(obj,otmp);
    if (obj->timed) obj_split_timers(obj, otmp);
    if (obj_sheds_light(obj)) obj_split_light_source(obj, otmp);
    return otmp;
}

/*
 * Insert otmp right after obj in whatever chain(s) it is on.  Then extract
 * obj from the chain(s).  This function does a literal swap.  It is up to
 * the caller to provide a valid context for the swap.  When done, obj will
 * still exist, but not on any chain.
 *
 * Note:  Don't use use obj_extract_self() -- we are doing an in-place swap,
 * not actually moving something.
 */
void
replace_object(obj, otmp)
struct obj *obj;
struct obj *otmp;
{
    otmp->where = obj->where;
    switch (obj->where) {
    case OBJ_FREE:
    /* do nothing */
    break;
    case OBJ_INVENT:
    otmp->nobj = obj->nobj;
    obj->nobj = otmp;
    extract_nobj(obj, &invent);
    break;
    case OBJ_CONTAINED:
    otmp->nobj = obj->nobj;
    otmp->ocontainer = obj->ocontainer;
    obj->nobj = otmp;
    extract_nobj(obj, &obj->ocontainer->cobj);
    break;
    case OBJ_MINVENT:
    otmp->nobj = obj->nobj;
    otmp->ocarry =  obj->ocarry;
    obj->nobj = otmp;
    extract_nobj(obj, &obj->ocarry->minvent);
    break;
    case OBJ_FLOOR:
    otmp->nobj = obj->nobj;
    otmp->nexthere = obj->nexthere;
    otmp->ox = obj->ox;
    otmp->oy = obj->oy;
    obj->nobj = otmp;
    obj->nexthere = otmp;
    extract_nobj(obj, &fobj);
    extract_nexthere(obj, &level.objects[obj->ox][obj->oy]);
    break;
    default:
    panic("replace_object: obj position");
    break;
    }
}

/*
 * Create a dummy duplicate to put on shop bill.  The duplicate exists
 * only in the billobjs chain.  This function is used when a shop object
 * is being altered, and a copy of the original is needed for billing
 * purposes.  For example, when eating, where an interruption will yield
 * an object which is different from what it started out as; the "I x"
 * command needs to display the original object.
 *
 * The caller is responsible for checking otmp->unpaid and
 * costly_spot(u.ux, u.uy).  This function will make otmp no charge.
 *
 * Note that check_unpaid_usage() should be used instead for partial
 * usage of an object.
 */
void
bill_dummy_object(otmp)
register struct obj *otmp;
{
    register struct obj *dummy;
    long cost = 0L;

    if (otmp->unpaid) {
        cost = unpaid_cost(otmp, FALSE);
        subfrombill(otmp, shop_keeper(*u.ushops));
    }
    dummy = newobj();
    *dummy = *otmp;
    dummy->oextra = (struct oextra *)0;
    dummy->where = OBJ_FREE;
    dummy->o_id = context.ident++;
    if (!dummy->o_id) dummy->o_id = context.ident++;	/* ident overflowed */
    dummy->timed = 0;
    copy_oextra(dummy, otmp);
    if (has_omid(dummy)) free_omid(dummy);	/* only one association with m_id*/
    if (Is_candle(dummy)) dummy->lamplit = 0;
    addtobill(dummy, FALSE, TRUE, TRUE);
    if (cost) alter_cost(dummy, -cost);
    /* no_charge is only valid for some locations */
    otmp->no_charge = (otmp->where == OBJ_FLOOR ||
               otmp->where == OBJ_CONTAINED) ? 1 : 0;
    otmp->unpaid = 0;
    return;
}

/* alteration types; must match COST_xxx macros in hack.h */
static const char * const alteration_verbs[] = {
            "cancel", "drain", "uncharge", "unbless", "uncurse",
            "disenchant", "degrade", "dilute", "erase", "burn",
            "neutralize", "destroy", "splatter", "bite", "open",
            "break the lock on", "rust", "rot", "tarnish"
};

/* possibly bill for an object which the player has just modified */
void
costly_alteration(obj, alter_type)
struct obj *obj;
int alter_type;
{
    xchar ox, oy;
    char objroom;
    boolean set_bknown;
    const char *those, *them;
    struct monst *shkp = 0;

    if (alter_type < 0 || alter_type >= SIZE(alteration_verbs)) {
    impossible("invalid alteration type (%d)", alter_type);
    alter_type = 0;
    }

    ox = oy = 0;	/* lint suppression */
    objroom = '\0';	/* ditto */
    if (carried(obj) || obj->where == OBJ_FREE) {
    /* OBJ_FREE catches obj_no_longer_held()'s transformation
       of crysknife back into worm tooth; the object has been
       removed from inventory but not necessarily placed at
       its new location yet--the unpaid flag will still be set
       if this item is owned by a shop */
    if (!obj->unpaid) return;
    } else {
    /* this get_obj_location shouldn't fail, but if it does,
       use hero's location */
    if (!get_obj_location(obj, &ox, &oy, CONTAINED_TOO))
        ox = u.ux, oy = u.uy;
    if (!costly_spot(ox, oy)) return;
    objroom = *in_rooms(ox, oy, SHOPBASE);
    /* if no shop cares about it, we're done */
    if (!billable(&shkp, obj, objroom, FALSE)) return;
    }

    if (obj->quan == 1L)
    those = "that", them = "it";
    else
    those = "those", them = "them";

    /* when shopkeeper describes the object as being uncursed or unblessed
       hero will know that it is now uncursed; will also make the feedback
       from `I x' after bill_dummy_object() be more specific for this item */
    set_bknown = (alter_type == COST_UNCURS || alter_type == COST_UNBLSS);

    switch (obj->where) {
    case OBJ_FREE:	/* obj_no_longer_held() */
    case OBJ_INVENT:
    if (set_bknown) obj->bknown = 1;
    verbalize("You %s %s %s, you pay for %s!",
          alteration_verbs[alter_type], those,
          simpleonames(obj), them);
    bill_dummy_object(obj);
    break;
    case OBJ_FLOOR:
    if (set_bknown) obj->bknown = 1;
    if (costly_spot(u.ux, u.uy) && objroom == *u.ushops) {
        verbalize("You %s %s, you pay for %s!",
              alteration_verbs[alter_type], those, them);
        bill_dummy_object(obj);
    } else {
        (void) stolen_value(obj, ox, oy, FALSE, FALSE);
    }
    break;
    }
}

static const char dknowns[] = {
        WAND_CLASS, RING_CLASS, POTION_CLASS, SCROLL_CLASS,
        GEM_CLASS, SPBOOK_CLASS, WEAPON_CLASS, TOOL_CLASS, 0
};

struct obj *
mksobj(otyp, init, artif)
int otyp;
boolean init;
boolean artif;
{
    int mndx, tryct;
    struct obj *otmp;
    char let = objects[otyp].oc_class;

    otmp = newobj();
    *otmp = zeroobj;
    otmp->age = monstermoves;
    otmp->o_id = context.ident++;
    if (!otmp->o_id) otmp->o_id = context.ident++;	/* ident overflowed */
    otmp->quan = 1L;
    otmp->oclass = let;
    otmp->otyp = otyp;
    otmp->where = OBJ_FREE;
    otmp->dknown = index(dknowns, let) ? 0 : 1;
    if ((otmp->otyp >= ELVEN_SHIELD && otmp->otyp <= ORCISH_SHIELD) ||
            otmp->otyp == SHIELD_OF_REFLECTION)
        otmp->dknown = 0;
    if (!objects[otmp->otyp].oc_uses_known)
        otmp->known = 1;
    otmp->lknown = 0;
    otmp->cknown = 0;
    otmp->corpsenm = NON_PM;

    if (init) switch (let) {
    case WEAPON_CLASS:
        otmp->quan = is_multigen(otmp) ? (long) rn1(6,6) : 1L;
        if(!rn2(11)) {
            otmp->spe = rne(3);
            otmp->blessed = rn2(2);
        } else if(!rn2(10)) {
            curse(otmp);
            otmp->spe = -rne(3);
        } else	blessorcurse(otmp, 10);
        if (is_poisonable(otmp) && !rn2(100))
            otmp->opoisoned = 1;

        if (artif && !rn2(20))
            otmp = mk_artifact(otmp, (aligntyp)A_NONE);
        break;
    case FOOD_CLASS:
        otmp->oeaten = 0;
        switch(otmp->otyp) {
            case CORPSE:
                /* possibly overridden by mkcorpstat() */
                tryct = 50;
                do otmp->corpsenm = undead_to_corpse(rndmonnum());
                while ((mvitals[otmp->corpsenm].mvflags & G_NOCORPSE) && (--tryct > 0));
                if (tryct == 0) {
                    /* perhaps rndmonnum() only wants to make G_NOCORPSE monsters on
                       this level; let's create an adventurer's corpse instead, then */
                    otmp->corpsenm = PM_HUMAN;
                }
                /* timer set below */
                break;
            case EGG:
                otmp->corpsenm = NON_PM;	/* generic egg */
                if (!rn2(3)) for (tryct = 200; tryct > 0; --tryct) {
                    mndx = can_be_hatched(rndmonnum());
                    if (mndx != NON_PM && !dead_species(mndx, TRUE)) {
                        otmp->corpsenm = mndx;		/* typed egg */
                        break;
                    }
                }
                /* timer set below */
                break;
            case TIN:
                otmp->corpsenm = NON_PM;	/* empty (so far) */
                if (!rn2(6))
                    set_tin_variety(otmp, SPINACH_TIN);
                else for (tryct = 200; tryct > 0; --tryct) {
                    mndx = undead_to_corpse(rndmonnum());
                    if (mons[mndx].cnutrit &&
                            !(mvitals[mndx].mvflags & G_NOCORPSE)) {
                        otmp->corpsenm = mndx;
                        set_tin_variety(otmp, RANDOM_TIN);
                        break;
                    }
                }
                blessorcurse(otmp, 10);
                break;
            case SLIME_MOLD:
                otmp->spe = context.current_fruit;
                flags.made_fruit = TRUE;
                break;
            case KELP_FROND:
                otmp->quan = (long) rnd(2);
                break;
        }
        if (Is_pudding(otmp)) {
            otmp->globby = 1;
            otmp->known = otmp->bknown = otmp->rknown = otmp->dknown = 1;
            otmp->corpsenm = PM_GRAY_OOZE + (otmp->otyp - GLOB_OF_GRAY_OOZE);
            /* this ensures that they don't fail merging because of
             * BUC status or other irrelevancies */
        } else {
            if (otmp->otyp != CORPSE && otmp->otyp != MEAT_RING
                    && otmp->otyp != KELP_FROND && !rn2(6)) {
                otmp->quan = 2L;
            }
        }
        break;
    case GEM_CLASS:
        otmp->corpsenm = 0;	/* LOADSTONE hack */
        if (otmp->otyp == LOADSTONE) curse(otmp);
        else if (otmp->otyp == ROCK) otmp->quan = (long) rn1(6,6);
        else if (otmp->otyp != LUCKSTONE && !rn2(6)) otmp->quan = 2L;
        else otmp->quan = 1L;
        break;
    case TOOL_CLASS:
        switch(otmp->otyp) {
        case TALLOW_CANDLE:
        case WAX_CANDLE:	otmp->spe = 1;
                    otmp->age = 20L * /* 400 or 200 */
                          (long)objects[otmp->otyp].oc_cost;
                    otmp->lamplit = 0;
                    otmp->quan = 1L +
                          (long)(rn2(2) ? rn2(7) : 0);
                    blessorcurse(otmp, 5);
                    break;
        case BRASS_LANTERN:
        case OIL_LAMP:		otmp->spe = 1;
                    otmp->age = (long) rn1(500,1000);
                    otmp->lamplit = 0;
                    blessorcurse(otmp, 5);
                    break;
        case MAGIC_LAMP:	otmp->spe = 1;
                    otmp->lamplit = 0;
                    blessorcurse(otmp, 2);
                    break;
        case CHEST:
        case LARGE_BOX:		otmp->olocked = !!(rn2(5));
                    otmp->otrapped = !(rn2(10));
        case ICE_BOX:
        case SACK:
        case OILSKIN_SACK:
        case BAG_OF_HOLDING:	mkbox_cnts(otmp);
                    break;
        case LEASH:		otmp->leashmon = 0;
                    break;
        case EXPENSIVE_CAMERA:
        case TINNING_KIT:
        case MAGIC_MARKER:	otmp->spe = rn1(70,30);
                    break;
        case CAN_OF_GREASE:	otmp->spe = rnd(25);
                    blessorcurse(otmp, 10);
                    break;
        case CRYSTAL_BALL:	otmp->spe = rnd(5);
                    blessorcurse(otmp, 2);
                    break;
        case HORN_OF_PLENTY:
        case BAG_OF_TRICKS:	otmp->spe = rnd(20);
                    break;
        case FIGURINE:	{	int tryct2 = 0;
                    do
                        otmp->corpsenm = rndmonnum();
                    while(is_human(&mons[otmp->corpsenm])
                        && tryct2++ < 30);
                    blessorcurse(otmp, 4);
                    break;
                }
        case BELL_OF_OPENING:   otmp->spe = 3;
                    break;
        case MAGIC_FLUTE:
        case MAGIC_HARP:
        case FROST_HORN:
        case FIRE_HORN:
        case DRUM_OF_EARTHQUAKE:
                    otmp->spe = rn1(5,4);
                    break;
        }
        break;
    case AMULET_CLASS:
        if (otmp->otyp == AMULET_OF_YENDOR) context.made_amulet = TRUE;
        if(rn2(10) && (otmp->otyp == AMULET_OF_STRANGULATION ||
           otmp->otyp == AMULET_OF_CHANGE ||
           otmp->otyp == AMULET_OF_RESTFUL_SLEEP)) {
            curse(otmp);
        } else	blessorcurse(otmp, 10);
    case VENOM_CLASS:
    case CHAIN_CLASS:
    case BALL_CLASS:
        break;
    case POTION_CLASS:
        otmp->fromsink = 0;
        if (otmp->otyp == POT_OIL)
            otmp->age = MAX_OIL_IN_FLASK;	/* amount of oil */
        /* fall through */
    case SCROLL_CLASS:
#ifdef MAIL
        if (otmp->otyp != SCR_MAIL)
#endif
            blessorcurse(otmp, 4);
        break;
    case SPBOOK_CLASS:
        otmp->spestudied = 0;
        blessorcurse(otmp, 17);
        break;
    case ARMOR_CLASS:
        if(rn2(10) && (otmp->otyp == FUMBLE_BOOTS ||
           otmp->otyp == LEVITATION_BOOTS ||
           otmp->otyp == HELM_OF_OPPOSITE_ALIGNMENT ||
           otmp->otyp == GAUNTLETS_OF_FUMBLING ||
           !rn2(11))) {
            curse(otmp);
            otmp->spe = -rne(3);
        } else if(!rn2(10)) {
            otmp->blessed = rn2(2);
            otmp->spe = rne(3);
        } else	blessorcurse(otmp, 10);
        if (artif && !rn2(40))                
            otmp = mk_artifact(otmp, (aligntyp)A_NONE);
        /* simulate lacquered armor for samurai */
        if (Role_if(PM_SAMURAI) && otmp->otyp == SPLINT_MAIL &&
            (moves <= 1 || In_quest(&u.uz))) {
#ifdef UNIXPC
            /* optimizer bitfield bug */
            otmp->oerodeproof = 1;
            otmp->rknown = 1;
#else
            otmp->oerodeproof = otmp->rknown = 1;
#endif
        }
        break;
    case WAND_CLASS:
        if(otmp->otyp == WAN_WISHING) otmp->spe = rnd(3); else
        otmp->spe = rn1(5,
            (objects[otmp->otyp].oc_dir == NODIR) ? 11 : 4);
        blessorcurse(otmp, 17);
        otmp->recharged = 0; /* used to control recharging */
        break;
    case RING_CLASS:
        if(objects[otmp->otyp].oc_charged) {
            blessorcurse(otmp, 3);
            if(rn2(10)) {
            if(rn2(10) && bcsign(otmp))
                otmp->spe = bcsign(otmp) * rne(3);
            else otmp->spe = rn2(2) ? rne(3) : -rne(3);
            }
            /* make useless +0 rings much less common */
            if (otmp->spe == 0) otmp->spe = rn2(4) - rn2(3);
            /* negative rings are usually cursed */
            if (otmp->spe < 0 && rn2(5)) curse(otmp);
        } else if(rn2(10) && (otmp->otyp == RIN_TELEPORTATION ||
              otmp->otyp == RIN_POLYMORPH ||
              otmp->otyp == RIN_AGGRAVATE_MONSTER ||
              otmp->otyp == RIN_HUNGER || !rn2(9))) {
            curse(otmp);
        }
        break;
    case ROCK_CLASS:
        switch (otmp->otyp) {
            case STATUE:
            /* possibly overridden by mkcorpstat() */
            otmp->corpsenm = rndmonnum();
            if (!verysmall(&mons[otmp->corpsenm]) &&
                rn2(level_difficulty()/2 + 10) > 10)
                (void) add_to_container(otmp,
                            mkobj(SPBOOK_CLASS,FALSE));
        }
        break;
    case COIN_CLASS:
        break;	/* do nothing */
    default:
        impossible("impossible mkobj %d, sym '%c'.", otmp->otyp,
                        objects[otmp->otyp].oc_class);
        return (struct obj *)0;
    }

    /* some things must get done (corpsenm, timers) even if init = 0 */
    switch (otmp->otyp) {
        case CORPSE:
        if (otmp->corpsenm == NON_PM) {
            otmp->corpsenm = undead_to_corpse(rndmonnum());
            if (mvitals[otmp->corpsenm].mvflags & (G_NOCORPSE|G_GONE))
            otmp->corpsenm = urole.malenum;
        }
        /*FALLTHRU*/
        case STATUE:
        case FIGURINE:
        if (otmp->corpsenm == NON_PM) otmp->corpsenm = rndmonnum();
        /*FALLTHRU*/
        case EGG:
     /* case TIN: */
        set_corpsenm(otmp, otmp->corpsenm);
        break;
	    case SPE_NOVEL:
	        {
	            int novidx = -1;
	    	    otmp = oname(otmp, noveltitle(&novidx));
		    otmp->novelidx = novidx;
		}
	    	break;
    }

    /* unique objects may have an associated artifact entry */
    if (objects[otyp].oc_unique && !otmp->oartifact)
        otmp = mk_artifact(otmp, (aligntyp)A_NONE);
    otmp->owt = weight(otmp);
    return(otmp);
}

/*
 * Several areas of the code made direct reassignments
 * to obj->corpsenm. Because some special handling is
 * required in certain cases, place that handling here
 * and call this routine in place of the direct assignment.
 * 
 * If the object was a lizard or lichen corpse:
 *     - ensure that you don't end up with some
 *       other corpse type which has no rot-away timer.
 *
 * If the object was a troll corpse:
 *     - ensure that you don't end up with some other
 *       corpse type which resurrects from the dead.
 *
 * Re-calculates the weight of figurines and corpses to suit the
 * new species.
 *
 * Existing timeout value for egg hatch is preserved.
 *
 */
void
set_corpsenm(obj, id)
struct obj *obj;
int id;
{
    long when = 0L;

    if (obj->timed) {
        if (obj->otyp == EGG)
        when = stop_timer(HATCH_EGG, obj_to_any(obj));
        else {
            when = 0L;
        obj_stop_timers(obj);	/* corpse or figurine */
        }
    }
    obj->corpsenm = id;
    switch(obj->otyp) {
        case CORPSE:
        start_corpse_timeout(obj);
        obj->owt = weight(obj);
        break;
        case FIGURINE:
        if (obj->corpsenm != NON_PM
            && !dead_species(obj->corpsenm,TRUE)
            && (carried(obj) || mcarried(obj)))
            attach_fig_transform_timeout(obj);
        obj->owt = weight(obj);
        break;
        case EGG:
        if (obj->corpsenm != NON_PM
            && !dead_species(obj->corpsenm,TRUE))
            attach_egg_hatch_timeout(obj, when);
        break;
        default:	/* tin, etc. */
        obj->owt = weight(obj);
        break;
    }
}

/*
 * Start a corpse decay or revive timer.
 * This takes the age of the corpse into consideration as of 3.4.0.
 */
void
start_corpse_timeout(body)
    struct obj *body;
{
    long when; 		/* rot away when this old */
    long corpse_age;	/* age of corpse          */
    int rot_adjust;
    short action;

#define TAINT_AGE (50L)		/* age when corpses go bad */
#define TROLL_REVIVE_CHANCE 37	/* 1/37 chance for 50 turns ~ 75% chance */
#define ROT_AGE (250L)		/* age when corpses rot away */

    /* lizards and lichen don't rot or revive */
    if (body->corpsenm == PM_LIZARD || body->corpsenm == PM_LICHEN) return;

    action = ROT_CORPSE;		/* default action: rot away */
    rot_adjust = in_mklev ? 25 : 10;	/* give some variation */
    corpse_age = monstermoves - body->age;
    if (corpse_age > ROT_AGE)
        when = rot_adjust;
    else
        when = ROT_AGE - corpse_age;
    when += (long)(rnz(rot_adjust) - rot_adjust);

    if (is_rider(&mons[body->corpsenm])) {
        /*
         * Riders always revive.  They have a 1/3 chance per turn
         * of reviving after 12 turns.  Always revive by 500.
         */
        action = REVIVE_MON;
        for (when = 12L; when < 500L; when++)
            if (!rn2(3)) break;

    } else if (mons[body->corpsenm].mlet == S_TROLL && !body->norevive) {
        long age;
        for (age = 2; age <= TAINT_AGE; age++)
            if (!rn2(TROLL_REVIVE_CHANCE)) {	/* troll revives */
            action = REVIVE_MON;
            when = age;
            break;
            }
    }
    
    if (body->norevive) body->norevive = 0;
    (void) start_timer(when, TIMER_OBJECT, action, obj_to_any(body));
}

STATIC_OVL void
maybe_adjust_light(obj, old_range)
struct obj *obj;
int old_range;
{
    char buf[BUFSZ];
    xchar ox, oy;
    int new_range = arti_light_radius(obj),
        delta = new_range - old_range;

    /* radius of light emitting artifact varies by curse/bless state
       so will change after blessing or cursing */
    if (delta) {
        obj_adjust_light_radius(obj, new_range);
        /* simplifying assumptions:  hero is wielding this object;
           artifacts have to be in use to emit light and monsters'
           gear won't change bless or curse state */
        if (!Blind && get_obj_location(obj, &ox, &oy, 0)) {
        *buf = '\0';
        if (iflags.last_msg == PLNMSG_OBJ_GLOWS)
            /* we just saw "The <obj> glows <color>." from dipping */
            Strcpy(buf, (obj->quan == 1L) ? "It" : "They");
        else if (carried(obj) || cansee(ox, oy))
            Strcpy(buf, Yname2(obj));
        if (*buf) {
            /* initial activation says "dimly" if cursed,
               "brightly" if uncursed, and "brilliantly" if blessed;
               when changing intensity, using "less brightly" is
               straightforward for dimming, but we need "brighter"
               rather than "more brightly" for brightening; ugh */
            pline("%s %s %s%s.",
              buf, otense(obj, "shine"),
              (abs(delta) > 1) ? "much " : "",
              (delta > 0) ? "brighter" : "less brightly");
        }
        }
    }
}

/*
 *	bless(), curse(), unbless(), uncurse() -- any relevant message
 *	about glowing amber/black/&c should be delivered prior to calling
 *	these routines to make the actual curse/bless state change.
 */

void
bless(otmp)
register struct obj *otmp;
{
    int old_light = 0;

    if (otmp->oclass == COIN_CLASS) return;
    if (otmp->lamplit) old_light = arti_light_radius(otmp);
    otmp->cursed = 0;
    otmp->blessed = 1;
    if (carried(otmp) && confers_luck(otmp))
        set_moreluck();
    else if (otmp->otyp == BAG_OF_HOLDING)
        otmp->owt = weight(otmp);
    else if (otmp->otyp == FIGURINE && otmp->timed)
        (void) stop_timer(FIG_TRANSFORM, obj_to_any(otmp));
    if (otmp->lamplit) maybe_adjust_light(otmp, old_light);
    return;
}

void
unbless(otmp)
register struct obj *otmp;
{
    int old_light = 0;

    if (otmp->lamplit) old_light = arti_light_radius(otmp);
    otmp->blessed = 0;
    if (carried(otmp) && confers_luck(otmp))
        set_moreluck();
    else if (otmp->otyp == BAG_OF_HOLDING)
        otmp->owt = weight(otmp);
    if (otmp->lamplit) maybe_adjust_light(otmp, old_light);
}

void
curse(otmp)
register struct obj *otmp;
{
    int old_light = 0;

    if (otmp->oclass == COIN_CLASS) return;
    if (otmp->lamplit) old_light = arti_light_radius(otmp);
    otmp->blessed = 0;
    otmp->cursed = 1;
    /* welded two-handed weapon interferes with some armor removal */
    if (otmp == uwep && bimanual(uwep)) reset_remarm();
    /* rules at top of wield.c state that twoweapon cannot be done
       with cursed alternate weapon */
    if (otmp == uswapwep && u.twoweap)
        drop_uswapwep();
    /* some cursed items need immediate updating */
    if (carried(otmp) && confers_luck(otmp))
        set_moreluck();
    else if (otmp->otyp == BAG_OF_HOLDING)
        otmp->owt = weight(otmp);
    else if (otmp->otyp == FIGURINE) {
        if (otmp->corpsenm != NON_PM
            && !dead_species(otmp->corpsenm,TRUE)
            && (carried(otmp) || mcarried(otmp)))
            attach_fig_transform_timeout(otmp);
    }
    if (otmp->lamplit) maybe_adjust_light(otmp, old_light);
    return;
}

void
uncurse(otmp)
register struct obj *otmp;
{
    int old_light = 0;

    if (otmp->lamplit) old_light = arti_light_radius(otmp);
    otmp->cursed = 0;
    if (carried(otmp) && confers_luck(otmp))
        set_moreluck();
    else if (otmp->otyp == BAG_OF_HOLDING)
        otmp->owt = weight(otmp);
    else if (otmp->otyp == FIGURINE && otmp->timed)
        (void) stop_timer(FIG_TRANSFORM, obj_to_any(otmp));
    if (otmp->lamplit) maybe_adjust_light(otmp, old_light);
    return;
}

void
blessorcurse(otmp, chance)
register struct obj *otmp;
register int chance;
{
    if(otmp->blessed || otmp->cursed) return;

    if(!rn2(chance)) {
        if(!rn2(2)) {
        curse(otmp);
        } else {
        bless(otmp);
        }
    }
    return;
}

int
bcsign(otmp)
register struct obj *otmp;
{
    return(!!otmp->blessed - !!otmp->cursed);
}

/*
 *  Calculate the weight of the given object.  This will recursively follow
 *  and calculate the weight of any containers.
 *
 *  Note:  It is possible to end up with an incorrect weight if some part
 *	   of the code messes with a contained object and doesn't update the
 *	   container's weight.
 */
int
weight(obj)
register struct obj *obj;
{
    int wt = objects[obj->otyp].oc_weight;

    if (SchroedingersBox(obj))
        wt += mons[PM_HOUSECAT].cwt;
    if (Is_container(obj) || obj->otyp == STATUE) {
        struct obj *contents;
        register int cwt = 0;

        if (obj->otyp == STATUE && obj->corpsenm >= LOW_PM)
            wt = (int)obj->quan *
             ((int)mons[obj->corpsenm].cwt * 3 / 2);

        for(contents=obj->cobj; contents; contents=contents->nobj)
            cwt += weight(contents);
        /*
         *  The weight of bags of holding is calculated as the weight
         *  of the bag plus the weight of the bag's contents modified
         *  as follows:
         *
         *	Bag status	Weight of contents
         *	----------	------------------
         *	cursed			2x
         *	blessed			x/4 [rounded up: (x+3)/4]
         *	otherwise		x/2 [rounded up: (x+1)/2]
         *
         *  The macro DELTA_CWT in pickup.c also implements these
         *  weight equations.
         */
        if (obj->otyp == BAG_OF_HOLDING)
            cwt = obj->cursed ? (cwt * 2) :
              obj->blessed ? ((cwt + 3) / 4) :
                      ((cwt + 1) / 2);

        return wt + cwt;
    }
    if (obj->otyp == CORPSE && obj->corpsenm >= LOW_PM) {
        long long_wt = obj->quan * (long) mons[obj->corpsenm].cwt;

        wt = (long_wt > LARGEST_INT) ? LARGEST_INT : (int)long_wt;
        if (obj->oeaten) wt = eaten_stat(wt, obj);
        return wt;
    } else if (obj->oclass == FOOD_CLASS && obj->oeaten) {
        return eaten_stat((int)obj->quan * wt, obj);
    } else if (obj->oclass == COIN_CLASS)
        return (int)((obj->quan + 50L) / 100L);
    else if (obj->otyp == HEAVY_IRON_BALL && obj->owt != 0)
        return((int)(obj->owt));	/* kludge for "very" heavy iron ball */
    return(wt ? wt*(int)obj->quan : ((int)obj->quan + 1)>>1);
}

static int treefruits[] = {APPLE,ORANGE,PEAR,BANANA,EUCALYPTUS_LEAF};

struct obj *
rnd_treefruit_at(x,y)
int x, y;
{
    return mksobj_at(treefruits[rn2(SIZE(treefruits))], x, y, TRUE, FALSE);
}

struct obj *
mkgold(amount, x, y)
long amount;
int x, y;
{
    register struct obj *gold = g_at(x,y);

    if (amount <= 0L)
    amount = (long)(1 + rnd(level_difficulty()+2) * rnd(30));
    if (gold) {
    gold->quan += amount;
    } else {
    gold = mksobj_at(GOLD_PIECE, x, y, TRUE, FALSE);
    gold->quan = amount;
    }
    gold->owt = weight(gold);
    return (gold);
}

/* return TRUE if the corpse has special timing */
#define special_corpse(num)  (((num) == PM_LIZARD)		\
                || ((num) == PM_LICHEN)		\
                || (is_rider(&mons[num]))	\
                || (mons[num].mlet == S_TROLL))

/*
 * OEXTRA note: Passing mtmp causes mtraits to be saved
 * even if ptr passed as well, but ptr is always used for
 * the corpse type (corpsenm). That allows the corpse type
 * to be different from the original monster,
 *	i.e.  vampire -> human corpse
 * yet still allow restoration of the original monster upon
 * resurrection.
 */
struct obj *
mkcorpstat(objtype, mtmp, ptr, x, y, corpstatflags)
int objtype;	/* CORPSE or STATUE */
struct monst *mtmp;
struct permonst *ptr;
int x, y;
unsigned corpstatflags;
{
    register struct obj *otmp;
    boolean init = ((corpstatflags & CORPSTAT_INIT) != 0);

    if (objtype != CORPSE && objtype != STATUE)
        impossible("making corpstat type %d", objtype);
    if (x == 0 && y == 0) {		/* special case - random placement */
        otmp = mksobj(objtype, init, FALSE);
        if (otmp) (void)rloco(otmp);
    } else
        otmp = mksobj_at(objtype, x, y, init, FALSE);
    if (otmp) {
        if (mtmp) {
        struct obj *otmp2;

        if (!ptr) ptr = mtmp->data;
        /* save_mtraits frees original data pointed to by otmp */
        otmp2 = save_mtraits(otmp, mtmp);
        if (otmp2) otmp = otmp2;
        }
        /* use the corpse or statue produced by mksobj() as-is
           unless `ptr' is non-null */
        if (ptr) {
        int old_corpsenm = otmp->corpsenm;

        otmp->corpsenm = monsndx(ptr);
        otmp->owt = weight(otmp);
        if (otmp->otyp == CORPSE &&
            (special_corpse(old_corpsenm) ||
                special_corpse(otmp->corpsenm))) {
            obj_stop_timers(otmp);
            start_corpse_timeout(otmp);
        }
        }
    }
    return(otmp);
}

/*
 * Return the type of monster that this corpse will
 * revive as, even if it has a monster structure
 * attached to it. In that case, you can't just
 * use obj->corpsenm, because the stored monster
 * type can, and often is, different.
 * The return value is an index into mons[].
 */
int
corpse_revive_type(obj)
struct obj *obj;
{
    int revivetype;
    struct monst *mtmp;
    if (has_omonst(obj) &&
        ((mtmp = get_mtraits(obj, FALSE)) != (struct monst *)0)) {
        /* mtmp is a temporary pointer to a monster's stored
        attributes, not a real monster */
        revivetype = mtmp->mnum;
    } else
        revivetype = obj->corpsenm;
    return revivetype;
}

/*
 * Attach a monster id to an object, to provide
 * a lasting association between the two.
 */
struct obj *
obj_attach_mid(obj, mid)
struct obj *obj;
unsigned mid;
{
    if (!mid || !obj) return (struct obj *)0;
    newomid(obj);
    *OMID(obj) = mid;
    return obj;
}

static struct obj *
save_mtraits(obj, mtmp)
struct obj *obj;
struct monst *mtmp;
{
    if (mtmp->ispriest) forget_temple_entry(mtmp);	/* EPRI() */
    if (!has_omonst(obj)) newomonst(obj);
    if (has_omonst(obj)) {
        struct monst *mtmp2 = OMONST(obj);
        *mtmp2 = *mtmp;
        mtmp2->mextra = (struct mextra *)0;
        if (mtmp->data) mtmp2->mnum = monsndx(mtmp->data);
        /* invalidate pointers */
        /* m_id is needed to know if this is a revived quest leader */
        /* but m_id must be cleared when loading bones */
        mtmp2->nmon     = (struct monst *)0;
        mtmp2->data     = (struct permonst *)0;
        mtmp2->minvent  = (struct obj *)0;
        if (mtmp->mextra) copy_mextra(mtmp2, mtmp);
    }
    return obj;
}

/* returns a pointer to a new monst structure based on
 * the one contained within the obj.
 */
struct monst *
get_mtraits(obj, copyof)
struct obj *obj;
boolean copyof;
{
    struct monst *mtmp = (struct monst *)0;
    struct monst *mnew = (struct monst *)0;

    if (has_omonst(obj)) mtmp = OMONST(obj);
    if (mtmp) {
        if (copyof) {
        mnew = newmonst();
        *mnew = *mtmp;
        mnew->mextra = (struct mextra *)0;
        if (mtmp->mextra) copy_mextra(mnew, mtmp);
        } else {
          /* Never insert this returned pointer into mon chains! */
            mnew = mtmp;
        }
    }
    return mnew;
}

/* make an object named after someone listed in the scoreboard file */
struct obj *
mk_tt_object(objtype, x, y)
int objtype; /* CORPSE or STATUE */
register int x, y;
{
    register struct obj *otmp, *otmp2;
    boolean initialize_it;

    /* player statues never contain books */
    initialize_it = (objtype != STATUE);
    if ((otmp = mksobj_at(objtype, x, y, initialize_it, FALSE)) != 0) {
        /* tt_oname will return null if the scoreboard is empty */
        if ((otmp2 = tt_oname(otmp)) != 0) otmp = otmp2;
    }
    return(otmp);
}

/* make a new corpse or statue, uninitialized if a statue (i.e. no books) */
struct obj *
mk_named_object(objtype, ptr, x, y, nm)
int objtype;	/* CORPSE or STATUE */
struct permonst *ptr;
int x, y;
const char *nm;
{
    struct obj *otmp;
    unsigned corpstatflags = (objtype != STATUE) ?
                 CORPSTAT_INIT : CORPSTAT_NONE;

    otmp = mkcorpstat(objtype, (struct monst *)0, ptr,
                x, y, corpstatflags);
    if (nm)
        otmp = oname(otmp, nm);
    return(otmp);
}

boolean
is_flammable(otmp)
register struct obj *otmp;
{
    int otyp = otmp->otyp;
    int omat = objects[otyp].oc_material;

    /* Candles can be burned, but they're not flammable in the sense that
     * they can't get fire damage and it makes no sense for them to be
     * fireproofed.
     */
    if (Is_candle(otmp))
        return FALSE;

    if (objects[otyp].oc_oprop == FIRE_RES || otyp == WAN_FIRE)
        return FALSE;

    return((boolean)((omat <= WOOD && omat != LIQUID) || omat == PLASTIC));
}

boolean
is_rottable(otmp)
register struct obj *otmp;
{
    int otyp = otmp->otyp;

    return((boolean)(objects[otyp].oc_material <= WOOD &&
            objects[otyp].oc_material != LIQUID));
}

/*
 * These routines maintain the single-linked lists headed in level.objects[][]
 * and threaded through the nexthere fields in the object-instance structure.
 */

/* put the object at the given location */
void
place_object(otmp, x, y)
register struct obj *otmp;
int x, y;
{
    register struct obj *otmp2 = level.objects[x][y];

    if (otmp->where != OBJ_FREE)
    panic("place_object: obj not free");

    obj_no_longer_held(otmp);
    /* (could bypass this vision update if there is already a boulder here) */
    if (otmp->otyp == BOULDER) block_point(x,y);	/* vision */

    /* obj goes under boulders */
    if (otmp2 && (otmp2->otyp == BOULDER)) {
    otmp->nexthere = otmp2->nexthere;
    otmp2->nexthere = otmp;
    } else {
    otmp->nexthere = otmp2;
    level.objects[x][y] = otmp;
    }

    /* set the new object's location */
    otmp->ox = x;
    otmp->oy = y;

    otmp->where = OBJ_FLOOR;

    /* add to floor chain */
    otmp->nobj = fobj;
    fobj = otmp;
    if (otmp->timed) obj_timer_checks(otmp, x, y, 0);
}

#define ROT_ICE_ADJUSTMENT 2	/* rotting on ice takes 2 times as long */

/* If ice was affecting any objects correct that now
 * Also used for starting ice effects too. [zap.c]
 */
void
obj_ice_effects(x, y, do_buried)
int x, y;
boolean do_buried;
{
    struct obj *otmp;

    for (otmp = level.objects[x][y]; otmp; otmp = otmp->nexthere) {
        if (otmp->timed) obj_timer_checks(otmp, x, y, 0);
    }
    if (do_buried) {
        for (otmp = level.buriedobjlist; otmp; otmp = otmp->nobj) {
        if (otmp->ox == x && otmp->oy == y) {
            if (otmp->timed) obj_timer_checks(otmp, x, y, 0);
        }
        }
    }
}

/*
 * Returns an obj->age for a corpse object on ice, that would be the
 * actual obj->age if the corpse had just been lifted from the ice.
 * This is useful when just using obj->age in a check or calculation because
 * rot timers pertaining to the object don't have to be stopped and
 * restarted etc.
 */
long
peek_at_iced_corpse_age(otmp)
struct obj *otmp;
{
    long age, retval = otmp->age;
    
    if (otmp->otyp == CORPSE && otmp->on_ice) {
    /* Adjust the age; must be same as obj_timer_checks() for off ice*/
    age = monstermoves - otmp->age;
    retval += age * (ROT_ICE_ADJUSTMENT-1) / ROT_ICE_ADJUSTMENT;
	debugpline3("The %s age has ice modifications: otmp->age = %ld, returning %ld.",
		s_suffix(doname(otmp)), otmp->age, retval);
	debugpline1("Effective age of corpse: %ld.", monstermoves - retval);
    }
    return retval;
}

STATIC_OVL void
obj_timer_checks(otmp, x, y, force)
struct obj *otmp;
xchar x, y;
int force;	/* 0 = no force so do checks, <0 = force off, >0 force on */
{
    long tleft = 0L;
    short action = ROT_CORPSE;
    boolean restart_timer = FALSE;
    boolean on_floor = (otmp->where == OBJ_FLOOR);
    boolean buried = (otmp->where == OBJ_BURIED);

    /* Check for corpses just placed on or in ice */
    if (otmp->otyp == CORPSE && (on_floor || buried) && is_ice(x,y)) {
    tleft = stop_timer(action, obj_to_any(otmp));
    if (tleft == 0L) {
        action = REVIVE_MON;
        tleft = stop_timer(action, obj_to_any(otmp));
    } 
    if (tleft != 0L) {
        long age;
        
        /* mark the corpse as being on ice */
        otmp->on_ice = 1;
	    debugpline3("%s is now on ice at <%d,%d>.",
			The(xname(otmp)), x, y);
        /* Adjust the time remaining */
        tleft *= ROT_ICE_ADJUSTMENT;
        restart_timer = TRUE;
        /* Adjust the age; time spent off ice needs to be multiplied
           by the ice adjustment and subtracted from the age so that
           later calculations behave as if it had been on ice during
           that time (longwinded way of saying this is the inverse
           of removing it from the ice and of peeking at its age). */
        age = monstermoves - otmp->age;
        otmp->age = monstermoves - (age * ROT_ICE_ADJUSTMENT);
    }
    }
    /* Check for corpses coming off ice */
    else if ((force < 0) ||
         (otmp->otyp == CORPSE && otmp->on_ice &&
         !((on_floor || buried) && is_ice(x,y)))) {
    tleft = stop_timer(action, obj_to_any(otmp));
    if (tleft == 0L) {
        action = REVIVE_MON;
        tleft = stop_timer(action, obj_to_any(otmp));
    }
    if (tleft != 0L) {
        long age;

        otmp->on_ice = 0;
	    	debugpline3("%s is no longer on ice at <%d,%d>.",
			    The(xname(otmp)), x, y);
        /* Adjust the remaining time */
        tleft /= ROT_ICE_ADJUSTMENT;
        restart_timer = TRUE;
        /* Adjust the age */
        age = monstermoves - otmp->age;
        otmp->age += age * (ROT_ICE_ADJUSTMENT-1) / ROT_ICE_ADJUSTMENT;
    }
    }
    /* now re-start the timer with the appropriate modifications */ 
    if (restart_timer)
    (void) start_timer(tleft, TIMER_OBJECT, action, obj_to_any(otmp));
}

#undef ROT_ICE_ADJUSTMENT

void
remove_object(otmp)
register struct obj *otmp;
{
    xchar x = otmp->ox;
    xchar y = otmp->oy;

    if (otmp->where != OBJ_FLOOR)
    panic("remove_object: obj not on floor");
    extract_nexthere(otmp, &level.objects[x][y]);
    extract_nobj(otmp, &fobj);
    /* update vision iff this was the only boulder at its spot */
    if (otmp->otyp == BOULDER && !sobj_at(BOULDER, x, y))
    unblock_point(x,y); /* vision */
    if (otmp->timed) obj_timer_checks(otmp,x,y,0);
}

/* throw away all of a monster's inventory */
void
discard_minvent(mtmp)
struct monst *mtmp;
{
    struct obj *otmp, *mwep = MON_WEP(mtmp);
    boolean keeping_mon = (mtmp->mhp > 0);

    while ((otmp = mtmp->minvent) != 0) {
    /* this has now become very similar to m_useupall()... */
    obj_extract_self(otmp);
    if (otmp->owornmask) {
        if (keeping_mon) {
        if (otmp == mwep) mwepgone(mtmp), mwep = 0;
        mtmp->misc_worn_check &= ~otmp->owornmask;
        update_mon_intrinsics(mtmp, otmp, FALSE, TRUE);
        }
        otmp->owornmask = 0L;	/* obfree() expects this */
    }
    obfree(otmp, (struct obj *)0);	/* dealloc_obj() isn't sufficient */
    }
}

/*
 * Free obj from whatever list it is on in preparation for deleting it
 * or moving it elsewhere; obj->where will end up set to OBJ_FREE.
 * Doesn't handle unwearing of objects in hero's or monsters' inventories.
 *
 * Object positions:
 *	OBJ_FREE	not on any list
 *	OBJ_FLOOR	fobj, level.locations[][] chains (use remove_object)
 *	OBJ_CONTAINED	cobj chain of container object
 *	OBJ_INVENT	hero's invent chain (use freeinv)
 *	OBJ_MINVENT	monster's invent chain
 *	OBJ_MIGRATING	migrating chain
 *	OBJ_BURIED	level.buriedobjs chain
 *	OBJ_ONBILL	on billobjs chain
 */
void
obj_extract_self(obj)
    struct obj *obj;
{
    switch (obj->where) {
    case OBJ_FREE:
        break;
    case OBJ_FLOOR:
        remove_object(obj);
        break;
    case OBJ_CONTAINED:
        extract_nobj(obj, &obj->ocontainer->cobj);
        container_weight(obj->ocontainer);
        break;
    case OBJ_INVENT:
        freeinv(obj);
        break;
    case OBJ_MINVENT:
        extract_nobj(obj, &obj->ocarry->minvent);
        break;
    case OBJ_MIGRATING:
        extract_nobj(obj, &migrating_objs);
        break;
    case OBJ_BURIED:
        extract_nobj(obj, &level.buriedobjlist);
        break;
    case OBJ_ONBILL:
        extract_nobj(obj, &billobjs);
        break;
    default:
        panic("obj_extract_self");
        break;
    }
}


/* Extract the given object from the chain, following nobj chain. */
void
extract_nobj(obj, head_ptr)
    struct obj *obj, **head_ptr;
{
    struct obj *curr, *prev;

    curr = *head_ptr;
    for (prev = (struct obj *) 0; curr; prev = curr, curr = curr->nobj) {
    if (curr == obj) {
        if (prev)
        prev->nobj = curr->nobj;
        else
        *head_ptr = curr->nobj;
        break;
    }
    }
    if (!curr) panic("extract_nobj: object lost");
    obj->where = OBJ_FREE;
}


/*
 * Extract the given object from the chain, following nexthere chain.
 *
 * This does not set obj->where, this function is expected to be called
 * in tandem with extract_nobj, which does set it.
 */
void
extract_nexthere(obj, head_ptr)
    struct obj *obj, **head_ptr;
{
    struct obj *curr, *prev;

    curr = *head_ptr;
    for (prev = (struct obj *) 0; curr; prev = curr, curr = curr->nexthere) {
    if (curr == obj) {
        if (prev)
        prev->nexthere = curr->nexthere;
        else
        *head_ptr = curr->nexthere;
        break;
    }
    }
    if (!curr) panic("extract_nexthere: object lost");
}


/*
 * Add obj to mon's inventory.  If obj is able to merge with something already
 * in the inventory, then the passed obj is deleted and 1 is returned.
 * Otherwise 0 is returned.
 */
int
add_to_minv(mon, obj)
    struct monst *mon;
    struct obj *obj;
{
    struct obj *otmp;

    if (obj->where != OBJ_FREE)
    panic("add_to_minv: obj not free");

    /* merge if possible */
    for (otmp = mon->minvent; otmp; otmp = otmp->nobj)
    if (merged(&otmp, &obj))
        return 1;	/* obj merged and then free'd */
    /* else insert; don't bother forcing it to end of chain */
    obj->where = OBJ_MINVENT;
    obj->ocarry = mon;
    obj->nobj = mon->minvent;
    mon->minvent = obj;
    return 0;	/* obj on mon's inventory chain */
}

/*
 * Add obj to container, make sure obj is "free".  Returns (merged) obj.
 * The input obj may be deleted in the process.
 */
struct obj *
add_to_container(container, obj)
    struct obj *container, *obj;
{
    struct obj *otmp;

    if (obj->where != OBJ_FREE)
    panic("add_to_container: obj not free");
    if (container->where != OBJ_INVENT && container->where != OBJ_MINVENT)
    obj_no_longer_held(obj);

    /* merge if possible */
    for (otmp = container->cobj; otmp; otmp = otmp->nobj)
    if (merged(&otmp, &obj)) return (otmp);

    obj->where = OBJ_CONTAINED;
    obj->ocontainer = container;
    obj->nobj = container->cobj;
    container->cobj = obj;
    return (obj);
}

void
add_to_migration(obj)
    struct obj *obj;
{
    if (obj->where != OBJ_FREE)
    panic("add_to_migration: obj not free");

    obj->where = OBJ_MIGRATING;
    obj->nobj = migrating_objs;
    migrating_objs = obj;
}

void
add_to_buried(obj)
    struct obj *obj;
{
    if (obj->where != OBJ_FREE)
    panic("add_to_buried: obj not free");

    obj->where = OBJ_BURIED;
    obj->nobj = level.buriedobjlist;
    level.buriedobjlist = obj;
}

/* Recalculate the weight of this container and all of _its_ containers. */
STATIC_OVL void
container_weight(container)
    struct obj *container;
{
    container->owt = weight(container);
    if (container->where == OBJ_CONTAINED)
    container_weight(container->ocontainer);
/*
    else if (container->where == OBJ_INVENT)
    recalculate load delay here ???
*/
}

/*
 * Deallocate the object.  _All_ objects should be run through here for
 * them to be deallocated.
 */
void
dealloc_obj(obj)
    struct obj *obj;
{
    if (obj->where != OBJ_FREE)
    panic("dealloc_obj: obj not free");

    /* free up any timers attached to the object */
    if (obj->timed)
    obj_stop_timers(obj);

    /*
     * Free up any light sources attached to the object.
     *
     * We may want to just call del_light_source() without any
     * checks (requires a code change there).  Otherwise this
     * list must track all objects that can have a light source
     * attached to it (and also requires lamplit to be set).
     */
    if (obj_sheds_light(obj))
    del_light_source(LS_OBJECT, obj_to_any(obj));

    if (obj == thrownobj) thrownobj = 0;
    if (obj == kickedobj) kickedobj = 0;

    if (obj->oextra) dealloc_oextra(obj->oextra);
    free((genericptr_t) obj);
}

/* create an object from a horn of plenty; mirrors bagotricks(makemon.c) */
int
hornoplenty(horn, tipping)
struct obj *horn;
boolean tipping;  /* caller emptying entire contents; affects shop handling */
{
    int objcount = 0;

    if (!horn || horn->otyp != HORN_OF_PLENTY) {
    impossible("bad horn o' plenty");
    } else if (horn->spe < 1) {
    pline1(nothing_happens);
    } else {
    struct obj *obj;
    const char *what;

    consume_obj_charge(horn, !tipping);
    if (!rn2(13)) {
        obj = mkobj(POTION_CLASS, FALSE);
        if (objects[obj->otyp].oc_magic) do {
        obj->otyp = rnd_class(POT_BOOZE, POT_WATER);
        } while (obj->otyp == POT_SICKNESS);
        what = (obj->quan > 1L) ? "Some potions" : "A potion";
    } else {
        obj = mkobj(FOOD_CLASS, FALSE);
        if (obj->otyp == FOOD_RATION && !rn2(7))
        obj->otyp = LUMP_OF_ROYAL_JELLY;
        what = "Some food";
    }
    ++objcount;
    pline("%s %s out.", what, vtense(what, "spill"));
    obj->blessed = horn->blessed;
    obj->cursed = horn->cursed;
    obj->owt = weight(obj);
    /* using a shop's horn of plenty entails a usage fee and also
       confers ownership of the created item to the shopkeeper */
    if (horn->unpaid)
        addtobill(obj, FALSE, FALSE, tipping);
    /* if it ended up on bill, we don't want "(unpaid, N zorkids)"
       being included in its formatted name during next message */
    iflags.suppress_price++;
    if (!tipping) {
        obj = hold_another_object(obj, u.uswallow ?
                      "Oops!  %s out of your reach!" :
                    (Is_airlevel(&u.uz) ||
                     Is_waterlevel(&u.uz) ||
                     levl[u.ux][u.uy].typ < IRONBARS ||
                     levl[u.ux][u.uy].typ >= ICE) ?
                      "Oops!  %s away from you!" :
                        "Oops!  %s to the floor!",
                      The(aobjnam(obj, "slip")),
                      (const char *)0);
    } else {
        /* assumes this is taking place at hero's location */
        if (!can_reach_floor(TRUE)) {
        hitfloor(obj);		/* does altar check, message, drop */
        } else {
        if (IS_ALTAR(levl[u.ux][u.uy].typ))
            doaltarobj(obj);	/* does its own drop message */
        else
            pline("%s %s to the %s.", Doname2(obj),
              otense(obj, "drop"), surface(u.ux, u.uy));
        dropy(obj);
        }
    }
    iflags.suppress_price--;
    if (horn->dknown) makeknown(HORN_OF_PLENTY);
    }
    return objcount;
}

/* support for wizard-mode's `sanity_check' option */

static const char NEARDATA	/* pline formats for insane_object() */
    ofmt0[] = "%s obj %s %s: %s",
    ofmt3[] = "%s [not null] %s %s: %s",
    /* " held by mon %p (%s)" will be appended, filled by M,mon_nam(M) */
    mfmt1[] = "%s obj %s %s (%s)",
    mfmt2[] = "%s obj %s %s (%s) *not*";

/* Check all object lists for consistency. */
void
obj_sanity_check()
{
    int x, y;
    struct obj *obj;

    objlist_sanity(fobj, OBJ_FLOOR, "floor sanity");

    /* check that the map's record of floor objects is consistent;
       those objects should have already been sanity checked via
       the floor list so container contents are skipped here */
    for (x = 0; x < COLNO; x++)
      for (y = 0; y < ROWNO; y++)
        for (obj = level.objects[x][y]; obj; obj = obj->nexthere) {
	    /* <ox,oy> should match <x,y>; <0,*> should always be empty */
	    if (obj->where != OBJ_FLOOR || x == 0 ||
		obj->ox != x || obj->oy != y) {
		char at_fmt[BUFSZ];

		Sprintf(at_fmt, "%%s obj@<%d,%d> %%s %%s: %%s@<%d,%d>",
			x, y, obj->ox, obj->oy);
		insane_object(obj, at_fmt, "location sanity",
			      (struct monst *)0);
	    }
        }

    objlist_sanity(invent, OBJ_INVENT, "invent sanity");
    objlist_sanity(migrating_objs, OBJ_MIGRATING, "migrating sanity");
    objlist_sanity(level.buriedobjlist, OBJ_BURIED, "buried sanity");
    objlist_sanity(billobjs, OBJ_ONBILL, "bill sanity");

    mon_obj_sanity(fmon, "minvent sanity");
    mon_obj_sanity(migrating_mons, "migrating minvent sanity");
    /* monsters temporarily in transit;
       they should have arrived with hero by the time we get called */
    if (mydogs) {
	pline("mydogs sanity [not empty]");
	mon_obj_sanity(mydogs, "mydogs minvent sanity");
    }

    /* objects temporarily freed from invent/floor lists;
       they should have arrived somewhere by the time we get called */
    if (thrownobj)
	insane_object(thrownobj, ofmt3, "thrownobj sanity", (struct monst *)0);
    if (kickedobj)
	insane_object(kickedobj, ofmt3, "kickedobj sanity", (struct monst *)0);
    /* [how about current_wand too?] */
}

/* sanity check for objects on specified list (fobj, &c) */
STATIC_OVL void
objlist_sanity(objlist, wheretype, mesg)
struct obj *objlist;
int wheretype;
const char *mesg;
{
    struct obj *obj;

    for (obj = objlist; obj; obj = obj->nobj) {
	if (obj->where != wheretype)
	    insane_object(obj, ofmt0, mesg, (struct monst *)0);
	if (Has_contents(obj)) {
	    if (wheretype == OBJ_ONBILL)
		/* containers on shop bill should always be empty */
		insane_object(obj, "%s obj contains something! %s %s: %s",
			      mesg, (struct monst *)0);
	    check_contained(obj, mesg);
	}
	if (obj->owornmask) {
	    char maskbuf[40];
	    boolean bc_ok = FALSE;

	    switch (obj->where) {
	    case OBJ_INVENT:
	    case OBJ_MINVENT:
		sanity_check_worn(obj);
		break;
	    case OBJ_MIGRATING:
		/* migrating objects overload the owornmask field
		   with a destination code; skip attempt to check it */
		break;
	    case OBJ_FLOOR:
		/* note: ball and chain can also be OBJ_FREE, but not across
		   turns so this sanity check shouldn't encounter that */
		bc_ok = TRUE;
		/*FALLTHRU*/
	    default:
		if ((obj != uchain && obj != uball) || !bc_ok) {
		    /* discovered an object not in inventory which
		       erroneously has worn mask set */
		    Sprintf(maskbuf, "worn mask 0x%08lx", obj->owornmask);
		    insane_object(obj, ofmt0, maskbuf, (struct monst *)0);
		}
		break;
	    }
	}
    }
}

/* sanity check for objects carried by all monsters in specified list */
STATIC_OVL void
mon_obj_sanity(monlist, mesg)
struct monst *monlist;
const char *mesg;
{
    struct monst *mon;
    struct obj *obj;

    for (mon = monlist; mon; mon = mon->nmon)
	for (obj = mon->minvent; obj; obj = obj->nobj) {
	    if (obj->where != OBJ_MINVENT)
		insane_object(obj, mfmt1, mesg, mon);
	    if (obj->ocarry != mon)
		insane_object(obj, mfmt2, mesg, mon);
	    check_contained(obj, mesg);
	}
}

/* This must stay consistent with the defines in obj.h. */
static const char *obj_state_names[NOBJ_STATES] = {
    "free",	"floor",	"contained",	"invent",
    "minvent",	"migrating",	"buried",	"onbill"
};

STATIC_OVL const char *
where_name(obj)
struct obj *obj;
{
    static char unknown[32];	/* big enough to handle rogue 64-bit int */
    int where;

    if (!obj) return "nowhere";
    where = obj->where;
    if (where < 0 || where >= NOBJ_STATES || !obj_state_names[where]) {
	Sprintf(unknown, "unknown[%d]", where);
	return unknown;
    }
    return obj_state_names[where];
}

STATIC_OVL void
insane_object(obj, fmt, mesg, mon)
struct obj *obj;
const char *fmt, *mesg;
struct monst *mon;
{
    const char *objnm, *monnm;
    char altfmt[BUFSZ];

    objnm = monnm = "null!";
    if (obj) {
	iflags.override_ID++;
	objnm = doname(obj);
	iflags.override_ID--;
    }
    if (mon || (strstri(mesg, "minvent") && !strstri(mesg, "contained"))) {
	Strcat(strcpy(altfmt, fmt), " held by mon %s (%s)");
	if (mon)
	    monnm = x_monnam(mon, ARTICLE_A, (char *)0, EXACT_NAME, TRUE);
	pline(altfmt, mesg,
	      fmt_ptr((genericptr_t)obj), where_name(obj), objnm,
	      fmt_ptr((genericptr_t)mon), monnm);
    } else {
	pline(fmt, mesg, fmt_ptr((genericptr_t)obj), where_name(obj), objnm);
    }
}

/* obj sanity check: check objects inside container */
STATIC_OVL void
check_contained(container, mesg)
    struct obj *container;
    const char *mesg;
{
    struct obj *obj;
    /* big enough to work with, not too big to blow out stack in recursion */
    char mesgbuf[40], nestedmesg[120];

    if (!Has_contents(container)) return;
    /* change "invent sanity" to "contained invent sanity"
       but leave "nested contained invent sanity" as is */
    if (!strstri(mesg, "contained"))
	mesg = strcat(strcpy(mesgbuf, "contained "), mesg);

    for (obj = container->cobj; obj; obj = obj->nobj) {
	/* catch direct cycle to avoid unbounded recursion */
	if (obj == container)
	    panic("failed sanity check: container holds itself");
	if (obj->where != OBJ_CONTAINED)
	    insane_object(obj, "%s obj %s %s: %s", mesg, (struct monst *)0);
	else if (obj->ocontainer != container)
	    pline("%s obj %s in container %s, not %s", mesg,
		  fmt_ptr((genericptr_t)obj),
		  fmt_ptr((genericptr_t)obj->ocontainer),
		  fmt_ptr((genericptr_t)container));

	if (Has_contents(obj)) {
	    /* catch most likely indirect cycle; we won't notice if
	       parent is present when something comes before it, or
	       notice more deeply embedded cycles (grandparent, &c) */
	    if (obj->cobj == container)
		panic("failed sanity check: container holds its parent");
	    /* change "contained... sanity" to "nested contained... sanity"
	       and "nested contained..." to "nested nested contained..." */
	    Strcpy(nestedmesg, "nested ");
	    copynchars(eos(nestedmesg), mesg,
		       (int)sizeof nestedmesg - (int)strlen(nestedmesg) - 1);
	    /* recursively check contents */
	    check_contained(obj, nestedmesg);
	}
    }
}

/* check an object in hero's or monster's inventory which has worn mask set */
STATIC_OVL void
sanity_check_worn(obj)
struct obj *obj;
{
#if defined(BETA) || defined(DEBUG)
    static unsigned long wearbits[] = {
	W_ARM, W_ARMC, W_ARMH, W_ARMS, W_ARMG, W_ARMF, W_ARMU,
	W_WEP, W_QUIVER, W_SWAPWEP, W_AMUL, W_RINGL, W_RINGR,
	W_TOOL, W_SADDLE, W_BALL, W_CHAIN,
	0
	/* [W_ART,W_ARTI are property bits for items which aren't worn] */
    };
    char maskbuf[60];
    const char *what;
    unsigned long owornmask, allmask = 0L;
    int i, n = 0;

    /* use owornmask for testing and bit twiddling, but use original
       obj->owornmask for printing */
    owornmask = obj->owornmask;
    /* figure out how many bits are set, and also which are viable */
    for (i = 0; wearbits[i]; ++i) {
	if ((owornmask & wearbits[i]) != 0L) ++n;
	allmask |= wearbits[i];
    }
    if (n == 2 && carried(obj) && obj == uball && (owornmask & W_BALL) != 0L
	&& (owornmask & (W_WEP|W_SWAPWEP|W_QUIVER)) != 0L) {
	/* chained ball can be wielded/alt-wielded/quivered; if so,
	  pretend it's not chained in order to check the weapon pointer
	  (we've already verified the ball pointer by successfully passing
	  the if-condition to get here...) */
	owornmask &= ~W_BALL;
	n = 1;
    }
    if (n > 1) {
	/* multiple bits set */
	Sprintf(maskbuf, "worn mask (multiple) 0x%08lx", obj->owornmask);
	insane_object(obj, ofmt0, maskbuf, (struct monst *)0);
    }
    if ((owornmask & ~allmask) != 0L
	|| (carried(obj) && (owornmask & W_SADDLE) != 0L)) {
	/* non-wearable bit(s) set */
	Sprintf(maskbuf, "worn mask (bogus)) 0x%08lx", obj->owornmask);
	insane_object(obj, ofmt0, maskbuf, (struct monst *)0);
    }
    if (n == 1 && (carried(obj) || (owornmask & (W_BALL|W_CHAIN)) != 0L)) {
	what = 0;
	/* verify that obj in hero's invent (or ball/chain elsewhere)
	   with owornmask of W_foo is the object pointed to by ufoo */
	switch (owornmask) {
	case W_ARM:	if (obj != uarm)  what = "suit";
			break;
	case W_ARMC:	if (obj != uarmc) what = "cloak";
			break;
	case W_ARMH:	if (obj != uarmh) what = "helm";
			break;
	case W_ARMS:	if (obj != uarms) what = "shield";
			break;
	case W_ARMG:	if (obj != uarmg) what = "gloves";
			break;
	case W_ARMF:	if (obj != uarmf) what = "boots";
			break;
	case W_ARMU:	if (obj != uarmu) what = "shirt";
			break;
	case W_WEP:	if (obj != uwep)  what = "primary weapon";
			break;
	case W_QUIVER:	if (obj != uquiver) what = "quiver";
			break;
	case W_SWAPWEP:	if (obj != uswapwep)
		what = u.twoweap ? "secondary weapon" : "alternate weapon";
			break;
	case W_AMUL:	if (obj != uamul) what = "amulet";
			break;
	case W_RINGL:	if (obj != uleft) what = "left ring";
			break;
	case W_RINGR:	if (obj != uright) what = "right ring";
			break;
	case W_TOOL:	if (obj != ublindf) what = "blindfold";
			break;
     /* case W_SADDLE: */
	case W_BALL:	if (obj != uball) what = "ball";
			break;
	case W_CHAIN:	if (obj != uchain) what = "chain";
			break;
	default:	break;
	}
	if (what) {
	    Sprintf(maskbuf, "worn mask 0x%08lx != %s", obj->owornmask, what);
	    insane_object(obj, ofmt0, maskbuf, (struct monst *)0);
	}
    }
    if (n == 1 && (carried(obj) || (owornmask & (W_BALL|W_CHAIN)) != 0L
		   || mcarried(obj))) {
	/* check for items worn in invalid slots; practically anything can
	   be wielded/alt-wielded/quivered, so tests on those are limited */
	what = 0;
	if (owornmask & W_ARMOR) {
	    if (obj->oclass != ARMOR_CLASS) what = "armor";
	} else if (owornmask & (W_WEP|W_SWAPWEP|W_QUIVER)) {
	    /* monsters don't maintain alternate weapon or quiver */
	    if (mcarried(obj) && (owornmask & (W_SWAPWEP|W_QUIVER)) != 0L)
		what = (owornmask & W_SWAPWEP) != 0L ? "monst alt weapon?"
						     : "monst quiver?";
	    /* hero can quiver gold but not wield it (hence not alt-wield
	       it either); also catches monster wielding gold */
	    else if (obj->oclass == COIN_CLASS
		     && (owornmask & (W_WEP|W_SWAPWEP)) != 0L)
		what = (owornmask & W_WEP) != 0L ? "weapon" : "alt weapon";
	} else if (owornmask & W_AMUL) {
	    if (obj->oclass != AMULET_CLASS) what = "amulet";
	} else if (owornmask & W_RING) {
	    if (obj->oclass != RING_CLASS && obj->otyp != MEAT_RING)
		what = "ring";
	} else if (owornmask & W_TOOL) {
	    if (obj->otyp != BLINDFOLD && obj->otyp != TOWEL
		&& obj->otyp != LENSES) what = "blindfold";
	} else if (owornmask & W_BALL) {
	    if (obj->oclass != BALL_CLASS) what = "chained ball";
	} else if (owornmask & W_CHAIN) {
	    if (obj->oclass != CHAIN_CLASS) what = "chain";
	} else if (owornmask & W_SADDLE) {
	    if (obj->otyp != SADDLE) what = "saddle";
	}
	if (what) {
	    char oclassname[30];
	    struct monst *mon = mcarried(obj) ? obj->ocarry : 0;

	    /* if we've found a potion worn in the amulet slot,
	       this yields "worn (potion amulet)" */
	    Strcpy(oclassname, def_oc_syms[(uchar)obj->oclass].name);
	    Sprintf(maskbuf, "worn (%s %s)",
		    makesingular(oclassname), what);
	    insane_object(obj, ofmt0, maskbuf, mon);
	}
    }
#else	/* not (BETA || DEBUG) */
    /* dummy use of obj to avoid "arg not used" complaint */
    if (!obj) insane_object(obj, ofmt0, "<null>", (struct monst *)0);
#endif
}

/* 
 * wrapper to make "near this object" convenient
 */
struct obj* 
obj_nexto(otmp)
    struct obj* otmp;
{
    struct obj* otmp2 = NULL;

    if (otmp) {
        otmp2 = obj_nexto_xy(otmp->otyp, otmp->ox, otmp->oy, otmp->o_id);
    } else {
        impossible("obj_nexto: wasn't given an object to check");
    }

    return otmp2;
}


/*
 * looks for objects of a particular type next to x, y
 * skips over oid if found (lets us avoid ourselves if
 * we're looking for a second type of an existing object)
 *
 * TODO: return a list of all objects near us so we can more
 * reliably predict which one we want to 'find' first 
 */
struct obj*
obj_nexto_xy(otyp, x, y, oid)
int otyp, x, y;
unsigned oid;
{
    struct obj* otmp;
    int fx, fy, ex, ey;
    short dx, dy;

    /* check under our "feet" first */
    otmp = sobj_at(otyp, x, y);
    while (otmp) {
        /* don't be clever and find ourselves */
        if (otmp->o_id != oid) { return otmp; }
        otmp = nxtobj(otmp, otyp, TRUE);
    }
    
    /* search in a random order */
    dx = (rn2(2) ? -1 : 1);
    dy = (rn2(2) ? -1 : 1);
    ex = x - dx;
    ey = y - dy;

    for (fx = ex; abs(fx - ex) < 3; fx += dx) {
        for (fy = ey; abs(fy - ey) < 3; fy += dy) {
            /* 0, 0 was checked above */
            if (isok(fx,fy) && (fx != x || fy != y)) {
                if ((otmp = sobj_at(otyp, fx, fy)) != 0) {
                    return otmp;
                }
            }
        }
    }
    return NULL;
}


/*
 * Causes one object to absorb another, increasing 
 * weight accordingly. Frees obj2; obj1 remains and
 * is returned.
 */
struct obj*
obj_absorb(obj1, obj2)
    struct obj **obj1, **obj2;
{
    struct obj *otmp1 = NULL, *otmp2 = NULL;
    int extrawt = 0;

    /* don't let people dumb it up */
    if (obj1 && obj2) {
        otmp1 = *obj1;
        otmp2 = *obj2;
        if (otmp1 && otmp2) {
            extrawt = otmp2->oeaten ? otmp2->oeaten : otmp2->owt;
            otmp1->owt += extrawt;
            otmp1->oeaten += otmp1->oeaten ? extrawt : 0;
            otmp1->quan = 1;
            obj_extract_self(otmp2);
            newsym(otmp2->ox, otmp2->oy); /* in case of floor */
            dealloc_obj(otmp2);
            *obj2 = NULL;
            return otmp1;
        }
    }

    impossible("obj_absorb: not called with two actual objects");
    return NULL;
}


/*
 * Causes the heavier object to absorb the lighter object;
 * wrapper for obj_absorb so that floor_effects works more
 * cleanly (since we don't know which we want to stay around)
 */
struct obj*
obj_meld(obj1, obj2)
    struct obj **obj1, **obj2;
{
    struct obj *otmp1 = NULL, *otmp2 = NULL;

    if (obj1 && obj2) {
        otmp1 = *obj1;
        otmp2 = *obj2;
        if (otmp1 && otmp2) {
            if (otmp1->owt > otmp2->owt || rn2(2)) {
                return obj_absorb(obj1, obj2);
            }
            return obj_absorb(obj2, obj1);
        }
    }

    impossible("obj_meld: not called with two actual objects");
    return NULL;
}

/*mkobj.c*/<|MERGE_RESOLUTION|>--- conflicted
+++ resolved
@@ -1,9 +1,4 @@
-<<<<<<< HEAD
-/* NetHack 3.5	mkobj.c	$NHDT-Date: 1430559882 2015/05/02 09:44:42 $  $NHDT-Branch: master $:$NHDT-Revision: 1.96 $ */
-=======
 /* NetHack 3.5	mkobj.c	$NHDT-Date: 1430697424 2015/05/03 23:57:04 $  $NHDT-Branch: master $:$NHDT-Revision: 1.97 $ */
-/* NetHack 3.5	mkobj.c	$Date: 2012/03/10 02:49:08 $  $Revision: 1.70 $ */
->>>>>>> 3fa8ff9d
 /* Copyright (c) Stichting Mathematisch Centrum, Amsterdam, 1985. */
 /* NetHack may be freely redistributed.  See license for details. */
 
