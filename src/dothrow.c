/* NetHack 3.6	dothrow.c	$NHDT-Date: 1569276989 2019/09/23 22:16:29 $  $NHDT-Branch: NetHack-3.6 $:$NHDT-Revision: 1.161 $ */
/* Copyright (c) Stichting Mathematisch Centrum, Amsterdam, 1985. */
/*-Copyright (c) Robert Patrick Rankin, 2013. */
/* NetHack may be freely redistributed.  See license for details. */

/* Contains code for 't' (throw) */

#include "hack.h"

static int FDECL(throw_obj, (struct obj *, int));
static boolean FDECL(ok_to_throw, (int *));
static void NDECL(autoquiver);
static int FDECL(gem_accept, (struct monst *, struct obj *));
static void FDECL(tmiss, (struct obj *, struct monst *, BOOLEAN_P));
static int FDECL(throw_gold, (struct obj *));
static void FDECL(check_shop_obj, (struct obj *, XCHAR_P, XCHAR_P,
                                       BOOLEAN_P));
static void FDECL(breakmsg, (struct obj *, BOOLEAN_P));
static boolean FDECL(toss_up, (struct obj *, BOOLEAN_P));
static void FDECL(sho_obj_return_to_u, (struct obj * obj));
static boolean FDECL(mhurtle_step, (genericptr_t, int, int));

static NEARDATA const char toss_objs[] = { ALLOW_COUNT, COIN_CLASS,
                                           ALL_CLASSES, WEAPON_CLASS, 0 };
/* different default choices when wielding a sling (gold must be included) */
static NEARDATA const char bullets[] = { ALLOW_COUNT, COIN_CLASS, ALL_CLASSES,
                                         GEM_CLASS, 0 };

/* g.thrownobj (decl.c) tracks an object until it lands */

/* Throw the selected object, asking for direction */
static int
throw_obj(obj, shotlimit)
struct obj *obj;
int shotlimit;
{
    struct obj *otmp;
    int multishot;
    schar skill;
    long wep_mask;
    boolean twoweap, weakmultishot;

    /* ask "in what direction?" */
    if (!getdir((char *) 0)) {
        /* No direction specified, so cancel the throw;
         * might need to undo an object split.
         * We used to use freeinv(obj),addinv(obj) here, but that can
         * merge obj into another stack--usually quiver--even if it hadn't
         * been split from there (possibly triggering a panic in addinv),
         * and freeinv+addinv potentially has other side-effects.
         */
        if (obj->o_id == g.context.objsplit.parent_oid
            || obj->o_id == g.context.objsplit.child_oid)
            (void) unsplitobj(obj);
        return 0; /* no time passes */
    }

    /*
     * Throwing money is usually for getting rid of it when
     * a leprechaun approaches, or for bribing an oncoming
     * angry monster.  So throw the whole object.
     *
     * If the money is in quiver, throw one coin at a time,
     * possibly using a sling.
     */
    if (obj->oclass == COIN_CLASS && obj != uquiver)
        return throw_gold(obj);

    if (!canletgo(obj, "throw"))
        return 0;
    if (obj->oartifact == ART_MJOLLNIR && obj != uwep) {
        pline("%s must be wielded before it can be thrown.", The(xname(obj)));
        return 0;
    }
    if ((obj->oartifact == ART_MJOLLNIR && ACURR(A_STR) < STR19(25))
        || (obj->otyp == BOULDER && !throws_rocks(g.youmonst.data))) {
        pline("It's too heavy.");
        return 1;
    }
    if (!u.dx && !u.dy && !u.dz) {
        You("cannot throw an object at yourself.");
        return 0;
    }
    u_wipe_engr(2);
    if (!uarmg && obj->otyp == CORPSE && touch_petrifies(&mons[obj->corpsenm])
        && !Stone_resistance) {
        You("throw %s with your bare %s.",
            corpse_xname(obj, (const char *) 0, CXN_PFX_THE),
            /* throwing with one hand, but pluralize since the
               expression "with your bare hands" sounds better */
            makeplural(body_part(HAND)));
        Sprintf(g.killer.name, "throwing %s bare-handed", killer_xname(obj));
        instapetrify(g.killer.name);
    }
    if (welded(obj)) {
        weldmsg(obj);
        return 1;
    }
    if (is_wet_towel(obj))
        dry_a_towel(obj, -1, FALSE);

    /* Multishot calculations
     * (potential volley of up to N missiles; default for N is 1)
     */
    multishot = 1;
    skill = objects[obj->otyp].oc_skill;
    if (obj->quan > 1L /* no point checking if there's only 1 */
        /* ammo requires corresponding launcher be wielded */
        && (is_ammo(obj) ? matching_launcher(obj, uwep)
                         /* otherwise any stackable (non-ammo) weapon */
                         : obj->oclass == WEAPON_CLASS)
        && !(Confusion || Stunned)) {
        /* some roles don't get a volley bonus until becoming expert */
        weakmultishot = (Role_if(PM_WIZARD) || Role_if(PM_PRIEST)
                         || (Role_if(PM_HEALER) && skill != P_KNIFE)
                         || (Role_if(PM_TOURIST) && skill != -P_DART)
                         /* poor dexterity also inhibits multishot */
                         || Fumbling || ACURR(A_DEX) <= 6);

        /* Bonus if the player is proficient in this weapon... */
        switch (P_SKILL(weapon_type(obj))) {
        case P_EXPERT:
            multishot++;
        /*FALLTHRU*/
        case P_SKILLED:
            if (!weakmultishot)
                multishot++;
            break;
        default: /* basic or unskilled: no bonus */
            break;
        }
        /* ...or is using a special weapon for their role... */
        switch (Role_switch) {
        case PM_CAVEMAN:
            /* give bonus for low-tech gear */
            if (skill == -P_SLING || skill == P_SPEAR)
                multishot++;
            break;
        case PM_MONK:
            /* allow higher volley count despite skill limitation */
            if (skill == -P_SHURIKEN)
                multishot++;
            break;
        case PM_RANGER:
            /* arbitrary; encourage use of other missiles beside daggers */
            if (skill != P_DAGGER)
                multishot++;
            break;
        case PM_ROGUE:
            /* possibly should add knives... */
            if (skill == P_DAGGER)
                multishot++;
            break;
        case PM_SAMURAI:
            /* role-specific launcher and its ammo */
            if (obj->otyp == YA && uwep && uwep->otyp == YUMI)
                multishot++;
            break;
        default:
            break; /* No bonus */
        }
        /* ...or using their race's special bow; no bonus for spears */
        if (!weakmultishot)
            switch (Race_switch) {
            case PM_ELF:
                if (obj->otyp == ELVEN_ARROW && uwep
                    && uwep->otyp == ELVEN_BOW)
                    multishot++;
                break;
            case PM_ORC:
                if (obj->otyp == ORCISH_ARROW && uwep
                    && uwep->otyp == ORCISH_BOW)
                    multishot++;
                break;
            case PM_GNOME:
                /* arbitrary; there isn't any gnome-specific gear */
                if (skill == -P_CROSSBOW)
                    multishot++;
                break;
            case PM_HUMAN:
            case PM_DWARF:
            default:
                break; /* No bonus */
            }

        /* crossbows are slow to load and probably shouldn't allow multiple
           shots at all, but that would result in players never using them;
           instead, high strength is necessary to load and shoot quickly */
        if (multishot > 1 && skill == -P_CROSSBOW
            && ammo_and_launcher(obj, uwep)
            && (int) ACURRSTR < (Race_if(PM_GNOME) ? 16 : 18))
            multishot = rnd(multishot);

        multishot = rnd(multishot);
        if ((long) multishot > obj->quan)
            multishot = (int) obj->quan;
        if (shotlimit > 0 && multishot > shotlimit)
            multishot = shotlimit;
    }

    g.m_shot.s = ammo_and_launcher(obj, uwep) ? TRUE : FALSE;
    /* give a message if shooting more than one, or if player
       attempted to specify a count */
    if (multishot > 1 || shotlimit > 0) {
        /* "You shoot N arrows." or "You throw N daggers." */
        You("%s %d %s.", g.m_shot.s ? "shoot" : "throw",
            multishot, /* (might be 1 if player gave shotlimit) */
            (multishot == 1) ? singular(obj, xname) : xname(obj));
    }

    wep_mask = obj->owornmask;
    g.m_shot.o = obj->otyp;
    g.m_shot.n = multishot;
    for (g.m_shot.i = 1; g.m_shot.i <= g.m_shot.n; g.m_shot.i++) {
        twoweap = u.twoweap;
        /* split this object off from its slot if necessary */
        if (obj->quan > 1L) {
            otmp = splitobj(obj, 1L);
        } else {
            otmp = obj;
            if (otmp->owornmask)
                remove_worn_item(otmp, FALSE);
        }
        freeinv(otmp);
        throwit(otmp, wep_mask, twoweap);
    }
    g.m_shot.n = g.m_shot.i = 0;
    g.m_shot.o = STRANGE_OBJECT;
    g.m_shot.s = FALSE;

    return 1;
}

/* common to dothrow() and dofire() */
static boolean
ok_to_throw(shotlimit_p)
int *shotlimit_p; /* (see dothrow()) */
{
    /* kludge to work around parse()'s pre-decrement of `multi' */
    *shotlimit_p = (g.multi || g.save_cm) ? g.multi + 1 : 0;
    g.multi = 0; /* reset; it's been used up */

    if (notake(g.youmonst.data)) {
        You("are physically incapable of throwing or shooting anything.");
        return FALSE;
    } else if (nohands(g.youmonst.data)) {
        You_cant("throw or shoot without hands."); /* not body_part(HAND) */
        return FALSE;
        /*[what about !freehand(), aside from cursed missile launcher?]*/
    }
    if (check_capacity((char *) 0))
        return FALSE;
    return TRUE;
}

/* t command - throw */
int
dothrow()
{
    register struct obj *obj;
    int shotlimit;

    /*
     * Since some characters shoot multiple missiles at one time,
     * allow user to specify a count prefix for 'f' or 't' to limit
     * number of items thrown (to avoid possibly hitting something
     * behind target after killing it, or perhaps to conserve ammo).
     *
     * Prior to 3.3.0, command ``3t'' meant ``t(shoot) t(shoot) t(shoot)''
     * and took 3 turns.  Now it means ``t(shoot at most 3 missiles)''.
     *
     * [3.6.0:  shot count setup has been moved into ok_to_throw().]
     */
    if (!ok_to_throw(&shotlimit))
        return 0;

    obj = getobj(uslinging() ? bullets : toss_objs, "throw");
    /* it is also possible to throw food */
    /* (or jewels, or iron balls... ) */

    return obj ? throw_obj(obj, shotlimit) : 0;
}

/* KMH -- Automatically fill quiver */
/* Suggested by Jeffrey Bay <jbay@convex.hp.com> */
static void
autoquiver()
{
    struct obj *otmp, *oammo = 0, *omissile = 0, *omisc = 0, *altammo = 0;

    if (uquiver)
        return;

    /* Scan through the inventory */
    for (otmp = g.invent; otmp; otmp = otmp->nobj) {
        if (otmp->owornmask || otmp->oartifact || !otmp->dknown) {
            ; /* Skip it */
        } else if (otmp->otyp == ROCK
                   /* seen rocks or known flint or known glass */
                   || (otmp->otyp == FLINT
                       && objects[otmp->otyp].oc_name_known)
                   || (otmp->oclass == GEM_CLASS
                       && objects[otmp->otyp].oc_material == GLASS
                       && objects[otmp->otyp].oc_name_known)) {
            if (uslinging())
                oammo = otmp;
            else if (ammo_and_launcher(otmp, uswapwep))
                altammo = otmp;
            else if (!omisc)
                omisc = otmp;
        } else if (otmp->oclass == GEM_CLASS) {
            ; /* skip non-rock gems--they're ammo but
                 player has to select them explicitly */
        } else if (is_ammo(otmp)) {
            if (ammo_and_launcher(otmp, uwep))
                /* Ammo matched with launcher (bow+arrow, crossbow+bolt) */
                oammo = otmp;
            else if (ammo_and_launcher(otmp, uswapwep))
                altammo = otmp;
            else
                /* Mismatched ammo (no better than an ordinary weapon) */
                omisc = otmp;
        } else if (is_missile(otmp)) {
            /* Missile (dart, shuriken, etc.) */
            omissile = otmp;
        } else if (otmp->oclass == WEAPON_CLASS && throwing_weapon(otmp)) {
            /* Ordinary weapon */
            if (objects[otmp->otyp].oc_skill == P_DAGGER && !omissile)
                omissile = otmp;
            else
                omisc = otmp;
        }
    }

    /* Pick the best choice */
    if (oammo)
        setuqwep(oammo);
    else if (omissile)
        setuqwep(omissile);
    else if (altammo)
        setuqwep(altammo);
    else if (omisc)
        setuqwep(omisc);

    return;
}

/* f command -- fire: throw from the quiver */
int
dofire()
{
    int shotlimit;
    struct obj *obj;

    /*
     * Same as dothrow(), except we use quivered missile instead
     * of asking what to throw/shoot.
     *
     * If quiver is empty, we use autoquiver to fill it when the
     * corresponding option is on.  If the option is off or if
     * autoquiver doesn't select anything, we ask what to throw.
     * Then we put the chosen item into the quiver slot unless
     * it is already in another slot.  [Matters most if it is a
     * stack but also matters for single item if this throw gets
     * aborted (ESC at the direction prompt).  Already wielded
     * item is excluded because wielding might be necessary
     * (Mjollnir) or make the throw behave differently (aklys),
     * and alt-wielded item is excluded because switching slots
     * would end two-weapon combat even if throw gets aborted.]
     */
    if (!ok_to_throw(&shotlimit))
        return 0;

    if ((obj = uquiver) == 0) {
        if (!flags.autoquiver) {
            You("have no ammunition readied.");
        } else {
            autoquiver();
            if ((obj = uquiver) == 0)
                You("have nothing appropriate for your quiver.");
        }
        /* if autoquiver is disabled or has failed, prompt for missile;
           fill quiver with it if it's not wielded or worn */
        if (!obj) {
            /* in case we're using ^A to repeat prior 'f' command, don't
               use direction of previous throw as getobj()'s choice here */
            g.in_doagain = 0;
            /* choose something from inventory, then usually quiver it */
            obj = getobj(uslinging() ? bullets : toss_objs, "throw");
            /* Q command doesn't allow gold in quiver */
            if (obj && !obj->owornmask && obj->oclass != COIN_CLASS)
                setuqwep(obj); /* demi-autoquiver */
        }
        /* give feedback if quiver has now been filled */
        if (uquiver) {
            uquiver->owornmask &= ~W_QUIVER; /* less verbose */
            prinv("You ready:", uquiver, 0L);
            uquiver->owornmask |= W_QUIVER;
        }
    }

    return obj ? throw_obj(obj, shotlimit) : 0;
}

/* if in midst of multishot shooting/throwing, stop early */
void
endmultishot(verbose)
boolean verbose;
{
    if (g.m_shot.i < g.m_shot.n) {
        if (verbose && !g.context.mon_moving) {
            You("stop %s after the %d%s %s.",
                g.m_shot.s ? "firing" : "throwing", g.m_shot.i, ordin(g.m_shot.i),
                g.m_shot.s ? "shot" : "toss");
        }
        g.m_shot.n = g.m_shot.i; /* make current shot be the last */
    }
}

/* Object hits floor at hero's feet.
   Called from drop(), throwit(), hold_another_object(). */
void
hitfloor(obj, verbosely)
struct obj *obj;
boolean verbosely; /* usually True; False if caller has given drop message */
{
    if (IS_SOFT(levl[u.ux][u.uy].typ) || u.uinwater || u.uswallow) {
        dropy(obj);
        return;
    }
    if (IS_ALTAR(levl[u.ux][u.uy].typ))
        doaltarobj(obj);
    else if (verbosely)
        pline("%s %s the %s.", Doname2(obj), otense(obj, "hit"),
              surface(u.ux, u.uy));

    if (hero_breaks(obj, u.ux, u.uy, TRUE))
        return;
    if (ship_object(obj, u.ux, u.uy, FALSE))
        return;
    dropz(obj, TRUE);
}

/*
 * Walk a path from src_cc to dest_cc, calling a proc for each location
 * except the starting one.  If the proc returns FALSE, stop walking
 * and return FALSE.  If stopped early, dest_cc will be the location
 * before the failed callback.
 */
boolean
walk_path(src_cc, dest_cc, check_proc, arg)
coord *src_cc;
coord *dest_cc;
boolean FDECL((*check_proc), (genericptr_t, int, int));
genericptr_t arg;
{
    int x, y, dx, dy, x_change, y_change, err, i, prev_x, prev_y;
    boolean keep_going = TRUE;

    /* Use Bresenham's Line Algorithm to walk from src to dest.
     *
     * This should be replaced with a more versatile algorithm
     * since it handles slanted moves in a suboptimal way.
     * Going from 'x' to 'y' needs to pass through 'z', and will
     * fail if there's an obstable there, but it could choose to
     * pass through 'Z' instead if that way imposes no obstacle.
     *     ..y          .Zy
     *     xz.    vs    x..
     * Perhaps we should check both paths and accept whichever
     * one isn't blocked.  But then multiple zigs and zags could
     * potentially produce a meandering path rather than the best
     * attempt at a straight line.  And (*check_proc)() would
     * need to work more like 'travel', distinguishing between
     * testing a possible move and actually attempting that move.
     */
    dx = dest_cc->x - src_cc->x;
    dy = dest_cc->y - src_cc->y;
    prev_x = x = src_cc->x;
    prev_y = y = src_cc->y;

    if (dx < 0) {
        x_change = -1;
        dx = -dx;
    } else
        x_change = 1;
    if (dy < 0) {
        y_change = -1;
        dy = -dy;
    } else
        y_change = 1;

    i = err = 0;
    if (dx < dy) {
        while (i++ < dy) {
            prev_x = x;
            prev_y = y;
            y += y_change;
            err += dx << 1;
            if (err > dy) {
                x += x_change;
                err -= dy << 1;
            }
            /* check for early exit condition */
            if (!(keep_going = (*check_proc)(arg, x, y)))
                break;
        }
    } else {
        while (i++ < dx) {
            prev_x = x;
            prev_y = y;
            x += x_change;
            err += dy << 1;
            if (err > dx) {
                y += y_change;
                err -= dx << 1;
            }
            /* check for early exit condition */
            if (!(keep_going = (*check_proc)(arg, x, y)))
                break;
        }
    }

    if (keep_going)
        return TRUE; /* successful */

    dest_cc->x = prev_x;
    dest_cc->y = prev_y;
    return FALSE;
}

/* hack for hurtle_step() -- it ought to be changed to take an argument
   indicating lev/fly-to-dest vs lev/fly-to-dest-minus-one-land-on-dest
   vs drag-to-dest; original callers use first mode, jumping wants second,
   grappling hook backfire and thrown chained ball need third */
boolean
hurtle_jump(arg, x, y)
genericptr_t arg;
int x, y;
{
    boolean res;
    long save_EWwalking = EWwalking;

    /* prevent jumping over water from being placed in that water */
    EWwalking |= I_SPECIAL;
    res = hurtle_step(arg, x, y);
    EWwalking = save_EWwalking;
    return res;
}

/*
 * Single step for the hero flying through the air from jumping, flying,
 * etc.  Called from hurtle() and jump() via walk_path().  We expect the
 * argument to be a pointer to an integer -- the range -- which is
 * used in the calculation of points off if we hit something.
 *
 * Bumping into monsters won't cause damage but will wake them and make
 * them angry.  Auto-pickup isn't done, since you don't have control over
 * your movements at the time.
 *
 * Possible additions/changes:
 *      o really attack monster if we hit one
 *      o set stunned if we hit a wall or door
 *      o reset nomul when we stop
 *      o creepy feeling if pass through monster (if ever implemented...)
 *      o bounce off walls
 *      o let jumps go over boulders
 */
boolean
hurtle_step(arg, x, y)
genericptr_t arg;
int x, y;
{
    int ox, oy, *range = (int *) arg;
    struct obj *obj;
    struct monst *mon;
    boolean may_pass = TRUE, via_jumping, stopping_short;
    struct trap *ttmp;
    int dmg = 0;

    if (!isok(x, y)) {
        You_feel("the spirits holding you back.");
        return FALSE;
    } else if (!in_out_region(x, y)) {
        return FALSE;
    } else if (*range == 0) {
        return FALSE; /* previous step wants to stop now */
    }
    via_jumping = (EWwalking & I_SPECIAL) != 0L;
    stopping_short = (via_jumping && *range < 2);

    if (!Passes_walls || !(may_pass = may_passwall(x, y))) {
        boolean odoor_diag = (IS_DOOR(levl[x][y].typ)
                              && (levl[x][y].doormask & D_ISOPEN)
                              && (u.ux - x) && (u.uy - y));

        if (IS_ROCK(levl[x][y].typ) || closed_door(x, y) || odoor_diag) {
            const char *s;

            if (odoor_diag)
                You("hit the door edge!");
            pline("Ouch!");
            if (IS_TREE(levl[x][y].typ))
                s = "bumping into a tree";
            else if (IS_ROCK(levl[x][y].typ))
                s = "bumping into a wall";
            else
                s = "bumping into a door";
            dmg = rnd(2 + *range);
            losehp(Maybe_Half_Phys(dmg), s, KILLED_BY);
            wake_nearto(x,y, 10);
            return FALSE;
        }
        if (levl[x][y].typ == IRONBARS) {
            You("crash into some iron bars.  Ouch!");
            dmg = rnd(2 + *range);
            losehp(Maybe_Half_Phys(dmg), "crashing into iron bars",
                   KILLED_BY);
            wake_nearto(x,y, 20);
            return FALSE;
        }
        if ((obj = sobj_at(BOULDER, x, y)) != 0) {
            You("bump into a %s.  Ouch!", xname(obj));
            dmg = rnd(2 + *range);
            losehp(Maybe_Half_Phys(dmg), "bumping into a boulder", KILLED_BY);
            wake_nearto(x,y, 10);
            return FALSE;
        }
        if (!may_pass) {
            /* did we hit a no-dig non-wall position? */
            You("smack into something!");
            dmg = rnd(2 + *range);
            losehp(Maybe_Half_Phys(dmg), "touching the edge of the universe",
                   KILLED_BY);
            wake_nearto(x,y, 10);
            return FALSE;
        }
        if ((u.ux - x) && (u.uy - y) && bad_rock(g.youmonst.data, u.ux, y)
            && bad_rock(g.youmonst.data, x, u.uy)) {
            boolean too_much = (g.invent && (inv_weight() + weight_cap() > 600));

            /* Move at a diagonal. */
            if (bigmonst(g.youmonst.data) || too_much) {
                You("%sget forcefully wedged into a crevice.",
                    too_much ? "and all your belongings " : "");
                dmg = rnd(2 + *range);
                losehp(Maybe_Half_Phys(dmg), "wedging into a narrow crevice",
                       KILLED_BY);
                wake_nearto(x,y, 10);
                return FALSE;
            }
        }
    }

    if ((mon = m_at(x, y)) != 0
#if 0   /* we can't include these two exceptions unless we know we're
         * going to end up past the current spot rather than on it;
         * for that, we need to know that the range is not exhausted
         * and also that the next spot doesn't contain an obstacle */
        && !(mon->mundetected && hides_under(mon) && (Flying || Levitation))
        && !(mon->mundetected && mon->data->mlet == S_EEL
             && (Flying || Levitation || Wwalking))
#endif
        ) {
        const char *mnam, *pronoun;
        int glyph = glyph_at(x, y);

        mon->mundetected = 0; /* wakeup() will handle mimic */
        mnam = a_monnam(mon); /* after unhiding */
        pronoun = noit_mhim(mon);
        if (!strcmp(mnam, "it")) {
            mnam = !strcmp(pronoun, "it") ? "something" : "someone";
        }
        if (!glyph_is_monster(glyph) && !glyph_is_invisible(glyph))
            You("find %s by bumping into %s.", mnam, pronoun);
        else
            You("bump into %s.", mnam);
        wakeup(mon, FALSE);
        if (!canspotmon(mon))
            map_invisible(mon->mx, mon->my);
        setmangry(mon, FALSE);
        wake_nearto(x, y, 10);
        return FALSE;
    }

    if ((u.ux - x) && (u.uy - y)
        && bad_rock(g.youmonst.data, u.ux, y)
        && bad_rock(g.youmonst.data, x, u.uy)) {
        /* Move at a diagonal. */
        if (Sokoban) {
            You("come to an abrupt halt!");
            return FALSE;
        }
    }

    /* Caller has already determined that dragging the ball is allowed */
    if (Punished && uball->where == OBJ_FLOOR) {
        int bc_control;
        xchar ballx, bally, chainx, chainy;
        boolean cause_delay;

        if (drag_ball(x, y, &bc_control, &ballx, &bally, &chainx,
                      &chainy, &cause_delay, TRUE))
            move_bc(0, bc_control, ballx, bally, chainx, chainy);
    }

    ox = u.ux;
    oy = u.uy;
    u_on_newpos(x, y); /* set u.<ux,uy>, u.usteed-><mx,my>; cliparound(); */
    newsym(ox, oy);    /* update old position */
    vision_recalc(1);  /* update for new position */
    flush_screen(1);
    /* if terrain type changes, levitation or flying might become blocked
       or unblocked; might issue message, so do this after map+vision has
       been updated for new location instead of right after u_on_newpos() */
    if (levl[u.ux][u.uy].typ != levl[ox][oy].typ)
        switch_terrain();

    if (is_pool(x, y) && !u.uinwater) {
        if ((Is_waterlevel(&u.uz) && levl[x][y].typ == WATER)
            || !(Levitation || Flying || Wwalking)) {
            g.multi = 0; /* can move, so drown() allows crawling out of water */
            (void) drown();
            return FALSE;
        } else if (!Is_waterlevel(&u.uz) && !stopping_short) {
            Norep("You move over %s.", an(is_moat(x, y) ? "moat" : "pool"));
       }
    } else if (is_lava(x, y) && !stopping_short) {
        Norep("You move over some lava.");
    }

    /* FIXME:
     * Each trap should really trigger on the recoil if it would
     * trigger during normal movement. However, not all the possible
     * side-effects of this are tested [as of 3.4.0] so we trigger
     * those that we have tested, and offer a message for the ones
     * that we have not yet tested.
     */
    if ((ttmp = t_at(x, y)) != 0) {
        if (stopping_short) {
            ; /* see the comment above hurtle_jump() */
        } else if (ttmp->ttyp == MAGIC_PORTAL) {
            dotrap(ttmp, 0);
            return FALSE;
        } else if (ttmp->ttyp == VIBRATING_SQUARE) {
            pline("The ground vibrates as you pass it.");
            dotrap(ttmp, 0); /* doesn't print messages */
        } else if (ttmp->ttyp == FIRE_TRAP) {
            dotrap(ttmp, 0);
        } else if ((is_pit(ttmp->ttyp) || is_hole(ttmp->ttyp))
                   && Sokoban) {
            /* air currents overcome the recoil in Sokoban;
               when jumping, caller performs last step and enters trap */
            if (!via_jumping)
                dotrap(ttmp, 0);
            *range = 0;
            return TRUE;
        } else {
            if (ttmp->tseen)
                You("pass right over %s.",
                    an(defsyms[trap_to_defsym(ttmp->ttyp)].explanation));
        }
    }
    if (--*range < 0) /* make sure our range never goes negative */
        *range = 0;
    if (*range != 0)
        delay_output();
    return TRUE;
}

static boolean
mhurtle_step(arg, x, y)
genericptr_t arg;
int x, y;
{
    struct monst *mon = (struct monst *) arg;

    /* TODO: Treat walls, doors, iron bars, pools, lava, etc. specially
     * rather than just stopping before.
     */
    if (goodpos(x, y, mon, 0) && m_in_out_region(mon, x, y)) {
        remove_monster(mon->mx, mon->my);
        newsym(mon->mx, mon->my);
        place_monster(mon, x, y);
        newsym(mon->mx, mon->my);
        set_apparxy(mon);
        (void) mintrap(mon);
        return TRUE;
    }
    return FALSE;
}

/*
 * The player moves through the air for a few squares as a result of
 * throwing or kicking something.
 *
 * dx and dy should be the direction of the hurtle, not of the original
 * kick or throw and be only.
 */
void
hurtle(dx, dy, range, verbose)
int dx, dy, range;
boolean verbose;
{
    coord uc, cc;

    /* The chain is stretched vertically, so you shouldn't be able to move
     * very far diagonally.  The premise that you should be able to move one
     * spot leads to calculations that allow you to only move one spot away
     * from the ball, if you are levitating over the ball, or one spot
     * towards the ball, if you are at the end of the chain.  Rather than
     * bother with all of that, assume that there is no slack in the chain
     * for diagonal movement, give the player a message and return.
     */
    if (Punished && !carried(uball)) {
        You_feel("a tug from the iron ball.");
        nomul(0);
        return;
    } else if (u.utrap) {
        You("are anchored by the %s.",
            u.utraptype == TT_WEB
                ? "web"
                : u.utraptype == TT_LAVA
                      ? hliquid("lava")
                      : u.utraptype == TT_INFLOOR
                            ? surface(u.ux, u.uy)
                            : u.utraptype == TT_BURIEDBALL ? "buried ball"
                                                           : "trap");
        nomul(0);
        return;
    }

    /* make sure dx and dy are [-1,0,1] */
    dx = sgn(dx);
    dy = sgn(dy);

    if (!range || (!dx && !dy) || u.ustuck)
        return; /* paranoia */

    nomul(-range);
    g.multi_reason = "moving through the air";
    g.nomovemsg = ""; /* it just happens */
    if (verbose)
        You("%s in the opposite direction.", range > 1 ? "hurtle" : "float");
    /* if we're in the midst of shooting multiple projectiles, stop */
    endmultishot(TRUE);
    sokoban_guilt();
    uc.x = u.ux;
    uc.y = u.uy;
    /* this setting of cc is only correct if dx and dy are [-1,0,1] only */
    cc.x = u.ux + (dx * range);
    cc.y = u.uy + (dy * range);
    (void) walk_path(&uc, &cc, hurtle_step, (genericptr_t) &range);
}

/* Move a monster through the air for a few squares. */
void
mhurtle(mon, dx, dy, range)
struct monst *mon;
int dx, dy, range;
{
    coord mc, cc;

    /* At the very least, debilitate the monster */
    mon->movement = 0;
    mon->mstun = 1;

    /* Is the monster stuck or too heavy to push?
     * (very large monsters have too much inertia, even floaters and flyers)
     */
    if (mon->data->msize >= MZ_HUGE || mon == u.ustuck || mon->mtrapped)
        return;

    /* Make sure dx and dy are [-1,0,1] */
    dx = sgn(dx);
    dy = sgn(dy);
    if (!range || (!dx && !dy))
        return; /* paranoia */
    /* don't let grid bugs be hurtled diagonally */
    if (dx && dy && NODIAG(monsndx(mon->data)))
        return;

    /* Send the monster along the path */
    mc.x = mon->mx;
    mc.y = mon->my;
    cc.x = mon->mx + (dx * range);
    cc.y = mon->my + (dy * range);
    (void) walk_path(&mc, &cc, mhurtle_step, (genericptr_t) mon);
    return;
}

static void
check_shop_obj(obj, x, y, broken)
struct obj *obj;
xchar x, y;
boolean broken;
{
    boolean costly_xy;
    struct monst *shkp = shop_keeper(*u.ushops);

    if (!shkp)
        return;

    costly_xy = costly_spot(x, y);
    if (broken || !costly_xy || *in_rooms(x, y, SHOPBASE) != *u.ushops) {
        /* thrown out of a shop or into a different shop */
        if (is_unpaid(obj))
            (void) stolen_value(obj, u.ux, u.uy, (boolean) shkp->mpeaceful,
                                FALSE);
        if (broken)
            obj->no_charge = 1;
    } else if (costly_xy) {
        char *oshops = in_rooms(x, y, SHOPBASE);

        /* ushops0: in case we threw while levitating and recoiled
           out of shop (most likely to the shk's spot in front of door) */
        if (*oshops == *u.ushops || *oshops == *u.ushops0) {
            if (is_unpaid(obj))
                subfrombill(obj, shkp);
            else if (x != shkp->mx || y != shkp->my)
                sellobj(obj, x, y);
        }
    }
}

/*
 * Hero tosses an object upwards with appropriate consequences.
 *
 * Returns FALSE if the object is gone.
 */
static boolean
toss_up(obj, hitsroof)
struct obj *obj;
boolean hitsroof;
{
    const char *action;
    boolean petrifier = ((obj->otyp == EGG || obj->otyp == CORPSE)
                         && touch_petrifies(&mons[obj->corpsenm]));
    /* note: obj->quan == 1 */

    if (!has_ceiling(&u.uz)) {
        action = "flies up into"; /* into "the sky" or "the water above" */
    } else if (hitsroof) {
        if (breaktest(obj)) {
            pline("%s hits the %s.", Doname2(obj), ceiling(u.ux, u.uy));
            breakmsg(obj, !Blind);
            breakobj(obj, u.ux, u.uy, TRUE, TRUE);
            return FALSE;
        }
        action = "hits";
    } else {
        action = "almost hits";
    }
    pline("%s %s the %s, then falls back on top of your %s.", Doname2(obj),
          action, ceiling(u.ux, u.uy), body_part(HEAD));

    /* object now hits you */

    if (obj->oclass == POTION_CLASS) {
        potionhit(&g.youmonst, obj, POTHIT_HERO_THROW);
    } else if (breaktest(obj)) {
        int otyp = obj->otyp;
        int blindinc;

        /* need to check for blindness result prior to destroying obj */
        blindinc = ((otyp == CREAM_PIE || otyp == BLINDING_VENOM)
                    /* AT_WEAP is ok here even if attack type was AT_SPIT */
                    && can_blnd(&g.youmonst, &g.youmonst, AT_WEAP, obj))
                       ? rnd(25)
                       : 0;
        breakmsg(obj, !Blind);
        breakobj(obj, u.ux, u.uy, TRUE, TRUE);
        obj = 0; /* it's now gone */
        switch (otyp) {
        case EGG:
            if (petrifier && !Stone_resistance
                && !(poly_when_stoned(g.youmonst.data)
                     && polymon(PM_STONE_GOLEM))) {
                /* egg ends up "all over your face"; perhaps
                   visored helmet should still save you here */
                if (uarmh)
                    Your("%s fails to protect you.", helm_simple_name(uarmh));
                goto petrify;
            }
            /*FALLTHRU*/
        case CREAM_PIE:
        case BLINDING_VENOM:
            pline("You've got it all over your %s!", body_part(FACE));
            if (blindinc) {
                if (otyp == BLINDING_VENOM && !Blind)
                    pline("It blinds you!");
                u.ucreamed += blindinc;
                make_blinded(Blinded + (long) blindinc, FALSE);
                if (!Blind)
                    Your1(vision_clears);
            }
            break;
        default:
            break;
        }
        return FALSE;
    } else { /* neither potion nor other breaking object */
        boolean less_damage = uarmh && is_metallic(uarmh), artimsg = FALSE;
        int dmg = dmgval(obj, &g.youmonst);

        if (obj->oartifact)
            /* need a fake die roll here; rn1(18,2) avoids 1 and 20 */
            artimsg = artifact_hit((struct monst *) 0, &g.youmonst, obj, &dmg,
                                   rn1(18, 2));

        if (!dmg) { /* probably wasn't a weapon; base damage on weight */
            dmg = (int) obj->owt / 100;
            if (dmg < 1)
                dmg = 1;
            else if (dmg > 6)
                dmg = 6;
            if (g.youmonst.data == &mons[PM_SHADE]
                && objects[obj->otyp].oc_material != SILVER)
                dmg = 0;
        }
        if (dmg > 1 && less_damage)
            dmg = 1;
        if (dmg > 0)
            dmg += u.udaminc;
        if (dmg < 0)
            dmg = 0; /* beware negative rings of increase damage */
        dmg = Maybe_Half_Phys(dmg);

        if (uarmh) {
            if (less_damage && dmg < (Upolyd ? u.mh : u.uhp)) {
                if (!artimsg)
                    pline("Fortunately, you are wearing a hard helmet.");
                /* helmet definitely protects you when it blocks petrification
                 */
            } else if (!petrifier) {
                if (flags.verbose)
                    Your("%s does not protect you.", helm_simple_name(uarmh));
            }
        } else if (petrifier && !Stone_resistance
                   && !(poly_when_stoned(g.youmonst.data)
                        && polymon(PM_STONE_GOLEM))) {
 petrify:
            g.killer.format = KILLED_BY;
            Strcpy(g.killer.name, "elementary physics"); /* "what goes up..." */
            You("turn to stone.");
            if (obj)
                dropy(obj); /* bypass most of hitfloor() */
            g.thrownobj = 0;  /* now either gone or on floor */
            done(STONING);
            return obj ? TRUE : FALSE;
        }
        hitfloor(obj, TRUE);
        g.thrownobj = 0;
        losehp(Maybe_Half_Phys(dmg), "falling object", KILLED_BY_AN);
    }
    return TRUE;
}

/* return true for weapon meant to be thrown; excludes ammo */
boolean
throwing_weapon(obj)
struct obj *obj;
{
    return (boolean) (is_missile(obj) || is_spear(obj)
                      /* daggers and knife (excludes scalpel) */
                      || (is_blade(obj) && !is_sword(obj)
                          && (objects[obj->otyp].oc_dir & PIERCE))
                      /* special cases [might want to add AXE] */
                      || obj->otyp == WAR_HAMMER || obj->otyp == AKLYS);
}

/* the currently thrown object is returning to you (not for boomerangs) */
static void
sho_obj_return_to_u(obj)
struct obj *obj;
{
    /* might already be our location (bounced off a wall) */
    if ((u.dx || u.dy) && (g.bhitpos.x != u.ux || g.bhitpos.y != u.uy)) {
        int x = g.bhitpos.x - u.dx, y = g.bhitpos.y - u.dy;

        tmp_at(DISP_FLASH, obj_to_glyph(obj, rn2_on_display_rng));
        while (isok(x,y) && (x != u.ux || y != u.uy)) {
            tmp_at(x, y);
            delay_output();
            x -= u.dx;
            y -= u.dy;
        }
        tmp_at(DISP_END, 0);
    }
}

/* throw an object, NB: obj may be consumed in the process */
void
throwit(obj, wep_mask, twoweap)
struct obj *obj;
long wep_mask; /* used to re-equip returning boomerang */
boolean twoweap; /* used to restore twoweapon mode if wielded weapon returns */
{
    register struct monst *mon;
    int range, urange;
    boolean crossbowing, clear_thrownobj = FALSE,
            impaired = (Confusion || Stunned || Blind
                        || Hallucination || Fumbling),
            tethered_weapon = (obj->otyp == AKLYS && (wep_mask & W_WEP) != 0);

    g.notonhead = FALSE; /* reset potentially stale value */
    if ((obj->cursed || obj->greased) && (u.dx || u.dy) && !rn2(7)) {
        boolean slipok = TRUE;

        if (ammo_and_launcher(obj, uwep)) {
            pline("%s!", Tobjnam(obj, "misfire"));
        } else {
            /* only slip if it's greased or meant to be thrown */
            if (obj->greased || throwing_weapon(obj))
                /* BUG: this message is grammatically incorrect if obj has
                   a plural name; greased gloves or boots for instance. */
                pline("%s as you throw it!", Tobjnam(obj, "slip"));
            else
                slipok = FALSE;
        }
        if (slipok) {
            u.dx = rn2(3) - 1;
            u.dy = rn2(3) - 1;
            if (!u.dx && !u.dy)
                u.dz = 1;
            impaired = TRUE;
        }
    }

    if ((u.dx || u.dy || (u.dz < 1))
        && calc_capacity((int) obj->owt) > SLT_ENCUMBER
        && (Upolyd ? (u.mh < 5 && u.mh != u.mhmax)
                   : (u.uhp < 10 && u.uhp != u.uhpmax))
        && obj->owt > (unsigned) ((Upolyd ? u.mh : u.uhp) * 2)
        && !Is_airlevel(&u.uz)) {
        You("have so little stamina, %s drops from your grasp.",
            the(xname(obj)));
        exercise(A_CON, FALSE);
        u.dx = u.dy = 0;
        u.dz = 1;
    }

    g.thrownobj = obj;
    g.thrownobj->was_thrown = 1;
    iflags.returning_missile = ((obj->oartifact == ART_MJOLLNIR
                                 && Role_if(PM_VALKYRIE))
                                || tethered_weapon) ? (genericptr_t) obj
                                                    : (genericptr_t) 0;
    /* NOTE:  No early returns after this point or returning_missile
       will be left with a stale pointer. */

    if (u.uswallow) {
        mon = u.ustuck;
        g.bhitpos.x = mon->mx;
        g.bhitpos.y = mon->my;
        if (tethered_weapon)
            tmp_at(DISP_TETHER, obj_to_glyph(obj, rn2_on_display_rng));
    } else if (u.dz) {
        if (u.dz < 0
            /* Mjollnir must we wielded to be thrown--caller verifies this;
               aklys must we wielded as primary to return when thrown */
            && iflags.returning_missile
            && !impaired) {
            pline("%s the %s and returns to your hand!", Tobjnam(obj, "hit"),
                  ceiling(u.ux, u.uy));
            obj = addinv(obj);
            (void) encumber_msg();
            if (obj->owornmask & W_QUIVER) /* in case addinv() autoquivered */
                setuqwep((struct obj *) 0);
            setuwep(obj);
            u.twoweap = twoweap;
        } else if (u.dz < 0) {
            (void) toss_up(obj, rn2(5) && !Underwater);
        } else if (u.dz > 0 && u.usteed && obj->oclass == POTION_CLASS
                   && rn2(6)) {
            /* alternative to prayer or wand of opening/spell of knock
               for dealing with cursed saddle:  throw holy water > */
            potionhit(u.usteed, obj, POTHIT_HERO_THROW);
        } else {
            hitfloor(obj, TRUE);
        }
        clear_thrownobj = TRUE;
        goto throwit_return;

    } else if (obj->otyp == BOOMERANG && !Underwater) {
        if (Is_airlevel(&u.uz) || Levitation)
            hurtle(-u.dx, -u.dy, 1, TRUE);
        mon = boomhit(obj, u.dx, u.dy);
        if (mon == &g.youmonst) { /* the thing was caught */
            exercise(A_DEX, TRUE);
            obj = addinv(obj);
            (void) encumber_msg();
            if (wep_mask && !(obj->owornmask & wep_mask)) {
                setworn(obj, wep_mask);
                u.twoweap = twoweap;
            }
            clear_thrownobj = TRUE;
            goto throwit_return;
        }
    } else {
        /* crossbow range is independent of strength */
        crossbowing = (ammo_and_launcher(obj, uwep)
                       && weapon_type(uwep) == P_CROSSBOW);
        urange = (crossbowing ? 18 : (int) ACURRSTR) / 2;
        /* balls are easy to throw or at least roll;
         * also, this insures the maximum range of a ball is greater
         * than 1, so the effects from throwing attached balls are
         * actually possible
         */
        if (obj->otyp == HEAVY_IRON_BALL)
            range = urange - (int) (obj->owt / 100);
        else
            range = urange - (int) (obj->owt / 40);
        if (obj == uball) {
            if (u.ustuck)
                range = 1;
            else if (range >= 5)
                range = 5;
        }
        if (range < 1)
            range = 1;

        if (is_ammo(obj)) {
            if (ammo_and_launcher(obj, uwep)) {
                if (crossbowing)
                    range = BOLT_LIM;
                else
                    range++;
            } else if (obj->oclass != GEM_CLASS)
                range /= 2;
        }

        if (Is_airlevel(&u.uz) || Levitation) {
            /* action, reaction... */
            urange -= range;
            if (urange < 1)
                urange = 1;
            range -= urange;
            if (range < 1)
                range = 1;
        }

        if (obj->otyp == BOULDER)
            range = 20; /* you must be giant */
        else if (obj->oartifact == ART_MJOLLNIR)
            range = (range + 1) / 2; /* it's heavy */
        else if (tethered_weapon) /* primary weapon is aklys */
            /* if an aklys is going to return, range is limited by the
               length of the attached cord [implicit aspect of item] */
            range = min(range, BOLT_LIM / 2);
        else if (obj == uball && u.utrap && u.utraptype == TT_INFLOOR)
            range = 1;

        if (Underwater)
            range = 1;

        mon = bhit(u.dx, u.dy, range,
                   tethered_weapon ? THROWN_TETHERED_WEAPON : THROWN_WEAPON,
                   (int FDECL((*), (MONST_P, OBJ_P))) 0,
                   (int FDECL((*), (OBJ_P, OBJ_P))) 0, &obj);
        g.thrownobj = obj; /* obj may be null now */

        /* have to do this after bhit() so u.ux & u.uy are correct */
        if (Is_airlevel(&u.uz) || Levitation)
            hurtle(-u.dx, -u.dy, urange, TRUE);

        if (!obj) {
            /* bhit display cleanup was left with this caller
               for tethered_weapon, but clean it up now since
               we're about to return */
            if (tethered_weapon)
                tmp_at(DISP_END, 0);
            goto throwit_return;
        }
    }

    if (mon) {
        boolean obj_gone;

        if (mon->isshk && obj->where == OBJ_MINVENT && obj->ocarry == mon) {
            clear_thrownobj = TRUE;
            goto throwit_return; /* alert shk caught it */
        }
        (void) snuff_candle(obj);
        g.notonhead = (g.bhitpos.x != mon->mx || g.bhitpos.y != mon->my);
        obj_gone = thitmonst(mon, obj);
        /* Monster may have been tamed; this frees old mon */
        mon = m_at(g.bhitpos.x, g.bhitpos.y);

        /* [perhaps this should be moved into thitmonst or hmon] */
        if (mon && mon->isshk
            && (!inside_shop(u.ux, u.uy)
                || !index(in_rooms(mon->mx, mon->my, SHOPBASE), *u.ushops)))
            hot_pursuit(mon);

<<<<<<< HEAD
        if (obj_gone)
            g.thrownobj = (struct obj *) 0;
=======
        if (obj_gone || obj == uball)
            thrownobj = (struct obj *) 0;
>>>>>>> 389c4960
    }

    if (!g.thrownobj) {
        /* missile has already been handled */
        if (tethered_weapon)
            tmp_at(DISP_END, 0);
    } else if (u.uswallow && !iflags.returning_missile) {
 swallowit:
        if (obj != uball)
            (void) mpickobj(u.ustuck, obj); /* clears 'g.thrownobj' */
        goto throwit_return;
    } else {
        /* Mjollnir must we wielded to be thrown--caller verifies this;
           aklys must we wielded as primary to return when thrown */
        if (iflags.returning_missile) { /* Mjollnir or aklys */
            if (rn2(100)) {
                if (tethered_weapon)
                    tmp_at(DISP_END, BACKTRACK);
                else
                    sho_obj_return_to_u(obj); /* display its flight */

                if (!impaired && rn2(100)) {
                    pline("%s to your hand!", Tobjnam(obj, "return"));
                    obj = addinv(obj);
                    (void) encumber_msg();
                    /* addinv autoquivers an aklys if quiver is empty;
                       if obj is quivered, remove it before wielding */
                    if (obj->owornmask & W_QUIVER)
                        setuqwep((struct obj *) 0);
                    setuwep(obj);
                    u.twoweap = twoweap;
                    if (cansee(g.bhitpos.x, g.bhitpos.y))
                        newsym(g.bhitpos.x, g.bhitpos.y);
                } else {
                    int dmg = rn2(2);

                    if (!dmg) {
                        pline(Blind ? "%s lands %s your %s."
                                    : "%s back to you, landing %s your %s.",
                              Blind ? Something : Tobjnam(obj, "return"),
                              Levitation ? "beneath" : "at",
                              makeplural(body_part(FOOT)));
                    } else {
                        dmg += rnd(3);
                        pline(Blind ? "%s your %s!"
                                    : "%s back toward you, hitting your %s!",
                              Tobjnam(obj, Blind ? "hit" : "fly"),
                              body_part(ARM));
                        if (obj->oartifact)
                            (void) artifact_hit((struct monst *) 0, &g.youmonst,
                                                obj, &dmg, 0);
                        losehp(Maybe_Half_Phys(dmg), killer_xname(obj),
                               KILLED_BY);
                    }

                    if (u.uswallow)
                        goto swallowit;
                    if (!ship_object(obj, u.ux, u.uy, FALSE))
                        dropy(obj);
                }
                clear_thrownobj = TRUE;
                goto throwit_return;
            } else {
                if (tethered_weapon)
                    tmp_at(DISP_END, 0);
                /* when this location is stepped on, the weapon will be
                   auto-picked up due to 'obj->was_thrown' of 1;
                   addinv() prevents thrown Mjollnir from being placed
                   into the quiver slot, but an aklys will end up there if
                   that slot is empty at the time; since hero will need to
                   explicitly rewield the weapon to get throw-and-return
                   capability back anyway, quivered or not shouldn't matter */
                pline("%s to return!", Tobjnam(obj, "fail"));

                if (u.uswallow)
                    goto swallowit;
                /* continue below with placing 'obj' at target location */
            }
        }

        if ((!IS_SOFT(levl[g.bhitpos.x][g.bhitpos.y].typ) && breaktest(obj))
            /* venom [via #monster to spit while poly'd] fails breaktest()
               but we want to force breakage even when location IS_SOFT() */
            || obj->oclass == VENOM_CLASS) {
            tmp_at(DISP_FLASH, obj_to_glyph(obj, rn2_on_display_rng));
            tmp_at(g.bhitpos.x, g.bhitpos.y);
            delay_output();
            tmp_at(DISP_END, 0);
            breakmsg(obj, cansee(g.bhitpos.x, g.bhitpos.y));
            breakobj(obj, g.bhitpos.x, g.bhitpos.y, TRUE, TRUE);
            clear_thrownobj = TRUE;
            goto throwit_return;
        }
        if (flooreffects(obj, g.bhitpos.x, g.bhitpos.y, "fall")) {
            clear_thrownobj = TRUE;
            goto throwit_return;
        }
        obj_no_longer_held(obj);
        if (mon && mon->isshk && is_pick(obj)) {
            if (cansee(g.bhitpos.x, g.bhitpos.y))
                pline("%s snatches up %s.", Monnam(mon), the(xname(obj)));
            if (*u.ushops || obj->unpaid)
                check_shop_obj(obj, g.bhitpos.x, g.bhitpos.y, FALSE);
            (void) mpickobj(mon, obj); /* may merge and free obj */
            clear_thrownobj = TRUE;
            goto throwit_return;
        }
        (void) snuff_candle(obj);
        if (!mon && ship_object(obj, g.bhitpos.x, g.bhitpos.y, FALSE)) {
            clear_thrownobj = TRUE;
            goto throwit_return;
        }
        g.thrownobj = (struct obj *) 0;
        place_object(obj, g.bhitpos.x, g.bhitpos.y);
        /* container contents might break;
           do so before turning ownership of g.thrownobj over to shk
           (container_impact_dmg handles item already owned by shop) */
        if (!IS_SOFT(levl[g.bhitpos.x][g.bhitpos.y].typ))
            /* <x,y> is spot where you initiated throw, not g.bhitpos */
            container_impact_dmg(obj, u.ux, u.uy);
        /* charge for items thrown out of shop;
           shk takes possession for items thrown into one */
        if ((*u.ushops || obj->unpaid) && obj != uball)
            check_shop_obj(obj, g.bhitpos.x, g.bhitpos.y, FALSE);

        stackobj(obj);
        if (obj == uball)
            drop_ball(g.bhitpos.x, g.bhitpos.y);
        if (cansee(g.bhitpos.x, g.bhitpos.y))
            newsym(g.bhitpos.x, g.bhitpos.y);
        if (obj_sheds_light(obj))
            g.vision_full_recalc = 1;
    }

 throwit_return:
    iflags.returning_missile = (genericptr_t) 0;
    if (clear_thrownobj)
        g.thrownobj = (struct obj *) 0;
    return;
}

/* an object may hit a monster; various factors adjust chance of hitting */
int
omon_adj(mon, obj, mon_notices)
struct monst *mon;
struct obj *obj;
boolean mon_notices;
{
    int tmp = 0;

    /* size of target affects the chance of hitting */
    tmp += (mon->data->msize - MZ_MEDIUM); /* -2..+5 */
    /* sleeping target is more likely to be hit */
    if (mon->msleeping) {
        tmp += 2;
        if (mon_notices)
            mon->msleeping = 0;
    }
    /* ditto for immobilized target */
    if (!mon->mcanmove || !mon->data->mmove) {
        tmp += 4;
        if (mon_notices && mon->data->mmove && !rn2(10)) {
            mon->mcanmove = 1;
            mon->mfrozen = 0;
        }
    }
    /* some objects are more likely to hit than others */
    switch (obj->otyp) {
    case HEAVY_IRON_BALL:
        if (obj != uball)
            tmp += 2;
        break;
    case BOULDER:
        tmp += 6;
        break;
    default:
        if (obj->oclass == WEAPON_CLASS || is_weptool(obj)
            || obj->oclass == GEM_CLASS)
            tmp += hitval(obj, mon);
        break;
    }
    return tmp;
}

/* thrown object misses target monster */
static void
tmiss(obj, mon, maybe_wakeup)
struct obj *obj;
struct monst *mon;
boolean maybe_wakeup;
{
    const char *missile = mshot_xname(obj);

    /* If the target can't be seen or doesn't look like a valid target,
       avoid "the arrow misses it," or worse, "the arrows misses the mimic."
       An attentive player will still notice that this is different from
       an arrow just landing short of any target (no message in that case),
       so will realize that there is a valid target here anyway. */
    if (!canseemon(mon) || (M_AP_TYPE(mon) && M_AP_TYPE(mon) != M_AP_MONSTER))
        pline("%s %s.", The(missile), otense(obj, "miss"));
    else
        miss(missile, mon);
    if (maybe_wakeup && !rn2(3))
        wakeup(mon, TRUE);
    return;
}

#define quest_arti_hits_leader(obj, mon)      \
    (obj->oartifact && is_quest_artifact(obj) \
     && mon->m_id == g.quest_status.leader_m_id)

/*
 * Object thrown by player arrives at monster's location.
 * Return 1 if obj has disappeared or otherwise been taken care of,
 * 0 if caller must take care of it.
 * Also used for kicked objects and for polearms/grapnel applied at range.
 */
int
thitmonst(mon, obj)
register struct monst *mon;
register struct obj *obj; /* g.thrownobj or g.kickedobj or uwep */
{
    register int tmp;     /* Base chance to hit */
    register int disttmp; /* distance modifier */
    int otyp = obj->otyp, hmode;
    boolean guaranteed_hit = (u.uswallow && mon == u.ustuck);
    int dieroll;

    hmode = (obj == uwep) ? HMON_APPLIED
              : (obj == g.kickedobj) ? HMON_KICKED
                : HMON_THROWN;

    /* Differences from melee weapons:
     *
     * Dex still gives a bonus, but strength does not.
     * Polymorphed players lacking attacks may still throw.
     * There's a base -1 to hit.
     * No bonuses for fleeing or stunned targets (they don't dodge
     *    melee blows as readily, but dodging arrows is hard anyway).
     * Not affected by traps, etc.
     * Certain items which don't in themselves do damage ignore 'tmp'.
     * Distance and monster size affect chance to hit.
     */
    tmp = -1 + Luck + find_mac(mon) + u.uhitinc
          + maybe_polyd(g.youmonst.data->mlevel, u.ulevel);
    if (ACURR(A_DEX) < 4)
        tmp -= 3;
    else if (ACURR(A_DEX) < 6)
        tmp -= 2;
    else if (ACURR(A_DEX) < 8)
        tmp -= 1;
    else if (ACURR(A_DEX) >= 14)
        tmp += (ACURR(A_DEX) - 14);

    /* Modify to-hit depending on distance; but keep it sane.
     * Polearms get a distance penalty even when wielded; it's
     * hard to hit at a distance.
     */
    disttmp = 3 - distmin(u.ux, u.uy, mon->mx, mon->my);
    if (disttmp < -4)
        disttmp = -4;
    tmp += disttmp;

    /* gloves are a hindrance to proper use of bows */
    if (uarmg && uwep && objects[uwep->otyp].oc_skill == P_BOW) {
        switch (uarmg->otyp) {
        case GAUNTLETS_OF_POWER: /* metal */
            tmp -= 2;
            break;
        case GAUNTLETS_OF_FUMBLING:
            tmp -= 3;
            break;
        case LEATHER_GLOVES:
        case GAUNTLETS_OF_DEXTERITY:
            break;
        default:
            impossible("Unknown type of gloves (%d)", uarmg->otyp);
            break;
        }
    }

    tmp += omon_adj(mon, obj, TRUE);
    if (is_orc(mon->data)
        && maybe_polyd(is_elf(g.youmonst.data), Race_if(PM_ELF)))
        tmp++;
    if (guaranteed_hit) {
        tmp += 1000; /* Guaranteed hit */
    }

    if (obj->oclass == GEM_CLASS && is_unicorn(mon->data)) {
        if (mon->msleeping || !mon->mcanmove) {
            tmiss(obj, mon, FALSE);
            return 0;
        } else if (mon->mtame) {
            pline("%s catches and drops %s.", Monnam(mon), the(xname(obj)));
            return 0;
        } else {
            pline("%s catches %s.", Monnam(mon), the(xname(obj)));
            return gem_accept(mon, obj);
        }
    }

    /* don't make game unwinnable if naive player throws artifact
       at leader... (kicked artifact is ok too; HMON_APPLIED could
       occur if quest artifact polearm or grapnel ever gets added) */
    if (hmode != HMON_APPLIED && quest_arti_hits_leader(obj, mon)) {
        /* AIS: changes to wakeup() means that it's now less inappropriate here
           than it used to be, but the manual version works just as well */
        mon->msleeping = 0;
        mon->mstrategy &= ~STRAT_WAITMASK;

        if (mon->mcanmove) {
            pline("%s catches %s.", Monnam(mon), the(xname(obj)));
            if (mon->mpeaceful) {
                boolean next2u = monnear(mon, u.ux, u.uy);

                finish_quest(obj); /* acknowledge quest completion */
                pline("%s %s %s back to you.", Monnam(mon),
                      (next2u ? "hands" : "tosses"), the(xname(obj)));
                if (!next2u)
                    sho_obj_return_to_u(obj);
                obj = addinv(obj); /* back into your inventory */
                (void) encumber_msg();
            } else {
                /* angry leader caught it and isn't returning it */
                if (*u.ushops || obj->unpaid) /* not very likely... */
                    check_shop_obj(obj, mon->mx, mon->my, FALSE);
                (void) mpickobj(mon, obj);
            }
            return 1; /* caller doesn't need to place it */
        }
        return 0;
    }

    dieroll = rnd(20);

    if (obj->oclass == WEAPON_CLASS || is_weptool(obj)
        || obj->oclass == GEM_CLASS) {
        if (hmode == HMON_KICKED) {
            /* throwing adjustments and weapon skill bonus don't apply */
            tmp -= (is_ammo(obj) ? 5 : 3);
        } else if (is_ammo(obj)) {
            if (!ammo_and_launcher(obj, uwep)) {
                tmp -= 4;
            } else {
                tmp += uwep->spe - greatest_erosion(uwep);
                tmp += weapon_hit_bonus(uwep);
                if (uwep->oartifact)
                    tmp += spec_abon(uwep, mon);
                /*
                 * Elves and Samurais are highly trained w/bows,
                 * especially their own special types of bow.
                 * Polymorphing won't make you a bow expert.
                 */
                if ((Race_if(PM_ELF) || Role_if(PM_SAMURAI))
                    && (!Upolyd || your_race(g.youmonst.data))
                    && objects[uwep->otyp].oc_skill == P_BOW) {
                    tmp++;
                    if (Race_if(PM_ELF) && uwep->otyp == ELVEN_BOW)
                        tmp++;
                    else if (Role_if(PM_SAMURAI) && uwep->otyp == YUMI)
                        tmp++;
                }
            }
        } else { /* thrown non-ammo or applied polearm/grapnel */
            if (otyp == BOOMERANG) /* arbitrary */
                tmp += 4;
            else if (throwing_weapon(obj)) /* meant to be thrown */
                tmp += 2;
            else if (obj == g.thrownobj) /* not meant to be thrown */
                tmp -= 2;
            /* we know we're dealing with a weapon or weptool handled
               by WEAPON_SKILLS once ammo objects have been excluded */
            tmp += weapon_hit_bonus(obj);
        }

        if (tmp >= dieroll) {
            boolean wasthrown = (g.thrownobj != 0),
                    /* remember weapon attribute; hmon() might destroy obj */
                    chopper = is_axe(obj);

            /* attack hits mon */
            if (hmode == HMON_APPLIED)
                u.uconduct.weaphit++;
            if (hmon(mon, obj, hmode, dieroll)) { /* mon still alive */
                if (mon->wormno)
                    cutworm(mon, g.bhitpos.x, g.bhitpos.y, chopper);
            }
            exercise(A_DEX, TRUE);
            /* if hero was swallowed and projectile killed the engulfer,
               'obj' got added to engulfer's inventory and then dropped,
               so we can't safely use that pointer anymore; it escapes
               the chance to be used up here... */
            if (wasthrown && !g.thrownobj)
                return 1;

            /* projectiles other than magic stones sometimes disappear
               when thrown; projectiles aren't among the types of weapon
               that hmon() might have destroyed so obj is intact */
            if (objects[otyp].oc_skill < P_NONE
                && objects[otyp].oc_skill > -P_BOOMERANG
                && !objects[otyp].oc_magic) {
                /* we were breaking 2/3 of everything unconditionally.
                 * we still don't want anything to survive unconditionally,
                 * but we need ammo to stay around longer on average.
                 */
                int broken, chance;

                chance = 3 + greatest_erosion(obj) - obj->spe;
                if (chance > 1)
                    broken = rn2(chance);
                else
                    broken = !rn2(4);
                if (obj->blessed && !rnl(4))
                    broken = 0;

                if (broken) {
                    if (*u.ushops || obj->unpaid)
                        check_shop_obj(obj, g.bhitpos.x, g.bhitpos.y, TRUE);
                    obfree(obj, (struct obj *) 0);
                    return 1;
                }
            }
            passive_obj(mon, obj, (struct attack *) 0);
        } else {
            tmiss(obj, mon, TRUE);
            if (hmode == HMON_APPLIED)
                wakeup(mon, TRUE);
        }

    } else if (otyp == HEAVY_IRON_BALL) {
        exercise(A_STR, TRUE);
        if (tmp >= dieroll) {
            int was_swallowed = guaranteed_hit;

            exercise(A_DEX, TRUE);
            if (!hmon(mon, obj, hmode, dieroll)) { /* mon killed */
                if (was_swallowed && !u.uswallow && obj == uball)
                    return 1; /* already did placebc() */
            }
        } else {
            tmiss(obj, mon, TRUE);
        }

    } else if (otyp == BOULDER) {
        exercise(A_STR, TRUE);
        if (tmp >= dieroll) {
            exercise(A_DEX, TRUE);
            (void) hmon(mon, obj, hmode, dieroll);
        } else {
            tmiss(obj, mon, TRUE);
        }

    } else if ((otyp == EGG || otyp == CREAM_PIE || otyp == BLINDING_VENOM
                || otyp == ACID_VENOM)
               && (guaranteed_hit || ACURR(A_DEX) > rnd(25))) {
        (void) hmon(mon, obj, hmode, dieroll);
        return 1; /* hmon used it up */

    } else if (obj->oclass == POTION_CLASS
               && (guaranteed_hit || ACURR(A_DEX) > rnd(25))) {
        potionhit(mon, obj, POTHIT_HERO_THROW);
        return 1;

    } else if (befriend_with_obj(mon->data, obj)
               || (mon->mtame && dogfood(mon, obj) <= ACCFOOD)) {
        if (tamedog(mon, obj)) {
            return 1; /* obj is gone */
        } else {
            tmiss(obj, mon, FALSE);
            mon->msleeping = 0;
            mon->mstrategy &= ~STRAT_WAITMASK;
        }
    } else if (guaranteed_hit) {
        /* this assumes that guaranteed_hit is due to swallowing */
        wakeup(mon, TRUE);
        if (obj->otyp == CORPSE && touch_petrifies(&mons[obj->corpsenm])) {
            if (is_animal(u.ustuck->data)) {
                minstapetrify(u.ustuck, TRUE);
                /* Don't leave a cockatrice corpse available in a statue */
                if (!u.uswallow) {
                    delobj(obj);
                    return 1;
                }
            }
        }
        pline("%s into %s %s.", Tobjnam(obj, "vanish"),
              s_suffix(mon_nam(mon)),
              is_animal(u.ustuck->data) ? "entrails" : "currents");
    } else {
        tmiss(obj, mon, TRUE);
    }

    return 0;
}

static int
gem_accept(mon, obj)
register struct monst *mon;
register struct obj *obj;
{
    char buf[BUFSZ];
    boolean is_buddy = sgn(mon->data->maligntyp) == sgn(u.ualign.type);
    boolean is_gem = objects[obj->otyp].oc_material == GEMSTONE;
    int ret = 0;
    static NEARDATA const char nogood[] = " is not interested in your junk.";
    static NEARDATA const char acceptgift[] = " accepts your gift.";
    static NEARDATA const char maybeluck[] = " hesitatingly";
    static NEARDATA const char noluck[] = " graciously";
    static NEARDATA const char addluck[] = " gratefully";

    Strcpy(buf, Monnam(mon));
    mon->mpeaceful = 1;
    mon->mavenge = 0;

    /* object properly identified */
    if (obj->dknown && objects[obj->otyp].oc_name_known) {
        if (is_gem) {
            if (is_buddy) {
                Strcat(buf, addluck);
                change_luck(5);
            } else {
                Strcat(buf, maybeluck);
                change_luck(rn2(7) - 3);
            }
        } else {
            Strcat(buf, nogood);
            goto nopick;
        }
        /* making guesses */
    } else if (has_oname(obj) || objects[obj->otyp].oc_uname) {
        if (is_gem) {
            if (is_buddy) {
                Strcat(buf, addluck);
                change_luck(2);
            } else {
                Strcat(buf, maybeluck);
                change_luck(rn2(3) - 1);
            }
        } else {
            Strcat(buf, nogood);
            goto nopick;
        }
        /* value completely unknown to @ */
    } else {
        if (is_gem) {
            if (is_buddy) {
                Strcat(buf, addluck);
                change_luck(1);
            } else {
                Strcat(buf, maybeluck);
                change_luck(rn2(3) - 1);
            }
        } else {
            Strcat(buf, noluck);
        }
    }
    Strcat(buf, acceptgift);
    if (*u.ushops || obj->unpaid)
        check_shop_obj(obj, mon->mx, mon->my, TRUE);
    (void) mpickobj(mon, obj); /* may merge and free obj */
    ret = 1;

 nopick:
    if (!Blind)
        pline1(buf);
    if (!tele_restrict(mon))
        (void) rloc(mon, TRUE);
    return ret;
}

/*
 * Comments about the restructuring of the old breaks() routine.
 *
 * There are now three distinct phases to object breaking:
 *     breaktest() - which makes the check/decision about whether the
 *                   object is going to break.
 *     breakmsg()  - which outputs a message about the breakage,
 *                   appropriate for that particular object. Should
 *                   only be called after a positive breaktest().
 *                   on the object and, if it going to be called,
 *                   it must be called before calling breakobj().
 *                   Calling breakmsg() is optional.
 *     breakobj()  - which actually does the breakage and the side-effects
 *                   of breaking that particular object. This should
 *                   only be called after a positive breaktest() on the
 *                   object.
 *
 * Each of the above routines is currently static to this source module.
 * There are two routines callable from outside this source module which
 * perform the routines above in the correct sequence.
 *
 *   hero_breaks() - called when an object is to be broken as a result
 *                   of something that the hero has done. (throwing it,
 *                   kicking it, etc.)
 *   breaks()      - called when an object is to be broken for some
 *                   reason other than the hero doing something to it.
 */

/*
 * The hero causes breakage of an object (throwing, dropping it, etc.)
 * Return 0 if the object didn't break, 1 if the object broke.
 */
int
hero_breaks(obj, x, y, from_invent)
struct obj *obj;
xchar x, y;          /* object location (ox, oy may not be right) */
boolean from_invent; /* thrown or dropped by player; maybe on shop bill */
{
    boolean in_view = Blind ? FALSE : (from_invent || cansee(x, y));

    if (!breaktest(obj))
        return 0;
    breakmsg(obj, in_view);
    breakobj(obj, x, y, TRUE, from_invent);
    return 1;
}

/*
 * The object is going to break for a reason other than the hero doing
 * something to it.
 * Return 0 if the object doesn't break, 1 if the object broke.
 */
int
breaks(obj, x, y)
struct obj *obj;
xchar x, y; /* object location (ox, oy may not be right) */
{
    boolean in_view = Blind ? FALSE : cansee(x, y);

    if (!breaktest(obj))
        return 0;
    breakmsg(obj, in_view);
    breakobj(obj, x, y, FALSE, FALSE);
    return 1;
}

void
release_camera_demon(obj, x, y)
struct obj *obj;
xchar x, y;
{
    struct monst *mtmp;
    if (!rn2(3)
        && (mtmp = makemon(&mons[rn2(3) ? PM_HOMUNCULUS : PM_IMP], x, y,
                           NO_MM_FLAGS)) != 0) {
        if (canspotmon(mtmp))
            pline("%s is released!", Hallucination
                                         ? An(rndmonnam(NULL))
                                         : "The picture-painting demon");
        mtmp->mpeaceful = !obj->cursed;
        set_malign(mtmp);
    }
}

/*
 * Unconditionally break an object. Assumes all resistance checks
 * and break messages have been delivered prior to getting here.
 */
void
breakobj(obj, x, y, hero_caused, from_invent)
struct obj *obj;
xchar x, y;          /* object location (ox, oy may not be right) */
boolean hero_caused; /* is this the hero's fault? */
boolean from_invent;
{
    boolean fracture = FALSE;

    switch (obj->oclass == POTION_CLASS ? POT_WATER : obj->otyp) {
    case MIRROR:
        if (hero_caused)
            change_luck(-2);
        break;
    case POT_WATER:      /* really, all potions */
        obj->in_use = 1; /* in case it's fatal */
        if (obj->otyp == POT_OIL && obj->lamplit) {
            explode_oil(obj, x, y);
        } else if (distu(x, y) <= 2) {
            if (!breathless(g.youmonst.data) || haseyes(g.youmonst.data)) {
                if (obj->otyp != POT_WATER) {
                    if (!breathless(g.youmonst.data)) {
                        /* [what about "familiar odor" when known?] */
                        You("smell a peculiar odor...");
                    } else {
                        const char *eyes = body_part(EYE);

                        if (eyecount(g.youmonst.data) != 1)
                            eyes = makeplural(eyes);
                        Your("%s %s.", eyes, vtense(eyes, "water"));
                    }
                }
                potionbreathe(obj);
            }
        }
        /* monster breathing isn't handled... [yet?] */
        break;
    case EXPENSIVE_CAMERA:
        release_camera_demon(obj, x, y);
        break;
    case EGG:
        /* breaking your own eggs is bad luck */
        if (hero_caused && obj->spe && obj->corpsenm >= LOW_PM)
            change_luck((schar) -min(obj->quan, 5L));
        break;
    case BOULDER:
    case STATUE:
        /* caller will handle object disposition;
           we're just doing the shop theft handling */
        fracture = TRUE;
        break;
    default:
        break;
    }

    if (hero_caused) {
        if (from_invent || obj->unpaid) {
            if (*u.ushops || obj->unpaid)
                check_shop_obj(obj, x, y, TRUE);
        } else if (!obj->no_charge && costly_spot(x, y)) {
            /* it is assumed that the obj is a floor-object */
            char *o_shop = in_rooms(x, y, SHOPBASE);
            struct monst *shkp = shop_keeper(*o_shop);

            if (shkp) { /* (implies *o_shop != '\0') */
                static NEARDATA long lastmovetime = 0L;
                static NEARDATA boolean peaceful_shk = FALSE;
                /*  We want to base shk actions on her peacefulness
                    at start of this turn, so that "simultaneous"
                    multiple breakage isn't drastically worse than
                    single breakage.  (ought to be done via ESHK)  */
                if (g.moves != lastmovetime)
                    peaceful_shk = shkp->mpeaceful;
                if (stolen_value(obj, x, y, peaceful_shk, FALSE) > 0L
                    && (*o_shop != u.ushops[0] || !inside_shop(u.ux, u.uy))
                    && g.moves != lastmovetime)
                    make_angry_shk(shkp, x, y);
                lastmovetime = g.moves;
            }
        }
    }
    if (!fracture)
        delobj(obj);
}

/*
 * Check to see if obj is going to break, but don't actually break it.
 * Return 0 if the object isn't going to break, 1 if it is.
 */
boolean
breaktest(obj)
struct obj *obj;
{
    if (obj_resists(obj, 1, 99))
        return 0;
    if (objects[obj->otyp].oc_material == GLASS && !obj->oartifact
        && obj->oclass != GEM_CLASS)
        return 1;
    switch (obj->oclass == POTION_CLASS ? POT_WATER : obj->otyp) {
    case EXPENSIVE_CAMERA:
    case POT_WATER: /* really, all potions */
    case EGG:
    case CREAM_PIE:
    case MELON:
    case ACID_VENOM:
    case BLINDING_VENOM:
        return 1;
    default:
        return 0;
    }
}

static void
breakmsg(obj, in_view)
struct obj *obj;
boolean in_view;
{
    const char *to_pieces;

    to_pieces = "";
    switch (obj->oclass == POTION_CLASS ? POT_WATER : obj->otyp) {
    default: /* glass or crystal wand */
        if (obj->oclass != WAND_CLASS)
            impossible("breaking odd object?");
        /*FALLTHRU*/
    case CRYSTAL_PLATE_MAIL:
    case LENSES:
    case MIRROR:
    case CRYSTAL_BALL:
    case EXPENSIVE_CAMERA:
        to_pieces = " into a thousand pieces";
    /*FALLTHRU*/
    case POT_WATER: /* really, all potions */
        if (!in_view)
            You_hear("%s shatter!", something);
        else
            pline("%s shatter%s%s!", Doname2(obj),
                  (obj->quan == 1L) ? "s" : "", to_pieces);
        break;
    case EGG:
    case MELON:
        pline("Splat!");
        break;
    case CREAM_PIE:
        if (in_view)
            pline("What a mess!");
        break;
    case ACID_VENOM:
    case BLINDING_VENOM:
        pline("Splash!");
        break;
    }
}

static int
throw_gold(obj)
struct obj *obj;
{
    int range, odx, ody;
    register struct monst *mon;

    if (!u.dx && !u.dy && !u.dz) {
        You("cannot throw gold at yourself.");
        return 0;
    }
    freeinv(obj);
    if (u.uswallow) {
        pline(is_animal(u.ustuck->data) ? "%s in the %s's entrails."
                                        : "%s into %s.",
              "The money disappears", mon_nam(u.ustuck));
        add_to_minv(u.ustuck, obj);
        return 1;
    }

    if (u.dz) {
        if (u.dz < 0 && !Is_airlevel(&u.uz) && !Underwater
            && !Is_waterlevel(&u.uz)) {
            pline_The("gold hits the %s, then falls back on top of your %s.",
                      ceiling(u.ux, u.uy), body_part(HEAD));
            /* some self damage? */
            if (uarmh)
                pline("Fortunately, you are wearing %s!",
                      an(helm_simple_name(uarmh)));
        }
        g.bhitpos.x = u.ux;
        g.bhitpos.y = u.uy;
    } else {
        /* consistent with range for normal objects */
        range = (int) ((ACURRSTR) / 2 - obj->owt / 40);

        /* see if the gold has a place to move into */
        odx = u.ux + u.dx;
        ody = u.uy + u.dy;
        if (!ZAP_POS(levl[odx][ody].typ) || closed_door(odx, ody)) {
            g.bhitpos.x = u.ux;
            g.bhitpos.y = u.uy;
        } else {
            mon = bhit(u.dx, u.dy, range, THROWN_WEAPON,
                       (int FDECL((*), (MONST_P, OBJ_P))) 0,
                       (int FDECL((*), (OBJ_P, OBJ_P))) 0, &obj);
            if (!obj)
                return 1; /* object is gone */
            if (mon) {
                if (ghitm(mon, obj)) /* was it caught? */
                    return 1;
            } else {
                if (ship_object(obj, g.bhitpos.x, g.bhitpos.y, FALSE))
                    return 1;
            }
        }
    }

    if (flooreffects(obj, g.bhitpos.x, g.bhitpos.y, "fall"))
        return 1;
    if (u.dz > 0)
        pline_The("gold hits the %s.", surface(g.bhitpos.x, g.bhitpos.y));
    place_object(obj, g.bhitpos.x, g.bhitpos.y);
    if (*u.ushops)
        sellobj(obj, g.bhitpos.x, g.bhitpos.y);
    stackobj(obj);
    newsym(g.bhitpos.x, g.bhitpos.y);
    return 1;
}

/*dothrow.c*/<|MERGE_RESOLUTION|>--- conflicted
+++ resolved
@@ -1292,13 +1292,8 @@
                 || !index(in_rooms(mon->mx, mon->my, SHOPBASE), *u.ushops)))
             hot_pursuit(mon);
 
-<<<<<<< HEAD
-        if (obj_gone)
+        if (obj_gone || obj == uball)
             g.thrownobj = (struct obj *) 0;
-=======
-        if (obj_gone || obj == uball)
-            thrownobj = (struct obj *) 0;
->>>>>>> 389c4960
     }
 
     if (!g.thrownobj) {
