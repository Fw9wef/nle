--- conflicted
+++ resolved
@@ -1036,15 +1036,9 @@
         } else if (petrifier && !Stone_resistance
                    && !(poly_when_stoned(g.youmonst.data)
                         && polymon(PM_STONE_GOLEM))) {
-<<<<<<< HEAD
-        petrify:
+ petrify:
             g.killer.format = KILLED_BY;
             Strcpy(g.killer.name, "elementary physics"); /* "what goes up..." */
-=======
- petrify:
-            killer.format = KILLED_BY;
-            Strcpy(killer.name, "elementary physics"); /* "what goes up..." */
->>>>>>> 1d66005d
             You("turn to stone.");
             if (obj)
                 dropy(obj); /* bypass most of hitfloor() */
