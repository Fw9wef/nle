--- conflicted
+++ resolved
@@ -785,16 +785,10 @@
     g.invent = restobjchn(nhfp, FALSE, FALSE);
 
     /* restore dangling (not on floor or in inventory) ball and/or chain */
-<<<<<<< HEAD
     bc_obj = restobjchn(nhfp, FALSE, FALSE);
-    while(bc_obj) {
-        struct obj * nobj = bc_obj->nobj;
-=======
-    bc_obj = restobjchn(fd, FALSE, FALSE);
     while (bc_obj) {
         struct obj *nobj = bc_obj->nobj;
 
->>>>>>> 9b467c7c
         if (bc_obj->owornmask)
             setworn(bc_obj, bc_obj->owornmask);
         bc_obj->nobj = (struct obj *) 0;
@@ -804,20 +798,14 @@
     g.migrating_mons = restmonchn(nhfp, FALSE);
 
     if (nhfp->structlevel) {
-        mread(nhfp->fd, (genericptr_t) g.mvitals, sizeof(g.mvitals));
+        mread(nhfp->fd, (genericptr_t) g.mvitals, sizeof g.mvitals);
     }
     if (nhfp->fieldlevel) {
         int i;
 
-<<<<<<< HEAD
         for (i = 0; i < NUMMONS; ++i)
             sfi_mvitals(nhfp, &g.mvitals[i], "gamestate", "g.mvitals", 1);
     }
-=======
-    g.migrating_objs = restobjchn(fd, FALSE, FALSE);
-    g.migrating_mons = restmonchn(fd, FALSE);
-    mread(fd, (genericptr_t) g.mvitals, sizeof g.mvitals);
->>>>>>> 9b467c7c
 
     /*
      * There are some things after this that can have unintended display
