/* NetHack 3.6	lock.c	$NHDT-Date: 1548978605 2019/01/31 23:50:05 $  $NHDT-Branch: NetHack-3.6.2-beta01 $:$NHDT-Revision: 1.84 $ */
/* Copyright (c) Stichting Mathematisch Centrum, Amsterdam, 1985. */
/*-Copyright (c) Robert Patrick Rankin, 2011. */
/* NetHack may be freely redistributed.  See license for details. */

#include "hack.h"

/* occupation callbacks */
static int NDECL(picklock);
static int NDECL(forcelock);

static const char *NDECL(lock_action);
static boolean FDECL(obstructed, (int, int, BOOLEAN_P));
static void FDECL(chest_shatter_msg, (struct obj *));

boolean
picking_lock(x, y)
int *x, *y;
{
    if (g.occupation == picklock) {
        *x = u.ux + u.dx;
        *y = u.uy + u.dy;
        return TRUE;
    } else {
        *x = *y = 0;
        return FALSE;
    }
}

boolean
picking_at(x, y)
int x, y;
{
    return (boolean) (g.occupation == picklock && g.xlock.door == &levl[x][y]);
}

/* produce an occupation string appropriate for the current activity */
static const char *
lock_action()
{
    /* "unlocking"+2 == "locking" */
    static const char *actions[] = {
        "unlocking the door",   /* [0] */
        "unlocking the chest",  /* [1] */
        "unlocking the box",    /* [2] */
        "picking the lock"      /* [3] */
    };

    /* if the target is currently unlocked, we're trying to lock it now */
    if (g.xlock.door && !(g.xlock.door->doormask & D_LOCKED))
        return actions[0] + 2; /* "locking the door" */
    else if (g.xlock.box && !g.xlock.box->olocked)
        return g.xlock.box->otyp == CHEST ? actions[1] + 2 : actions[2] + 2;
    /* otherwise we're trying to unlock it */
    else if (g.xlock.picktyp == LOCK_PICK)
        return actions[3]; /* "picking the lock" */
    else if (g.xlock.picktyp == CREDIT_CARD)
        return actions[3]; /* same as lock_pick */
    else if (g.xlock.door)
        return actions[0]; /* "unlocking the door" */
    else if (g.xlock.box)
        return g.xlock.box->otyp == CHEST ? actions[1] : actions[2];
    else
        return actions[3];
}

/* try to open/close a lock */
static int
picklock(VOID_ARGS)
{
    if (g.xlock.box) {
        if (g.xlock.box->where != OBJ_FLOOR
            || g.xlock.box->ox != u.ux || g.xlock.box->oy != u.uy) {
            return ((g.xlock.usedtime = 0)); /* you or it moved */
        }
    } else { /* door */
        if (g.xlock.door != &(levl[u.ux + u.dx][u.uy + u.dy])) {
            return ((g.xlock.usedtime = 0)); /* you moved */
        }
        switch (g.xlock.door->doormask) {
        case D_NODOOR:
            pline("This doorway has no door.");
            return ((g.xlock.usedtime = 0));
        case D_ISOPEN:
            You("cannot lock an open door.");
            return ((g.xlock.usedtime = 0));
        case D_BROKEN:
            pline("This door is broken.");
            return ((g.xlock.usedtime = 0));
        }
    }

    if (g.xlock.usedtime++ >= 50 || nohands(g.youmonst.data)) {
        You("give up your attempt at %s.", lock_action());
        exercise(A_DEX, TRUE); /* even if you don't succeed */
        return ((g.xlock.usedtime = 0));
    }

    if (rn2(100) >= g.xlock.chance)
        return 1; /* still busy */

    /* using the Master Key of Thievery finds traps if its bless/curse
       state is adequate (non-cursed for rogues, blessed for others;
       checked when setting up 'xlock') */
    if ((!g.xlock.door ? (int) g.xlock.box->otrapped
                     : (g.xlock.door->doormask & D_TRAPPED) != 0)
        && g.xlock.magic_key) {
        g.xlock.chance += 20; /* less effort needed next time */
        /* unfortunately we don't have a 'tknown' flag to record
           "known to be trapped" so declining to disarm and then
           retrying lock manipulation will find it all over again */
        if (yn("You find a trap!  Do you want to try to disarm it?") == 'y') {
            const char *what;
            boolean alreadyunlocked;

            /* disarming while using magic key always succeeds */
            if (g.xlock.door) {
                g.xlock.door->doormask &= ~D_TRAPPED;
                what = "door";
                alreadyunlocked = !(g.xlock.door->doormask & D_LOCKED);
            } else {
                g.xlock.box->otrapped = 0;
                what = (g.xlock.box->otyp == CHEST) ? "chest" : "box";
                alreadyunlocked = !g.xlock.box->olocked;
            }
            You("succeed in disarming the trap.  The %s is still %slocked.",
                what, alreadyunlocked ? "un" : "");
            exercise(A_WIS, TRUE);
        } else {
            You("stop %s.", lock_action());
            exercise(A_WIS, FALSE);
        }
        return ((g.xlock.usedtime = 0));
    }

    You("succeed in %s.", lock_action());
    if (g.xlock.door) {
        if (g.xlock.door->doormask & D_TRAPPED) {
            b_trapped("door", FINGER);
            g.xlock.door->doormask = D_NODOOR;
            unblock_point(u.ux + u.dx, u.uy + u.dy);
            if (*in_rooms(u.ux + u.dx, u.uy + u.dy, SHOPBASE))
                add_damage(u.ux + u.dx, u.uy + u.dy, SHOP_DOOR_COST);
            newsym(u.ux + u.dx, u.uy + u.dy);
        } else if (g.xlock.door->doormask & D_LOCKED)
            g.xlock.door->doormask = D_CLOSED;
        else
            g.xlock.door->doormask = D_LOCKED;
    } else {
        g.xlock.box->olocked = !g.xlock.box->olocked;
        g.xlock.box->lknown = 1;
        if (g.xlock.box->otrapped)
            (void) chest_trap(g.xlock.box, FINGER, FALSE);
    }
    exercise(A_DEX, TRUE);
    return ((g.xlock.usedtime = 0));
}

void
breakchestlock(box, destroyit)
struct obj *box;
boolean destroyit;
{
    if (!destroyit) { /* bill for the box but not for its contents */
        struct obj *hide_contents = box->cobj;

        box->cobj = 0;
        costly_alteration(box, COST_BRKLCK);
        box->cobj = hide_contents;
        box->olocked = 0;
        box->obroken = 1;
        box->lknown = 1;
    } else { /* #force has destroyed this box (at <u.ux,u.uy>) */
        struct obj *otmp;
        struct monst *shkp = (*u.ushops && costly_spot(u.ux, u.uy))
                                 ? shop_keeper(*u.ushops)
                                 : 0;
        boolean costly = (boolean) (shkp != 0),
                peaceful_shk = costly && (boolean) shkp->mpeaceful;
        long loss = 0L;

        pline("In fact, you've totally destroyed %s.", the(xname(box)));
        /* Put the contents on ground at the hero's feet. */
        while ((otmp = box->cobj) != 0) {
            obj_extract_self(otmp);
            if (!rn2(3) || otmp->oclass == POTION_CLASS) {
                chest_shatter_msg(otmp);
                if (costly)
                    loss += stolen_value(otmp, u.ux, u.uy, peaceful_shk, TRUE);
                if (otmp->quan == 1L) {
                    obfree(otmp, (struct obj *) 0);
                    continue;
                }
                /* this works because we're sure to have at least 1 left;
                   otherwise it would fail since otmp is not in inventory */
                useup(otmp);
            }
            if (box->otyp == ICE_BOX && otmp->otyp == CORPSE) {
                otmp->age = g.monstermoves - otmp->age; /* actual age */
                start_corpse_timeout(otmp);
            }
            place_object(otmp, u.ux, u.uy);
            stackobj(otmp);
        }
        if (costly)
            loss += stolen_value(box, u.ux, u.uy, peaceful_shk, TRUE);
        if (loss)
            You("owe %ld %s for objects destroyed.", loss, currency(loss));
        delobj(box);
    }
}

/* try to force a locked chest */
static int
forcelock(VOID_ARGS)
{
    if ((g.xlock.box->ox != u.ux) || (g.xlock.box->oy != u.uy))
        return ((g.xlock.usedtime = 0)); /* you or it moved */

    if (g.xlock.usedtime++ >= 50 || !uwep || nohands(g.youmonst.data)) {
        You("give up your attempt to force the lock.");
        if (g.xlock.usedtime >= 50) /* you made the effort */
            exercise((g.xlock.picktyp) ? A_DEX : A_STR, TRUE);
        return ((g.xlock.usedtime = 0));
    }

    if (g.xlock.picktyp) { /* blade */
        if (rn2(1000 - (int) uwep->spe) > (992 - greatest_erosion(uwep) * 10)
            && !uwep->cursed && !obj_resists(uwep, 0, 99)) {
            /* for a +0 weapon, probability that it survives an unsuccessful
             * attempt to force the lock is (.992)^50 = .67
             */
            pline("%sour %s broke!", (uwep->quan > 1L) ? "One of y" : "Y",
                  xname(uwep));
            useup(uwep);
            You("give up your attempt to force the lock.");
            exercise(A_DEX, TRUE);
            return ((g.xlock.usedtime = 0));
        }
    } else             /* blunt */
        wake_nearby(); /* due to hammering on the container */

    if (rn2(100) >= g.xlock.chance)
        return 1; /* still busy */

    You("succeed in forcing the lock.");
    exercise(g.xlock.picktyp ? A_DEX : A_STR, TRUE);
    /* breakchestlock() might destroy g.xlock.box; if so, g.xlock context will
       be cleared (delobj -> obfree -> maybe_reset_pick); but it might not,
       so explicitly clear that manually */
    breakchestlock(g.xlock.box, (boolean) (!g.xlock.picktyp && !rn2(3)));
    reset_pick(); /* lock-picking context is no longer valid */

    return 0;
}

void
reset_pick()
{
    g.xlock.usedtime = g.xlock.chance = g.xlock.picktyp = 0;
    g.xlock.magic_key = FALSE;
    g.xlock.door = (struct rm *) 0;
    g.xlock.box = (struct obj *) 0;
}

/* level change or object deletion; context may no longer be valid */
void
maybe_reset_pick(container)
struct obj *container; /* passed from obfree() */
{
    /*
     * If a specific container, only clear context if it is for that
     * particular container (which is being deleted).  Other stuff on
     * the current dungeon level remains valid.
     * However if 'container' is Null, clear context if not carrying
     * g.xlock.box (which might be Null if context is for a door).
     * Used for changing levels, where a floor container or a door is
     * being left behind and won't be valid on the new level but a
     * carried container will still be.  There might not be any context,
     * in which case redundantly clearing it is harmless.
     */
    if (container ? (container == g.xlock.box)
                  : (!g.xlock.box || !carried(g.xlock.box)))
        reset_pick();
}

/* for doapply(); if player gives a direction or resumes an interrupted
   previous attempt then it costs hero a move even if nothing ultimately
   happens; when told "can't do that" before being asked for direction
   or player cancels with ESC while giving direction, it doesn't */
#define PICKLOCK_LEARNED_SOMETHING (-1) /* time passes */
#define PICKLOCK_DID_NOTHING 0          /* no time passes */
#define PICKLOCK_DID_SOMETHING 1

/* player is applying a key, lock pick, or credit card */
int
pick_lock(pick, rx, ry, container)
struct obj *pick;
xchar rx, ry; /* coordinates of doors/container, for autounlock: does not
                 prompt for direction if these are set */
struct obj *container; /* container, for autounlock */
{
    int picktyp, c, ch;
    coord cc;
    struct rm *door;
    struct obj *otmp;
    char qbuf[QBUFSZ];
    boolean autounlock = (rx != 0 && ry != 0) || (container != NULL);

    picktyp = pick->otyp;

    /* check whether we're resuming an interrupted previous attempt */
    if (g.xlock.usedtime && picktyp == g.xlock.picktyp) {
        static char no_longer[] = "Unfortunately, you can no longer %s %s.";

        if (nohands(g.youmonst.data)) {
            const char *what = (picktyp == LOCK_PICK) ? "pick" : "key";

            if (picktyp == CREDIT_CARD)
                what = "card";
            pline(no_longer, "hold the", what);
            reset_pick();
            return PICKLOCK_LEARNED_SOMETHING;
        } else if (u.uswallow || (g.xlock.box && !can_reach_floor(TRUE))) {
            pline(no_longer, "reach the", "lock");
            reset_pick();
            return PICKLOCK_LEARNED_SOMETHING;
        } else {
            const char *action = lock_action();

            You("resume your attempt at %s.", action);
            g.xlock.magic_key = is_magic_key(&g.youmonst, pick);
            set_occupation(picklock, action, 0);
            return PICKLOCK_DID_SOMETHING;
        }
    }

    if (nohands(g.youmonst.data)) {
        You_cant("hold %s -- you have no hands!", doname(pick));
        return PICKLOCK_DID_NOTHING;
    } else if (u.uswallow) {
        You_cant("%sunlock %s.", (picktyp == CREDIT_CARD) ? "" : "lock or ",
                 mon_nam(u.ustuck));
        return PICKLOCK_DID_NOTHING;
    }

    if (picktyp != LOCK_PICK
        && picktyp != CREDIT_CARD
        && picktyp != SKELETON_KEY) {
        impossible("picking lock with object %d?", picktyp);
        return PICKLOCK_DID_NOTHING;
    }
    ch = 0; /* lint suppression */

    if (rx != 0 && ry != 0) { /* autounlock; caller has provided coordinates */
        cc.x = rx;
        cc.y = ry;
    }
    else if (!get_adjacent_loc((char *) 0, "Invalid location!", u.ux, u.uy, &cc)) {
        return PICKLOCK_DID_NOTHING;
    }

    if (cc.x == u.ux && cc.y == u.uy) { /* pick lock on a container */
        const char *verb;
        char qsfx[QBUFSZ];
        boolean it;
        int count;

        if (u.dz < 0) {
            There("isn't any sort of lock up %s.",
                  Levitation ? "here" : "there");
            return PICKLOCK_LEARNED_SOMETHING;
        } else if (is_lava(u.ux, u.uy)) {
            pline("Doing that would probably melt %s.", yname(pick));
            return PICKLOCK_LEARNED_SOMETHING;
        } else if (is_pool(u.ux, u.uy) && !Underwater) {
            pline_The("%s has no lock.", hliquid("water"));
            return PICKLOCK_LEARNED_SOMETHING;
        }

        count = 0;
        c = 'n'; /* in case there are no boxes here */
<<<<<<< HEAD
        for (otmp = g.level.objects[cc.x][cc.y]; otmp; otmp = otmp->nexthere)
            if (Is_box(otmp)) {
=======
        for (otmp = level.objects[cc.x][cc.y]; otmp; otmp = otmp->nexthere)
            /* autounlock on boxes: only the one that just informed you it was
             * locked. Don't include any other boxes which might be here. */
            if ((!autounlock && Is_box(otmp)) || (otmp == container)) {
>>>>>>> 9b0d78d2
                ++count;
                if (!can_reach_floor(TRUE)) {
                    You_cant("reach %s from up here.", the(xname(otmp)));
                    return PICKLOCK_LEARNED_SOMETHING;
                }
                it = 0;
                if (otmp->obroken)
                    verb = "fix";
                else if (!otmp->olocked)
                    verb = "lock", it = 1;
                else if (picktyp != LOCK_PICK)
                    verb = "unlock", it = 1;
                else
                    verb = "pick";

                if (autounlock) {
                    Sprintf(qbuf, "Unlock it with %s?", yname(pick));
                    c = yn(qbuf);
                    if (c == 'n')
                        return 0;
                } else {
                    /* "There is <a box> here; <verb> <it|its lock>?" */
                    Sprintf(qsfx, " here; %s %s?", verb, it ? "it" : "its lock");
                    (void) safe_qbuf(qbuf, "There is ", qsfx, otmp, doname,
                                    ansimpleoname, "a box");
                    otmp->lknown = 1;

                    c = ynq(qbuf);
                    if (c == 'q')
                        return 0;
                    if (c == 'n')
                        continue;
                }

                if (otmp->obroken) {
                    You_cant("fix its broken lock with %s.", doname(pick));
                    return PICKLOCK_LEARNED_SOMETHING;
                } else if (picktyp == CREDIT_CARD && !otmp->olocked) {
                    /* credit cards are only good for unlocking */
                    You_cant("do that with %s.",
                             an(simple_typename(picktyp)));
                    return PICKLOCK_LEARNED_SOMETHING;
                }
                switch (picktyp) {
                case CREDIT_CARD:
                    ch = ACURR(A_DEX) + 20 * Role_if(PM_ROGUE);
                    break;
                case LOCK_PICK:
                    ch = 4 * ACURR(A_DEX) + 25 * Role_if(PM_ROGUE);
                    break;
                case SKELETON_KEY:
                    ch = 75 + ACURR(A_DEX);
                    break;
                default:
                    ch = 0;
                }
                if (otmp->cursed)
                    ch /= 2;

                g.xlock.box = otmp;
                g.xlock.door = 0;
                break;
            }
        if (c != 'y') {
            if (!count)
                There("doesn't seem to be any sort of lock here.");
            return PICKLOCK_LEARNED_SOMETHING; /* decided against all boxes */
        }
    } else { /* pick the lock in a door */
        struct monst *mtmp;

        if (u.utrap && u.utraptype == TT_PIT) {
            You_cant("reach over the edge of the pit.");
            return PICKLOCK_LEARNED_SOMETHING;
        }

        door = &levl[cc.x][cc.y];
        mtmp = m_at(cc.x, cc.y);
        if (mtmp && canseemon(mtmp) && M_AP_TYPE(mtmp) != M_AP_FURNITURE
            && M_AP_TYPE(mtmp) != M_AP_OBJECT) {
            if (picktyp == CREDIT_CARD
                && (mtmp->isshk || mtmp->data == &mons[PM_ORACLE]))
                verbalize("No checks, no credit, no problem.");
            else
                pline("I don't think %s would appreciate that.",
                      mon_nam(mtmp));
            return PICKLOCK_LEARNED_SOMETHING;
        } else if (mtmp && is_door_mappear(mtmp)) {
            /* "The door actually was a <mimic>!" */
            stumble_onto_mimic(mtmp);
            /* mimic might keep the key (50% chance, 10% for PYEC or MKoT) */
            maybe_absorb_item(mtmp, pick, 50, 10);
            return PICKLOCK_LEARNED_SOMETHING;
        }
        if (!IS_DOOR(door->typ)) {
            if (is_drawbridge_wall(cc.x, cc.y) >= 0)
                You("%s no lock on the drawbridge.", Blind ? "feel" : "see");
            else
                You("%s no door there.", Blind ? "feel" : "see");
            return PICKLOCK_LEARNED_SOMETHING;
        }
        switch (door->doormask) {
        case D_NODOOR:
            pline("This doorway has no door.");
            return PICKLOCK_LEARNED_SOMETHING;
        case D_ISOPEN:
            You("cannot lock an open door.");
            return PICKLOCK_LEARNED_SOMETHING;
        case D_BROKEN:
            pline("This door is broken.");
            return PICKLOCK_LEARNED_SOMETHING;
        default:
            /* credit cards are only good for unlocking */
            if (picktyp == CREDIT_CARD && !(door->doormask & D_LOCKED)) {
                You_cant("lock a door with a credit card.");
                return PICKLOCK_LEARNED_SOMETHING;
            }

            Sprintf(qbuf, "%s it%s%s?",
                    (door->doormask & D_LOCKED) ? "Unlock" : "Lock",
                    autounlock ? " with " : "",
                    autounlock ? yname(pick) : "");

            c = yn(qbuf);
            if (c == 'n')
                return 0;

            switch (picktyp) {
            case CREDIT_CARD:
                ch = 2 * ACURR(A_DEX) + 20 * Role_if(PM_ROGUE);
                break;
            case LOCK_PICK:
                ch = 3 * ACURR(A_DEX) + 30 * Role_if(PM_ROGUE);
                break;
            case SKELETON_KEY:
                ch = 70 + ACURR(A_DEX);
                break;
            default:
                ch = 0;
            }
            g.xlock.door = door;
            g.xlock.box = 0;
        }
    }
    g.context.move = 0;
    g.xlock.chance = ch;
    g.xlock.picktyp = picktyp;
    g.xlock.magic_key = is_magic_key(&g.youmonst, pick);
    g.xlock.usedtime = 0;
    set_occupation(picklock, lock_action(), 0);
    return PICKLOCK_DID_SOMETHING;
}

/* try to force a chest with your weapon */
int
doforce()
{
    register struct obj *otmp;
    register int c, picktyp;
    char qbuf[QBUFSZ];

    if (u.uswallow) {
        You_cant("force anything from inside here.");
        return 0;
    }
    if (!uwep /* proper type test */
        || ((uwep->oclass == WEAPON_CLASS || is_weptool(uwep))
               ? (objects[uwep->otyp].oc_skill < P_DAGGER
                  || objects[uwep->otyp].oc_skill == P_FLAIL
                  || objects[uwep->otyp].oc_skill > P_LANCE)
               : uwep->oclass != ROCK_CLASS)) {
        You_cant("force anything %s weapon.",
                 !uwep ? "when not wielding a"
                       : (uwep->oclass != WEAPON_CLASS && !is_weptool(uwep))
                             ? "without a proper"
                             : "with that");
        return 0;
    }
    if (!can_reach_floor(TRUE)) {
        cant_reach_floor(u.ux, u.uy, FALSE, TRUE);
        return 0;
    }

    picktyp = is_blade(uwep) && !is_pick(uwep);
    if (g.xlock.usedtime && g.xlock.box && picktyp == g.xlock.picktyp) {
        You("resume your attempt to force the lock.");
        set_occupation(forcelock, "forcing the lock", 0);
        return 1;
    }

    /* A lock is made only for the honest man, the thief will break it. */
    g.xlock.box = (struct obj *) 0;
    for (otmp = g.level.objects[u.ux][u.uy]; otmp; otmp = otmp->nexthere)
        if (Is_box(otmp)) {
            if (otmp->obroken || !otmp->olocked) {
                /* force doname() to omit known "broken" or "unlocked"
                   prefix so that the message isn't worded redundantly;
                   since we're about to set lknown, there's no need to
                   remember and then reset its current value */
                otmp->lknown = 0;
                There("is %s here, but its lock is already %s.",
                      doname(otmp), otmp->obroken ? "broken" : "unlocked");
                otmp->lknown = 1;
                continue;
            }
            (void) safe_qbuf(qbuf, "There is ", " here; force its lock?",
                             otmp, doname, ansimpleoname, "a box");
            otmp->lknown = 1;

            c = ynq(qbuf);
            if (c == 'q')
                return 0;
            if (c == 'n')
                continue;

            if (picktyp)
                You("force %s into a crack and pry.", yname(uwep));
            else
                You("start bashing it with %s.", yname(uwep));
            g.xlock.box = otmp;
            g.xlock.chance = objects[uwep->otyp].oc_wldam * 2;
            g.xlock.picktyp = picktyp;
            g.xlock.magic_key = FALSE;
            g.xlock.usedtime = 0;
            break;
        }

    if (g.xlock.box)
        set_occupation(forcelock, "forcing the lock", 0);
    else
        You("decide not to force the issue.");
    return 1;
}

boolean
stumble_on_door_mimic(x, y)
int x, y;
{
    struct monst *mtmp;

    if ((mtmp = m_at(x, y)) && is_door_mappear(mtmp)
        && !Protection_from_shape_changers) {
        stumble_onto_mimic(mtmp);
        return TRUE;
    }
    return FALSE;
}

/* the 'O' command - try to open a door */
int
doopen()
{
    return doopen_indir(0, 0);
}

/* try to open a door in direction u.dx/u.dy */
int
doopen_indir(x, y)
int x, y;
{
    coord cc;
    register struct rm *door;
    boolean portcullis;
    int res = 0;

    if (nohands(g.youmonst.data)) {
        You_cant("open anything -- you have no hands!");
        return 0;
    }

    if (u.utrap && u.utraptype == TT_PIT) {
        You_cant("reach over the edge of the pit.");
        return 0;
    }

    if (x > 0 && y > 0) {
        cc.x = x;
        cc.y = y;
    } else if (!get_adjacent_loc((char *) 0, (char *) 0, u.ux, u.uy, &cc))
        return 0;

    /* open at yourself/up/down */
    if ((cc.x == u.ux) && (cc.y == u.uy))
        return doloot();

    if (stumble_on_door_mimic(cc.x, cc.y))
        return 1;

    /* when choosing a direction is impaired, use a turn
       regardless of whether a door is successfully targetted */
    if (Confusion || Stunned)
        res = 1;

    door = &levl[cc.x][cc.y];
    portcullis = (is_drawbridge_wall(cc.x, cc.y) >= 0);
    if (Blind) {
        int oldglyph = door->glyph;
        schar oldlastseentyp = g.lastseentyp[cc.x][cc.y];

        feel_location(cc.x, cc.y);
        if (door->glyph != oldglyph
            || g.lastseentyp[cc.x][cc.y] != oldlastseentyp)
            res = 1; /* learned something */
    }

    if (portcullis || !IS_DOOR(door->typ)) {
        /* closed portcullis or spot that opened bridge would span */
        if (is_db_wall(cc.x, cc.y) || door->typ == DRAWBRIDGE_UP)
            There("is no obvious way to open the drawbridge.");
        else if (portcullis || door->typ == DRAWBRIDGE_DOWN)
            pline_The("drawbridge is already open.");
        else if (container_at(cc.x, cc.y, TRUE))
            pline("%s like something lootable over there.",
                  Blind ? "Feels" : "Seems");
        else
            You("%s no door there.", Blind ? "feel" : "see");
        return res;
    }

    if (!(door->doormask & D_CLOSED)) {
        const char *mesg;
        boolean locked = FALSE;
        struct obj* unlocktool;

        switch (door->doormask) {
        case D_BROKEN:
            mesg = " is broken";
            break;
        case D_NODOOR:
            mesg = "way has no door";
            break;
        case D_ISOPEN:
            mesg = " is already open";
            break;
        default:
            mesg = " is locked";
            locked = TRUE;
            break;
        }
        pline("This door%s.", mesg);
        if (locked && flags.autounlock &&
            ((unlocktool = carrying(SKELETON_KEY)) ||
             (unlocktool = carrying(LOCK_PICK)) ||
             (unlocktool = carrying(CREDIT_CARD)))) {
            pick_lock(unlocktool, cc.x, cc.y, (struct obj *) 0);
        }
        return res;
    }

    if (verysmall(g.youmonst.data)) {
        pline("You're too small to pull the door open.");
        return res;
    }

    /* door is known to be CLOSED */
    if (rnl(20) < (ACURRSTR + ACURR(A_DEX) + ACURR(A_CON)) / 3) {
        pline_The("door opens.");
        if (door->doormask & D_TRAPPED) {
            b_trapped("door", FINGER);
            door->doormask = D_NODOOR;
            if (*in_rooms(cc.x, cc.y, SHOPBASE))
                add_damage(cc.x, cc.y, SHOP_DOOR_COST);
        } else
            door->doormask = D_ISOPEN;
        feel_newsym(cc.x, cc.y); /* the hero knows she opened it */
        unblock_point(cc.x, cc.y); /* vision: new see through there */
    } else {
        exercise(A_STR, TRUE);
        pline_The("door resists!");
    }

    return 1;
}

static boolean
obstructed(x, y, quietly)
register int x, y;
boolean quietly;
{
    register struct monst *mtmp = m_at(x, y);

    if (mtmp && M_AP_TYPE(mtmp) != M_AP_FURNITURE) {
        if (M_AP_TYPE(mtmp) == M_AP_OBJECT)
            goto objhere;
        if (!quietly) {
            if ((mtmp->mx != x) || (mtmp->my != y)) {
                /* worm tail */
                pline("%s%s blocks the way!",
                      !canspotmon(mtmp) ? Something : s_suffix(Monnam(mtmp)),
                      !canspotmon(mtmp) ? "" : " tail");
            } else {
                pline("%s blocks the way!",
                      !canspotmon(mtmp) ? "Some creature" : Monnam(mtmp));
            }
        }
        if (!canspotmon(mtmp))
            map_invisible(x, y);
        return TRUE;
    }
    if (OBJ_AT(x, y)) {
 objhere:
        if (!quietly)
            pline("%s's in the way.", Something);
        return TRUE;
    }
    return FALSE;
}

/* the 'C' command - try to close a door */
int
doclose()
{
    register int x, y;
    register struct rm *door;
    boolean portcullis;
    int res = 0;

    if (nohands(g.youmonst.data)) {
        You_cant("close anything -- you have no hands!");
        return 0;
    }

    if (u.utrap && u.utraptype == TT_PIT) {
        You_cant("reach over the edge of the pit.");
        return 0;
    }

    if (!getdir((char *) 0))
        return 0;

    x = u.ux + u.dx;
    y = u.uy + u.dy;
    if ((x == u.ux) && (y == u.uy)) {
        You("are in the way!");
        return 1;
    }

    if (!isok(x, y))
        goto nodoor;

    if (stumble_on_door_mimic(x, y))
        return 1;

    /* when choosing a direction is impaired, use a turn
       regardless of whether a door is successfully targetted */
    if (Confusion || Stunned)
        res = 1;

    door = &levl[x][y];
    portcullis = (is_drawbridge_wall(x, y) >= 0);
    if (Blind) {
        int oldglyph = door->glyph;
        schar oldlastseentyp = g.lastseentyp[x][y];

        feel_location(x, y);
        if (door->glyph != oldglyph || g.lastseentyp[x][y] != oldlastseentyp)
            res = 1; /* learned something */
    }

    if (portcullis || !IS_DOOR(door->typ)) {
        /* is_db_wall: closed portcullis */
        if (is_db_wall(x, y) || door->typ == DRAWBRIDGE_UP)
            pline_The("drawbridge is already closed.");
        else if (portcullis || door->typ == DRAWBRIDGE_DOWN)
            There("is no obvious way to close the drawbridge.");
        else {
 nodoor:
            You("%s no door there.", Blind ? "feel" : "see");
        }
        return res;
    }

    if (door->doormask == D_NODOOR) {
        pline("This doorway has no door.");
        return res;
    } else if (obstructed(x, y, FALSE)) {
        return res;
    } else if (door->doormask == D_BROKEN) {
        pline("This door is broken.");
        return res;
    } else if (door->doormask & (D_CLOSED | D_LOCKED)) {
        pline("This door is already closed.");
        return res;
    }

    if (door->doormask == D_ISOPEN) {
        if (verysmall(g.youmonst.data) && !u.usteed) {
            pline("You're too small to push the door closed.");
            return res;
        }
        if (u.usteed
            || rn2(25) < (ACURRSTR + ACURR(A_DEX) + ACURR(A_CON)) / 3) {
            pline_The("door closes.");
            door->doormask = D_CLOSED;
            feel_newsym(x, y); /* the hero knows she closed it */
            block_point(x, y); /* vision:  no longer see there */
        } else {
            exercise(A_STR, TRUE);
            pline_The("door resists!");
        }
    }

    return 1;
}

/* box obj was hit with spell or wand effect otmp;
   returns true if something happened */
boolean
boxlock(obj, otmp)
struct obj *obj, *otmp; /* obj *is* a box */
{
    boolean res = 0;

    switch (otmp->otyp) {
    case WAN_LOCKING:
    case SPE_WIZARD_LOCK:
        if (!obj->olocked) { /* lock it; fix if broken */
            pline("Klunk!");
            obj->olocked = 1;
            obj->obroken = 0;
            if (Role_if(PM_WIZARD))
                obj->lknown = 1;
            else
                obj->lknown = 0;
            res = 1;
        } /* else already closed and locked */
        break;
    case WAN_OPENING:
    case SPE_KNOCK:
        if (obj->olocked) { /* unlock; couldn't be broken */
            pline("Klick!");
            obj->olocked = 0;
            res = 1;
            if (Role_if(PM_WIZARD))
                obj->lknown = 1;
            else
                obj->lknown = 0;
        } else /* silently fix if broken */
            obj->obroken = 0;
        break;
    case WAN_POLYMORPH:
    case SPE_POLYMORPH:
        /* maybe start unlocking chest, get interrupted, then zap it;
           we must avoid any attempt to resume unlocking it */
        if (g.xlock.box == obj)
            reset_pick();
        break;
    }
    return res;
}

/* Door/secret door was hit with spell or wand effect otmp;
   returns true if something happened */
boolean
doorlock(otmp, x, y)
struct obj *otmp;
int x, y;
{
    register struct rm *door = &levl[x][y];
    boolean res = TRUE;
    int loudness = 0;
    const char *msg = (const char *) 0;
    const char *dustcloud = "A cloud of dust";
    const char *quickly_dissipates = "quickly dissipates";
    boolean mysterywand = (otmp->oclass == WAND_CLASS && !otmp->dknown);

    if (door->typ == SDOOR) {
        switch (otmp->otyp) {
        case WAN_OPENING:
        case SPE_KNOCK:
        case WAN_STRIKING:
        case SPE_FORCE_BOLT:
            door->typ = DOOR;
            door->doormask = D_CLOSED | (door->doormask & D_TRAPPED);
            newsym(x, y);
            if (cansee(x, y))
                pline("A door appears in the wall!");
            if (otmp->otyp == WAN_OPENING || otmp->otyp == SPE_KNOCK)
                return TRUE;
            break; /* striking: continue door handling below */
        case WAN_LOCKING:
        case SPE_WIZARD_LOCK:
        default:
            return FALSE;
        }
    }

    switch (otmp->otyp) {
    case WAN_LOCKING:
    case SPE_WIZARD_LOCK:
        if (Is_rogue_level(&u.uz)) {
            boolean vis = cansee(x, y);
            /* Can't have real locking in Rogue, so just hide doorway */
            if (vis)
                pline("%s springs up in the older, more primitive doorway.",
                      dustcloud);
            else
                You_hear("a swoosh.");
            if (obstructed(x, y, mysterywand)) {
                if (vis)
                    pline_The("cloud %s.", quickly_dissipates);
                return FALSE;
            }
            block_point(x, y);
            door->typ = SDOOR, door->doormask = D_NODOOR;
            if (vis)
                pline_The("doorway vanishes!");
            newsym(x, y);
            return TRUE;
        }
        if (obstructed(x, y, mysterywand))
            return FALSE;
        /* Don't allow doors to close over traps.  This is for pits */
        /* & trap doors, but is it ever OK for anything else? */
        if (t_at(x, y)) {
            /* maketrap() clears doormask, so it should be NODOOR */
            pline("%s springs up in the doorway, but %s.", dustcloud,
                  quickly_dissipates);
            return FALSE;
        }

        switch (door->doormask & ~D_TRAPPED) {
        case D_CLOSED:
            msg = "The door locks!";
            break;
        case D_ISOPEN:
            msg = "The door swings shut, and locks!";
            break;
        case D_BROKEN:
            msg = "The broken door reassembles and locks!";
            break;
        case D_NODOOR:
            msg =
               "A cloud of dust springs up and assembles itself into a door!";
            break;
        default:
            res = FALSE;
            break;
        }
        block_point(x, y);
        door->doormask = D_LOCKED | (door->doormask & D_TRAPPED);
        newsym(x, y);
        break;
    case WAN_OPENING:
    case SPE_KNOCK:
        if (door->doormask & D_LOCKED) {
            msg = "The door unlocks!";
            door->doormask = D_CLOSED | (door->doormask & D_TRAPPED);
        } else
            res = FALSE;
        break;
    case WAN_STRIKING:
    case SPE_FORCE_BOLT:
        if (door->doormask & (D_LOCKED | D_CLOSED)) {
            if (door->doormask & D_TRAPPED) {
                if (MON_AT(x, y))
                    (void) mb_trapped(m_at(x, y));
                else if (flags.verbose) {
                    if (cansee(x, y))
                        pline("KABOOM!!  You see a door explode.");
                    else
                        You_hear("a distant explosion.");
                }
                door->doormask = D_NODOOR;
                unblock_point(x, y);
                newsym(x, y);
                loudness = 40;
                break;
            }
            door->doormask = D_BROKEN;
            if (flags.verbose) {
                if (cansee(x, y))
                    pline_The("door crashes open!");
                else
                    You_hear("a crashing sound.");
            }
            unblock_point(x, y);
            newsym(x, y);
            /* force vision recalc before printing more messages */
            if (g.vision_full_recalc)
                vision_recalc(0);
            loudness = 20;
        } else
            res = FALSE;
        break;
    default:
        impossible("magic (%d) attempted on door.", otmp->otyp);
        break;
    }
    if (msg && cansee(x, y))
        pline1(msg);
    if (loudness > 0) {
        /* door was destroyed */
        wake_nearto(x, y, loudness);
        if (*in_rooms(x, y, SHOPBASE))
            add_damage(x, y, 0L);
    }

    if (res && picking_at(x, y)) {
        /* maybe unseen monster zaps door you're unlocking */
        stop_occupation();
        reset_pick();
    }
    return res;
}

static void
chest_shatter_msg(otmp)
struct obj *otmp;
{
    const char *disposition;
    const char *thing;
    long save_Blinded;

    if (otmp->oclass == POTION_CLASS) {
        You("%s %s shatter!", Blind ? "hear" : "see", an(bottlename()));
        if (!breathless(g.youmonst.data) || haseyes(g.youmonst.data))
            potionbreathe(otmp);
        return;
    }
    /* We have functions for distant and singular names, but not one */
    /* which does _both_... */
    save_Blinded = Blinded;
    Blinded = 1;
    thing = singular(otmp, xname);
    Blinded = save_Blinded;
    switch (objects[otmp->otyp].oc_material) {
    case PAPER:
        disposition = "is torn to shreds";
        break;
    case WAX:
        disposition = "is crushed";
        break;
    case VEGGY:
        disposition = "is pulped";
        break;
    case FLESH:
        disposition = "is mashed";
        break;
    case GLASS:
        disposition = "shatters";
        break;
    case WOOD:
        disposition = "splinters to fragments";
        break;
    default:
        disposition = "is destroyed";
        break;
    }
    pline("%s %s!", An(thing), disposition);
}

/*lock.c*/<|MERGE_RESOLUTION|>--- conflicted
+++ resolved
@@ -380,15 +380,10 @@
 
         count = 0;
         c = 'n'; /* in case there are no boxes here */
-<<<<<<< HEAD
         for (otmp = g.level.objects[cc.x][cc.y]; otmp; otmp = otmp->nexthere)
-            if (Is_box(otmp)) {
-=======
-        for (otmp = level.objects[cc.x][cc.y]; otmp; otmp = otmp->nexthere)
             /* autounlock on boxes: only the one that just informed you it was
              * locked. Don't include any other boxes which might be here. */
             if ((!autounlock && Is_box(otmp)) || (otmp == container)) {
->>>>>>> 9b0d78d2
                 ++count;
                 if (!can_reach_floor(TRUE)) {
                     You_cant("reach %s from up here.", the(xname(otmp)));
