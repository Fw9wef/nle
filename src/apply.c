--- conflicted
+++ resolved
@@ -2301,22 +2301,14 @@
             return;
         consume_obj_charge(obj, TRUE);
 
-<<<<<<< HEAD
+        fingers_or_gloves = !uarmg ? makeplural(body_part(FINGER))
+                                   : gloves_simple_name(uarmg);
+        oldglib = (int) (Glib & TIMEOUT);
         if (otmp != &cg.zeroobj) {
             You("cover %s with a thick layer of grease.", yname(otmp));
             otmp->greased = 1;
             if (obj->cursed && !nohands(g.youmonst.data)) {
-                incr_itimeout(&Glib, rnd(15));
-=======
-        fingers_or_gloves = !uarmg ? makeplural(body_part(FINGER))
-                                   : gloves_simple_name(uarmg);
-        oldglib = (int) (Glib & TIMEOUT);
-        if (otmp != &zeroobj) {
-            You("cover %s with a thick layer of grease.", yname(otmp));
-            otmp->greased = 1;
-            if (obj->cursed && !nohands(youmonst.data)) {
                 make_glib(oldglib + rn1(6, 10)); /* + 10..15 */
->>>>>>> 67bea585
                 pline("Some of the grease gets all over your %s.",
                       fingers_or_gloves);
             }
