--- conflicted
+++ resolved
@@ -257,32 +257,19 @@
         }
         newsym(mtmp->mx, mtmp->my);
     }
-<<<<<<< HEAD
     if (g.youmonst.data->mlet == S_DEMON) { /* Won't blackmail their own. */
-        pline("%s says, \"Good hunting, %s.\"", Amonnam(mtmp),
-              flags.female ? "Sister" : "Brother");
-=======
-    if (youmonst.data->mlet == S_DEMON) { /* Won't blackmail their own. */
         if (!Deaf)
             pline("%s says, \"Good hunting, %s.\"", Amonnam(mtmp),
                   flags.female ? "Sister" : "Brother");
         else if (canseemon(mtmp))
             pline("%s says something.", Amonnam(mtmp));
->>>>>>> 2fe57af3
         if (!tele_restrict(mtmp))
             (void) rloc(mtmp, TRUE);
         return 1;
     }
-<<<<<<< HEAD
     cash = money_cnt(g.invent);
-    demand =
-        (cash * (rnd(80) + 20 * Athome))
-        / (100 * (1 + (sgn(u.ualign.type) == sgn(mtmp->data->maligntyp))));
-=======
-    cash = money_cnt(invent);
     demand = (cash * (rnd(80) + 20 * Athome))
            / (100 * (1 + (sgn(u.ualign.type) == sgn(mtmp->data->maligntyp))));
->>>>>>> 2fe57af3
 
     if (!demand || g.multi < 0) { /* you have no gold or can't move */
         mtmp->mpeaceful = 0;
