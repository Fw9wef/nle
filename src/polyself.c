--- conflicted
+++ resolved
@@ -37,14 +37,8 @@
 set_uasmon()
 {
     struct permonst *mdat = &mons[u.umonnum];
-<<<<<<< HEAD
-    int new_speed, old_speed = g.youmonst.data ? g.youmonst.data->mmove : 0;
-
-    set_mon_data(&g.youmonst, mdat, 0);
-=======
-
-    set_mon_data(&youmonst, mdat);
->>>>>>> 87783b1c
+
+    set_mon_data(&g.youmonst, mdat);
 
 #define PROPSET(PropIndx, ON)                          \
     do {                                               \
@@ -102,18 +96,6 @@
     float_vs_flight(); /* maybe toggle (BFlying & I_SPECIAL) */
     polysense();
 
-<<<<<<< HEAD
-    if (g.youmonst.movement) {
-        new_speed = mdat->mmove;
-        /* prorate unused movement if new form is slower so that
-           it doesn't get extra moves leftover from previous form;
-           if new form is faster, leave unused movement as is */
-        if (new_speed < old_speed)
-            g.youmonst.movement = new_speed * g.youmonst.movement / old_speed;
-    }
-
-=======
->>>>>>> 87783b1c
 #ifdef STATUS_HILITES
     status_initialize(REASSESS_ONLY);
 #endif
