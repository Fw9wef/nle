--- conflicted
+++ resolved
@@ -879,11 +879,7 @@
     }
 
     /* not all clones caused by player are tame or peaceful */
-<<<<<<< HEAD
-    if (!g.context.mon_moving) {
-=======
-    if (!context.mon_moving && mon->mpeaceful) {
->>>>>>> c968f03a
+    if (!g.context.mon_moving && mon->mpeaceful) {
         if (mon->mtame)
             m2->mtame = rn2(max(2 + u.uluck, 2)) ? mon->mtame : 0;
         else if (mon->mpeaceful)
@@ -1125,37 +1121,19 @@
     boolean countbirth = ((mmflags & MM_NOCOUNTBIRTH) == 0);
     unsigned gpflags = (mmflags & MM_IGNOREWATER) ? MM_IGNOREWATER : 0;
 
-    fakemon = zeromonst;
+    fakemon = cg.zeromonst;
     cc.x = cc.y = 0;
 
     /* if caller wants random location, do it here */
     if (x == 0 && y == 0) {
-<<<<<<< HEAD
-        coord cc;
-        struct monst fakemon;
-
-        cc.x = cc.y = 0; /* lint suppression */
-        fakemon = cg.zeromonst;
-=======
->>>>>>> c968f03a
         fakemon.data = ptr; /* set up for goodpos */
         if (!makemon_rnd_goodpos(ptr ? &fakemon : (struct monst *) 0,
                                  gpflags, &cc))
             return (struct monst *) 0;
         x = cc.x;
         y = cc.y;
-<<<<<<< HEAD
     } else if (byyou && !g.in_mklev) {
-        coord bypos;
-
-        if (enexto_core(&bypos, u.ux, u.uy, ptr, gpflags)) {
-            x = bypos.x;
-            y = bypos.y;
-        } else
-=======
-    } else if (byyou && !in_mklev) {
         if (!enexto_core(&cc, u.ux, u.uy, ptr, gpflags))
->>>>>>> c968f03a
             return (struct monst *) 0;
         x = cc.x;
         y = cc.y;
