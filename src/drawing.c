/* NetHack 3.6	drawing.c	$NHDT-Date: 1571347973 2019/10/17 21:32:53 $  $NHDT-Branch: NetHack-3.6 $:$NHDT-Revision: 1.62 $ */
/* Copyright (c) NetHack Development Team 1992.                   */
/* NetHack may be freely redistributed.  See license for details. */

#include "hack.h"
#include "tcap.h"

/* Relevant header information in rm.h, objclass.h, and monsym.h. */

#ifdef C
#undef C
#endif

#ifdef TEXTCOLOR
#define C(n) n
#else
#define C(n)
#endif

<<<<<<< HEAD
=======
struct symsetentry symset[NUM_GRAPHICS];

int currentgraphics = 0;

nhsym showsyms[SYM_MAX] = DUMMY; /* symbols to be displayed */
nhsym primary_syms[SYM_MAX] = DUMMY;   /* primary symbols          */
nhsym rogue_syms[SYM_MAX] = DUMMY;   /* rogue symbols           */
nhsym ov_primary_syms[SYM_MAX] = DUMMY;   /* overides via config SYMBOL */
nhsym ov_rogue_syms[SYM_MAX] = DUMMY;   /* overides via config ROGUESYMBOL */
nhsym warnsyms[WARNCOUNT] = DUMMY; /* the current warning display symbols */
>>>>>>> f487083a
const char invisexplain[] = "remembered, unseen, creature",
           altinvisexplain[] = "unseen creature"; /* for clairvoyance */
           
/* Default object class symbols.  See objclass.h.
 * {symbol, name, explain}
 *     name:    used in object_detect().
 *     explain: used in do_look().
 */
const struct class_sym def_oc_syms[MAXOCLASSES] = {
    { '\0', "", "" }, /* placeholder for the "random class" */
    { ILLOBJ_SYM, "illegal objects", "strange object" },
    { WEAPON_SYM, "weapons", "weapon" },
    { ARMOR_SYM, "armor", "suit or piece of armor" },
    { RING_SYM, "rings", "ring" },
    { AMULET_SYM, "amulets", "amulet" },
    { TOOL_SYM, "tools", "useful item (pick-axe, key, lamp...)" },
    { FOOD_SYM, "food", "piece of food" },
    { POTION_SYM, "potions", "potion" },
    { SCROLL_SYM, "scrolls", "scroll" },
    { SPBOOK_SYM, "spellbooks", "spellbook" },
    { WAND_SYM, "wands", "wand" },
    { GOLD_SYM, "coins", "pile of coins" },
    { GEM_SYM, "rocks", "gem or rock" },
    { ROCK_SYM, "large stones", "boulder or statue" },
    { BALL_SYM, "iron balls", "iron ball" },
    { CHAIN_SYM, "chains", "iron chain" },
    { VENOM_SYM, "venoms", "splash of venom" }
};

/* Default monster class symbols.  See monsym.h. */
const struct class_sym def_monsyms[MAXMCLASSES] = {
    { '\0', "", "" },
    { DEF_ANT, "", "ant or other insect" },
    { DEF_BLOB, "", "blob" },
    { DEF_COCKATRICE, "", "cockatrice" },
    { DEF_DOG, "", "dog or other canine" },
    { DEF_EYE, "", "eye or sphere" },
    { DEF_FELINE, "", "cat or other feline" },
    { DEF_GREMLIN, "", "gremlin" },
    { DEF_HUMANOID, "", "humanoid" },
    { DEF_IMP, "", "imp or minor demon" },
    { DEF_JELLY, "", "jelly" },
    { DEF_KOBOLD, "", "kobold" },
    { DEF_LEPRECHAUN, "", "leprechaun" },
    { DEF_MIMIC, "", "mimic" },
    { DEF_NYMPH, "", "nymph" },
    { DEF_ORC, "", "orc" },
    { DEF_PIERCER, "", "piercer" },
    { DEF_QUADRUPED, "", "quadruped" },
    { DEF_RODENT, "", "rodent" },
    { DEF_SPIDER, "", "arachnid or centipede" },
    { DEF_TRAPPER, "", "trapper or lurker above" },
    { DEF_UNICORN, "", "unicorn or horse" },
    { DEF_VORTEX, "", "vortex" },
    { DEF_WORM, "", "worm" },
    { DEF_XAN, "", "xan or other mythical/fantastic insect" },
    { DEF_LIGHT, "", "light" },
    { DEF_ZRUTY, "", "zruty" },
    { DEF_ANGEL, "", "angelic being" },
    { DEF_BAT, "", "bat or bird" },
    { DEF_CENTAUR, "", "centaur" },
    { DEF_DRAGON, "", "dragon" },
    { DEF_ELEMENTAL, "", "elemental" },
    { DEF_FUNGUS, "", "fungus or mold" },
    { DEF_GNOME, "", "gnome" },
    { DEF_GIANT, "", "giant humanoid" },
    { '\0', "", "invisible monster" },
    { DEF_JABBERWOCK, "", "jabberwock" },
    { DEF_KOP, "", "Keystone Kop" },
    { DEF_LICH, "", "lich" },
    { DEF_MUMMY, "", "mummy" },
    { DEF_NAGA, "", "naga" },
    { DEF_OGRE, "", "ogre" },
    { DEF_PUDDING, "", "pudding or ooze" },
    { DEF_QUANTMECH, "", "quantum mechanic" },
    { DEF_RUSTMONST, "", "rust monster or disenchanter" },
    { DEF_SNAKE, "", "snake" },
    { DEF_TROLL, "", "troll" },
    { DEF_UMBER, "", "umber hulk" },
    { DEF_VAMPIRE, "", "vampire" },
    { DEF_WRAITH, "", "wraith" },
    { DEF_XORN, "", "xorn" },
    { DEF_YETI, "", "apelike creature" },
    { DEF_ZOMBIE, "", "zombie" },
    { DEF_HUMAN, "", "human or elf" },
    { DEF_GHOST, "", "ghost" },
    { DEF_GOLEM, "", "golem" },
    { DEF_DEMON, "", "major demon" },
    { DEF_EEL, "", "sea monster" },
    { DEF_LIZARD, "", "lizard" },
    { DEF_WORM_TAIL, "", "long worm tail" },
    { DEF_MIMIC_DEF, "", "mimic" },
};

const struct symdef def_warnsyms[WARNCOUNT] = {
    /* white warning  */
    { '0', "unknown creature causing you worry",    C(CLR_WHITE) },
    /* pink warning   */
    { '1', "unknown creature causing you concern",  C(CLR_RED) },
    /* red warning    */
    { '2', "unknown creature causing you anxiety",  C(CLR_RED) },
    /* ruby warning   */
    { '3', "unknown creature causing you disquiet", C(CLR_RED) },
    /* purple warning */
    { '4', "unknown creature causing you alarm",    C(CLR_MAGENTA) },
    /* black warning  */
    { '5', "unknown creature causing you dread",    C(CLR_BRIGHT_MAGENTA) },
};

/*
 *  Default screen symbols with explanations and colors.
 */
const struct symdef defsyms[MAXPCHARS] = {
/* 0*/ { ' ', "dark part of a room", C(NO_COLOR) },  /* stone */
       { '|', "wall", C(CLR_GRAY) },                 /* vwall */
       { '-', "wall", C(CLR_GRAY) },                 /* hwall */
       { '-', "wall", C(CLR_GRAY) },                 /* tlcorn */
       { '-', "wall", C(CLR_GRAY) },                 /* trcorn */
       { '-', "wall", C(CLR_GRAY) },                 /* blcorn */
       { '-', "wall", C(CLR_GRAY) },                 /* brcorn */
       { '-', "wall", C(CLR_GRAY) },                 /* crwall */
       { '-', "wall", C(CLR_GRAY) },                 /* tuwall */
       { '-', "wall", C(CLR_GRAY) },                 /* tdwall */
/*10*/ { '|', "wall", C(CLR_GRAY) },                 /* tlwall */
       { '|', "wall", C(CLR_GRAY) },                 /* trwall */
       { '.', "doorway", C(CLR_GRAY) },              /* ndoor */
       { '-', "open door", C(CLR_BROWN) },           /* vodoor */
       { '|', "open door", C(CLR_BROWN) },           /* hodoor */
       { '+', "closed door", C(CLR_BROWN) },         /* vcdoor */
       { '+', "closed door", C(CLR_BROWN) },         /* hcdoor */
       { '#', "iron bars", C(HI_METAL) },            /* bars */
       { '#', "tree", C(CLR_GREEN) },                /* tree */
       { '.', "floor of a room", C(CLR_GRAY) },      /* room */
/*20*/ { '.', "dark part of a room", C(CLR_BLACK) }, /* dark room */
       { '#', "corridor", C(CLR_GRAY) },             /* dark corr */
       { '#', "lit corridor", C(CLR_GRAY) },   /* lit corr (see mapglyph.c) */
       { '<', "staircase up", C(CLR_GRAY) },         /* upstair */
       { '>', "staircase down", C(CLR_GRAY) },       /* dnstair */
       { '<', "ladder up", C(CLR_BROWN) },           /* upladder */
       { '>', "ladder down", C(CLR_BROWN) },         /* dnladder */
       { '_', "altar", C(CLR_GRAY) },                /* altar */
       { '|', "grave", C(CLR_WHITE) },               /* grave */
       { '\\', "opulent throne", C(HI_GOLD) },       /* throne */
/*30*/ { '#', "sink", C(CLR_GRAY) },                 /* sink */
       { '{', "fountain", C(CLR_BRIGHT_BLUE) },      /* fountain */
       { '}', "water", C(CLR_BLUE) },                /* pool */
       { '.', "ice", C(CLR_CYAN) },                  /* ice */
       { '}', "molten lava", C(CLR_RED) },           /* lava */
       { '.', "lowered drawbridge", C(CLR_BROWN) },  /* vodbridge */
       { '.', "lowered drawbridge", C(CLR_BROWN) },  /* hodbridge */
       { '#', "raised drawbridge", C(CLR_BROWN) },   /* vcdbridge */
       { '#', "raised drawbridge", C(CLR_BROWN) },   /* hcdbridge */
       { ' ', "air", C(CLR_CYAN) },                  /* open air */
/*40*/ { '#', "cloud", C(CLR_GRAY) },                /* [part of] a cloud */
       { '}', "water", C(CLR_BLUE) },                /* under water */
       { '^', "arrow trap", C(HI_METAL) },           /* trap */
       { '^', "dart trap", C(HI_METAL) },            /* trap */
       { '^', "falling rock trap", C(CLR_GRAY) },    /* trap */
       { '^', "squeaky board", C(CLR_BROWN) },       /* trap */
       { '^', "bear trap", C(HI_METAL) },            /* trap */
       { '^', "land mine", C(CLR_RED) },             /* trap */
       { '^', "rolling boulder trap", C(CLR_GRAY) }, /* trap */
       { '^', "sleeping gas trap", C(HI_ZAP) },      /* trap */
/*50*/ { '^', "rust trap", C(CLR_BLUE) },            /* trap */
       { '^', "fire trap", C(CLR_ORANGE) },          /* trap */
       { '^', "pit", C(CLR_BLACK) },                 /* trap */
       { '^', "spiked pit", C(CLR_BLACK) },          /* trap */
       { '^', "hole", C(CLR_BROWN) },                /* trap */
       { '^', "trap door", C(CLR_BROWN) },           /* trap */
       { '^', "teleportation trap", C(CLR_MAGENTA) },  /* trap */
       { '^', "level teleporter", C(CLR_MAGENTA) },    /* trap */
       { '^', "magic portal", C(CLR_BRIGHT_MAGENTA) }, /* trap */
       { '"', "web", C(CLR_GRAY) },                    /* web */
/*60*/ { '^', "statue trap", C(CLR_GRAY) },            /* trap */
       { '^', "magic trap", C(HI_ZAP) },               /* trap */
       { '^', "anti-magic field", C(HI_ZAP) },         /* trap */
       { '^', "polymorph trap", C(CLR_BRIGHT_GREEN) }, /* trap */
       { '~', "vibrating square", C(CLR_MAGENTA) },    /* "trap" */
       /* zap colors are changed by mapglyph() to match type of beam */
       { '|', "", C(CLR_GRAY) },                /* vbeam */
       { '-', "", C(CLR_GRAY) },                /* hbeam */
       { '\\', "", C(CLR_GRAY) },               /* lslant */
       { '/', "", C(CLR_GRAY) },                /* rslant */
       { '*', "", C(CLR_WHITE) },               /* dig beam */
       { '!', "", C(CLR_WHITE) },               /* camera flash beam */
       { ')', "", C(HI_WOOD) },                 /* boomerang open left */
/*70*/ { '(', "", C(HI_WOOD) },                 /* boomerang open right */
       { '0', "", C(HI_ZAP) },                  /* 4 magic shield symbols */
       { '#', "", C(HI_ZAP) },
       { '@', "", C(HI_ZAP) },
       { '*', "", C(HI_ZAP) },
       { '#', "poison cloud", C(CLR_BRIGHT_GREEN) },   /* part of a cloud */
       { '?', "valid position", C(CLR_BRIGHT_GREEN) }, /*  target position */
       /* swallow colors are changed by mapglyph() to match engulfing monst */
       { '/', "", C(CLR_GREEN) },         /* swallow top left      */
       { '-', "", C(CLR_GREEN) },         /* swallow top center    */
       { '\\', "", C(CLR_GREEN) },        /* swallow top right     */
/*80*/ { '|', "", C(CLR_GREEN) },         /* swallow middle left   */
       { '|', "", C(CLR_GREEN) },         /* swallow middle right  */
       { '\\', "", C(CLR_GREEN) },        /* swallow bottom left   */
       { '-', "", C(CLR_GREEN) },         /* swallow bottom center */
       { '/', "", C(CLR_GREEN) },         /* swallow bottom right  */
       /* explosion colors are changed by mapglyph() to match type of expl. */
       { '/', "", C(CLR_ORANGE) },        /* explosion top left     */
       { '-', "", C(CLR_ORANGE) },        /* explosion top center   */
       { '\\', "", C(CLR_ORANGE) },       /* explosion top right    */
       { '|', "", C(CLR_ORANGE) },        /* explosion middle left  */
       { ' ', "", C(CLR_ORANGE) },        /* explosion middle center*/
/*90*/ { '|', "", C(CLR_ORANGE) },        /* explosion middle right */
       { '\\', "", C(CLR_ORANGE) },       /* explosion bottom left  */
       { '-', "", C(CLR_ORANGE) },        /* explosion bottom center*/
       { '/', "", C(CLR_ORANGE) },        /* explosion bottom right */
};

/* default rogue level symbols */
static const uchar def_r_oc_syms[MAXOCLASSES] = {
/* 0*/ '\0', ILLOBJ_SYM, WEAPON_SYM, ']', /* armor */
       RING_SYM,
/* 5*/ ',',                     /* amulet */
       TOOL_SYM, ':',           /* food */
       POTION_SYM, SCROLL_SYM,
/*10*/ SPBOOK_SYM, WAND_SYM,
       GEM_SYM,                /* gold -- yes it's the same as gems */
       GEM_SYM, ROCK_SYM,
/*15*/ BALL_SYM, CHAIN_SYM, VENOM_SYM
};

#undef C

#if defined(TERMLIB) || defined(CURSES_GRAPHICS)
void NDECL((*decgraphics_mode_callback)) = 0; /* set in tty_start_screen() */
#endif /* TERMLIB || CURSES */

#ifdef PC9800
void NDECL((*ibmgraphics_mode_callback)) = 0; /* set in tty_start_screen() */
void NDECL((*ascgraphics_mode_callback)) = 0; /* set in tty_start_screen() */
#endif

#ifdef CURSES_GRAPHICS
void NDECL((*cursesgraphics_mode_callback)) = 0;
#endif

/*
 * Convert the given character to an object class.  If the character is not
 * recognized, then MAXOCLASSES is returned.  Used in detect.c, invent.c,
 * objnam.c, options.c, pickup.c, sp_lev.c, lev_main.c, and tilemap.c.
 */
int
def_char_to_objclass(ch)
char ch;
{
    int i;
    for (i = 1; i < MAXOCLASSES; i++)
        if (ch == def_oc_syms[i].sym)
            break;
    return i;
}

/*
 * Convert a character into a monster class.  This returns the _first_
 * match made.  If there are are no matches, return MAXMCLASSES.
 * Used in detect.c, options.c, read.c, sp_lev.c, and lev_main.c
 */
int
def_char_to_monclass(ch)
char ch;
{
    int i;
    for (i = 1; i < MAXMCLASSES; i++)
        if (ch == def_monsyms[i].sym)
            break;
    return i;
}

/*
 * Explanations of the functions found below:
 *
 * init_symbols()
 *                     Sets the current display symbols, the
 *                     loadable symbols to the default NetHack
 *                     symbols, including the rogue_syms rogue level
 *                     symbols. This would typically be done
 *                     immediately after execution begins. Any
 *                     previously loaded external symbol sets are
 *                     discarded.
 *
 * switch_symbols(arg)
 *                     Called to swap in new current display symbols
 *                     (showsyms) from either the default symbols,
 *                     or from the loaded symbols.
 *
 *                     If (arg == 0) then showsyms are taken from
 *                     defsyms, def_oc_syms, and def_monsyms.
 *
 *                     If (arg != 0), which is the normal expected
 *                     usage, then showsyms are taken from the
 *                     adjustable display symbols found in primary_syms.
 *                     primary_syms may have been loaded from an external
 *                     symbol file by config file options or interactively
 *                     in the Options menu.
 *
 * assign_graphics(arg)
 *
 *                     This is used in the game core to toggle in and
 *                     out of other {rogue} level display modes.
 *
 *                     If arg is ROGUESET, this places the rogue level
 *                     symbols from rogue_syms into showsyms.
 *
 *                     If arg is PRIMARY, this places the symbols
 *                     from l_monsyms into showsyms.
 *
 * update_primary_symset()
 *                     Update a member of the primary(primary_*) symbol set.
 *
 * update_rogue_symset()
 *                     Update a member of the rogue (rogue_*) symbol set.
 *
 * update_ov_primary_symset()
 *                     Update a member of the overrides for primary symbol set.
 *
 * update_ov_rogue_symset()
 *                     Update a member of the overrides for rogue symbol set.
 *
 */

void
init_symbols()
{
    init_ov_primary_symbols();
    init_ov_rogue_symbols();
    init_primary_symbols();
    init_showsyms();
<<<<<<< HEAD
    init_r_symbols();
}

void
update_bouldersym()
{
    nhsym boulder = (nhsym) iflags.bouldersym;

    if (!boulder)
        boulder = def_oc_syms[ROCK_CLASS].sym; /* (nhsym) ROCK_SYM */
    g.showsyms[SYM_BOULDER + SYM_OFF_X] = boulder;
    g.l_syms[SYM_BOULDER + SYM_OFF_X] = boulder;
    g.r_syms[SYM_BOULDER + SYM_OFF_X] = boulder;
=======
    init_rogue_symbols();
>>>>>>> f487083a
}

void
init_showsyms()
{
    register int i;

    for (i = 0; i < MAXPCHARS; i++)
        g.showsyms[i + SYM_OFF_P] = defsyms[i].sym;
    for (i = 0; i < MAXOCLASSES; i++)
        g.showsyms[i + SYM_OFF_O] = def_oc_syms[i].sym;
    for (i = 0; i < MAXMCLASSES; i++)
        g.showsyms[i + SYM_OFF_M] = def_monsyms[i].sym;
    for (i = 0; i < WARNCOUNT; i++)
<<<<<<< HEAD
        g.showsyms[i + SYM_OFF_W] = def_warnsyms[i].sym;
    for (i = 0; i < MAXOTHER; i++) {
        if (i == SYM_BOULDER)
            g.showsyms[i + SYM_OFF_X] = iflags.bouldersym
                                        ? iflags.bouldersym
                                        : def_oc_syms[ROCK_CLASS].sym;
        else if (i == SYM_INVISIBLE)
            g.showsyms[i + SYM_OFF_X] = DEF_INVISIBLE;
=======
        showsyms[i + SYM_OFF_W] = def_warnsyms[i].sym;
    for (i = 0; i < MAXOTHER; i++)
        showsyms[i + SYM_OFF_X] = get_othersym(i, PRIMARY);
}

/* initialize defaults for the overrides to the rogue symset */
void
init_ov_rogue_symbols()
{
    register int i;

    for (i = 0; i < SYM_MAX; i++)
        ov_rogue_syms[i] = (nhsym) 0;
}
/* initialize defaults for the overrides to the primary symset */
void
init_ov_primary_symbols()
{
    register int i;

    for (i = 0; i < SYM_MAX; i++)
        ov_primary_syms[i] = (nhsym) 0;
}

nhsym
get_othersym(idx, which_set)
int idx, which_set;
{
    nhsym sym = (nhsym) 0;
    int oidx = idx + SYM_OFF_X;

    if (which_set == ROGUESET)
        sym = ov_rogue_syms[oidx] ? ov_rogue_syms[oidx]
                                  : rogue_syms[oidx];
    else
        sym = ov_primary_syms[oidx] ? ov_primary_syms[oidx]
                                  : primary_syms[oidx];
    if (!sym) {
        switch(idx) {
            case SYM_BOULDER:
                sym = def_oc_syms[ROCK_CLASS].sym;
                break;
            case SYM_INVISIBLE:
                sym = DEF_INVISIBLE;
                break;
        }
>>>>>>> f487083a
    }
    return sym;
}

/* initialize defaults for the primary symset */
void
init_primary_symbols()
{
    register int i;

    for (i = 0; i < MAXPCHARS; i++)
<<<<<<< HEAD
        g.l_syms[i + SYM_OFF_P] = defsyms[i].sym;
    for (i = 0; i < MAXOCLASSES; i++)
        g.l_syms[i + SYM_OFF_O] = def_oc_syms[i].sym;
    for (i = 0; i < MAXMCLASSES; i++)
        g.l_syms[i + SYM_OFF_M] = def_monsyms[i].sym;
    for (i = 0; i < WARNCOUNT; i++)
        g.l_syms[i + SYM_OFF_W] = def_warnsyms[i].sym;
    for (i = 0; i < MAXOTHER; i++) {
        if (i == SYM_BOULDER)
            g.l_syms[i + SYM_OFF_X] = iflags.bouldersym
                                      ? iflags.bouldersym
                                      : def_oc_syms[ROCK_CLASS].sym;
        else if (i == SYM_INVISIBLE)
            g.l_syms[i + SYM_OFF_X] = DEF_INVISIBLE;
    }
=======
        primary_syms[i + SYM_OFF_P] = defsyms[i].sym;
    for (i = 0; i < MAXOCLASSES; i++)
        primary_syms[i + SYM_OFF_O] = def_oc_syms[i].sym;
    for (i = 0; i < MAXMCLASSES; i++)
        primary_syms[i + SYM_OFF_M] = def_monsyms[i].sym;
    for (i = 0; i < WARNCOUNT; i++)
        primary_syms[i + SYM_OFF_W] = def_warnsyms[i].sym;
    for (i = 0; i < MAXOTHER; i++)
        primary_syms[i + SYM_OFF_X] = get_othersym(i, PRIMARY);
>>>>>>> f487083a

    clear_symsetentry(PRIMARY, FALSE);
}

/* initialize defaults for the rogue symset */
void
init_rogue_symbols()
{
    register int i;

    /* These are defaults that can get overwritten
       later by the roguesymbols option */

    for (i = 0; i < MAXPCHARS; i++)
<<<<<<< HEAD
        g.r_syms[i + SYM_OFF_P] = defsyms[i].sym;
    g.r_syms[S_vodoor] = g.r_syms[S_hodoor] = g.r_syms[S_ndoor] = '+';
    g.r_syms[S_upstair] = g.r_syms[S_dnstair] = '%';

    for (i = 0; i < MAXOCLASSES; i++)
        g.r_syms[i + SYM_OFF_O] = def_r_oc_syms[i];
    for (i = 0; i < MAXMCLASSES; i++)
        g.r_syms[i + SYM_OFF_M] = def_monsyms[i].sym;
    for (i = 0; i < WARNCOUNT; i++)
        g.r_syms[i + SYM_OFF_W] = def_warnsyms[i].sym;
    for (i = 0; i < MAXOTHER; i++) {
        if (i == SYM_BOULDER)
            g.r_syms[i + SYM_OFF_X] = iflags.bouldersym
                                      ? iflags.bouldersym
                                      : def_oc_syms[ROCK_CLASS].sym;
        else if (i == SYM_INVISIBLE)
            g.r_syms[i + SYM_OFF_X] = DEF_INVISIBLE;
    }
=======
        rogue_syms[i + SYM_OFF_P] = defsyms[i].sym;
    rogue_syms[S_vodoor] = rogue_syms[S_hodoor] = rogue_syms[S_ndoor] = '+';
    rogue_syms[S_upstair] = rogue_syms[S_dnstair] = '%';

    for (i = 0; i < MAXOCLASSES; i++)
        rogue_syms[i + SYM_OFF_O] = def_r_oc_syms[i];
    for (i = 0; i < MAXMCLASSES; i++)
        rogue_syms[i + SYM_OFF_M] = def_monsyms[i].sym;
    for (i = 0; i < WARNCOUNT; i++)
        rogue_syms[i + SYM_OFF_W] = def_warnsyms[i].sym;
    for (i = 0; i < MAXOTHER; i++)
        rogue_syms[i + SYM_OFF_X] = get_othersym(i, ROGUESET);
>>>>>>> f487083a

    clear_symsetentry(ROGUESET, FALSE);
    /* default on Rogue level is no color
     * but some symbol sets can override that
     */
    g.symset[ROGUESET].nocolor = 1;
}

void
assign_graphics(whichset)
int whichset;
{
    register int i;

    switch (whichset) {
    case ROGUESET:
        /* Adjust graphics display characters on Rogue levels */

        for (i = 0; i < SYM_MAX; i++)
<<<<<<< HEAD
            g.showsyms[i] = g.r_syms[i];
=======
            showsyms[i] = ov_rogue_syms[i] ? ov_rogue_syms[i]
                                           : rogue_syms[i];
>>>>>>> f487083a

#if defined(MSDOS) && defined(USE_TILES)
        if (iflags.grmode)
            tileview(FALSE);
#endif
        g.currentgraphics = ROGUESET;
        break;

    case PRIMARY:
    default:
        for (i = 0; i < SYM_MAX; i++)
<<<<<<< HEAD
            g.showsyms[i] = g.l_syms[i];
=======
            showsyms[i] = ov_primary_syms[i] ? ov_primary_syms[i]
                                             : primary_syms[i];
>>>>>>> f487083a

#if defined(MSDOS) && defined(USE_TILES)
        if (iflags.grmode)
            tileview(TRUE);
#endif
        g.currentgraphics = PRIMARY;
        break;
    }
}

void
switch_symbols(nondefault)
int nondefault;
{
    register int i;

    if (nondefault) {
        for (i = 0; i < SYM_MAX; i++)
<<<<<<< HEAD
            g.showsyms[i] = g.l_syms[i];
=======
            showsyms[i] = ov_primary_syms[i] ? ov_primary_syms[i]
                                             : primary_syms[i];
>>>>>>> f487083a
#ifdef PC9800
        if (SYMHANDLING(H_IBM) && ibmgraphics_mode_callback)
            (*ibmgraphics_mode_callback)();
        else if (SYMHANDLING(H_UNK) && ascgraphics_mode_callback)
            (*ascgraphics_mode_callback)();
#endif
#if defined(TERMLIB) || defined(CURSES_GRAPHICS)
        /* curses doesn't assign any routine to dec..._callback but
           probably does the expected initialization under the hood
           for terminals capable of rendering DECgraphics */
        if (SYMHANDLING(H_DEC) && decgraphics_mode_callback)
            (*decgraphics_mode_callback)();
# ifdef CURSES_GRAPHICS
        /* there aren't any symbol sets with CURS handling, and the
           curses interface never assigns a routine to curses..._callback */
        if (SYMHANDLING(H_CURS) && cursesgraphics_mode_callback)
            (*cursesgraphics_mode_callback)();
# endif
#endif
    } else {
        init_primary_symbols();
        init_showsyms();
    }
}

void
update_ov_primary_symset(symp, val)
struct symparse *symp;
int val;
{
    ov_primary_syms[symp->idx] = val;
}

void
update_ov_rogue_symset(symp, val)
struct symparse *symp;
int val;
{
    ov_rogue_syms[symp->idx] = val;
}

void
update_primary_symset(symp, val)
struct symparse *symp;
int val;
{
<<<<<<< HEAD
    g.l_syms[symp->idx] = val;
=======
    primary_syms[symp->idx] = val;
>>>>>>> f487083a
}

void
update_rogue_symset(symp, val)
struct symparse *symp;
int val;
{
<<<<<<< HEAD
    g.r_syms[symp->idx] = val;
=======
    rogue_syms[symp->idx] = val;
>>>>>>> f487083a
}

void
clear_symsetentry(which_set, name_too)
int which_set;
boolean name_too;
{
    if (g.symset[which_set].desc)
        free((genericptr_t) g.symset[which_set].desc);
    g.symset[which_set].desc = (char *) 0;

    g.symset[which_set].handling = H_UNK;
    g.symset[which_set].nocolor = 0;
    /* initialize restriction bits */
    g.symset[which_set].primary = 0;
    g.symset[which_set].rogue = 0;

    if (name_too) {
        if (g.symset[which_set].name)
            free((genericptr_t) g.symset[which_set].name);
        g.symset[which_set].name = (char *) 0;
    }
}

/*
 * If you are adding code somewhere to be able to recognize
 * particular types of symset "handling", define a
 * H_XXX macro in include/rm.h and add the name
 * to this array at the matching offset.
 */
const char *known_handling[] = {
    "UNKNOWN", /* H_UNK  */
    "IBM",     /* H_IBM  */
    "DEC",     /* H_DEC  */
    "CURS",    /* H_CURS */
    "MAC",     /* H_MAC  -- pre-OSX MACgraphics */
    (const char *) 0,
};

/*
 * Accepted keywords for symset restrictions.
 * These can be virtually anything that you want to
 * be able to test in the code someplace.
 * Be sure to:
 *    - add a corresponding Bitfield to the symsetentry struct in rm.h
 *    - initialize the field to zero in parse_sym_line in the SYM_CONTROL
 *      case 0 section of the idx switch. The location is prefaced with
 *      with a comment stating "initialize restriction bits".
 *    - set the value appropriately based on the index of your keyword
 *      under the case 5 sections of the same SYM_CONTROL idx switches.
 *    - add the field to clear_symsetentry()
 */
const char *known_restrictions[] = {
    "primary", "rogue", (const char *) 0,
};

const struct symparse loadsyms[] = {
    { SYM_CONTROL, 0, "start" },
    { SYM_CONTROL, 0, "begin" },
    { SYM_CONTROL, 1, "finish" },
    { SYM_CONTROL, 2, "handling" },
    { SYM_CONTROL, 3, "description" },
    { SYM_CONTROL, 4, "color" },
    { SYM_CONTROL, 4, "colour" },
    { SYM_CONTROL, 5, "restrictions" },
    { SYM_PCHAR, S_stone, "S_stone" },
    { SYM_PCHAR, S_vwall, "S_vwall" },
    { SYM_PCHAR, S_hwall, "S_hwall" },
    { SYM_PCHAR, S_tlcorn, "S_tlcorn" },
    { SYM_PCHAR, S_trcorn, "S_trcorn" },
    { SYM_PCHAR, S_blcorn, "S_blcorn" },
    { SYM_PCHAR, S_brcorn, "S_brcorn" },
    { SYM_PCHAR, S_crwall, "S_crwall" },
    { SYM_PCHAR, S_tuwall, "S_tuwall" },
    { SYM_PCHAR, S_tdwall, "S_tdwall" },
    { SYM_PCHAR, S_tlwall, "S_tlwall" },
    { SYM_PCHAR, S_trwall, "S_trwall" },
    { SYM_PCHAR, S_ndoor, "S_ndoor" },
    { SYM_PCHAR, S_vodoor, "S_vodoor" },
    { SYM_PCHAR, S_hodoor, "S_hodoor" },
    { SYM_PCHAR, S_vcdoor, "S_vcdoor" },
    { SYM_PCHAR, S_hcdoor, "S_hcdoor" },
    { SYM_PCHAR, S_bars, "S_bars" },
    { SYM_PCHAR, S_tree, "S_tree" },
    { SYM_PCHAR, S_room, "S_room" },
    { SYM_PCHAR, S_darkroom, "S_darkroom" },
    { SYM_PCHAR, S_corr, "S_corr" },
    { SYM_PCHAR, S_litcorr, "S_litcorr" },
    { SYM_PCHAR, S_upstair, "S_upstair" },
    { SYM_PCHAR, S_dnstair, "S_dnstair" },
    { SYM_PCHAR, S_upladder, "S_upladder" },
    { SYM_PCHAR, S_dnladder, "S_dnladder" },
    { SYM_PCHAR, S_altar, "S_altar" },
    { SYM_PCHAR, S_grave, "S_grave" },
    { SYM_PCHAR, S_throne, "S_throne" },
    { SYM_PCHAR, S_sink, "S_sink" },
    { SYM_PCHAR, S_fountain, "S_fountain" },
    { SYM_PCHAR, S_pool, "S_pool" },
    { SYM_PCHAR, S_ice, "S_ice" },
    { SYM_PCHAR, S_lava, "S_lava" },
    { SYM_PCHAR, S_vodbridge, "S_vodbridge" },
    { SYM_PCHAR, S_hodbridge, "S_hodbridge" },
    { SYM_PCHAR, S_vcdbridge, "S_vcdbridge" },
    { SYM_PCHAR, S_hcdbridge, "S_hcdbridge" },
    { SYM_PCHAR, S_air, "S_air" },
    { SYM_PCHAR, S_cloud, "S_cloud" },
    { SYM_PCHAR, S_poisoncloud, "S_poisoncloud" },
    { SYM_PCHAR, S_water, "S_water" },
    { SYM_PCHAR, S_arrow_trap, "S_arrow_trap" },
    { SYM_PCHAR, S_dart_trap, "S_dart_trap" },
    { SYM_PCHAR, S_falling_rock_trap, "S_falling_rock_trap" },
    { SYM_PCHAR, S_squeaky_board, "S_squeaky_board" },
    { SYM_PCHAR, S_bear_trap, "S_bear_trap" },
    { SYM_PCHAR, S_land_mine, "S_land_mine" },
    { SYM_PCHAR, S_rolling_boulder_trap, "S_rolling_boulder_trap" },
    { SYM_PCHAR, S_sleeping_gas_trap, "S_sleeping_gas_trap" },
    { SYM_PCHAR, S_rust_trap, "S_rust_trap" },
    { SYM_PCHAR, S_fire_trap, "S_fire_trap" },
    { SYM_PCHAR, S_pit, "S_pit" },
    { SYM_PCHAR, S_spiked_pit, "S_spiked_pit" },
    { SYM_PCHAR, S_hole, "S_hole" },
    { SYM_PCHAR, S_trap_door, "S_trap_door" },
    { SYM_PCHAR, S_teleportation_trap, "S_teleportation_trap" },
    { SYM_PCHAR, S_level_teleporter, "S_level_teleporter" },
    { SYM_PCHAR, S_magic_portal, "S_magic_portal" },
    { SYM_PCHAR, S_web, "S_web" },
    { SYM_PCHAR, S_statue_trap, "S_statue_trap" },
    { SYM_PCHAR, S_magic_trap, "S_magic_trap" },
    { SYM_PCHAR, S_anti_magic_trap, "S_anti_magic_trap" },
    { SYM_PCHAR, S_polymorph_trap, "S_polymorph_trap" },
    { SYM_PCHAR, S_vibrating_square, "S_vibrating_square" },
    { SYM_PCHAR, S_vbeam, "S_vbeam" },
    { SYM_PCHAR, S_hbeam, "S_hbeam" },
    { SYM_PCHAR, S_lslant, "S_lslant" },
    { SYM_PCHAR, S_rslant, "S_rslant" },
    { SYM_PCHAR, S_digbeam, "S_digbeam" },
    { SYM_PCHAR, S_flashbeam, "S_flashbeam" },
    { SYM_PCHAR, S_boomleft, "S_boomleft" },
    { SYM_PCHAR, S_boomright, "S_boomright" },
    { SYM_PCHAR, S_goodpos, "S_goodpos" },
    { SYM_PCHAR, S_ss1, "S_ss1" },
    { SYM_PCHAR, S_ss2, "S_ss2" },
    { SYM_PCHAR, S_ss3, "S_ss3" },
    { SYM_PCHAR, S_ss4, "S_ss4" },
    { SYM_PCHAR, S_sw_tl, "S_sw_tl" },
    { SYM_PCHAR, S_sw_tc, "S_sw_tc" },
    { SYM_PCHAR, S_sw_tr, "S_sw_tr" },
    { SYM_PCHAR, S_sw_ml, "S_sw_ml" },
    { SYM_PCHAR, S_sw_mr, "S_sw_mr" },
    { SYM_PCHAR, S_sw_bl, "S_sw_bl" },
    { SYM_PCHAR, S_sw_bc, "S_sw_bc" },
    { SYM_PCHAR, S_sw_br, "S_sw_br" },
    { SYM_PCHAR, S_explode1, "S_explode1" },
    { SYM_PCHAR, S_explode2, "S_explode2" },
    { SYM_PCHAR, S_explode3, "S_explode3" },
    { SYM_PCHAR, S_explode4, "S_explode4" },
    { SYM_PCHAR, S_explode5, "S_explode5" },
    { SYM_PCHAR, S_explode6, "S_explode6" },
    { SYM_PCHAR, S_explode7, "S_explode7" },
    { SYM_PCHAR, S_explode8, "S_explode8" },
    { SYM_PCHAR, S_explode9, "S_explode9" },
    { SYM_OC, ILLOBJ_CLASS + SYM_OFF_O, "S_strange_obj" },
    { SYM_OC, WEAPON_CLASS + SYM_OFF_O, "S_weapon" },
    { SYM_OC, ARMOR_CLASS + SYM_OFF_O, "S_armor" },
    { SYM_OC, ARMOR_CLASS + SYM_OFF_O, "S_armour" },
    { SYM_OC, RING_CLASS + SYM_OFF_O, "S_ring" },
    { SYM_OC, AMULET_CLASS + SYM_OFF_O, "S_amulet" },
    { SYM_OC, TOOL_CLASS + SYM_OFF_O, "S_tool" },
    { SYM_OC, FOOD_CLASS + SYM_OFF_O, "S_food" },
    { SYM_OC, POTION_CLASS + SYM_OFF_O, "S_potion" },
    { SYM_OC, SCROLL_CLASS + SYM_OFF_O, "S_scroll" },
    { SYM_OC, SPBOOK_CLASS + SYM_OFF_O, "S_book" },
    { SYM_OC, WAND_CLASS + SYM_OFF_O, "S_wand" },
    { SYM_OC, COIN_CLASS + SYM_OFF_O, "S_coin" },
    { SYM_OC, GEM_CLASS + SYM_OFF_O, "S_gem" },
    { SYM_OC, ROCK_CLASS + SYM_OFF_O, "S_rock" },
    { SYM_OC, BALL_CLASS + SYM_OFF_O, "S_ball" },
    { SYM_OC, CHAIN_CLASS + SYM_OFF_O, "S_chain" },
    { SYM_OC, VENOM_CLASS + SYM_OFF_O, "S_venom" },
    { SYM_MON, S_ANT + SYM_OFF_M, "S_ant" },
    { SYM_MON, S_BLOB + SYM_OFF_M, "S_blob" },
    { SYM_MON, S_COCKATRICE + SYM_OFF_M, "S_cockatrice" },
    { SYM_MON, S_DOG + SYM_OFF_M, "S_dog" },
    { SYM_MON, S_EYE + SYM_OFF_M, "S_eye" },
    { SYM_MON, S_FELINE + SYM_OFF_M, "S_feline" },
    { SYM_MON, S_GREMLIN + SYM_OFF_M, "S_gremlin" },
    { SYM_MON, S_HUMANOID + SYM_OFF_M, "S_humanoid" },
    { SYM_MON, S_IMP + SYM_OFF_M, "S_imp" },
    { SYM_MON, S_JELLY + SYM_OFF_M, "S_jelly" },
    { SYM_MON, S_KOBOLD + SYM_OFF_M, "S_kobold" },
    { SYM_MON, S_LEPRECHAUN + SYM_OFF_M, "S_leprechaun" },
    { SYM_MON, S_MIMIC + SYM_OFF_M, "S_mimic" },
    { SYM_MON, S_NYMPH + SYM_OFF_M, "S_nymph" },
    { SYM_MON, S_ORC + SYM_OFF_M, "S_orc" },
    { SYM_MON, S_PIERCER + SYM_OFF_M, "S_piercer" },
    { SYM_MON, S_QUADRUPED + SYM_OFF_M, "S_quadruped" },
    { SYM_MON, S_RODENT + SYM_OFF_M, "S_rodent" },
    { SYM_MON, S_SPIDER + SYM_OFF_M, "S_spider" },
    { SYM_MON, S_TRAPPER + SYM_OFF_M, "S_trapper" },
    { SYM_MON, S_UNICORN + SYM_OFF_M, "S_unicorn" },
    { SYM_MON, S_VORTEX + SYM_OFF_M, "S_vortex" },
    { SYM_MON, S_WORM + SYM_OFF_M, "S_worm" },
    { SYM_MON, S_XAN + SYM_OFF_M, "S_xan" },
    { SYM_MON, S_LIGHT + SYM_OFF_M, "S_light" },
    { SYM_MON, S_ZRUTY + SYM_OFF_M, "S_zruty" },
    { SYM_MON, S_ANGEL + SYM_OFF_M, "S_angel" },
    { SYM_MON, S_BAT + SYM_OFF_M, "S_bat" },
    { SYM_MON, S_CENTAUR + SYM_OFF_M, "S_centaur" },
    { SYM_MON, S_DRAGON + SYM_OFF_M, "S_dragon" },
    { SYM_MON, S_ELEMENTAL + SYM_OFF_M, "S_elemental" },
    { SYM_MON, S_FUNGUS + SYM_OFF_M, "S_fungus" },
    { SYM_MON, S_GNOME + SYM_OFF_M, "S_gnome" },
    { SYM_MON, S_GIANT + SYM_OFF_M, "S_giant" },
    { SYM_MON, S_JABBERWOCK + SYM_OFF_M, "S_jabberwock" },
    { SYM_MON, S_KOP + SYM_OFF_M, "S_kop" },
    { SYM_MON, S_LICH + SYM_OFF_M, "S_lich" },
    { SYM_MON, S_MUMMY + SYM_OFF_M, "S_mummy" },
    { SYM_MON, S_NAGA + SYM_OFF_M, "S_naga" },
    { SYM_MON, S_OGRE + SYM_OFF_M, "S_ogre" },
    { SYM_MON, S_PUDDING + SYM_OFF_M, "S_pudding" },
    { SYM_MON, S_QUANTMECH + SYM_OFF_M, "S_quantmech" },
    { SYM_MON, S_RUSTMONST + SYM_OFF_M, "S_rustmonst" },
    { SYM_MON, S_SNAKE + SYM_OFF_M, "S_snake" },
    { SYM_MON, S_TROLL + SYM_OFF_M, "S_troll" },
    { SYM_MON, S_UMBER + SYM_OFF_M, "S_umber" },
    { SYM_MON, S_VAMPIRE + SYM_OFF_M, "S_vampire" },
    { SYM_MON, S_WRAITH + SYM_OFF_M, "S_wraith" },
    { SYM_MON, S_XORN + SYM_OFF_M, "S_xorn" },
    { SYM_MON, S_YETI + SYM_OFF_M, "S_yeti" },
    { SYM_MON, S_ZOMBIE + SYM_OFF_M, "S_zombie" },
    { SYM_MON, S_HUMAN + SYM_OFF_M, "S_human" },
    { SYM_MON, S_GHOST + SYM_OFF_M, "S_ghost" },
    { SYM_MON, S_GOLEM + SYM_OFF_M, "S_golem" },
    { SYM_MON, S_DEMON + SYM_OFF_M, "S_demon" },
    { SYM_MON, S_EEL + SYM_OFF_M, "S_eel" },
    { SYM_MON, S_LIZARD + SYM_OFF_M, "S_lizard" },
    { SYM_MON, S_WORM_TAIL + SYM_OFF_M, "S_worm_tail" },
    { SYM_MON, S_MIMIC_DEF + SYM_OFF_M, "S_mimic_def" },
    { SYM_OTH, SYM_BOULDER + SYM_OFF_X, "S_boulder" },
    { SYM_OTH, SYM_INVISIBLE + SYM_OFF_X, "S_invisible" },
    { SYM_OTH, SYM_PET_OVERRIDE + SYM_OFF_X, "S_pet_override" },
    { SYM_OTH, SYM_PLAYER_OVERRIDE + SYM_OFF_X, "S_player_override" },
    { 0, 0, (const char *) 0 } /* fence post */
};

/*drawing.c*/<|MERGE_RESOLUTION|>--- conflicted
+++ resolved
@@ -17,19 +17,10 @@
 #define C(n)
 #endif
 
-<<<<<<< HEAD
-=======
-struct symsetentry symset[NUM_GRAPHICS];
-
-int currentgraphics = 0;
-
-nhsym showsyms[SYM_MAX] = DUMMY; /* symbols to be displayed */
 nhsym primary_syms[SYM_MAX] = DUMMY;   /* primary symbols          */
 nhsym rogue_syms[SYM_MAX] = DUMMY;   /* rogue symbols           */
 nhsym ov_primary_syms[SYM_MAX] = DUMMY;   /* overides via config SYMBOL */
 nhsym ov_rogue_syms[SYM_MAX] = DUMMY;   /* overides via config ROGUESYMBOL */
-nhsym warnsyms[WARNCOUNT] = DUMMY; /* the current warning display symbols */
->>>>>>> f487083a
 const char invisexplain[] = "remembered, unseen, creature",
            altinvisexplain[] = "unseen creature"; /* for clairvoyance */
            
@@ -363,23 +354,7 @@
     init_ov_rogue_symbols();
     init_primary_symbols();
     init_showsyms();
-<<<<<<< HEAD
-    init_r_symbols();
-}
-
-void
-update_bouldersym()
-{
-    nhsym boulder = (nhsym) iflags.bouldersym;
-
-    if (!boulder)
-        boulder = def_oc_syms[ROCK_CLASS].sym; /* (nhsym) ROCK_SYM */
-    g.showsyms[SYM_BOULDER + SYM_OFF_X] = boulder;
-    g.l_syms[SYM_BOULDER + SYM_OFF_X] = boulder;
-    g.r_syms[SYM_BOULDER + SYM_OFF_X] = boulder;
-=======
     init_rogue_symbols();
->>>>>>> f487083a
 }
 
 void
@@ -394,19 +369,9 @@
     for (i = 0; i < MAXMCLASSES; i++)
         g.showsyms[i + SYM_OFF_M] = def_monsyms[i].sym;
     for (i = 0; i < WARNCOUNT; i++)
-<<<<<<< HEAD
         g.showsyms[i + SYM_OFF_W] = def_warnsyms[i].sym;
-    for (i = 0; i < MAXOTHER; i++) {
-        if (i == SYM_BOULDER)
-            g.showsyms[i + SYM_OFF_X] = iflags.bouldersym
-                                        ? iflags.bouldersym
-                                        : def_oc_syms[ROCK_CLASS].sym;
-        else if (i == SYM_INVISIBLE)
-            g.showsyms[i + SYM_OFF_X] = DEF_INVISIBLE;
-=======
-        showsyms[i + SYM_OFF_W] = def_warnsyms[i].sym;
     for (i = 0; i < MAXOTHER; i++)
-        showsyms[i + SYM_OFF_X] = get_othersym(i, PRIMARY);
+        g.showsyms[i + SYM_OFF_X] = get_othersym(i, PRIMARY);
 }
 
 /* initialize defaults for the overrides to the rogue symset */
@@ -450,7 +415,6 @@
                 sym = DEF_INVISIBLE;
                 break;
         }
->>>>>>> f487083a
     }
     return sym;
 }
@@ -462,23 +426,6 @@
     register int i;
 
     for (i = 0; i < MAXPCHARS; i++)
-<<<<<<< HEAD
-        g.l_syms[i + SYM_OFF_P] = defsyms[i].sym;
-    for (i = 0; i < MAXOCLASSES; i++)
-        g.l_syms[i + SYM_OFF_O] = def_oc_syms[i].sym;
-    for (i = 0; i < MAXMCLASSES; i++)
-        g.l_syms[i + SYM_OFF_M] = def_monsyms[i].sym;
-    for (i = 0; i < WARNCOUNT; i++)
-        g.l_syms[i + SYM_OFF_W] = def_warnsyms[i].sym;
-    for (i = 0; i < MAXOTHER; i++) {
-        if (i == SYM_BOULDER)
-            g.l_syms[i + SYM_OFF_X] = iflags.bouldersym
-                                      ? iflags.bouldersym
-                                      : def_oc_syms[ROCK_CLASS].sym;
-        else if (i == SYM_INVISIBLE)
-            g.l_syms[i + SYM_OFF_X] = DEF_INVISIBLE;
-    }
-=======
         primary_syms[i + SYM_OFF_P] = defsyms[i].sym;
     for (i = 0; i < MAXOCLASSES; i++)
         primary_syms[i + SYM_OFF_O] = def_oc_syms[i].sym;
@@ -488,7 +435,6 @@
         primary_syms[i + SYM_OFF_W] = def_warnsyms[i].sym;
     for (i = 0; i < MAXOTHER; i++)
         primary_syms[i + SYM_OFF_X] = get_othersym(i, PRIMARY);
->>>>>>> f487083a
 
     clear_symsetentry(PRIMARY, FALSE);
 }
@@ -503,26 +449,6 @@
        later by the roguesymbols option */
 
     for (i = 0; i < MAXPCHARS; i++)
-<<<<<<< HEAD
-        g.r_syms[i + SYM_OFF_P] = defsyms[i].sym;
-    g.r_syms[S_vodoor] = g.r_syms[S_hodoor] = g.r_syms[S_ndoor] = '+';
-    g.r_syms[S_upstair] = g.r_syms[S_dnstair] = '%';
-
-    for (i = 0; i < MAXOCLASSES; i++)
-        g.r_syms[i + SYM_OFF_O] = def_r_oc_syms[i];
-    for (i = 0; i < MAXMCLASSES; i++)
-        g.r_syms[i + SYM_OFF_M] = def_monsyms[i].sym;
-    for (i = 0; i < WARNCOUNT; i++)
-        g.r_syms[i + SYM_OFF_W] = def_warnsyms[i].sym;
-    for (i = 0; i < MAXOTHER; i++) {
-        if (i == SYM_BOULDER)
-            g.r_syms[i + SYM_OFF_X] = iflags.bouldersym
-                                      ? iflags.bouldersym
-                                      : def_oc_syms[ROCK_CLASS].sym;
-        else if (i == SYM_INVISIBLE)
-            g.r_syms[i + SYM_OFF_X] = DEF_INVISIBLE;
-    }
-=======
         rogue_syms[i + SYM_OFF_P] = defsyms[i].sym;
     rogue_syms[S_vodoor] = rogue_syms[S_hodoor] = rogue_syms[S_ndoor] = '+';
     rogue_syms[S_upstair] = rogue_syms[S_dnstair] = '%';
@@ -535,7 +461,6 @@
         rogue_syms[i + SYM_OFF_W] = def_warnsyms[i].sym;
     for (i = 0; i < MAXOTHER; i++)
         rogue_syms[i + SYM_OFF_X] = get_othersym(i, ROGUESET);
->>>>>>> f487083a
 
     clear_symsetentry(ROGUESET, FALSE);
     /* default on Rogue level is no color
@@ -555,12 +480,8 @@
         /* Adjust graphics display characters on Rogue levels */
 
         for (i = 0; i < SYM_MAX; i++)
-<<<<<<< HEAD
-            g.showsyms[i] = g.r_syms[i];
-=======
-            showsyms[i] = ov_rogue_syms[i] ? ov_rogue_syms[i]
+            g.showsyms[i] = ov_rogue_syms[i] ? ov_rogue_syms[i]
                                            : rogue_syms[i];
->>>>>>> f487083a
 
 #if defined(MSDOS) && defined(USE_TILES)
         if (iflags.grmode)
@@ -572,12 +493,8 @@
     case PRIMARY:
     default:
         for (i = 0; i < SYM_MAX; i++)
-<<<<<<< HEAD
-            g.showsyms[i] = g.l_syms[i];
-=======
-            showsyms[i] = ov_primary_syms[i] ? ov_primary_syms[i]
+            g.showsyms[i] = ov_primary_syms[i] ? ov_primary_syms[i]
                                              : primary_syms[i];
->>>>>>> f487083a
 
 #if defined(MSDOS) && defined(USE_TILES)
         if (iflags.grmode)
@@ -596,12 +513,8 @@
 
     if (nondefault) {
         for (i = 0; i < SYM_MAX; i++)
-<<<<<<< HEAD
-            g.showsyms[i] = g.l_syms[i];
-=======
-            showsyms[i] = ov_primary_syms[i] ? ov_primary_syms[i]
+            g.showsyms[i] = ov_primary_syms[i] ? ov_primary_syms[i]
                                              : primary_syms[i];
->>>>>>> f487083a
 #ifdef PC9800
         if (SYMHANDLING(H_IBM) && ibmgraphics_mode_callback)
             (*ibmgraphics_mode_callback)();
@@ -648,11 +561,7 @@
 struct symparse *symp;
 int val;
 {
-<<<<<<< HEAD
-    g.l_syms[symp->idx] = val;
-=======
     primary_syms[symp->idx] = val;
->>>>>>> f487083a
 }
 
 void
@@ -660,11 +569,7 @@
 struct symparse *symp;
 int val;
 {
-<<<<<<< HEAD
-    g.r_syms[symp->idx] = val;
-=======
     rogue_syms[symp->idx] = val;
->>>>>>> f487083a
 }
 
 void
