/* NetHack 3.6	drawing.c	$NHDT-Date: 1571347973 2019/10/17 21:32:53 $  $NHDT-Branch: NetHack-3.6 $:$NHDT-Revision: 1.62 $ */
/* Copyright (c) NetHack Development Team 1992.                   */
/* NetHack may be freely redistributed.  See license for details. */

#include "hack.h"
#include "tcap.h"

/* Relevant header information in rm.h, objclass.h, and monsym.h. */

#ifdef C
#undef C
#endif

#ifdef TEXTCOLOR
#define C(n) n
#else
#define C(n)
#endif

const char invisexplain[] = "remembered, unseen, creature",
           altinvisexplain[] = "unseen creature"; /* for clairvoyance */

/* Default object class symbols.  See objclass.h.
 * {symbol, name, explain}
 *     name:    used in object_detect().
 *     explain: used in do_look().
 */
const struct class_sym def_oc_syms[MAXOCLASSES] = {
    { '\0', "", "" }, /* placeholder for the "random class" */
    { ILLOBJ_SYM, "illegal objects", "strange object" },
    { WEAPON_SYM, "weapons", "weapon" },
    { ARMOR_SYM, "armor", "suit or piece of armor" },
    { RING_SYM, "rings", "ring" },
    { AMULET_SYM, "amulets", "amulet" },
    { TOOL_SYM, "tools", "useful item (pick-axe, key, lamp...)" },
    { FOOD_SYM, "food", "piece of food" },
    { POTION_SYM, "potions", "potion" },
    { SCROLL_SYM, "scrolls", "scroll" },
    { SPBOOK_SYM, "spellbooks", "spellbook" },
    { WAND_SYM, "wands", "wand" },
    { GOLD_SYM, "coins", "pile of coins" },
    { GEM_SYM, "rocks", "gem or rock" },
    { ROCK_SYM, "large stones", "boulder or statue" },
    { BALL_SYM, "iron balls", "iron ball" },
    { CHAIN_SYM, "chains", "iron chain" },
    { VENOM_SYM, "venoms", "splash of venom" }
};

/* Default monster class symbols.  See monsym.h. */
const struct class_sym def_monsyms[MAXMCLASSES] = {
    { '\0', "", "" },
    { DEF_ANT, "", "ant or other insect" },
    { DEF_BLOB, "", "blob" },
    { DEF_COCKATRICE, "", "cockatrice" },
    { DEF_DOG, "", "dog or other canine" },
    { DEF_EYE, "", "eye or sphere" },
    { DEF_FELINE, "", "cat or other feline" },
    { DEF_GREMLIN, "", "gremlin" },
    { DEF_HUMANOID, "", "humanoid" },
    { DEF_IMP, "", "imp or minor demon" },
    { DEF_JELLY, "", "jelly" },
    { DEF_KOBOLD, "", "kobold" },
    { DEF_LEPRECHAUN, "", "leprechaun" },
    { DEF_MIMIC, "", "mimic" },
    { DEF_NYMPH, "", "nymph" },
    { DEF_ORC, "", "orc" },
    { DEF_PIERCER, "", "piercer" },
    { DEF_QUADRUPED, "", "quadruped" },
    { DEF_RODENT, "", "rodent" },
    { DEF_SPIDER, "", "arachnid or centipede" },
    { DEF_TRAPPER, "", "trapper or lurker above" },
    { DEF_UNICORN, "", "unicorn or horse" },
    { DEF_VORTEX, "", "vortex" },
    { DEF_WORM, "", "worm" },
    { DEF_XAN, "", "xan or other mythical/fantastic insect" },
    { DEF_LIGHT, "", "light" },
    { DEF_ZRUTY, "", "zruty" },
    { DEF_ANGEL, "", "angelic being" },
    { DEF_BAT, "", "bat or bird" },
    { DEF_CENTAUR, "", "centaur" },
    { DEF_DRAGON, "", "dragon" },
    { DEF_ELEMENTAL, "", "elemental" },
    { DEF_FUNGUS, "", "fungus or mold" },
    { DEF_GNOME, "", "gnome" },
    { DEF_GIANT, "", "giant humanoid" },
    { '\0', "", "invisible monster" },
    { DEF_JABBERWOCK, "", "jabberwock" },
    { DEF_KOP, "", "Keystone Kop" },
    { DEF_LICH, "", "lich" },
    { DEF_MUMMY, "", "mummy" },
    { DEF_NAGA, "", "naga" },
    { DEF_OGRE, "", "ogre" },
    { DEF_PUDDING, "", "pudding or ooze" },
    { DEF_QUANTMECH, "", "quantum mechanic" },
    { DEF_RUSTMONST, "", "rust monster or disenchanter" },
    { DEF_SNAKE, "", "snake" },
    { DEF_TROLL, "", "troll" },
    { DEF_UMBER, "", "umber hulk" },
    { DEF_VAMPIRE, "", "vampire" },
    { DEF_WRAITH, "", "wraith" },
    { DEF_XORN, "", "xorn" },
    { DEF_YETI, "", "apelike creature" },
    { DEF_ZOMBIE, "", "zombie" },
    { DEF_HUMAN, "", "human or elf" },
    { DEF_GHOST, "", "ghost" },
    { DEF_GOLEM, "", "golem" },
    { DEF_DEMON, "", "major demon" },
    { DEF_EEL, "", "sea monster" },
    { DEF_LIZARD, "", "lizard" },
    { DEF_WORM_TAIL, "", "long worm tail" },
    { DEF_MIMIC_DEF, "", "mimic" },
};

const struct symdef def_warnsyms[WARNCOUNT] = {
    /* white warning  */
    { '0', "unknown creature causing you worry",    C(CLR_WHITE) },
    /* pink warning   */
    { '1', "unknown creature causing you concern",  C(CLR_RED) },
    /* red warning    */
    { '2', "unknown creature causing you anxiety",  C(CLR_RED) },
    /* ruby warning   */
    { '3', "unknown creature causing you disquiet", C(CLR_RED) },
    /* purple warning */
    { '4', "unknown creature causing you alarm",    C(CLR_MAGENTA) },
    /* black warning  */
    { '5', "unknown creature causing you dread",    C(CLR_BRIGHT_MAGENTA) },
};

/*
 *  Default screen symbols with explanations and colors.
 */
const struct symdef defsyms[MAXPCHARS] = {
/* 0*/ { ' ', "dark part of a room", C(NO_COLOR) },  /* stone */
       { '|', "wall", C(CLR_GRAY) },                 /* vwall */
       { '-', "wall", C(CLR_GRAY) },                 /* hwall */
       { '-', "wall", C(CLR_GRAY) },                 /* tlcorn */
       { '-', "wall", C(CLR_GRAY) },                 /* trcorn */
       { '-', "wall", C(CLR_GRAY) },                 /* blcorn */
       { '-', "wall", C(CLR_GRAY) },                 /* brcorn */
       { '-', "wall", C(CLR_GRAY) },                 /* crwall */
       { '-', "wall", C(CLR_GRAY) },                 /* tuwall */
       { '-', "wall", C(CLR_GRAY) },                 /* tdwall */
/*10*/ { '|', "wall", C(CLR_GRAY) },                 /* tlwall */
       { '|', "wall", C(CLR_GRAY) },                 /* trwall */
       { '.', "doorway", C(CLR_GRAY) },              /* ndoor */
       { '-', "open door", C(CLR_BROWN) },           /* vodoor */
       { '|', "open door", C(CLR_BROWN) },           /* hodoor */
       { '+', "closed door", C(CLR_BROWN) },         /* vcdoor */
       { '+', "closed door", C(CLR_BROWN) },         /* hcdoor */
       { '#', "iron bars", C(HI_METAL) },            /* bars */
       { '#', "tree", C(CLR_GREEN) },                /* tree */
       { '.', "floor of a room", C(CLR_GRAY) },      /* room */
/*20*/ { '.', "dark part of a room", C(CLR_BLACK) }, /* dark room */
       { '#', "corridor", C(CLR_GRAY) },             /* dark corr */
       { '#', "lit corridor", C(CLR_GRAY) },   /* lit corr (see mapglyph.c) */
       { '<', "staircase up", C(CLR_GRAY) },         /* upstair */
       { '>', "staircase down", C(CLR_GRAY) },       /* dnstair */
       { '<', "ladder up", C(CLR_BROWN) },           /* upladder */
       { '>', "ladder down", C(CLR_BROWN) },         /* dnladder */
       { '_', "altar", C(CLR_GRAY) },                /* altar */
       { '|', "grave", C(CLR_WHITE) },               /* grave */
       { '\\', "opulent throne", C(HI_GOLD) },       /* throne */
/*30*/ { '#', "sink", C(CLR_GRAY) },                 /* sink */
       { '{', "fountain", C(CLR_BRIGHT_BLUE) },      /* fountain */
       { '}', "water", C(CLR_BLUE) },                /* pool */
       { '.', "ice", C(CLR_CYAN) },                  /* ice */
       { '}', "molten lava", C(CLR_RED) },           /* lava */
       { '.', "lowered drawbridge", C(CLR_BROWN) },  /* vodbridge */
       { '.', "lowered drawbridge", C(CLR_BROWN) },  /* hodbridge */
       { '#', "raised drawbridge", C(CLR_BROWN) },   /* vcdbridge */
       { '#', "raised drawbridge", C(CLR_BROWN) },   /* hcdbridge */
       { ' ', "air", C(CLR_CYAN) },                  /* open air */
/*40*/ { '#', "cloud", C(CLR_GRAY) },                /* [part of] a cloud */
       { '}', "water", C(CLR_BLUE) },                /* under water */
       { '^', "arrow trap", C(HI_METAL) },           /* trap */
       { '^', "dart trap", C(HI_METAL) },            /* trap */
       { '^', "falling rock trap", C(CLR_GRAY) },    /* trap */
       { '^', "squeaky board", C(CLR_BROWN) },       /* trap */
       { '^', "bear trap", C(HI_METAL) },            /* trap */
       { '^', "land mine", C(CLR_RED) },             /* trap */
       { '^', "rolling boulder trap", C(CLR_GRAY) }, /* trap */
       { '^', "sleeping gas trap", C(HI_ZAP) },      /* trap */
/*50*/ { '^', "rust trap", C(CLR_BLUE) },            /* trap */
       { '^', "fire trap", C(CLR_ORANGE) },          /* trap */
       { '^', "pit", C(CLR_BLACK) },                 /* trap */
       { '^', "spiked pit", C(CLR_BLACK) },          /* trap */
       { '^', "hole", C(CLR_BROWN) },                /* trap */
       { '^', "trap door", C(CLR_BROWN) },           /* trap */
       { '^', "teleportation trap", C(CLR_MAGENTA) },  /* trap */
       { '^', "level teleporter", C(CLR_MAGENTA) },    /* trap */
       { '^', "magic portal", C(CLR_BRIGHT_MAGENTA) }, /* trap */
       { '"', "web", C(CLR_GRAY) },                    /* web */
/*60*/ { '^', "statue trap", C(CLR_GRAY) },            /* trap */
       { '^', "magic trap", C(HI_ZAP) },               /* trap */
       { '^', "anti-magic field", C(HI_ZAP) },         /* trap */
       { '^', "polymorph trap", C(CLR_BRIGHT_GREEN) }, /* trap */
       { '~', "vibrating square", C(CLR_MAGENTA) },    /* "trap" */
       /* zap colors are changed by mapglyph() to match type of beam */
       { '|', "", C(CLR_GRAY) },                /* vbeam */
       { '-', "", C(CLR_GRAY) },                /* hbeam */
       { '\\', "", C(CLR_GRAY) },               /* lslant */
       { '/', "", C(CLR_GRAY) },                /* rslant */
       { '*', "", C(CLR_WHITE) },               /* dig beam */
       { '!', "", C(CLR_WHITE) },               /* camera flash beam */
       { ')', "", C(HI_WOOD) },                 /* boomerang open left */
/*70*/ { '(', "", C(HI_WOOD) },                 /* boomerang open right */
       { '0', "", C(HI_ZAP) },                  /* 4 magic shield symbols */
       { '#', "", C(HI_ZAP) },
       { '@', "", C(HI_ZAP) },
       { '*', "", C(HI_ZAP) },
       { '#', "poison cloud", C(CLR_BRIGHT_GREEN) },   /* part of a cloud */
       { '?', "valid position", C(CLR_BRIGHT_GREEN) }, /*  target position */
       /* swallow colors are changed by mapglyph() to match engulfing monst */
       { '/', "", C(CLR_GREEN) },         /* swallow top left      */
       { '-', "", C(CLR_GREEN) },         /* swallow top center    */
       { '\\', "", C(CLR_GREEN) },        /* swallow top right     */
/*80*/ { '|', "", C(CLR_GREEN) },         /* swallow middle left   */
       { '|', "", C(CLR_GREEN) },         /* swallow middle right  */
       { '\\', "", C(CLR_GREEN) },        /* swallow bottom left   */
       { '-', "", C(CLR_GREEN) },         /* swallow bottom center */
       { '/', "", C(CLR_GREEN) },         /* swallow bottom right  */
       /* explosion colors are changed by mapglyph() to match type of expl. */
       { '/', "", C(CLR_ORANGE) },        /* explosion top left     */
       { '-', "", C(CLR_ORANGE) },        /* explosion top center   */
       { '\\', "", C(CLR_ORANGE) },       /* explosion top right    */
       { '|', "", C(CLR_ORANGE) },        /* explosion middle left  */
       { ' ', "", C(CLR_ORANGE) },        /* explosion middle center*/
/*90*/ { '|', "", C(CLR_ORANGE) },        /* explosion middle right */
       { '\\', "", C(CLR_ORANGE) },       /* explosion bottom left  */
       { '-', "", C(CLR_ORANGE) },        /* explosion bottom center*/
       { '/', "", C(CLR_ORANGE) },        /* explosion bottom right */
};

/* default rogue level symbols */
static const uchar def_r_oc_syms[MAXOCLASSES] = {
/* 0*/ '\0', ILLOBJ_SYM, WEAPON_SYM, ']', /* armor */
       RING_SYM,
/* 5*/ ',',                     /* amulet */
       TOOL_SYM, ':',           /* food */
       POTION_SYM, SCROLL_SYM,
/*10*/ SPBOOK_SYM, WAND_SYM,
       GEM_SYM,                /* gold -- yes it's the same as gems */
       GEM_SYM, ROCK_SYM,
/*15*/ BALL_SYM, CHAIN_SYM, VENOM_SYM
};

#undef C

#if defined(TERMLIB) || defined(CURSES_GRAPHICS)
void NDECL((*decgraphics_mode_callback)) = 0; /* set in tty_start_screen() */
#endif /* TERMLIB || CURSES */

#ifdef PC9800
void NDECL((*ibmgraphics_mode_callback)) = 0; /* set in tty_start_screen() */
void NDECL((*ascgraphics_mode_callback)) = 0; /* set in tty_start_screen() */
#endif

#ifdef CURSES_GRAPHICS
void NDECL((*cursesgraphics_mode_callback)) = 0;
#endif

/*
 * Convert the given character to an object class.  If the character is not
 * recognized, then MAXOCLASSES is returned.  Used in detect.c, invent.c,
 * objnam.c, options.c, pickup.c, sp_lev.c, lev_main.c, and tilemap.c.
 */
int
def_char_to_objclass(ch)
char ch;
{
    int i;
    for (i = 1; i < MAXOCLASSES; i++)
        if (ch == def_oc_syms[i].sym)
            break;
    return i;
}

/*
 * Convert a character into a monster class.  This returns the _first_
 * match made.  If there are are no matches, return MAXMCLASSES.
 * Used in detect.c, options.c, read.c, sp_lev.c, and lev_main.c
 */
int
def_char_to_monclass(ch)
char ch;
{
    int i;
    for (i = 1; i < MAXMCLASSES; i++)
        if (ch == def_monsyms[i].sym)
            break;
    return i;
}

/*
 * Explanations of the functions found below:
 *
 * init_symbols()
 *                     Sets the current display symbols, the
 *                     loadable symbols to the default NetHack
 *                     symbols, including the r_syms rogue level
 *                     symbols. This would typically be done
 *                     immediately after execution begins. Any
 *                     previously loaded external symbol sets are
 *                     discarded.
 *
 * switch_symbols(arg)
 *                     Called to swap in new current display symbols
 *                     (showsyms) from either the default symbols,
 *                     or from the loaded symbols.
 *
 *                     If (arg == 0) then showsyms are taken from
 *                     defsyms, def_oc_syms, and def_monsyms.
 *
 *                     If (arg != 0), which is the normal expected
 *                     usage, then showsyms are taken from the
 *                     adjustable display symbols found in l_syms.
 *                     l_syms may have been loaded from an external
 *                     symbol file by config file options or interactively
 *                     in the Options menu.
 *
 * assign_graphics(arg)
 *
 *                     This is used in the game core to toggle in and
 *                     out of other {rogue} level display modes.
 *
 *                     If arg is ROGUESET, this places the rogue level
 *                     symbols from r_syms into showsyms.
 *
 *                     If arg is PRIMARY, this places the symbols
 *                     from l_monsyms into showsyms.
 *
 * update_l_symset()
 *                     Update a member of the loadable (l_*) symbol set.
 *
 * update_r_symset()
 *                     Update a member of the rogue (r_*) symbol set.
 *
 */

void
init_symbols()
{
    init_l_symbols();
    init_showsyms();
    init_r_symbols();
}

void
update_bouldersym()
{
    nhsym boulder = (nhsym) iflags.bouldersym;

    if (!boulder)
        boulder = def_oc_syms[ROCK_CLASS].sym; /* (nhsym) ROCK_SYM */
    g.showsyms[SYM_BOULDER + SYM_OFF_X] = boulder;
    g.l_syms[SYM_BOULDER + SYM_OFF_X] = boulder;
    g.r_syms[SYM_BOULDER + SYM_OFF_X] = boulder;
}

void
init_showsyms()
{
    register int i;

    for (i = 0; i < MAXPCHARS; i++)
        g.showsyms[i + SYM_OFF_P] = defsyms[i].sym;
    for (i = 0; i < MAXOCLASSES; i++)
        g.showsyms[i + SYM_OFF_O] = def_oc_syms[i].sym;
    for (i = 0; i < MAXMCLASSES; i++)
        g.showsyms[i + SYM_OFF_M] = def_monsyms[i].sym;
    for (i = 0; i < WARNCOUNT; i++)
        g.showsyms[i + SYM_OFF_W] = def_warnsyms[i].sym;
    for (i = 0; i < MAXOTHER; i++) {
        if (i == SYM_BOULDER)
            g.showsyms[i + SYM_OFF_X] = iflags.bouldersym
                                        ? iflags.bouldersym
                                        : def_oc_syms[ROCK_CLASS].sym;
        else if (i == SYM_INVISIBLE)
            g.showsyms[i + SYM_OFF_X] = DEF_INVISIBLE;
    }
}

/* initialize defaults for the loadable symset */
void
init_l_symbols()
{
    register int i;

    for (i = 0; i < MAXPCHARS; i++)
        g.l_syms[i + SYM_OFF_P] = defsyms[i].sym;
    for (i = 0; i < MAXOCLASSES; i++)
        g.l_syms[i + SYM_OFF_O] = def_oc_syms[i].sym;
    for (i = 0; i < MAXMCLASSES; i++)
        g.l_syms[i + SYM_OFF_M] = def_monsyms[i].sym;
    for (i = 0; i < WARNCOUNT; i++)
        g.l_syms[i + SYM_OFF_W] = def_warnsyms[i].sym;
    for (i = 0; i < MAXOTHER; i++) {
        if (i == SYM_BOULDER)
            g.l_syms[i + SYM_OFF_X] = iflags.bouldersym
                                      ? iflags.bouldersym
                                      : def_oc_syms[ROCK_CLASS].sym;
        else if (i == SYM_INVISIBLE)
            g.l_syms[i + SYM_OFF_X] = DEF_INVISIBLE;
    }

    clear_symsetentry(PRIMARY, FALSE);
}

void
init_r_symbols()
{
    register int i;

    /* These are defaults that can get overwritten
       later by the roguesymbols option */

    for (i = 0; i < MAXPCHARS; i++)
        g.r_syms[i + SYM_OFF_P] = defsyms[i].sym;
    g.r_syms[S_vodoor] = g.r_syms[S_hodoor] = g.r_syms[S_ndoor] = '+';
    g.r_syms[S_upstair] = g.r_syms[S_dnstair] = '%';

    for (i = 0; i < MAXOCLASSES; i++)
        g.r_syms[i + SYM_OFF_O] = def_r_oc_syms[i];
    for (i = 0; i < MAXMCLASSES; i++)
        g.r_syms[i + SYM_OFF_M] = def_monsyms[i].sym;
    for (i = 0; i < WARNCOUNT; i++)
        g.r_syms[i + SYM_OFF_W] = def_warnsyms[i].sym;
    for (i = 0; i < MAXOTHER; i++) {
        if (i == SYM_BOULDER)
            g.r_syms[i + SYM_OFF_X] = iflags.bouldersym
                                      ? iflags.bouldersym
                                      : def_oc_syms[ROCK_CLASS].sym;
        else if (i == SYM_INVISIBLE)
            g.r_syms[i + SYM_OFF_X] = DEF_INVISIBLE;
    }

    clear_symsetentry(ROGUESET, FALSE);
    /* default on Rogue level is no color
     * but some symbol sets can override that
     */
    g.symset[ROGUESET].nocolor = 1;
}

void
assign_graphics(whichset)
int whichset;
{
    register int i;

    switch (whichset) {
    case ROGUESET:
        /* Adjust graphics display characters on Rogue levels */

        for (i = 0; i < SYM_MAX; i++)
            g.showsyms[i] = g.r_syms[i];

#if defined(MSDOS) && defined(USE_TILES)
        if (iflags.grmode)
            tileview(FALSE);
#endif
        g.currentgraphics = ROGUESET;
        break;

    case PRIMARY:
    default:
        for (i = 0; i < SYM_MAX; i++)
            g.showsyms[i] = g.l_syms[i];

#if defined(MSDOS) && defined(USE_TILES)
        if (iflags.grmode)
            tileview(TRUE);
#endif
        g.currentgraphics = PRIMARY;
        break;
    }
}

void
switch_symbols(nondefault)
int nondefault;
{
    register int i;

    if (nondefault) {
        for (i = 0; i < SYM_MAX; i++)
            g.showsyms[i] = g.l_syms[i];
#ifdef PC9800
        if (SYMHANDLING(H_IBM) && ibmgraphics_mode_callback)
            (*ibmgraphics_mode_callback)();
<<<<<<< HEAD
        else if (!g.symset[g.currentgraphics].name && ascgraphics_mode_callback)
=======
        else if (SYMHANDLING(H_UNK) && ascgraphics_mode_callback)
>>>>>>> 389c4960
            (*ascgraphics_mode_callback)();
#endif
#if defined(TERMLIB) || defined(CURSES_GRAPHICS)
        /* curses doesn't assign any routine to dec..._callback but
           probably does the expected initialization under the hood
           for terminals capable of rendering DECgraphics */
        if (SYMHANDLING(H_DEC) && decgraphics_mode_callback)
            (*decgraphics_mode_callback)();
# ifdef CURSES_GRAPHICS
        /* there aren't any symbol sets with CURS handling, and the
           curses interface never assigns a routine to curses..._callback */
        if (SYMHANDLING(H_CURS) && cursesgraphics_mode_callback)
            (*cursesgraphics_mode_callback)();
# endif
#endif
    } else {
        init_l_symbols();
        init_showsyms();
    }
}

void
update_l_symset(symp, val)
struct symparse *symp;
int val;
{
    g.l_syms[symp->idx] = val;
}

void
update_r_symset(symp, val)
struct symparse *symp;
int val;
{
    g.r_syms[symp->idx] = val;
}

void
clear_symsetentry(which_set, name_too)
int which_set;
boolean name_too;
{
    if (g.symset[which_set].desc)
        free((genericptr_t) g.symset[which_set].desc);
    g.symset[which_set].desc = (char *) 0;

    g.symset[which_set].handling = H_UNK;
    g.symset[which_set].nocolor = 0;
    /* initialize restriction bits */
    g.symset[which_set].primary = 0;
    g.symset[which_set].rogue = 0;

    if (name_too) {
        if (g.symset[which_set].name)
            free((genericptr_t) g.symset[which_set].name);
        g.symset[which_set].name = (char *) 0;
    }
}

/*
 * If you are adding code somewhere to be able to recognize
 * particular types of symset "handling", define a
 * H_XXX macro in include/rm.h and add the name
 * to this array at the matching offset.
 */
const char *known_handling[] = {
    "UNKNOWN", /* H_UNK  */
    "IBM",     /* H_IBM  */
    "DEC",     /* H_DEC  */
    "CURS",    /* H_CURS */
    "MAC",     /* H_MAC  -- pre-OSX MACgraphics */
    (const char *) 0,
};

/*
 * Accepted keywords for symset restrictions.
 * These can be virtually anything that you want to
 * be able to test in the code someplace.
 * Be sure to:
 *    - add a corresponding Bitfield to the symsetentry struct in rm.h
 *    - initialize the field to zero in parse_sym_line in the SYM_CONTROL
 *      case 0 section of the idx switch. The location is prefaced with
 *      with a comment stating "initialize restriction bits".
 *    - set the value appropriately based on the index of your keyword
 *      under the case 5 sections of the same SYM_CONTROL idx switches.
 *    - add the field to clear_symsetentry()
 */
const char *known_restrictions[] = {
    "primary", "rogue", (const char *) 0,
};

const struct symparse loadsyms[] = {
    { SYM_CONTROL, 0, "start" },
    { SYM_CONTROL, 0, "begin" },
    { SYM_CONTROL, 1, "finish" },
    { SYM_CONTROL, 2, "handling" },
    { SYM_CONTROL, 3, "description" },
    { SYM_CONTROL, 4, "color" },
    { SYM_CONTROL, 4, "colour" },
    { SYM_CONTROL, 5, "restrictions" },
    { SYM_PCHAR, S_stone, "S_stone" },
    { SYM_PCHAR, S_vwall, "S_vwall" },
    { SYM_PCHAR, S_hwall, "S_hwall" },
    { SYM_PCHAR, S_tlcorn, "S_tlcorn" },
    { SYM_PCHAR, S_trcorn, "S_trcorn" },
    { SYM_PCHAR, S_blcorn, "S_blcorn" },
    { SYM_PCHAR, S_brcorn, "S_brcorn" },
    { SYM_PCHAR, S_crwall, "S_crwall" },
    { SYM_PCHAR, S_tuwall, "S_tuwall" },
    { SYM_PCHAR, S_tdwall, "S_tdwall" },
    { SYM_PCHAR, S_tlwall, "S_tlwall" },
    { SYM_PCHAR, S_trwall, "S_trwall" },
    { SYM_PCHAR, S_ndoor, "S_ndoor" },
    { SYM_PCHAR, S_vodoor, "S_vodoor" },
    { SYM_PCHAR, S_hodoor, "S_hodoor" },
    { SYM_PCHAR, S_vcdoor, "S_vcdoor" },
    { SYM_PCHAR, S_hcdoor, "S_hcdoor" },
    { SYM_PCHAR, S_bars, "S_bars" },
    { SYM_PCHAR, S_tree, "S_tree" },
    { SYM_PCHAR, S_room, "S_room" },
    { SYM_PCHAR, S_darkroom, "S_darkroom" },
    { SYM_PCHAR, S_corr, "S_corr" },
    { SYM_PCHAR, S_litcorr, "S_litcorr" },
    { SYM_PCHAR, S_upstair, "S_upstair" },
    { SYM_PCHAR, S_dnstair, "S_dnstair" },
    { SYM_PCHAR, S_upladder, "S_upladder" },
    { SYM_PCHAR, S_dnladder, "S_dnladder" },
    { SYM_PCHAR, S_altar, "S_altar" },
    { SYM_PCHAR, S_grave, "S_grave" },
    { SYM_PCHAR, S_throne, "S_throne" },
    { SYM_PCHAR, S_sink, "S_sink" },
    { SYM_PCHAR, S_fountain, "S_fountain" },
    { SYM_PCHAR, S_pool, "S_pool" },
    { SYM_PCHAR, S_ice, "S_ice" },
    { SYM_PCHAR, S_lava, "S_lava" },
    { SYM_PCHAR, S_vodbridge, "S_vodbridge" },
    { SYM_PCHAR, S_hodbridge, "S_hodbridge" },
    { SYM_PCHAR, S_vcdbridge, "S_vcdbridge" },
    { SYM_PCHAR, S_hcdbridge, "S_hcdbridge" },
    { SYM_PCHAR, S_air, "S_air" },
    { SYM_PCHAR, S_cloud, "S_cloud" },
    { SYM_PCHAR, S_poisoncloud, "S_poisoncloud" },
    { SYM_PCHAR, S_water, "S_water" },
    { SYM_PCHAR, S_arrow_trap, "S_arrow_trap" },
    { SYM_PCHAR, S_dart_trap, "S_dart_trap" },
    { SYM_PCHAR, S_falling_rock_trap, "S_falling_rock_trap" },
    { SYM_PCHAR, S_squeaky_board, "S_squeaky_board" },
    { SYM_PCHAR, S_bear_trap, "S_bear_trap" },
    { SYM_PCHAR, S_land_mine, "S_land_mine" },
    { SYM_PCHAR, S_rolling_boulder_trap, "S_rolling_boulder_trap" },
    { SYM_PCHAR, S_sleeping_gas_trap, "S_sleeping_gas_trap" },
    { SYM_PCHAR, S_rust_trap, "S_rust_trap" },
    { SYM_PCHAR, S_fire_trap, "S_fire_trap" },
    { SYM_PCHAR, S_pit, "S_pit" },
    { SYM_PCHAR, S_spiked_pit, "S_spiked_pit" },
    { SYM_PCHAR, S_hole, "S_hole" },
    { SYM_PCHAR, S_trap_door, "S_trap_door" },
    { SYM_PCHAR, S_teleportation_trap, "S_teleportation_trap" },
    { SYM_PCHAR, S_level_teleporter, "S_level_teleporter" },
    { SYM_PCHAR, S_magic_portal, "S_magic_portal" },
    { SYM_PCHAR, S_web, "S_web" },
    { SYM_PCHAR, S_statue_trap, "S_statue_trap" },
    { SYM_PCHAR, S_magic_trap, "S_magic_trap" },
    { SYM_PCHAR, S_anti_magic_trap, "S_anti_magic_trap" },
    { SYM_PCHAR, S_polymorph_trap, "S_polymorph_trap" },
    { SYM_PCHAR, S_vibrating_square, "S_vibrating_square" },
    { SYM_PCHAR, S_vbeam, "S_vbeam" },
    { SYM_PCHAR, S_hbeam, "S_hbeam" },
    { SYM_PCHAR, S_lslant, "S_lslant" },
    { SYM_PCHAR, S_rslant, "S_rslant" },
    { SYM_PCHAR, S_digbeam, "S_digbeam" },
    { SYM_PCHAR, S_flashbeam, "S_flashbeam" },
    { SYM_PCHAR, S_boomleft, "S_boomleft" },
    { SYM_PCHAR, S_boomright, "S_boomright" },
    { SYM_PCHAR, S_goodpos, "S_goodpos" },
    { SYM_PCHAR, S_ss1, "S_ss1" },
    { SYM_PCHAR, S_ss2, "S_ss2" },
    { SYM_PCHAR, S_ss3, "S_ss3" },
    { SYM_PCHAR, S_ss4, "S_ss4" },
    { SYM_PCHAR, S_sw_tl, "S_sw_tl" },
    { SYM_PCHAR, S_sw_tc, "S_sw_tc" },
    { SYM_PCHAR, S_sw_tr, "S_sw_tr" },
    { SYM_PCHAR, S_sw_ml, "S_sw_ml" },
    { SYM_PCHAR, S_sw_mr, "S_sw_mr" },
    { SYM_PCHAR, S_sw_bl, "S_sw_bl" },
    { SYM_PCHAR, S_sw_bc, "S_sw_bc" },
    { SYM_PCHAR, S_sw_br, "S_sw_br" },
    { SYM_PCHAR, S_explode1, "S_explode1" },
    { SYM_PCHAR, S_explode2, "S_explode2" },
    { SYM_PCHAR, S_explode3, "S_explode3" },
    { SYM_PCHAR, S_explode4, "S_explode4" },
    { SYM_PCHAR, S_explode5, "S_explode5" },
    { SYM_PCHAR, S_explode6, "S_explode6" },
    { SYM_PCHAR, S_explode7, "S_explode7" },
    { SYM_PCHAR, S_explode8, "S_explode8" },
    { SYM_PCHAR, S_explode9, "S_explode9" },
    { SYM_OC, ILLOBJ_CLASS + SYM_OFF_O, "S_strange_obj" },
    { SYM_OC, WEAPON_CLASS + SYM_OFF_O, "S_weapon" },
    { SYM_OC, ARMOR_CLASS + SYM_OFF_O, "S_armor" },
    { SYM_OC, ARMOR_CLASS + SYM_OFF_O, "S_armour" },
    { SYM_OC, RING_CLASS + SYM_OFF_O, "S_ring" },
    { SYM_OC, AMULET_CLASS + SYM_OFF_O, "S_amulet" },
    { SYM_OC, TOOL_CLASS + SYM_OFF_O, "S_tool" },
    { SYM_OC, FOOD_CLASS + SYM_OFF_O, "S_food" },
    { SYM_OC, POTION_CLASS + SYM_OFF_O, "S_potion" },
    { SYM_OC, SCROLL_CLASS + SYM_OFF_O, "S_scroll" },
    { SYM_OC, SPBOOK_CLASS + SYM_OFF_O, "S_book" },
    { SYM_OC, WAND_CLASS + SYM_OFF_O, "S_wand" },
    { SYM_OC, COIN_CLASS + SYM_OFF_O, "S_coin" },
    { SYM_OC, GEM_CLASS + SYM_OFF_O, "S_gem" },
    { SYM_OC, ROCK_CLASS + SYM_OFF_O, "S_rock" },
    { SYM_OC, BALL_CLASS + SYM_OFF_O, "S_ball" },
    { SYM_OC, CHAIN_CLASS + SYM_OFF_O, "S_chain" },
    { SYM_OC, VENOM_CLASS + SYM_OFF_O, "S_venom" },
    { SYM_MON, S_ANT + SYM_OFF_M, "S_ant" },
    { SYM_MON, S_BLOB + SYM_OFF_M, "S_blob" },
    { SYM_MON, S_COCKATRICE + SYM_OFF_M, "S_cockatrice" },
    { SYM_MON, S_DOG + SYM_OFF_M, "S_dog" },
    { SYM_MON, S_EYE + SYM_OFF_M, "S_eye" },
    { SYM_MON, S_FELINE + SYM_OFF_M, "S_feline" },
    { SYM_MON, S_GREMLIN + SYM_OFF_M, "S_gremlin" },
    { SYM_MON, S_HUMANOID + SYM_OFF_M, "S_humanoid" },
    { SYM_MON, S_IMP + SYM_OFF_M, "S_imp" },
    { SYM_MON, S_JELLY + SYM_OFF_M, "S_jelly" },
    { SYM_MON, S_KOBOLD + SYM_OFF_M, "S_kobold" },
    { SYM_MON, S_LEPRECHAUN + SYM_OFF_M, "S_leprechaun" },
    { SYM_MON, S_MIMIC + SYM_OFF_M, "S_mimic" },
    { SYM_MON, S_NYMPH + SYM_OFF_M, "S_nymph" },
    { SYM_MON, S_ORC + SYM_OFF_M, "S_orc" },
    { SYM_MON, S_PIERCER + SYM_OFF_M, "S_piercer" },
    { SYM_MON, S_QUADRUPED + SYM_OFF_M, "S_quadruped" },
    { SYM_MON, S_RODENT + SYM_OFF_M, "S_rodent" },
    { SYM_MON, S_SPIDER + SYM_OFF_M, "S_spider" },
    { SYM_MON, S_TRAPPER + SYM_OFF_M, "S_trapper" },
    { SYM_MON, S_UNICORN + SYM_OFF_M, "S_unicorn" },
    { SYM_MON, S_VORTEX + SYM_OFF_M, "S_vortex" },
    { SYM_MON, S_WORM + SYM_OFF_M, "S_worm" },
    { SYM_MON, S_XAN + SYM_OFF_M, "S_xan" },
    { SYM_MON, S_LIGHT + SYM_OFF_M, "S_light" },
    { SYM_MON, S_ZRUTY + SYM_OFF_M, "S_zruty" },
    { SYM_MON, S_ANGEL + SYM_OFF_M, "S_angel" },
    { SYM_MON, S_BAT + SYM_OFF_M, "S_bat" },
    { SYM_MON, S_CENTAUR + SYM_OFF_M, "S_centaur" },
    { SYM_MON, S_DRAGON + SYM_OFF_M, "S_dragon" },
    { SYM_MON, S_ELEMENTAL + SYM_OFF_M, "S_elemental" },
    { SYM_MON, S_FUNGUS + SYM_OFF_M, "S_fungus" },
    { SYM_MON, S_GNOME + SYM_OFF_M, "S_gnome" },
    { SYM_MON, S_GIANT + SYM_OFF_M, "S_giant" },
    { SYM_MON, S_JABBERWOCK + SYM_OFF_M, "S_jabberwock" },
    { SYM_MON, S_KOP + SYM_OFF_M, "S_kop" },
    { SYM_MON, S_LICH + SYM_OFF_M, "S_lich" },
    { SYM_MON, S_MUMMY + SYM_OFF_M, "S_mummy" },
    { SYM_MON, S_NAGA + SYM_OFF_M, "S_naga" },
    { SYM_MON, S_OGRE + SYM_OFF_M, "S_ogre" },
    { SYM_MON, S_PUDDING + SYM_OFF_M, "S_pudding" },
    { SYM_MON, S_QUANTMECH + SYM_OFF_M, "S_quantmech" },
    { SYM_MON, S_RUSTMONST + SYM_OFF_M, "S_rustmonst" },
    { SYM_MON, S_SNAKE + SYM_OFF_M, "S_snake" },
    { SYM_MON, S_TROLL + SYM_OFF_M, "S_troll" },
    { SYM_MON, S_UMBER + SYM_OFF_M, "S_umber" },
    { SYM_MON, S_VAMPIRE + SYM_OFF_M, "S_vampire" },
    { SYM_MON, S_WRAITH + SYM_OFF_M, "S_wraith" },
    { SYM_MON, S_XORN + SYM_OFF_M, "S_xorn" },
    { SYM_MON, S_YETI + SYM_OFF_M, "S_yeti" },
    { SYM_MON, S_ZOMBIE + SYM_OFF_M, "S_zombie" },
    { SYM_MON, S_HUMAN + SYM_OFF_M, "S_human" },
    { SYM_MON, S_GHOST + SYM_OFF_M, "S_ghost" },
    { SYM_MON, S_GOLEM + SYM_OFF_M, "S_golem" },
    { SYM_MON, S_DEMON + SYM_OFF_M, "S_demon" },
    { SYM_MON, S_EEL + SYM_OFF_M, "S_eel" },
    { SYM_MON, S_LIZARD + SYM_OFF_M, "S_lizard" },
    { SYM_MON, S_WORM_TAIL + SYM_OFF_M, "S_worm_tail" },
    { SYM_MON, S_MIMIC_DEF + SYM_OFF_M, "S_mimic_def" },
    { SYM_OTH, SYM_BOULDER + SYM_OFF_X, "S_boulder" },
    { SYM_OTH, SYM_INVISIBLE + SYM_OFF_X, "S_invisible" },
    { 0, 0, (const char *) 0 } /* fence post */
};

/*drawing.c*/<|MERGE_RESOLUTION|>--- conflicted
+++ resolved
@@ -487,11 +487,7 @@
 #ifdef PC9800
         if (SYMHANDLING(H_IBM) && ibmgraphics_mode_callback)
             (*ibmgraphics_mode_callback)();
-<<<<<<< HEAD
-        else if (!g.symset[g.currentgraphics].name && ascgraphics_mode_callback)
-=======
         else if (SYMHANDLING(H_UNK) && ascgraphics_mode_callback)
->>>>>>> 389c4960
             (*ascgraphics_mode_callback)();
 #endif
 #if defined(TERMLIB) || defined(CURSES_GRAPHICS)
