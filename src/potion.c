--- conflicted
+++ resolved
@@ -185,17 +185,10 @@
     if (!Slimed) {
         dealloc_killer(find_delayed_killer(SLIMED));
         /* fake appearance is set late in turn-to-slime countdown */
-<<<<<<< HEAD
-        if (g.youmonst.m_ap_type == M_AP_MONSTER
+        if (U_AP_TYPE == M_AP_MONSTER
             && g.youmonst.mappearance == PM_GREEN_SLIME) {
             g.youmonst.m_ap_type = M_AP_NOTHING;
             g.youmonst.mappearance = 0;
-=======
-        if (U_AP_TYPE == M_AP_MONSTER
-            && youmonst.mappearance == PM_GREEN_SLIME) {
-            youmonst.m_ap_type = M_AP_NOTHING;
-            youmonst.mappearance = 0;
->>>>>>> 1c03d097
         }
     }
 }
