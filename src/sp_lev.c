--- conflicted
+++ resolved
@@ -23,55 +23,12 @@
 
 extern void FDECL(mkmap, (lev_init *));
 
-<<<<<<< HEAD
-STATIC_DCL void NDECL(create_des_coder);
-STATIC_DCL void NDECL(solidify_map);
-STATIC_DCL void FDECL(lvlfill_maze_grid, (int, int, int, int, SCHAR_P));
-STATIC_DCL void FDECL(lvlfill_solid, (SCHAR_P, SCHAR_P));
-STATIC_DCL void FDECL(set_wall_property, (XCHAR_P, XCHAR_P, XCHAR_P, XCHAR_P,
-                                          int));
-STATIC_DCL void NDECL(count_features);
-STATIC_DCL void NDECL(remove_boundary_syms);
-STATIC_DCL void FDECL(set_door_orientation, (int, int));
-STATIC_DCL void FDECL(maybe_add_door, (int, int, struct mkroom *));
-STATIC_DCL void NDECL(link_doors_rooms);
-STATIC_DCL void NDECL(fill_rooms);
-STATIC_DCL int NDECL(rnddoor);
-STATIC_DCL int NDECL(rndtrap);
-STATIC_DCL void FDECL(get_location, (schar *, schar *, int, struct mkroom *));
-STATIC_DCL boolean FDECL(is_ok_location, (SCHAR_P, SCHAR_P, int));
-STATIC_DCL unpacked_coord FDECL(get_unpacked_coord, (long, int));
-STATIC_DCL void FDECL(get_room_loc, (schar *, schar *, struct mkroom *));
-STATIC_DCL void FDECL(get_free_room_loc, (schar *, schar *,
-=======
+static void NDECL(create_des_coder); 
 static void NDECL(solidify_map);
-static void FDECL(splev_stack_init, (struct splevstack *));
-static void FDECL(splev_stack_done, (struct splevstack *));
-static void FDECL(splev_stack_push, (struct splevstack *,
-                                         struct opvar *));
-static struct opvar *FDECL(splev_stack_pop, (struct splevstack *));
-static struct splevstack *FDECL(splev_stack_reverse,
-                                    (struct splevstack *));
-static struct opvar *FDECL(opvar_new_str, (char *));
-static struct opvar *FDECL(opvar_new_int, (long));
-static struct opvar *FDECL(opvar_new_coord, (int, int));
-#if 0
-static struct opvar * FDECL(opvar_new_region, (int,int, int,int));
-#endif /*0*/
-static struct opvar *FDECL(opvar_clone, (struct opvar *));
-static struct opvar *FDECL(opvar_var_conversion, (struct sp_coder *,
-                                                      struct opvar *));
-static struct splev_var *FDECL(opvar_var_defined, (struct sp_coder *,
-                                                       char *));
-static struct opvar *FDECL(splev_stack_getdat, (struct sp_coder *,
-                                                    XCHAR_P));
-static struct opvar *FDECL(splev_stack_getdat_any, (struct sp_coder *));
-static void FDECL(variable_list_del, (struct splev_var *));
 static void FDECL(lvlfill_maze_grid, (int, int, int, int, SCHAR_P));
 static void FDECL(lvlfill_solid, (SCHAR_P, SCHAR_P));
 static void FDECL(set_wall_property, (XCHAR_P, XCHAR_P, XCHAR_P, XCHAR_P,
                                           int));
-static void NDECL(shuffle_alignments);
 static void NDECL(count_features);
 static void NDECL(remove_boundary_syms);
 static void FDECL(set_door_orientation, (int, int));
@@ -83,11 +40,8 @@
 static void FDECL(get_location, (schar *, schar *, int, struct mkroom *));
 static boolean FDECL(is_ok_location, (SCHAR_P, SCHAR_P, int));
 static unpacked_coord FDECL(get_unpacked_coord, (long, int));
-static void FDECL(get_location_coord, (schar *, schar *, int,
-                                           struct mkroom *, long));
 static void FDECL(get_room_loc, (schar *, schar *, struct mkroom *));
 static void FDECL(get_free_room_loc, (schar *, schar *,
->>>>>>> a7e31299
                                           struct mkroom *, packed_coord));
 static boolean FDECL(create_subroom, (struct mkroom *, XCHAR_P, XCHAR_P,
                                           XCHAR_P, XCHAR_P, XCHAR_P, XCHAR_P));
@@ -102,39 +56,38 @@
 static void FDECL(replace_terrain, (replaceterrain *, struct mkroom *));
 static boolean FDECL(search_door, (struct mkroom *,
                                        xchar *, xchar *, XCHAR_P, int));
-<<<<<<< HEAD
-STATIC_DCL void NDECL(fix_stair_rooms);
-STATIC_DCL void FDECL(create_corridor, (corridor *));
-STATIC_DCL struct mkroom *FDECL(build_room, (room *, struct mkroom *));
-STATIC_DCL void FDECL(light_region, (region *));
-STATIC_DCL void FDECL(wallify_map, (int, int, int, int));
-STATIC_DCL void FDECL(maze1xy, (coord *, int));
-STATIC_DCL void NDECL(fill_empty_maze);
-STATIC_DCL void FDECL(splev_initlev, (lev_init *));
-STATIC_DCL long FDECL(sp_code_jmpaddr, (long, long));
-STATIC_DCL void NDECL(spo_end_moninvent);
-STATIC_DCL void NDECL(spo_pop_container);
-STATIC_DCL void FDECL(spo_room, (struct sp_coder *));
-STATIC_DCL void FDECL(spo_endroom, (struct sp_coder *));
-STATIC_DCL void FDECL(spo_trap, (struct sp_coder *));
-STATIC_DCL void FDECL(spo_gold, (struct sp_coder *));
-STATIC_DCL void FDECL(spo_corridor, (struct sp_coder *));
-STATIC_DCL void FDECL(sel_set_ter, (int, int, genericptr_t));
-STATIC_DCL void FDECL(sel_set_feature, (int, int, genericptr_t));
-STATIC_DCL void FDECL(sel_set_door, (int, int, genericptr_t));
-STATIC_DCL void FDECL(spo_feature, (struct sp_coder *));
-STATIC_DCL void FDECL(spo_terrain, (struct sp_coder *));
-STATIC_DCL void FDECL(spo_replace_terrain, (struct sp_coder *));
-STATIC_DCL void FDECL(spo_levregion, (struct sp_coder *));
-STATIC_DCL void FDECL(spo_region, (struct sp_coder *));
-STATIC_DCL void FDECL(spo_drawbridge, (struct sp_coder *));
-STATIC_DCL void FDECL(spo_mazewalk, (struct sp_coder *));
-STATIC_DCL void FDECL(spo_wall_property, (struct sp_coder *));
-STATIC_DCL void FDECL(spo_room_door, (struct sp_coder *));
-STATIC_DCL void FDECL(sel_set_wallify, (int, int, genericptr_t));
-STATIC_DCL void FDECL(spo_wallify, (struct sp_coder *));
-STATIC_DCL int FDECL(get_coord, (lua_State *, int, int *, int *));
-STATIC_DCL int FDECL(get_table_region, (lua_State *, const char *, int *, int *, int *, int *, BOOLEAN_P));
+static void NDECL(fix_stair_rooms);
+static void FDECL(create_corridor, (corridor *));
+static struct mkroom *FDECL(build_room, (room *, struct mkroom *));
+static void FDECL(light_region, (region *));
+static void FDECL(wallify_map, (int, int, int, int));
+static void FDECL(maze1xy, (coord *, int));
+static void NDECL(fill_empty_maze);
+static void FDECL(splev_initlev, (lev_init *));
+static long FDECL(sp_code_jmpaddr, (long, long));
+static void NDECL(spo_end_moninvent);
+static void NDECL(spo_pop_container);
+static void FDECL(spo_room, (struct sp_coder *));
+static void FDECL(spo_endroom, (struct sp_coder *));
+static void FDECL(spo_trap, (struct sp_coder *));
+static void FDECL(spo_gold, (struct sp_coder *));
+static void FDECL(spo_corridor, (struct sp_coder *));
+static void FDECL(sel_set_ter, (int, int, genericptr_t));
+static void FDECL(sel_set_feature, (int, int, genericptr_t));
+static void FDECL(sel_set_door, (int, int, genericptr_t));
+static void FDECL(spo_feature, (struct sp_coder *));
+static void FDECL(spo_terrain, (struct sp_coder *));
+static void FDECL(spo_replace_terrain, (struct sp_coder *));
+static void FDECL(spo_levregion, (struct sp_coder *));
+static void FDECL(spo_region, (struct sp_coder *));
+static void FDECL(spo_drawbridge, (struct sp_coder *));
+static void FDECL(spo_mazewalk, (struct sp_coder *));
+static void FDECL(spo_wall_property, (struct sp_coder *));
+static void FDECL(spo_room_door, (struct sp_coder *));
+static void FDECL(sel_set_wallify, (int, int, genericptr_t));
+static void FDECL(spo_wallify, (struct sp_coder *));
+static int FDECL(get_coord, (lua_State *, int, int *, int *));
+static int FDECL(get_table_region, (lua_State *, const char *, int *, int *, int *, int *, BOOLEAN_P));
 
 /* lua_CFunction prototypes */
 int FDECL(lspo_altar, (lua_State *));
@@ -170,95 +123,6 @@
 int FDECL(lspo_trap, (lua_State *));
 int FDECL(lspo_wall_property, (lua_State *));
 int FDECL(lspo_wallify, (lua_State *));
-=======
-static void NDECL(fix_stair_rooms);
-static void FDECL(create_corridor, (corridor *));
-static struct mkroom *FDECL(build_room, (room *, struct mkroom *));
-static void FDECL(light_region, (region *));
-static void FDECL(wallify_map, (int, int, int, int));
-static void FDECL(maze1xy, (coord *, int));
-static void NDECL(fill_empty_maze);
-static boolean FDECL(sp_level_loader, (dlb *, sp_lev *));
-static boolean FDECL(sp_level_free, (sp_lev *));
-static void FDECL(splev_initlev, (lev_init *));
-static struct sp_frame *FDECL(frame_new, (long));
-static void FDECL(frame_del, (struct sp_frame *));
-static void FDECL(spo_frame_push, (struct sp_coder *));
-static void FDECL(spo_frame_pop, (struct sp_coder *));
-static long FDECL(sp_code_jmpaddr, (long, long));
-static void FDECL(spo_call, (struct sp_coder *));
-static void FDECL(spo_return, (struct sp_coder *));
-static void FDECL(spo_end_moninvent, (struct sp_coder *));
-static void FDECL(spo_pop_container, (struct sp_coder *));
-static void FDECL(spo_message, (struct sp_coder *));
-static void FDECL(spo_monster, (struct sp_coder *));
-static void FDECL(spo_object, (struct sp_coder *));
-static void FDECL(spo_level_flags, (struct sp_coder *));
-static void FDECL(spo_initlevel, (struct sp_coder *));
-static void FDECL(spo_engraving, (struct sp_coder *));
-static void FDECL(spo_mineralize, (struct sp_coder *));
-static void FDECL(spo_room, (struct sp_coder *));
-static void FDECL(spo_endroom, (struct sp_coder *));
-static void FDECL(spo_stair, (struct sp_coder *));
-static void FDECL(spo_ladder, (struct sp_coder *));
-static void FDECL(spo_grave, (struct sp_coder *));
-static void FDECL(spo_altar, (struct sp_coder *));
-static void FDECL(spo_trap, (struct sp_coder *));
-static void FDECL(spo_gold, (struct sp_coder *));
-static void FDECL(spo_corridor, (struct sp_coder *));
-static void FDECL(selection_setpoint, (int, int, struct opvar *, XCHAR_P));
-static struct opvar *FDECL(selection_not, (struct opvar *));
-static struct opvar *FDECL(selection_logical_oper, (struct opvar *,
-                                                     struct opvar *, CHAR_P));
-static struct opvar *FDECL(selection_filter_mapchar, (struct opvar *,
-                                                          struct opvar *));
-static void FDECL(selection_filter_percent, (struct opvar *, int));
-static int FDECL(selection_rndcoord, (struct opvar *, schar *, schar *,
-                                          BOOLEAN_P));
-static void FDECL(selection_do_grow, (struct opvar *, int));
-static int FDECL(floodfillchk_match_under, (int, int));
-static int FDECL(floodfillchk_match_accessible, (int, int));
-static boolean FDECL(sel_flood_havepoint, (int, int,
-                                               xchar *, xchar *, int));
-static void FDECL(selection_do_ellipse, (struct opvar *, int, int,
-                                             int, int, int));
-static long FDECL(line_dist_coord, (long, long, long, long, long, long));
-static void FDECL(selection_do_gradient, (struct opvar *, long, long, long,
-                                              long, long, long, long, long));
-static void FDECL(selection_do_line, (SCHAR_P, SCHAR_P, SCHAR_P, SCHAR_P,
-                                          struct opvar *));
-static void FDECL(selection_do_randline, (SCHAR_P, SCHAR_P, SCHAR_P,
-                                              SCHAR_P, SCHAR_P, SCHAR_P,
-                                              struct opvar *));
-static void FDECL(selection_iterate, (struct opvar *, select_iter_func,
-                                          genericptr_t));
-static void FDECL(sel_set_ter, (int, int, genericptr_t));
-static void FDECL(sel_set_feature, (int, int, genericptr_t));
-static void FDECL(sel_set_door, (int, int, genericptr_t));
-static void FDECL(spo_door, (struct sp_coder *));
-static void FDECL(spo_feature, (struct sp_coder *));
-static void FDECL(spo_terrain, (struct sp_coder *));
-static void FDECL(spo_replace_terrain, (struct sp_coder *));
-static boolean FDECL(generate_way_out_method, (int, int, struct opvar *));
-static void NDECL(ensure_way_out);
-static void FDECL(spo_levregion, (struct sp_coder *));
-static void FDECL(spo_region, (struct sp_coder *));
-static void FDECL(spo_drawbridge, (struct sp_coder *));
-static void FDECL(spo_mazewalk, (struct sp_coder *));
-static void FDECL(spo_wall_property, (struct sp_coder *));
-static void FDECL(spo_room_door, (struct sp_coder *));
-static void FDECL(sel_set_wallify, (int, int, genericptr_t));
-static void FDECL(spo_wallify, (struct sp_coder *));
-static void FDECL(spo_map, (struct sp_coder *));
-static void FDECL(spo_jmp, (struct sp_coder *, sp_lev *));
-static void FDECL(spo_conditional_jump, (struct sp_coder *, sp_lev *));
-static void FDECL(spo_var_init, (struct sp_coder *));
-#if 0
-static long FDECL(opvar_array_length, (struct sp_coder *));
-#endif /*0*/
-static void FDECL(spo_shuffle_array, (struct sp_coder *));
-static boolean FDECL(sp_level_coder, (sp_lev *));
->>>>>>> a7e31299
 
 #define LEFT 1
 #define H_LEFT 2
@@ -361,27 +225,6 @@
         }
 }
 
-<<<<<<< HEAD
-=======
-static void
-shuffle_alignments()
-{
-    int i;
-    aligntyp atmp;
-
-    /* shuffle 3 alignments */
-    i = rn2(3);
-    atmp = g.ralign[2];
-    g.ralign[2] = g.ralign[i];
-    g.ralign[i] = atmp;
-    if (rn2(2)) {
-        atmp = g.ralign[1];
-        g.ralign[1] = g.ralign[0];
-        g.ralign[0] = atmp;
-    }
-}
-
->>>>>>> a7e31299
 /*
  * Count the different features (sinks, fountains) in the level.
  */
@@ -698,11 +541,7 @@
     return c;
 }
 
-<<<<<<< HEAD
 void
-=======
-static void
->>>>>>> a7e31299
 get_location_coord(x, y, humidity, croom, crd)
 schar *x, *y;
 int humidity;
@@ -1647,13 +1486,8 @@
         otmp->owt = weight(otmp);
     }
 
-<<<<<<< HEAD
-    /* contents */
+    /* contents (of a container or monster's inventory) */
     if (o->containment & SP_OBJ_CONTENT || g.invent_carrying_monster) {
-=======
-    /* contents (of a container or monster's inventory) */
-    if (o->containment & SP_OBJ_CONTENT) {
->>>>>>> a7e31299
         if (!g.container_idx) {
             if (!g.invent_carrying_monster) {
                 /*impossible("create_object: no container");*/
@@ -2381,109 +2215,7 @@
     }
 }
 
-<<<<<<< HEAD
-STATIC_OVL void
-=======
-/*
- * special level loader
- */
-static boolean
-sp_level_loader(fd, lvl)
-dlb *fd;
-sp_lev *lvl;
-{
-    long n_opcode = 0;
-    struct opvar *opdat;
-    int opcode;
-
-    Fread((genericptr_t) & (lvl->n_opcodes), 1, sizeof(lvl->n_opcodes), fd);
-    lvl->opcodes = (_opcode *) alloc(sizeof(_opcode) * (lvl->n_opcodes));
-
-    while (n_opcode < lvl->n_opcodes) {
-        Fread((genericptr_t) &lvl->opcodes[n_opcode].opcode, 1,
-              sizeof(lvl->opcodes[n_opcode].opcode), fd);
-        opcode = lvl->opcodes[n_opcode].opcode;
-
-        opdat = NULL;
-
-        if (opcode < SPO_NULL || opcode >= MAX_SP_OPCODES)
-            panic("sp_level_loader: impossible opcode %i.", opcode);
-
-        if (opcode == SPO_PUSH) {
-            int nsize;
-            struct opvar *ov = (struct opvar *) alloc(sizeof(struct opvar));
-
-            opdat = ov;
-            ov->spovartyp = SPO_NULL;
-            ov->vardata.l = 0;
-            Fread((genericptr_t) & (ov->spovartyp), 1, sizeof(ov->spovartyp),
-                  fd);
-
-            switch (ov->spovartyp) {
-            case SPOVAR_NULL:
-                break;
-            case SPOVAR_COORD:
-            case SPOVAR_REGION:
-            case SPOVAR_MAPCHAR:
-            case SPOVAR_MONST:
-            case SPOVAR_OBJ:
-            case SPOVAR_INT:
-                Fread((genericptr_t) & (ov->vardata.l), 1,
-                      sizeof(ov->vardata.l), fd);
-                break;
-            case SPOVAR_VARIABLE:
-            case SPOVAR_STRING:
-            case SPOVAR_SEL: {
-                char *opd;
-
-                Fread((genericptr_t) &nsize, 1, sizeof(nsize), fd);
-                opd = (char *) alloc(nsize + 1);
-
-                if (nsize)
-                    Fread(opd, 1, nsize, fd);
-                opd[nsize] = 0;
-                ov->vardata.str = opd;
-                break;
-            }
-            default:
-                panic("sp_level_loader: unknown opvar type %i",
-                      ov->spovartyp);
-            }
-        }
-
-        lvl->opcodes[n_opcode].opdat = opdat;
-        n_opcode++;
-    } /*while*/
-
-    return TRUE;
-}
-
-/* Frees the memory allocated for special level creation structs */
-static boolean
-sp_level_free(lvl)
-sp_lev *lvl;
-{
-    static const char nhFunc[] = "sp_level_free";
-    long n_opcode = 0;
-
-    while (n_opcode < lvl->n_opcodes) {
-        int opcode = lvl->opcodes[n_opcode].opcode;
-        struct opvar *opdat = lvl->opcodes[n_opcode].opdat;
-
-        if (opcode < SPO_NULL || opcode >= MAX_SP_OPCODES)
-            panic("sp_level_free: unknown opcode %i", opcode);
-
-        if (opdat)
-            opvar_free(opdat);
-        n_opcode++;
-    }
-    Free(lvl->opcodes);
-    lvl->opcodes = NULL;
-    return TRUE;
-}
-
-void
->>>>>>> a7e31299
+static void
 splev_initlev(linit)
 lev_init *linit;
 {
@@ -3920,11 +3652,7 @@
                 selection_setpoint(x, y, ov, 0);
 }
 
-<<<<<<< HEAD
 int
-=======
-static int
->>>>>>> a7e31299
 selection_rndcoord(ov, x, y, removeit)
 struct selectionvar *ov;
 schar *x, *y;
@@ -4016,7 +3744,6 @@
     return (floodfillchk_match_under_typ == levl[x][y].typ);
 }
 
-<<<<<<< HEAD
 void
 set_floodfillchk_match_under(typ)
 xchar typ;
@@ -4025,10 +3752,7 @@
     set_selection_floodfillchk(floodfillchk_match_under);
 }
 
-STATIC_OVL int
-=======
 static int
->>>>>>> a7e31299
 floodfillchk_match_accessible(x, y)
 int x, y;
 {
@@ -5643,45 +5367,7 @@
 
     Free(mapdata);
 
-<<<<<<< HEAD
     return 0;
-=======
-#if 0
-static long
-opvar_array_length(coder)
-struct sp_coder *coder;
-{
-    static const char nhFunc[] = "opvar_array_length";
-    struct opvar *vname;
-    struct splev_var *tmp;
-    long len = 0;
-
-    if (!coder)
-        return 0;
-
-    vname = splev_stack_pop(coder->stack);
-    if (!vname)
-        return 0;
-    if (vname->spovartyp != SPOVAR_VARIABLE)
-        goto pass;
-
-    tmp = coder->frame->variables;
-    while (tmp) {
-        if (!strcmp(tmp->name, OV_s(vname))) {
-            if ((tmp->svtyp & SPOVAR_ARRAY)) {
-                len = tmp->array_len;
-                if (len < 1)
-                    len = 0;
-            }
-            goto pass;
-        }
-        tmp = tmp->next;
-    }
-
-pass:
-    opvar_free(vname);
-    return len;
->>>>>>> a7e31299
 }
 
 void
@@ -5696,17 +5382,8 @@
         g.coder->croom = NULL;
 }
 
-<<<<<<< HEAD
 struct sp_coder *
 sp_level_coder_init()
-=======
-/* Special level coder, creates the special level from the sp_lev codes.
- * Does not free the allocated memory.
- */
-static boolean
-sp_level_coder(lvl)
-sp_lev *lvl;
->>>>>>> a7e31299
 {
     int tmpi;
     struct sp_coder *coder =
