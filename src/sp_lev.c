/* NetHack 3.6	sp_lev.c	$NHDT-Date: 1545946257 2018/12/27 21:30:57 $  $NHDT-Branch: NetHack-3.6.2-beta01 $:$NHDT-Revision: 1.109 $ */
/*      Copyright (c) 1989 by Jean-Christophe Collet */
/* NetHack may be freely redistributed.  See license for details. */

/*
 * This file contains the various functions that are related to the special
 * levels.
 *
 * It contains also the special level loader.
 */

#include "hack.h"
#include "dlb.h"
#include "sp_lev.h"

#ifdef _MSC_VER
 #pragma warning(push)
 #pragma warning(disable : 4244)
#endif

typedef void FDECL((*select_iter_func), (int, int, genericptr));

extern void FDECL(mkmap, (lev_init *));

STATIC_DCL void NDECL(solidify_map);
STATIC_DCL void FDECL(splev_stack_init, (struct splevstack *));
STATIC_DCL void FDECL(splev_stack_done, (struct splevstack *));
STATIC_DCL void FDECL(splev_stack_push, (struct splevstack *,
                                         struct opvar *));
STATIC_DCL struct opvar *FDECL(splev_stack_pop, (struct splevstack *));
STATIC_DCL struct splevstack *FDECL(splev_stack_reverse,
                                    (struct splevstack *));
STATIC_DCL struct opvar *FDECL(opvar_new_str, (char *));
STATIC_DCL struct opvar *FDECL(opvar_new_int, (long));
STATIC_DCL struct opvar *FDECL(opvar_new_coord, (int, int));
#if 0
STATIC_DCL struct opvar * FDECL(opvar_new_region, (int,int, int,int));
#endif /*0*/
STATIC_DCL struct opvar *FDECL(opvar_clone, (struct opvar *));
STATIC_DCL struct opvar *FDECL(opvar_var_conversion, (struct sp_coder *,
                                                      struct opvar *));
STATIC_DCL struct splev_var *FDECL(opvar_var_defined, (struct sp_coder *,
                                                       char *));
STATIC_DCL struct opvar *FDECL(splev_stack_getdat, (struct sp_coder *,
                                                    XCHAR_P));
STATIC_DCL struct opvar *FDECL(splev_stack_getdat_any, (struct sp_coder *));
STATIC_DCL void FDECL(variable_list_del, (struct splev_var *));
STATIC_DCL void FDECL(lvlfill_maze_grid, (int, int, int, int, SCHAR_P));
STATIC_DCL void FDECL(lvlfill_solid, (SCHAR_P, SCHAR_P));
STATIC_DCL void FDECL(set_wall_property, (XCHAR_P, XCHAR_P, XCHAR_P, XCHAR_P,
                                          int));
STATIC_DCL void NDECL(shuffle_alignments);
STATIC_DCL void NDECL(count_features);
STATIC_DCL void NDECL(remove_boundary_syms);
STATIC_DCL void FDECL(set_door_orientation, (int, int));
STATIC_DCL void FDECL(maybe_add_door, (int, int, struct mkroom *));
STATIC_DCL void NDECL(link_doors_rooms);
STATIC_DCL void NDECL(fill_rooms);
STATIC_DCL int NDECL(rnddoor);
STATIC_DCL int NDECL(rndtrap);
STATIC_DCL void FDECL(get_location, (schar *, schar *, int, struct mkroom *));
STATIC_DCL boolean FDECL(is_ok_location, (SCHAR_P, SCHAR_P, int));
STATIC_DCL unpacked_coord FDECL(get_unpacked_coord, (long, int));
STATIC_DCL void FDECL(get_location_coord, (schar *, schar *, int,
                                           struct mkroom *, long));
STATIC_DCL void FDECL(get_room_loc, (schar *, schar *, struct mkroom *));
STATIC_DCL void FDECL(get_free_room_loc, (schar *, schar *,
                                          struct mkroom *, packed_coord));
STATIC_DCL boolean FDECL(create_subroom, (struct mkroom *, XCHAR_P, XCHAR_P,
                                          XCHAR_P, XCHAR_P, XCHAR_P, XCHAR_P));
STATIC_DCL void FDECL(create_door, (room_door *, struct mkroom *));
STATIC_DCL void FDECL(create_trap, (spltrap *, struct mkroom *));
STATIC_DCL int FDECL(noncoalignment, (ALIGNTYP_P));
STATIC_DCL boolean FDECL(m_bad_boulder_spot, (int, int));
STATIC_DCL int FDECL(pm_to_humidity, (struct permonst *));
STATIC_DCL void FDECL(create_monster, (monster *, struct mkroom *));
STATIC_DCL void FDECL(create_object, (object *, struct mkroom *));
STATIC_DCL void FDECL(create_altar, (altar *, struct mkroom *));
STATIC_DCL void FDECL(replace_terrain, (replaceterrain *, struct mkroom *));
STATIC_DCL boolean FDECL(search_door, (struct mkroom *,
                                       xchar *, xchar *, XCHAR_P, int));
STATIC_DCL void NDECL(fix_stair_rooms);
STATIC_DCL void FDECL(create_corridor, (corridor *));
STATIC_DCL struct mkroom *FDECL(build_room, (room *, struct mkroom *));
STATIC_DCL void FDECL(light_region, (region *));
STATIC_DCL void FDECL(wallify_map, (int, int, int, int));
STATIC_DCL void FDECL(maze1xy, (coord *, int));
STATIC_DCL void NDECL(fill_empty_maze);
STATIC_DCL boolean FDECL(sp_level_loader, (dlb *, sp_lev *));
STATIC_DCL boolean FDECL(sp_level_free, (sp_lev *));
STATIC_DCL void FDECL(splev_initlev, (lev_init *));
STATIC_DCL struct sp_frame *FDECL(frame_new, (long));
STATIC_DCL void FDECL(frame_del, (struct sp_frame *));
STATIC_DCL void FDECL(spo_frame_push, (struct sp_coder *));
STATIC_DCL void FDECL(spo_frame_pop, (struct sp_coder *));
STATIC_DCL long FDECL(sp_code_jmpaddr, (long, long));
STATIC_DCL void FDECL(spo_call, (struct sp_coder *));
STATIC_DCL void FDECL(spo_return, (struct sp_coder *));
STATIC_DCL void FDECL(spo_end_moninvent, (struct sp_coder *));
STATIC_DCL void FDECL(spo_pop_container, (struct sp_coder *));
STATIC_DCL void FDECL(spo_message, (struct sp_coder *));
STATIC_DCL void FDECL(spo_monster, (struct sp_coder *));
STATIC_DCL void FDECL(spo_object, (struct sp_coder *));
STATIC_DCL void FDECL(spo_level_flags, (struct sp_coder *));
STATIC_DCL void FDECL(spo_initlevel, (struct sp_coder *));
STATIC_DCL void FDECL(spo_engraving, (struct sp_coder *));
STATIC_DCL void FDECL(spo_mineralize, (struct sp_coder *));
STATIC_DCL void FDECL(spo_room, (struct sp_coder *));
STATIC_DCL void FDECL(spo_endroom, (struct sp_coder *));
STATIC_DCL void FDECL(spo_stair, (struct sp_coder *));
STATIC_DCL void FDECL(spo_ladder, (struct sp_coder *));
STATIC_DCL void FDECL(spo_grave, (struct sp_coder *));
STATIC_DCL void FDECL(spo_altar, (struct sp_coder *));
STATIC_DCL void FDECL(spo_trap, (struct sp_coder *));
STATIC_DCL void FDECL(spo_gold, (struct sp_coder *));
STATIC_DCL void FDECL(spo_corridor, (struct sp_coder *));
STATIC_DCL void FDECL(selection_setpoint, (int, int, struct opvar *, XCHAR_P));
STATIC_DCL struct opvar *FDECL(selection_not, (struct opvar *));
STATIC_DCL struct opvar *FDECL(selection_logical_oper, (struct opvar *,
                                                     struct opvar *, CHAR_P));
STATIC_DCL struct opvar *FDECL(selection_filter_mapchar, (struct opvar *,
                                                          struct opvar *));
STATIC_DCL void FDECL(selection_filter_percent, (struct opvar *, int));
STATIC_DCL int FDECL(selection_rndcoord, (struct opvar *, schar *, schar *,
                                          BOOLEAN_P));
STATIC_DCL void FDECL(selection_do_grow, (struct opvar *, int));
STATIC_DCL int FDECL(floodfillchk_match_under, (int, int));
STATIC_DCL int FDECL(floodfillchk_match_accessible, (int, int));
STATIC_DCL boolean FDECL(sel_flood_havepoint, (int, int,
                                               xchar *, xchar *, int));
STATIC_DCL void FDECL(selection_do_ellipse, (struct opvar *, int, int,
                                             int, int, int));
STATIC_DCL long FDECL(line_dist_coord, (long, long, long, long, long, long));
STATIC_DCL void FDECL(selection_do_gradient, (struct opvar *, long, long, long,
                                              long, long, long, long, long));
STATIC_DCL void FDECL(selection_do_line, (SCHAR_P, SCHAR_P, SCHAR_P, SCHAR_P,
                                          struct opvar *));
STATIC_DCL void FDECL(selection_do_randline, (SCHAR_P, SCHAR_P, SCHAR_P,
                                              SCHAR_P, SCHAR_P, SCHAR_P,
                                              struct opvar *));
STATIC_DCL void FDECL(selection_iterate, (struct opvar *, select_iter_func,
                                          genericptr_t));
STATIC_DCL void FDECL(sel_set_ter, (int, int, genericptr_t));
STATIC_DCL void FDECL(sel_set_feature, (int, int, genericptr_t));
STATIC_DCL void FDECL(sel_set_door, (int, int, genericptr_t));
STATIC_DCL void FDECL(spo_door, (struct sp_coder *));
STATIC_DCL void FDECL(spo_feature, (struct sp_coder *));
STATIC_DCL void FDECL(spo_terrain, (struct sp_coder *));
STATIC_DCL void FDECL(spo_replace_terrain, (struct sp_coder *));
STATIC_DCL boolean FDECL(generate_way_out_method, (int, int, struct opvar *));
STATIC_DCL void NDECL(ensure_way_out);
STATIC_DCL void FDECL(spo_levregion, (struct sp_coder *));
STATIC_DCL void FDECL(spo_region, (struct sp_coder *));
STATIC_DCL void FDECL(spo_drawbridge, (struct sp_coder *));
STATIC_DCL void FDECL(spo_mazewalk, (struct sp_coder *));
STATIC_DCL void FDECL(spo_wall_property, (struct sp_coder *));
STATIC_DCL void FDECL(spo_room_door, (struct sp_coder *));
STATIC_DCL void FDECL(sel_set_wallify, (int, int, genericptr_t));
STATIC_DCL void FDECL(spo_wallify, (struct sp_coder *));
STATIC_DCL void FDECL(spo_map, (struct sp_coder *));
STATIC_DCL void FDECL(spo_jmp, (struct sp_coder *, sp_lev *));
STATIC_DCL void FDECL(spo_conditional_jump, (struct sp_coder *, sp_lev *));
STATIC_DCL void FDECL(spo_var_init, (struct sp_coder *));
#if 0
STATIC_DCL long FDECL(opvar_array_length, (struct sp_coder *));
#endif /*0*/
STATIC_DCL void FDECL(spo_shuffle_array, (struct sp_coder *));
STATIC_DCL boolean FDECL(sp_level_coder, (sp_lev *));

#define LEFT 1
#define H_LEFT 2
#define CENTER 3
#define H_RIGHT 4
#define RIGHT 5

#define TOP 1
#define BOTTOM 5

#define sq(x) ((x) * (x))

#define XLIM 4
#define YLIM 3

#define Fread (void) dlb_fread
#define Fgetc (schar) dlb_fgetc
#define New(type) (type *) alloc(sizeof(type))
#define NewTab(type, size) (type **) alloc(sizeof(type *) * (unsigned) size)
#define Free(ptr) if (ptr) free((genericptr_t) (ptr))

extern struct engr *head_engr;

#define SPLEV_STACK_RESERVE 128

void
solidify_map()
{
    xchar x, y;

    for (x = 0; x < COLNO; x++)
        for (y = 0; y < ROWNO; y++)
            if (IS_STWALL(levl[x][y].typ) && !g.SpLev_Map[x][y])
                levl[x][y].wall_info |= (W_NONDIGGABLE | W_NONPASSWALL);
}

void
splev_stack_init(st)
struct splevstack *st;
{
    if (st) {
        st->depth = 0;
        st->depth_alloc = SPLEV_STACK_RESERVE;
        st->stackdata =
           (struct opvar **) alloc(st->depth_alloc * sizeof (struct opvar *));
    }
}

void
splev_stack_done(st)
struct splevstack *st;
{
    if (st) {
        int i;

        if (st->stackdata && st->depth) {
            for (i = 0; i < st->depth; i++) {
                switch (st->stackdata[i]->spovartyp) {
                default:
                case SPOVAR_NULL:
                case SPOVAR_COORD:
                case SPOVAR_REGION:
                case SPOVAR_MAPCHAR:
                case SPOVAR_MONST:
                case SPOVAR_OBJ:
                case SPOVAR_INT:
                    break;
                case SPOVAR_VARIABLE:
                case SPOVAR_STRING:
                case SPOVAR_SEL:
                    Free(st->stackdata[i]->vardata.str);
                    st->stackdata[i]->vardata.str = NULL;
                    break;
                }
                Free(st->stackdata[i]);
                st->stackdata[i] = NULL;
            }
        }
        Free(st->stackdata);
        st->stackdata = NULL;
        st->depth = st->depth_alloc = 0;
        Free(st);
    }
}

void
splev_stack_push(st, v)
struct splevstack *st;
struct opvar *v;
{
    if (!st || !v)
        return;
    if (!st->stackdata)
        panic("splev_stack_push: no stackdata allocated?");

    if (st->depth >= st->depth_alloc) {
        struct opvar **tmp = (struct opvar **) alloc(
           (st->depth_alloc + SPLEV_STACK_RESERVE) * sizeof (struct opvar *));

        (void) memcpy(tmp, st->stackdata,
                      st->depth_alloc * sizeof(struct opvar *));
        Free(st->stackdata);
        st->stackdata = tmp;
        st->depth_alloc += SPLEV_STACK_RESERVE;
    }

    st->stackdata[st->depth] = v;
    st->depth++;
}

struct opvar *
splev_stack_pop(st)
struct splevstack *st;
{
    struct opvar *ret = NULL;

    if (!st)
        return ret;
    if (!st->stackdata)
        panic("splev_stack_pop: no stackdata allocated?");

    if (st->depth) {
        st->depth--;
        ret = st->stackdata[st->depth];
        st->stackdata[st->depth] = NULL;
        return ret;
    } else
        impossible("splev_stack_pop: empty stack?");
    return ret;
}

struct splevstack *
splev_stack_reverse(st)
struct splevstack *st;
{
    long i;
    struct opvar *tmp;

    if (!st)
        return NULL;
    if (!st->stackdata)
        panic("splev_stack_reverse: no stackdata allocated?");
    for (i = 0; i < (st->depth / 2); i++) {
        tmp = st->stackdata[i];
        st->stackdata[i] = st->stackdata[st->depth - i - 1];
        st->stackdata[st->depth - i - 1] = tmp;
    }
    return st;
}

#define OV_typ(o) (o->spovartyp)
#define OV_i(o) (o->vardata.l)
#define OV_s(o) (o->vardata.str)

#define OV_pop_i(x) (x = splev_stack_getdat(coder, SPOVAR_INT))
#define OV_pop_c(x) (x = splev_stack_getdat(coder, SPOVAR_COORD))
#define OV_pop_r(x) (x = splev_stack_getdat(coder, SPOVAR_REGION))
#define OV_pop_s(x) (x = splev_stack_getdat(coder, SPOVAR_STRING))
#define OV_pop(x) (x = splev_stack_getdat_any(coder))
#define OV_pop_typ(x, typ) (x = splev_stack_getdat(coder, typ))

struct opvar *
opvar_new_str(s)
char *s;
{
    struct opvar *tmpov = (struct opvar *) alloc(sizeof (struct opvar));

    tmpov->spovartyp = SPOVAR_STRING;
    if (s) {
        int len = strlen(s);
        tmpov->vardata.str = (char *) alloc(len + 1);
        (void) memcpy((genericptr_t) tmpov->vardata.str, (genericptr_t) s,
                      len);
        tmpov->vardata.str[len] = '\0';
    } else
        tmpov->vardata.str = NULL;
    return tmpov;
}

struct opvar *
opvar_new_int(i)
long i;
{
    struct opvar *tmpov = (struct opvar *) alloc(sizeof (struct opvar));

    tmpov->spovartyp = SPOVAR_INT;
    tmpov->vardata.l = i;
    return tmpov;
}

struct opvar *
opvar_new_coord(x, y)
int x, y;
{
    struct opvar *tmpov = (struct opvar *) alloc(sizeof (struct opvar));

    tmpov->spovartyp = SPOVAR_COORD;
    tmpov->vardata.l = SP_COORD_PACK(x, y);
    return tmpov;
}

#if 0
struct opvar *
opvar_new_region(x1,y1,x2,y2)
     int x1,y1,x2,y2;
{
    struct opvar *tmpov = (struct opvar *) alloc(sizeof (struct opvar));

    tmpov->spovartyp = SPOVAR_REGION;
    tmpov->vardata.l = SP_REGION_PACK(x1,y1,x2,y2);
    return tmpov;
}
#endif /*0*/

void
opvar_free_x(ov)
struct opvar *ov;
{
    if (!ov)
        return;
    switch (ov->spovartyp) {
    case SPOVAR_COORD:
    case SPOVAR_REGION:
    case SPOVAR_MAPCHAR:
    case SPOVAR_MONST:
    case SPOVAR_OBJ:
    case SPOVAR_INT:
        break;
    case SPOVAR_VARIABLE:
    case SPOVAR_STRING:
    case SPOVAR_SEL:
        Free(ov->vardata.str);
        break;
    default:
        impossible("Unknown opvar value type (%i)!", ov->spovartyp);
    }
    Free(ov);
}

/*
 * Name of current function for use in messages:
 * __func__     -- C99 standard;
 * __FUNCTION__ -- gcc extension, starting before C99 and continuing after;
 *                 picked up by other compilers (or vice versa?);
 * __FUNC__     -- supported by Borland;
 * nhFunc       -- slightly intrusive but fully portable nethack construct
 *                 for any version of any compiler.
 */
#define opvar_free(ov)                                    \
    do {                                                  \
        if (ov) {                                         \
            opvar_free_x(ov);                             \
            ov = NULL;                                    \
        } else                                            \
            impossible("opvar_free(), %s", nhFunc);       \
    } while (0)

struct opvar *
opvar_clone(ov)
struct opvar *ov;
{
    struct opvar *tmpov;

    if (!ov)
        panic("no opvar to clone");
    tmpov = (struct opvar *) alloc(sizeof(struct opvar));
    tmpov->spovartyp = ov->spovartyp;
    switch (ov->spovartyp) {
    case SPOVAR_COORD:
    case SPOVAR_REGION:
    case SPOVAR_MAPCHAR:
    case SPOVAR_MONST:
    case SPOVAR_OBJ:
    case SPOVAR_INT:
        tmpov->vardata.l = ov->vardata.l;
        break;
    case SPOVAR_VARIABLE:
    case SPOVAR_STRING:
    case SPOVAR_SEL:
        tmpov->vardata.str = dupstr(ov->vardata.str);
        break;
    default:
        impossible("Unknown push value type (%i)!", ov->spovartyp);
    }
    return tmpov;
}

struct opvar *
opvar_var_conversion(coder, ov)
struct sp_coder *coder;
struct opvar *ov;
{
    static const char nhFunc[] = "opvar_var_conversion";
    struct splev_var *tmp;
    struct opvar *tmpov;
    struct opvar *array_idx = NULL;

    if (!coder || !ov)
        return NULL;
    if (ov->spovartyp != SPOVAR_VARIABLE)
        return ov;
    tmp = coder->frame->variables;
    while (tmp) {
        if (!strcmp(tmp->name, OV_s(ov))) {
            if ((tmp->svtyp & SPOVAR_ARRAY)) {
                array_idx = opvar_var_conversion(coder,
                                               splev_stack_pop(coder->stack));
                if (!array_idx || OV_typ(array_idx) != SPOVAR_INT)
                    panic("array idx not an int");
                if (tmp->array_len < 1)
                    panic("array len < 1");
                OV_i(array_idx) = (OV_i(array_idx) % tmp->array_len);
                tmpov = opvar_clone(tmp->data.arrayvalues[OV_i(array_idx)]);
                opvar_free(array_idx);
                return tmpov;
            } else {
                tmpov = opvar_clone(tmp->data.value);
                return tmpov;
            }
        }
        tmp = tmp->next;
    }
    return NULL;
}

struct splev_var *
opvar_var_defined(coder, name)
struct sp_coder *coder;
char *name;
{
    struct splev_var *tmp;

    if (!coder)
        return NULL;
    tmp = coder->frame->variables;
    while (tmp) {
        if (!strcmp(tmp->name, name))
            return tmp;
        tmp = tmp->next;
    }
    return NULL;
}

struct opvar *
splev_stack_getdat(coder, typ)
struct sp_coder *coder;
xchar typ;
{
    static const char nhFunc[] = "splev_stack_getdat";
    if (coder && coder->stack) {
        struct opvar *tmp = splev_stack_pop(coder->stack);
        struct opvar *ret = NULL;

        if (!tmp)
            panic("no value type %i in stack.", typ);
        if (tmp->spovartyp == SPOVAR_VARIABLE) {
            ret = opvar_var_conversion(coder, tmp);
            opvar_free(tmp);
            tmp = ret;
        }
        if (tmp->spovartyp == typ)
            return tmp;
        else opvar_free(tmp);
    }
    return NULL;
}

struct opvar *
splev_stack_getdat_any(coder)
struct sp_coder *coder;
{
    static const char nhFunc[] = "splev_stack_getdat_any";
    if (coder && coder->stack) {
        struct opvar *tmp = splev_stack_pop(coder->stack);
        if (tmp && tmp->spovartyp == SPOVAR_VARIABLE) {
            struct opvar *ret = opvar_var_conversion(coder, tmp);
            opvar_free(tmp);
            return ret;
        }
        return tmp;
    }
    return NULL;
}

void
variable_list_del(varlist)
struct splev_var *varlist;
{
    static const char nhFunc[] = "variable_list_del";
    struct splev_var *tmp = varlist;

    if (!tmp)
        return;
    while (tmp) {
        Free(tmp->name);
        if ((tmp->svtyp & SPOVAR_ARRAY)) {
            long idx = tmp->array_len;

            while (idx-- > 0) {
                opvar_free(tmp->data.arrayvalues[idx]);
            };
            Free(tmp->data.arrayvalues);
        } else {
            opvar_free(tmp->data.value);
        }
        tmp = varlist->next;
        Free(varlist);
        varlist = tmp;
    }
}

void
lvlfill_maze_grid(x1, y1, x2, y2, filling)
int x1, y1, x2, y2;
schar filling;
{
    int x, y;

    for (x = x1; x <= x2; x++)
        for (y = y1; y <= y2; y++) {
            if (g.level.flags.corrmaze)
                levl[x][y].typ = STONE;
            else
                levl[x][y].typ = (y < 2 || ((x % 2) && (y % 2))) ? STONE
                                                                 : filling;
        }
}

void
lvlfill_solid(filling, lit)
schar filling;
schar lit;
{
    int x, y;

    for (x = 2; x <= g.x_maze_max; x++)
        for (y = 0; y <= g.y_maze_max; y++) {
            SET_TYPLIT(x, y, filling, lit);
        }
}

/*
 * Make walls of the area (x1, y1, x2, y2) non diggable/non passwall-able
 */
STATIC_OVL void
set_wall_property(x1, y1, x2, y2, prop)
xchar x1, y1, x2, y2;
int prop;
{
    register xchar x, y;
    struct rm *lev;

    x1 = max(x1, 1);
    x2 = min(x2, COLNO - 1);
    y1 = max(y1, 0);
    y2 = min(y2, ROWNO - 1);
    for (y = y1; y <= y2; y++)
        for (x = x1; x <= x2; x++) {
            lev = &levl[x][y];
            if (IS_STWALL(lev->typ) || IS_TREE(lev->typ)
                /* 3.6.2: made iron bars eligible to be flagged nondiggable
                   (checked by chewing(hack.c) and zap_over_floor(zap.c)) */
                || lev->typ == IRONBARS)
                lev->wall_info |= prop;
        }
}

STATIC_OVL void
shuffle_alignments()
{
    int i;
    aligntyp atmp;

    /* shuffle 3 alignments */
    i = rn2(3);
    atmp = g.ralign[2];
    g.ralign[2] = g.ralign[i];
    g.ralign[i] = atmp;
    if (rn2(2)) {
        atmp = g.ralign[1];
        g.ralign[1] = g.ralign[0];
        g.ralign[0] = atmp;
    }
}

/*
 * Count the different features (sinks, fountains) in the level.
 */
STATIC_OVL void
count_features()
{
    xchar x, y;

    g.level.flags.nfountains = g.level.flags.nsinks = 0;
    for (y = 0; y < ROWNO; y++)
        for (x = 0; x < COLNO; x++) {
            int typ = levl[x][y].typ;
            if (typ == FOUNTAIN)
                g.level.flags.nfountains++;
            else if (typ == SINK)
                g.level.flags.nsinks++;
        }
}

void
remove_boundary_syms()
{
    /*
     * If any CROSSWALLs are found, must change to ROOM after REGION's
     * are laid out.  CROSSWALLS are used to specify "invisible"
     * boundaries where DOOR syms look bad or aren't desirable.
     */
    xchar x, y;
    boolean has_bounds = FALSE;

    for (x = 0; x < COLNO - 1; x++)
        for (y = 0; y < ROWNO - 1; y++)
            if (levl[x][y].typ == CROSSWALL) {
                has_bounds = TRUE;
                break;
            }
    if (has_bounds) {
        for (x = 0; x < g.x_maze_max; x++)
            for (y = 0; y < g.y_maze_max; y++)
                if ((levl[x][y].typ == CROSSWALL) && g.SpLev_Map[x][y])
                    levl[x][y].typ = ROOM;
    }
}

/* used by sel_set_door() and link_doors_rooms() */
STATIC_OVL void
set_door_orientation(x, y)
int x, y;
{
    boolean wleft, wright, wup, wdown;

    /* If there's a wall or door on either the left side or right
     * side (or both) of this secret door, make it be horizontal.
     *
     * It is feasible to put SDOOR in a corner, tee, or crosswall
     * position, although once the door is found and opened it won't
     * make a lot sense (diagonal access required).  Still, we try to
     * handle that as best as possible.  For top or bottom tee, using
     * horizontal is the best we can do.  For corner or crosswall,
     * either horizontal or vertical are just as good as each other;
     * we produce horizontal for corners and vertical for crosswalls.
     * For left or right tee, using vertical is best.
     *
     * A secret door with no adjacent walls is also feasible and makes
     * even less sense.  It will be displayed as a vertical wall while
     * hidden and become a vertical door when found.  Before resorting
     * to that, we check for solid rock which hasn't been wallified
     * yet (cf lower leftside of leader's room in Cav quest).
     */
    wleft  = (isok(x - 1, y) && (IS_WALL(levl[x - 1][y].typ)
                                 || IS_DOOR(levl[x - 1][y].typ)
                                 || levl[x - 1][y].typ == SDOOR));
    wright = (isok(x + 1, y) && (IS_WALL(levl[x + 1][y].typ)
                                 || IS_DOOR(levl[x + 1][y].typ)
                                 || levl[x + 1][y].typ == SDOOR));
    wup    = (isok(x, y - 1) && (IS_WALL(levl[x][y - 1].typ)
                                 || IS_DOOR(levl[x][y - 1].typ)
                                 || levl[x][y - 1].typ == SDOOR));
    wdown  = (isok(x, y + 1) && (IS_WALL(levl[x][y + 1].typ)
                                 || IS_DOOR(levl[x][y + 1].typ)
                                 || levl[x][y + 1].typ == SDOOR));
    if (!wleft && !wright && !wup && !wdown) {
        /* out of bounds is treated as implicit wall; should be academic
           because we don't expect to have doors so near the level's edge */
        wleft  = (!isok(x - 1, y) || IS_DOORJOIN(levl[x - 1][y].typ));
        wright = (!isok(x + 1, y) || IS_DOORJOIN(levl[x + 1][y].typ));
        wup    = (!isok(x, y - 1) || IS_DOORJOIN(levl[x][y - 1].typ));
        wdown  = (!isok(x, y + 1) || IS_DOORJOIN(levl[x][y + 1].typ));
    }
    levl[x][y].horizontal = ((wleft || wright) && !(wup && wdown)) ? 1 : 0;
}

STATIC_OVL void
maybe_add_door(x, y, droom)
int x, y;
struct mkroom *droom;
{
    if (droom->hx >= 0 && g.doorindex < DOORMAX && inside_room(droom, x, y))
        add_door(x, y, droom);
}

STATIC_OVL void
link_doors_rooms()
{
    int x, y;
    int tmpi, m;

    for (y = 0; y < ROWNO; y++)
        for (x = 0; x < COLNO; x++)
            if (IS_DOOR(levl[x][y].typ) || levl[x][y].typ == SDOOR) {
                /* in case this door was a '+' or 'S' from the
                   MAP...ENDMAP section without an explicit DOOR
                   directive, set/clear levl[][].horizontal for it */
                set_door_orientation(x, y);

                for (tmpi = 0; tmpi < g.nroom; tmpi++) {
                    maybe_add_door(x, y, &g.rooms[tmpi]);
                    for (m = 0; m < g.rooms[tmpi].nsubrooms; m++) {
                        maybe_add_door(x, y, g.rooms[tmpi].sbrooms[m]);
                    }
                }
            }
}

void
fill_rooms()
{
    int tmpi, m;

    for (tmpi = 0; tmpi < g.nroom; tmpi++) {
        if (g.rooms[tmpi].needfill)
            fill_room(&g.rooms[tmpi], (g.rooms[tmpi].needfill == 2));
        for (m = 0; m < g.rooms[tmpi].nsubrooms; m++)
            if (g.rooms[tmpi].sbrooms[m]->needfill)
                fill_room(g.rooms[tmpi].sbrooms[m], FALSE);
    }
}

/*
 * Choose randomly the state (nodoor, open, closed or locked) for a door
 */
STATIC_OVL int
rnddoor()
{
    int i = 1 << rn2(5);

    i >>= 1;
    return i;
}

/*
 * Select a random trap
 */
STATIC_OVL int
rndtrap()
{
    int rtrap;

    do {
        rtrap = rnd(TRAPNUM - 1);
        switch (rtrap) {
        case HOLE: /* no random holes on special levels */
        case VIBRATING_SQUARE:
        case MAGIC_PORTAL:
            rtrap = NO_TRAP;
            break;
        case TRAPDOOR:
            if (!Can_dig_down(&u.uz))
                rtrap = NO_TRAP;
            break;
        case LEVEL_TELEP:
        case TELEP_TRAP:
            if (g.level.flags.noteleport)
                rtrap = NO_TRAP;
            break;
        case ROLLING_BOULDER_TRAP:
        case ROCKTRAP:
            if (In_endgame(&u.uz))
                rtrap = NO_TRAP;
            break;
        }
    } while (rtrap == NO_TRAP);
    return rtrap;
}

/*
 * Coordinates in special level files are handled specially:
 *
 *      if x or y is < 0, we generate a random coordinate.
 *      The "humidity" flag is used to insure that engravings aren't
 *      created underwater, or eels on dry land.
 */
STATIC_OVL void
get_location(x, y, humidity, croom)
schar *x, *y;
int humidity;
struct mkroom *croom;
{
    int cpt = 0;
    int mx, my, sx, sy;

    if (croom) {
        mx = croom->lx;
        my = croom->ly;
        sx = croom->hx - mx + 1;
        sy = croom->hy - my + 1;
    } else {
        mx = g.xstart;
        my = g.ystart;
        sx = g.xsize;
        sy = g.ysize;
    }

    if (*x >= 0) { /* normal locations */
        *x += mx;
        *y += my;
    } else { /* random location */
        do {
            if (croom) { /* handle irregular areas */
                coord tmpc;
                somexy(croom, &tmpc);
                *x = tmpc.x;
                *y = tmpc.y;
            } else {
                *x = mx + rn2((int) sx);
                *y = my + rn2((int) sy);
            }
            if (is_ok_location(*x, *y, humidity))
                break;
        } while (++cpt < 100);
        if (cpt >= 100) {
            register int xx, yy;

            /* last try */
            for (xx = 0; xx < sx; xx++)
                for (yy = 0; yy < sy; yy++) {
                    *x = mx + xx;
                    *y = my + yy;
                    if (is_ok_location(*x, *y, humidity))
                        goto found_it;
                }
            if (!(humidity & NO_LOC_WARN)) {
                impossible("get_location:  can't find a place!");
            } else {
                *x = *y = -1;
            }
        }
    }
found_it:
    ;

    if (!(humidity & ANY_LOC) && !isok(*x, *y)) {
        if (!(humidity & NO_LOC_WARN)) {
            /*warning("get_location:  (%d,%d) out of bounds", *x, *y);*/
            *x = g.x_maze_max;
            *y = g.y_maze_max;
        } else {
            *x = *y = -1;
        }
    }
}

STATIC_OVL boolean
is_ok_location(x, y, humidity)
register schar x, y;
register int humidity;
{
    register int typ;

    if (Is_waterlevel(&u.uz))
        return TRUE; /* accept any spot */

    /* TODO: Should perhaps check if wall is diggable/passwall? */
    if (humidity & ANY_LOC)
        return TRUE;

    if ((humidity & SOLID) && IS_ROCK(levl[x][y].typ))
        return TRUE;

    if (humidity & DRY) {
        typ = levl[x][y].typ;
        if (typ == ROOM || typ == AIR || typ == CLOUD || typ == ICE
            || typ == CORR)
            return TRUE;
    }
    if ((humidity & SPACELOC) && SPACE_POS(levl[x][y].typ))
        return TRUE;
    if ((humidity & WET) && is_pool(x, y))
        return TRUE;
    if ((humidity & HOT) && is_lava(x, y))
        return TRUE;
    return FALSE;
}

unpacked_coord
get_unpacked_coord(loc, defhumidity)
long loc;
int defhumidity;
{
    static unpacked_coord c;

    if (loc & SP_COORD_IS_RANDOM) {
        c.x = c.y = -1;
        c.is_random = 1;
        c.getloc_flags = (loc & ~SP_COORD_IS_RANDOM);
        if (!c.getloc_flags)
            c.getloc_flags = defhumidity;
    } else {
        c.is_random = 0;
        c.getloc_flags = defhumidity;
        c.x = SP_COORD_X(loc);
        c.y = SP_COORD_Y(loc);
    }
    return c;
}

STATIC_OVL void
get_location_coord(x, y, humidity, croom, crd)
schar *x, *y;
int humidity;
struct mkroom *croom;
long crd;
{
    unpacked_coord c;

    c = get_unpacked_coord(crd, humidity);
    *x = c.x;
    *y = c.y;
    get_location(x, y, c.getloc_flags | (c.is_random ? NO_LOC_WARN : 0),
                 croom);
    if (*x == -1 && *y == -1 && c.is_random)
        get_location(x, y, humidity, croom);
}

/*
 * Get a relative position inside a room.
 * negative values for x or y means RANDOM!
 */

STATIC_OVL void
get_room_loc(x, y, croom)
schar *x, *y;
struct mkroom *croom;
{
    coord c;

    if (*x < 0 && *y < 0) {
        if (somexy(croom, &c)) {
            *x = c.x;
            *y = c.y;
        } else
            panic("get_room_loc : can't find a place!");
    } else {
        if (*x < 0)
            *x = rn2(croom->hx - croom->lx + 1);
        if (*y < 0)
            *y = rn2(croom->hy - croom->ly + 1);
        *x += croom->lx;
        *y += croom->ly;
    }
}

/*
 * Get a relative position inside a room.
 * negative values for x or y means RANDOM!
 */
STATIC_OVL void
get_free_room_loc(x, y, croom, pos)
schar *x, *y;
struct mkroom *croom;
packed_coord pos;
{
    schar try_x, try_y;
    register int trycnt = 0;

    get_location_coord(&try_x, &try_y, DRY, croom, pos);
    if (levl[try_x][try_y].typ != ROOM) {
        do {
            try_x = *x, try_y = *y;
            get_room_loc(&try_x, &try_y, croom);
        } while (levl[try_x][try_y].typ != ROOM && ++trycnt <= 100);

        if (trycnt > 100)
            panic("get_free_room_loc:  can't find a place!");
    }
    *x = try_x, *y = try_y;
}

boolean
check_room(lowx, ddx, lowy, ddy, vault)
xchar *lowx, *ddx, *lowy, *ddy;
boolean vault;
{
    register int x, y, hix = *lowx + *ddx, hiy = *lowy + *ddy;
    register struct rm *lev;
    int xlim, ylim, ymax;

    xlim = XLIM + (vault ? 1 : 0);
    ylim = YLIM + (vault ? 1 : 0);

    if (*lowx < 3)
        *lowx = 3;
    if (*lowy < 2)
        *lowy = 2;
    if (hix > COLNO - 3)
        hix = COLNO - 3;
    if (hiy > ROWNO - 3)
        hiy = ROWNO - 3;
chk:
    if (hix <= *lowx || hiy <= *lowy)
        return FALSE;

    /* check area around room (and make room smaller if necessary) */
    for (x = *lowx - xlim; x <= hix + xlim; x++) {
        if (x <= 0 || x >= COLNO)
            continue;
        y = *lowy - ylim;
        ymax = hiy + ylim;
        if (y < 0)
            y = 0;
        if (ymax >= ROWNO)
            ymax = (ROWNO - 1);
        lev = &levl[x][y];
        for (; y <= ymax; y++) {
            if (lev++->typ) {
                if (!vault) {
                    debugpline2("strange area [%d,%d] in check_room.", x, y);
                }
                if (!rn2(3))
                    return FALSE;
                if (x < *lowx)
                    *lowx = x + xlim + 1;
                else
                    hix = x - xlim - 1;
                if (y < *lowy)
                    *lowy = y + ylim + 1;
                else
                    hiy = y - ylim - 1;
                goto chk;
            }
        }
    }
    *ddx = hix - *lowx;
    *ddy = hiy - *lowy;
    return TRUE;
}

/*
 * Create a new room.
 * This is still very incomplete...
 */
boolean
create_room(x, y, w, h, xal, yal, rtype, rlit)
xchar x, y;
xchar w, h;
xchar xal, yal;
xchar rtype, rlit;
{
    xchar xabs = 0, yabs = 0;
    int wtmp, htmp, xaltmp, yaltmp, xtmp, ytmp;
    NhRect *r1 = 0, r2;
    int trycnt = 0;
    boolean vault = FALSE;
    int xlim = XLIM, ylim = YLIM;

    if (rtype == -1) /* Is the type random ? */
        rtype = OROOM;

    if (rtype == VAULT) {
        vault = TRUE;
        xlim++;
        ylim++;
    }

    /* on low levels the room is lit (usually) */
    /* some other rooms may require lighting */

    /* is light state random ? */
    if (rlit == -1)
        rlit = (rnd(1 + abs(depth(&u.uz))) < 11 && rn2(77)) ? TRUE : FALSE;

    /*
     * Here we will try to create a room. If some parameters are
     * random we are willing to make several try before we give
     * it up.
     */
    do {
        xchar xborder, yborder;
        wtmp = w;
        htmp = h;
        xtmp = x;
        ytmp = y;
        xaltmp = xal;
        yaltmp = yal;

        /* First case : a totally random room */

        if ((xtmp < 0 && ytmp < 0 && wtmp < 0 && xaltmp < 0 && yaltmp < 0)
            || vault) {
            xchar hx, hy, lx, ly, dx, dy;
            r1 = rnd_rect(); /* Get a random rectangle */

            if (!r1) { /* No more free rectangles ! */
                debugpline0("No more rects...");
                return FALSE;
            }
            hx = r1->hx;
            hy = r1->hy;
            lx = r1->lx;
            ly = r1->ly;
            if (vault)
                dx = dy = 1;
            else {
                dx = 2 + rn2((hx - lx > 28) ? 12 : 8);
                dy = 2 + rn2(4);
                if (dx * dy > 50)
                    dy = 50 / dx;
            }
            xborder = (lx > 0 && hx < COLNO - 1) ? 2 * xlim : xlim + 1;
            yborder = (ly > 0 && hy < ROWNO - 1) ? 2 * ylim : ylim + 1;
            if (hx - lx < dx + 3 + xborder || hy - ly < dy + 3 + yborder) {
                r1 = 0;
                continue;
            }
            xabs = lx + (lx > 0 ? xlim : 3)
                   + rn2(hx - (lx > 0 ? lx : 3) - dx - xborder + 1);
            yabs = ly + (ly > 0 ? ylim : 2)
                   + rn2(hy - (ly > 0 ? ly : 2) - dy - yborder + 1);
            if (ly == 0 && hy >= (ROWNO - 1) && (!g.nroom || !rn2(g.nroom))
                && (yabs + dy > ROWNO / 2)) {
                yabs = rn1(3, 2);
                if (g.nroom < 4 && dy > 1)
                    dy--;
            }
            if (!check_room(&xabs, &dx, &yabs, &dy, vault)) {
                r1 = 0;
                continue;
            }
            wtmp = dx + 1;
            htmp = dy + 1;
            r2.lx = xabs - 1;
            r2.ly = yabs - 1;
            r2.hx = xabs + wtmp;
            r2.hy = yabs + htmp;
        } else { /* Only some parameters are random */
            int rndpos = 0;
            if (xtmp < 0 && ytmp < 0) { /* Position is RANDOM */
                xtmp = rnd(5);
                ytmp = rnd(5);
                rndpos = 1;
            }
            if (wtmp < 0 || htmp < 0) { /* Size is RANDOM */
                wtmp = rn1(15, 3);
                htmp = rn1(8, 2);
            }
            if (xaltmp == -1) /* Horizontal alignment is RANDOM */
                xaltmp = rnd(3);
            if (yaltmp == -1) /* Vertical alignment is RANDOM */
                yaltmp = rnd(3);

            /* Try to generate real (absolute) coordinates here! */

            xabs = (((xtmp - 1) * COLNO) / 5) + 1;
            yabs = (((ytmp - 1) * ROWNO) / 5) + 1;
            switch (xaltmp) {
            case LEFT:
                break;
            case RIGHT:
                xabs += (COLNO / 5) - wtmp;
                break;
            case CENTER:
                xabs += ((COLNO / 5) - wtmp) / 2;
                break;
            }
            switch (yaltmp) {
            case TOP:
                break;
            case BOTTOM:
                yabs += (ROWNO / 5) - htmp;
                break;
            case CENTER:
                yabs += ((ROWNO / 5) - htmp) / 2;
                break;
            }

            if (xabs + wtmp - 1 > COLNO - 2)
                xabs = COLNO - wtmp - 3;
            if (xabs < 2)
                xabs = 2;
            if (yabs + htmp - 1 > ROWNO - 2)
                yabs = ROWNO - htmp - 3;
            if (yabs < 2)
                yabs = 2;

            /* Try to find a rectangle that fit our room ! */

            r2.lx = xabs - 1;
            r2.ly = yabs - 1;
            r2.hx = xabs + wtmp + rndpos;
            r2.hy = yabs + htmp + rndpos;
            r1 = get_rect(&r2);
        }
    } while (++trycnt <= 100 && !r1);
    if (!r1) { /* creation of room failed ? */
        return FALSE;
    }
    split_rects(r1, &r2);

    if (!vault) {
        g.smeq[g.nroom] = g.nroom;
        add_room(xabs, yabs, xabs + wtmp - 1, yabs + htmp - 1, rlit, rtype,
                 FALSE);
    } else {
        g.rooms[g.nroom].lx = xabs;
        g.rooms[g.nroom].ly = yabs;
    }
    return TRUE;
}

/*
 * Create a subroom in room proom at pos x,y with width w & height h.
 * x & y are relative to the parent room.
 */
STATIC_OVL boolean
create_subroom(proom, x, y, w, h, rtype, rlit)
struct mkroom *proom;
xchar x, y;
xchar w, h;
xchar rtype, rlit;
{
    xchar width, height;

    width = proom->hx - proom->lx + 1;
    height = proom->hy - proom->ly + 1;

    /* There is a minimum size for the parent room */
    if (width < 4 || height < 4)
        return FALSE;

    /* Check for random position, size, etc... */

    if (w == -1)
        w = rnd(width - 3);
    if (h == -1)
        h = rnd(height - 3);
    if (x == -1)
        x = rnd(width - w - 1) - 1;
    if (y == -1)
        y = rnd(height - h - 1) - 1;
    if (x == 1)
        x = 0;
    if (y == 1)
        y = 0;
    if ((x + w + 1) == width)
        x++;
    if ((y + h + 1) == height)
        y++;
    if (rtype == -1)
        rtype = OROOM;
    if (rlit == -1)
        rlit = (rnd(1 + abs(depth(&u.uz))) < 11 && rn2(77)) ? TRUE : FALSE;
    add_subroom(proom, proom->lx + x, proom->ly + y, proom->lx + x + w - 1,
                proom->ly + y + h - 1, rlit, rtype, FALSE);
    return TRUE;
}

/*
 * Create a new door in a room.
 * It's placed on a wall (north, south, east or west).
 */
STATIC_OVL void
create_door(dd, broom)
room_door *dd;
struct mkroom *broom;
{
    int x = 0, y = 0;
    int trycnt = 0, wtry = 0;

    if (dd->secret == -1)
        dd->secret = rn2(2);

    if (dd->mask == -1) {
        /* is it a locked door, closed, or a doorway? */
        if (!dd->secret) {
            if (!rn2(3)) {
                if (!rn2(5))
                    dd->mask = D_ISOPEN;
                else if (!rn2(6))
                    dd->mask = D_LOCKED;
                else
                    dd->mask = D_CLOSED;
                if (dd->mask != D_ISOPEN && !rn2(25))
                    dd->mask |= D_TRAPPED;
            } else
                dd->mask = D_NODOOR;
        } else {
            if (!rn2(5))
                dd->mask = D_LOCKED;
            else
                dd->mask = D_CLOSED;

            if (!rn2(20))
                dd->mask |= D_TRAPPED;
        }
    }

    do {
        register int dwall, dpos;

        dwall = dd->wall;
        if (dwall == -1) /* The wall is RANDOM */
            dwall = 1 << rn2(4);

        dpos = dd->pos;

        /* Convert wall and pos into an absolute coordinate! */
        wtry = rn2(4);
        switch (wtry) {
        case 0:
            if (!(dwall & W_NORTH))
                goto redoloop;
            y = broom->ly - 1;
            x = broom->lx
                + ((dpos == -1) ? rn2(1 + (broom->hx - broom->lx)) : dpos);
            if (IS_ROCK(levl[x][y - 1].typ))
                goto redoloop;
            goto outdirloop;
        case 1:
            if (!(dwall & W_SOUTH))
                goto redoloop;
            y = broom->hy + 1;
            x = broom->lx
                + ((dpos == -1) ? rn2(1 + (broom->hx - broom->lx)) : dpos);
            if (IS_ROCK(levl[x][y + 1].typ))
                goto redoloop;
            goto outdirloop;
        case 2:
            if (!(dwall & W_WEST))
                goto redoloop;
            x = broom->lx - 1;
            y = broom->ly
                + ((dpos == -1) ? rn2(1 + (broom->hy - broom->ly)) : dpos);
            if (IS_ROCK(levl[x - 1][y].typ))
                goto redoloop;
            goto outdirloop;
        case 3:
            if (!(dwall & W_EAST))
                goto redoloop;
            x = broom->hx + 1;
            y = broom->ly
                + ((dpos == -1) ? rn2(1 + (broom->hy - broom->ly)) : dpos);
            if (IS_ROCK(levl[x + 1][y].typ))
                goto redoloop;
            goto outdirloop;
        default:
            x = y = 0;
            panic("create_door: No wall for door!");
            goto outdirloop;
        }
    outdirloop:
        if (okdoor(x, y))
            break;
    redoloop:
        ;
    } while (++trycnt <= 100);
    if (trycnt > 100) {
        impossible("create_door: Can't find a proper place!");
        return;
    }
    levl[x][y].typ = (dd->secret ? SDOOR : DOOR);
    levl[x][y].doormask = dd->mask;
}

/*
 * Create a secret door in croom on any one of the specified walls.
 */
void
create_secret_door(croom, walls)
struct mkroom *croom;
xchar walls; /* any of W_NORTH | W_SOUTH | W_EAST | W_WEST (or W_ANY) */
{
    xchar sx, sy; /* location of the secret door */
    int count;

    for (count = 0; count < 100; count++) {
        sx = rn1(croom->hx - croom->lx + 1, croom->lx);
        sy = rn1(croom->hy - croom->ly + 1, croom->ly);

        switch (rn2(4)) {
        case 0: /* top */
            if (!(walls & W_NORTH))
                continue;
            sy = croom->ly - 1;
            break;
        case 1: /* bottom */
            if (!(walls & W_SOUTH))
                continue;
            sy = croom->hy + 1;
            break;
        case 2: /* left */
            if (!(walls & W_EAST))
                continue;
            sx = croom->lx - 1;
            break;
        case 3: /* right */
            if (!(walls & W_WEST))
                continue;
            sx = croom->hx + 1;
            break;
        }

        if (okdoor(sx, sy)) {
            levl[sx][sy].typ = SDOOR;
            levl[sx][sy].doormask = D_CLOSED;
            return;
        }
    }

    impossible("couldn't create secret door on any walls 0x%x", walls);
}

/*
 * Create a trap in a room.
 */
STATIC_OVL void
create_trap(t, croom)
spltrap *t;
struct mkroom *croom;
{
    schar x = -1, y = -1;
    coord tm;

    if (croom)
        get_free_room_loc(&x, &y, croom, t->coord);
    else {
        int trycnt = 0;
        do {
            get_location_coord(&x, &y, DRY, croom, t->coord);
        } while ((levl[x][y].typ == STAIRS || levl[x][y].typ == LADDER)
                 && ++trycnt <= 100);
        if (trycnt > 100)
            return;
    }

    tm.x = x;
    tm.y = y;

    mktrap(t->type, 1, (struct mkroom *) 0, &tm);
}

/*
 * Create a monster in a room.
 */
STATIC_OVL int
noncoalignment(alignment)
aligntyp alignment;
{
    int k;

    k = rn2(2);
    if (!alignment)
        return (k ? -1 : 1);
    return (k ? -alignment : 0);
}

/* attempt to screen out locations where a mimic-as-boulder shouldn't occur */
STATIC_OVL boolean
m_bad_boulder_spot(x, y)
int x, y;
{
    struct rm *lev;

    /* avoid trap locations */
    if (t_at(x, y))
        return TRUE;
    /* try to avoid locations which already have a boulder (this won't
       actually work; we get called before objects have been placed...) */
    if (sobj_at(BOULDER, x, y))
        return TRUE;
    /* avoid closed doors */
    lev = &levl[x][y];
    if (IS_DOOR(lev->typ) && (lev->doormask & (D_CLOSED | D_LOCKED)) != 0)
        return TRUE;
    /* spot is ok */
    return FALSE;
}

STATIC_OVL int
pm_to_humidity(pm)
struct permonst *pm;
{
    int loc = DRY;
    if (!pm)
        return loc;
    if (pm->mlet == S_EEL || amphibious(pm) || is_swimmer(pm))
        loc = WET;
    if (is_flyer(pm) || is_floater(pm))
        loc |= (HOT | WET);
    if (passes_walls(pm) || noncorporeal(pm))
        loc |= SOLID;
    if (flaming(pm))
        loc |= HOT;
    return loc;
}

STATIC_OVL void
create_monster(m, croom)
monster *m;
struct mkroom *croom;
{
    struct monst *mtmp;
    schar x, y;
    char class;
    aligntyp amask;
    coord cc;
    struct permonst *pm;
    unsigned g_mvflags;

    if (m->class >= 0)
        class = (char) def_char_to_monclass((char) m->class);
    else
        class = 0;

    if (class == MAXMCLASSES)
        panic("create_monster: unknown monster class '%c'", m->class);

    amask = (m->align == AM_SPLEV_CO)
               ? Align2amask(u.ualignbase[A_ORIGINAL])
               : (m->align == AM_SPLEV_NONCO)
                  ? Align2amask(noncoalignment(u.ualignbase[A_ORIGINAL]))
                  : (m->align <= -(MAX_REGISTERS + 1))
                     ? induced_align(80)
                     : (m->align < 0 ? g.ralign[-m->align - 1] : m->align);

    if (!class)
        pm = (struct permonst *) 0;
    else if (m->id != NON_PM) {
        pm = &mons[m->id];
        g_mvflags = (unsigned) g.mvitals[monsndx(pm)].mvflags;
        if ((pm->geno & G_UNIQ) && (g_mvflags & G_EXTINCT))
            return;
        else if (g_mvflags & G_GONE)    /* genocided or extinct */
            pm = (struct permonst *) 0; /* make random monster */
    } else {
        pm = mkclass(class, G_NOGEN);
        /* if we can't get a specific monster type (pm == 0) then the
           class has been genocided, so settle for a random monster */
    }
    if (In_mines(&u.uz) && pm && your_race(pm)
        && (Race_if(PM_DWARF) || Race_if(PM_GNOME)) && rn2(3))
        pm = (struct permonst *) 0;

    if (pm) {
        int loc = pm_to_humidity(pm);
        /* If water-liking monster, first try is without DRY */
        get_location_coord(&x, &y, loc | NO_LOC_WARN, croom, m->coord);
        if (x == -1 && y == -1) {
            loc |= DRY;
            get_location_coord(&x, &y, loc, croom, m->coord);
        }
    } else {
        get_location_coord(&x, &y, DRY, croom, m->coord);
    }

    /* try to find a close place if someone else is already there */
    if (MON_AT(x, y) && enexto(&cc, x, y, pm))
        x = cc.x, y = cc.y;

    if (m->align != -(MAX_REGISTERS + 2))
        mtmp = mk_roamer(pm, Amask2align(amask), x, y, m->peaceful);
    else if (PM_ARCHEOLOGIST <= m->id && m->id <= PM_WIZARD)
        mtmp = mk_mplayer(pm, x, y, FALSE);
    else
        mtmp = makemon(pm, x, y, NO_MM_FLAGS);

    if (mtmp) {
        x = mtmp->mx, y = mtmp->my; /* sanity precaution */
        m->x = x, m->y = y;
        /* handle specific attributes for some special monsters */
        if (m->name.str)
            mtmp = christen_monst(mtmp, m->name.str);

        /*
         * This doesn't complain if an attempt is made to give a
         * non-mimic/non-shapechanger an appearance or to give a
         * shapechanger a non-monster shape, it just refuses to comply.
         */
        if (m->appear_as.str
            && ((mtmp->data->mlet == S_MIMIC)
                /* shapechanger (chameleons, et al, and vampires) */
                || (mtmp->cham >= LOW_PM && m->appear == M_AP_MONSTER))
            && !Protection_from_shape_changers) {
            int i;

            switch (m->appear) {
            case M_AP_NOTHING:
                impossible(
                 "create_monster: mon has an appearance, \"%s\", but no type",
                           m->appear_as.str);
                break;

            case M_AP_FURNITURE:
                for (i = 0; i < MAXPCHARS; i++)
                    if (!strcmp(defsyms[i].explanation, m->appear_as.str))
                        break;
                if (i == MAXPCHARS) {
                    impossible("create_monster: can't find feature \"%s\"",
                               m->appear_as.str);
                } else {
                    mtmp->m_ap_type = M_AP_FURNITURE;
                    mtmp->mappearance = i;
                }
                break;

            case M_AP_OBJECT:
                for (i = 0; i < NUM_OBJECTS; i++)
                    if (OBJ_NAME(objects[i])
                        && !strcmp(OBJ_NAME(objects[i]), m->appear_as.str))
                        break;
                if (i == NUM_OBJECTS) {
                    impossible("create_monster: can't find object \"%s\"",
                               m->appear_as.str);
                } else {
                    mtmp->m_ap_type = M_AP_OBJECT;
                    mtmp->mappearance = i;
                    /* try to avoid placing mimic boulder on a trap */
                    if (i == BOULDER && m->x < 0
                        && m_bad_boulder_spot(x, y)) {
                        int retrylimit = 10;

                        remove_monster(x, y);
                        do {
                            x = m->x;
                            y = m->y;
                            get_location(&x, &y, DRY, croom);
                            if (MON_AT(x, y) && enexto(&cc, x, y, pm))
                                x = cc.x, y = cc.y;
                        } while (m_bad_boulder_spot(x, y)
                                 && --retrylimit > 0);
                        place_monster(mtmp, x, y);
                        /* if we didn't find a good spot
                           then mimic something else */
                        if (!retrylimit)
                            set_mimic_sym(mtmp);
                    }
                }
                break;

            case M_AP_MONSTER: {
                int mndx;

                if (!strcmpi(m->appear_as.str, "random"))
                    mndx = select_newcham_form(mtmp);
                else
                    mndx = name_to_mon(m->appear_as.str);

                if (mndx == NON_PM || (is_vampshifter(mtmp)
                                       && !validvamp(mtmp, &mndx, S_HUMAN))) {
                    impossible("create_monster: invalid %s (\"%s\")",
                               (mtmp->data->mlet == S_MIMIC)
                                 ? "mimic appearance"
                                 : (mtmp->data == &mons[PM_WIZARD_OF_YENDOR])
                                     ? "Wizard appearance"
                                     : is_vampshifter(mtmp)
                                         ? "vampire shape"
                                         : "chameleon shape",
                               m->appear_as.str);
                } else if (&mons[mndx] == mtmp->data) {
                    /* explicitly forcing a mimic to appear as itself */
                    mtmp->m_ap_type = M_AP_NOTHING;
                    mtmp->mappearance = 0;
                } else if (mtmp->data->mlet == S_MIMIC
                           || mtmp->data == &mons[PM_WIZARD_OF_YENDOR]) {
                    /* this is ordinarily only used for Wizard clones
                       and hasn't been exhaustively tested for mimics */
                    mtmp->m_ap_type = M_AP_MONSTER;
                    mtmp->mappearance = mndx;
                } else { /* chameleon or vampire */
                    struct permonst *mdat = &mons[mndx];
                    struct permonst *olddata = mtmp->data;

                    mgender_from_permonst(mtmp, mdat);
                    set_mon_data(mtmp, mdat, 0);
                    if (emits_light(olddata) != emits_light(mtmp->data)) {
                        /* used to give light, now doesn't, or vice versa,
                           or light's range has changed */
                        if (emits_light(olddata))
                            del_light_source(LS_MONSTER, (genericptr_t) mtmp);
                        if (emits_light(mtmp->data))
                            new_light_source(mtmp->mx, mtmp->my,
                                             emits_light(mtmp->data),
                                             LS_MONSTER, (genericptr_t) mtmp);
                    }
                    if (!mtmp->perminvis || pm_invisible(olddata))
                        mtmp->perminvis = pm_invisible(mdat);
                }
                break;
            }
            default:
                impossible(
                  "create_monster: unimplemented mon appear type [%d,\"%s\"]",
                           m->appear, m->appear_as.str);
                break;
            }
            if (does_block(x, y, &levl[x][y]))
                block_point(x, y);
        }

        if (m->peaceful >= 0) {
            mtmp->mpeaceful = m->peaceful;
            /* changed mpeaceful again; have to reset malign */
            set_malign(mtmp);
        }
        if (m->asleep >= 0) {
#ifdef UNIXPC
            /* optimizer bug strikes again */
            if (m->asleep)
                mtmp->msleeping = 1;
            else
                mtmp->msleeping = 0;
#else
            mtmp->msleeping = m->asleep;
#endif
        }
        if (m->seentraps)
            mtmp->mtrapseen = m->seentraps;
        if (m->female)
            mtmp->female = 1;
        if (m->cancelled)
            mtmp->mcan = 1;
        if (m->revived)
            mtmp->mrevived = 1;
        if (m->avenge)
            mtmp->mavenge = 1;
        if (m->stunned)
            mtmp->mstun = 1;
        if (m->confused)
            mtmp->mconf = 1;
        if (m->invis) {
            mtmp->minvis = mtmp->perminvis = 1;
        }
        if (m->blinded) {
            mtmp->mcansee = 0;
            mtmp->mblinded = (m->blinded % 127);
        }
        if (m->paralyzed) {
            mtmp->mcanmove = 0;
            mtmp->mfrozen = (m->paralyzed % 127);
        }
        if (m->fleeing) {
            mtmp->mflee = 1;
            mtmp->mfleetim = (m->fleeing % 127);
        }

        if (m->has_invent) {
            discard_minvent(mtmp);
            g.invent_carrying_monster = mtmp;
        }
    }
}

/*
 * Create an object in a room.
 */
STATIC_OVL void
create_object(o, croom)
object *o;
struct mkroom *croom;
{
    struct obj *otmp;
    schar x, y;
    char c;
    boolean named; /* has a name been supplied in level description? */

    named = o->name.str ? TRUE : FALSE;

    get_location_coord(&x, &y, DRY, croom, o->coord);

    if (o->class >= 0)
        c = o->class;
    else
        c = 0;

    if (!c)
        otmp = mkobj_at(RANDOM_CLASS, x, y, !named);
    else if (o->id != -1)
        otmp = mksobj_at(o->id, x, y, TRUE, !named);
    else {
        /*
         * The special levels are compiled with the default "text" object
         * class characters.  We must convert them to the internal format.
         */
        char oclass = (char) def_char_to_objclass(c);

        if (oclass == MAXOCLASSES)
            panic("create_object:  unexpected object class '%c'", c);

        /* KMH -- Create piles of gold properly */
        if (oclass == COIN_CLASS)
            otmp = mkgold(0L, x, y);
        else
            otmp = mkobj_at(oclass, x, y, !named);
    }

    if (o->spe != -127) /* That means NOT RANDOM! */
        otmp->spe = (schar) o->spe;

    switch (o->curse_state) {
    case 1:
        bless(otmp);
        break; /* BLESSED */
    case 2:
        unbless(otmp);
        uncurse(otmp);
        break; /* uncursed */
    case 3:
        curse(otmp);
        break; /* CURSED */
    default:
        break; /* Otherwise it's random and we're happy
                * with what mkobj gave us! */
    }

    /* corpsenm is "empty" if -1, random if -2, otherwise specific */
    if (o->corpsenm != NON_PM) {
        if (o->corpsenm == NON_PM - 1)
            set_corpsenm(otmp, rndmonnum());
        else
            set_corpsenm(otmp, o->corpsenm);
    }
    /* set_corpsenm() took care of egg hatch and corpse timers */

    if (named)
        otmp = oname(otmp, o->name.str);

    if (o->eroded) {
        if (o->eroded < 0) {
            otmp->oerodeproof = 1;
        } else {
            otmp->oeroded = (o->eroded % 4);
            otmp->oeroded2 = ((o->eroded >> 2) % 4);
        }
    }
    if (o->recharged)
        otmp->recharged = (o->recharged % 8);
    if (o->locked) {
        otmp->olocked = 1;
    } else if (o->broken) {
        otmp->obroken = 1;
        otmp->olocked = 0; /* obj generation may set */
    }
    if (o->trapped == 0 || o->trapped == 1)
        otmp->otrapped = o->trapped;
    if (o->greased)
        otmp->greased = 1;
#ifdef INVISIBLE_OBJECTS
    if (o->invis)
        otmp->oinvis = 1;
#endif

    if (o->quan > 0 && objects[otmp->otyp].oc_merge) {
        otmp->quan = o->quan;
        otmp->owt = weight(otmp);
    }

    /* contents */
    if (o->containment & SP_OBJ_CONTENT) {
        if (!g.container_idx) {
            if (!g.invent_carrying_monster) {
                /*impossible("create_object: no container");*/
                /* don't complain, the monster may be gone legally
                   (eg. unique demon already generated)
                   TODO: In the case of unique demon lords, they should
                   get their inventories even when they get generated
                   outside the des-file.  Maybe another data file that
                   determines what inventories monsters get by default?
                 */
            } else {
                int ci;
                struct obj *objcheck = otmp;
                int inuse = -1;

                for (ci = 0; ci < g.container_idx; ci++)
                    if (g.container_obj[ci] == objcheck)
                        inuse = ci;
                remove_object(otmp);
                if (mpickobj(g.invent_carrying_monster, otmp)) {
                    if (inuse > -1) {
                        impossible(
                     "container given to monster was merged or deallocated.");
                        for (ci = inuse; ci < g.container_idx - 1; ci++)
                            g.container_obj[ci] = g.container_obj[ci + 1];
                        g.container_obj[g.container_idx] = NULL;
                        g.container_idx--;
                    }
                    /* we lost track of it. */
                    return;
                }
            }
        } else {
            struct obj *cobj = g.container_obj[g.container_idx - 1];

            remove_object(otmp);
            if (cobj) {
                (void) add_to_container(cobj, otmp);
                cobj->owt = weight(cobj);
            } else {
                obj_extract_self(otmp);
                obfree(otmp, NULL);
                return;
            }
        }
    }
    /* container */
    if (o->containment & SP_OBJ_CONTAINER) {
        delete_contents(otmp);
        if (g.container_idx < MAX_CONTAINMENT) {
            g.container_obj[g.container_idx] = otmp;
            g.container_idx++;
        } else
            impossible("create_object: too deeply nested containers.");
    }

    /* Medusa level special case: statues are petrified monsters, so they
     * are not stone-resistant and have monster inventory.  They also lack
     * other contents, but that can be specified as an empty container.
     */
    if (o->id == STATUE && Is_medusa_level(&u.uz) && o->corpsenm == NON_PM) {
        struct monst *was = NULL;
        struct obj *obj;
        int wastyp;
        int i = 0; /* prevent endless loop in case makemon always fails */

        /* Named random statues are of player types, and aren't stone-
         * resistant (if they were, we'd have to reset the name as well as
         * setting corpsenm).
         */
        for (wastyp = otmp->corpsenm; i < 1000; i++, wastyp = rndmonnum()) {
            /* makemon without rndmonst() might create a group */
            was = makemon(&mons[wastyp], 0, 0, MM_NOCOUNTBIRTH);
            if (was) {
                if (!resists_ston(was)) {
                    (void) propagate(wastyp, TRUE, FALSE);
                    break;
                }
                mongone(was);
                was = NULL;
            }
        }
        if (was) {
            set_corpsenm(otmp, wastyp);
            while (was->minvent) {
                obj = was->minvent;
                obj->owornmask = 0;
                obj_extract_self(obj);
                (void) add_to_container(otmp, obj);
            }
            otmp->owt = weight(otmp);
            mongone(was);
        }
    }

    if (o->id != -1) {
        static const char prize_warning[] = "multiple prizes on %s level";

        /* if this is a specific item of the right type and it is being
           created on the right level, flag it as the designated item
           used to detect a special achievement (to whit, reaching and
           exploring the target level, although the exploration part
           might be short-circuited if a monster brings object to hero) */
        if (Is_mineend_level(&u.uz)) {
            if (otmp->otyp == iflags.mines_prize_type) {
                otmp->record_achieve_special = MINES_PRIZE;
<<<<<<< HEAD
                if (++g.mines_prize_count > 1)
=======
                /* prevent stacking; cleared when achievement is recorded */
                otmp->nomerge = 1;
                if (++mines_prize_count > 1)
>>>>>>> ae02682c
                    impossible(prize_warning, "mines end");
            }
        } else if (Is_sokoend_level(&u.uz)) {
            if (otmp->otyp == iflags.soko_prize_type1) {
                otmp->record_achieve_special = SOKO_PRIZE1;
<<<<<<< HEAD
                if (++g.soko_prize_count > 1)
                    impossible(prize_warning, "sokoban end");
            } else if (otmp->otyp == iflags.soko_prize_type2) {
                otmp->record_achieve_special = SOKO_PRIZE2;
                if (++g.soko_prize_count > 1)
=======
                otmp->nomerge = 1; /* redundant; Sokoban prizes don't stack */
                if (++soko_prize_count > 1)
                    impossible(prize_warning, "sokoban end");
            } else if (otmp->otyp == iflags.soko_prize_type2) {
                otmp->record_achieve_special = SOKO_PRIZE2;
                otmp->nomerge = 1; /* redundant; Sokoban prizes don't stack */
                if (++soko_prize_count > 1)
>>>>>>> ae02682c
                    impossible(prize_warning, "sokoban end");
            }
        }
    }

    stackobj(otmp);

    if (o->lit) {
        begin_burn(otmp, FALSE);
    }

    if (o->buried) {
        boolean dealloced;

        (void) bury_an_obj(otmp, &dealloced);
        if (dealloced && g.container_idx) {
            g.container_obj[g.container_idx - 1] = NULL;
        }
    }
}

/*
 * Create an altar in a room.
 */
STATIC_OVL void
create_altar(a, croom)
altar *a;
struct mkroom *croom;
{
    schar sproom, x = -1, y = -1;
    aligntyp amask;
    boolean croom_is_temple = TRUE;
    int oldtyp;

    if (croom) {
        get_free_room_loc(&x, &y, croom, a->coord);
        if (croom->rtype != TEMPLE)
            croom_is_temple = FALSE;
    } else {
        get_location_coord(&x, &y, DRY, croom, a->coord);
        if ((sproom = (schar) *in_rooms(x, y, TEMPLE)) != 0)
            croom = &g.rooms[sproom - ROOMOFFSET];
        else
            croom_is_temple = FALSE;
    }

    /* check for existing features */
    oldtyp = levl[x][y].typ;
    if (oldtyp == STAIRS || oldtyp == LADDER)
        return;

    /* Is the alignment random ?
     * If so, it's an 80% chance that the altar will be co-aligned.
     *
     * The alignment is encoded as amask values instead of alignment
     * values to avoid conflicting with the rest of the encoding,
     * shared by many other parts of the special level code.
     */
    amask = (a->align == AM_SPLEV_CO)
               ? Align2amask(u.ualignbase[A_ORIGINAL])
               : (a->align == AM_SPLEV_NONCO)
                  ? Align2amask(noncoalignment(u.ualignbase[A_ORIGINAL]))
                  : (a->align == -(MAX_REGISTERS + 1))
                     ? induced_align(80)
                     : (a->align < 0 ? g.ralign[-a->align - 1] : a->align);

    levl[x][y].typ = ALTAR;
    levl[x][y].altarmask = amask;

    if (a->shrine < 0)
        a->shrine = rn2(2); /* handle random case */

    if (!croom_is_temple || !a->shrine)
        return;

    if (a->shrine) { /* Is it a shrine  or sanctum? */
        priestini(&u.uz, croom, x, y, (a->shrine > 1));
        levl[x][y].altarmask |= AM_SHRINE;
        g.level.flags.has_temple = TRUE;
    }
}

void
replace_terrain(terr, croom)
replaceterrain *terr;
struct mkroom *croom;
{
    schar x, y, x1, y1, x2, y2;

    if (terr->toter >= MAX_TYPE)
        return;

    x1 = terr->x1;
    y1 = terr->y1;
    get_location(&x1, &y1, ANY_LOC, croom);

    x2 = terr->x2;
    y2 = terr->y2;
    get_location(&x2, &y2, ANY_LOC, croom);

    for (x = max(x1, 0); x <= min(x2, COLNO - 1); x++)
        for (y = max(y1, 0); y <= min(y2, ROWNO - 1); y++)
            if (levl[x][y].typ == terr->fromter && rn2(100) < terr->chance) {
                SET_TYPLIT(x, y, terr->toter, terr->tolit);
            }
}

/*
 * Search for a door in a room on a specified wall.
 */
STATIC_OVL boolean
search_door(croom, x, y, wall, cnt)
struct mkroom *croom;
xchar *x, *y;
xchar wall;
int cnt;
{
    int dx, dy;
    int xx, yy;

    switch (wall) {
    case W_NORTH:
        dy = 0;
        dx = 1;
        xx = croom->lx;
        yy = croom->hy + 1;
        break;
    case W_SOUTH:
        dy = 0;
        dx = 1;
        xx = croom->lx;
        yy = croom->ly - 1;
        break;
    case W_EAST:
        dy = 1;
        dx = 0;
        xx = croom->hx + 1;
        yy = croom->ly;
        break;
    case W_WEST:
        dy = 1;
        dx = 0;
        xx = croom->lx - 1;
        yy = croom->ly;
        break;
    default:
        dx = dy = xx = yy = 0;
        panic("search_door: Bad wall!");
        break;
    }
    while (xx <= croom->hx + 1 && yy <= croom->hy + 1) {
        if (IS_DOOR(levl[xx][yy].typ) || levl[xx][yy].typ == SDOOR) {
            *x = xx;
            *y = yy;
            if (cnt-- <= 0)
                return TRUE;
        }
        xx += dx;
        yy += dy;
    }
    return FALSE;
}

/*
 * Dig a corridor between two points.
 */
boolean
dig_corridor(org, dest, nxcor, ftyp, btyp)
coord *org, *dest;
boolean nxcor;
schar ftyp, btyp;
{
    int dx = 0, dy = 0, dix, diy, cct;
    struct rm *crm;
    int tx, ty, xx, yy;

    xx = org->x;
    yy = org->y;
    tx = dest->x;
    ty = dest->y;
    if (xx <= 0 || yy <= 0 || tx <= 0 || ty <= 0 || xx > COLNO - 1
        || tx > COLNO - 1 || yy > ROWNO - 1 || ty > ROWNO - 1) {
        debugpline4("dig_corridor: bad coords <%d,%d> <%d,%d>.",
                    xx, yy, tx, ty);
        return FALSE;
    }
    if (tx > xx)
        dx = 1;
    else if (ty > yy)
        dy = 1;
    else if (tx < xx)
        dx = -1;
    else
        dy = -1;

    xx -= dx;
    yy -= dy;
    cct = 0;
    while (xx != tx || yy != ty) {
        /* loop: dig corridor at [xx,yy] and find new [xx,yy] */
        if (cct++ > 500 || (nxcor && !rn2(35)))
            return FALSE;

        xx += dx;
        yy += dy;

        if (xx >= COLNO - 1 || xx <= 0 || yy <= 0 || yy >= ROWNO - 1)
            return FALSE; /* impossible */

        crm = &levl[xx][yy];
        if (crm->typ == btyp) {
            if (ftyp != CORR || rn2(100)) {
                crm->typ = ftyp;
                if (nxcor && !rn2(50))
                    (void) mksobj_at(BOULDER, xx, yy, TRUE, FALSE);
            } else {
                crm->typ = SCORR;
            }
        } else if (crm->typ != ftyp && crm->typ != SCORR) {
            /* strange ... */
            return FALSE;
        }

        /* find next corridor position */
        dix = abs(xx - tx);
        diy = abs(yy - ty);

        if ((dix > diy) && diy && !rn2(dix-diy+1)) {
            dix = 0;
        } else if ((diy > dix) && dix && !rn2(diy-dix+1)) {
            diy = 0;
        }

        /* do we have to change direction ? */
        if (dy && dix > diy) {
            register int ddx = (xx > tx) ? -1 : 1;

            crm = &levl[xx + ddx][yy];
            if (crm->typ == btyp || crm->typ == ftyp || crm->typ == SCORR) {
                dx = ddx;
                dy = 0;
                continue;
            }
        } else if (dx && diy > dix) {
            register int ddy = (yy > ty) ? -1 : 1;

            crm = &levl[xx][yy + ddy];
            if (crm->typ == btyp || crm->typ == ftyp || crm->typ == SCORR) {
                dy = ddy;
                dx = 0;
                continue;
            }
        }

        /* continue straight on? */
        crm = &levl[xx + dx][yy + dy];
        if (crm->typ == btyp || crm->typ == ftyp || crm->typ == SCORR)
            continue;

        /* no, what must we do now?? */
        if (dx) {
            dx = 0;
            dy = (ty < yy) ? -1 : 1;
        } else {
            dy = 0;
            dx = (tx < xx) ? -1 : 1;
        }
        crm = &levl[xx + dx][yy + dy];
        if (crm->typ == btyp || crm->typ == ftyp || crm->typ == SCORR)
            continue;
        dy = -dy;
        dx = -dx;
    }
    return TRUE;
}

/*
 * Disgusting hack: since special levels have their rooms filled before
 * sorting the rooms, we have to re-arrange the speed values g.upstairs_room
 * and g.dnstairs_room after the rooms have been sorted.  On normal levels,
 * stairs don't get created until _after_ sorting takes place.
 */
STATIC_OVL void
fix_stair_rooms()
{
    int i;
    struct mkroom *croom;

    if (xdnstair
        && !((g.dnstairs_room->lx <= xdnstair && xdnstair <= g.dnstairs_room->hx)
             && (g.dnstairs_room->ly <= ydnstair
                 && ydnstair <= g.dnstairs_room->hy))) {
        for (i = 0; i < g.nroom; i++) {
            croom = &g.rooms[i];
            if ((croom->lx <= xdnstair && xdnstair <= croom->hx)
                && (croom->ly <= ydnstair && ydnstair <= croom->hy)) {
                g.dnstairs_room = croom;
                break;
            }
        }
        if (i == g.nroom)
            panic("Couldn't find dnstair room in fix_stair_rooms!");
    }
    if (xupstair
        && !((g.upstairs_room->lx <= xupstair && xupstair <= g.upstairs_room->hx)
             && (g.upstairs_room->ly <= yupstair
                 && yupstair <= g.upstairs_room->hy))) {
        for (i = 0; i < g.nroom; i++) {
            croom = &g.rooms[i];
            if ((croom->lx <= xupstair && xupstair <= croom->hx)
                && (croom->ly <= yupstair && yupstair <= croom->hy)) {
                g.upstairs_room = croom;
                break;
            }
        }
        if (i == g.nroom)
            panic("Couldn't find upstair room in fix_stair_rooms!");
    }
}

/*
 * Corridors always start from a door. But it can end anywhere...
 * Basically we search for door coordinates or for endpoints coordinates
 * (from a distance).
 */
STATIC_OVL void
create_corridor(c)
corridor *c;
{
    coord org, dest;

    if (c->src.room == -1) {
        fix_stair_rooms();
        makecorridors(); /*makecorridors(c->src.door);*/
        return;
    }

    if (!search_door(&g.rooms[c->src.room], &org.x, &org.y, c->src.wall,
                     c->src.door))
        return;

    if (c->dest.room != -1) {
        if (!search_door(&g.rooms[c->dest.room], &dest.x, &dest.y, c->dest.wall,
                         c->dest.door))
            return;
        switch (c->src.wall) {
        case W_NORTH:
            org.y--;
            break;
        case W_SOUTH:
            org.y++;
            break;
        case W_WEST:
            org.x--;
            break;
        case W_EAST:
            org.x++;
            break;
        }
        switch (c->dest.wall) {
        case W_NORTH:
            dest.y--;
            break;
        case W_SOUTH:
            dest.y++;
            break;
        case W_WEST:
            dest.x--;
            break;
        case W_EAST:
            dest.x++;
            break;
        }
        (void) dig_corridor(&org, &dest, FALSE, CORR, STONE);
    }
}

/*
 * Fill a room (shop, zoo, etc...) with appropriate stuff.
 */
void
fill_room(croom, prefilled)
struct mkroom *croom;
boolean prefilled;
{
    if (!croom || croom->rtype == OROOM)
        return;

    if (!prefilled) {
        int x, y;

        /* Shop ? */
        if (croom->rtype >= SHOPBASE) {
            stock_room(croom->rtype - SHOPBASE, croom);
            g.level.flags.has_shop = TRUE;
            return;
        }

        switch (croom->rtype) {
        case VAULT:
            for (x = croom->lx; x <= croom->hx; x++)
                for (y = croom->ly; y <= croom->hy; y++)
                    (void) mkgold((long) rn1(abs(depth(&u.uz)) * 100, 51),
                                  x, y);
            break;
        case COURT:
        case ZOO:
        case BEEHIVE:
        case ANTHOLE:
        case COCKNEST:
        case LEPREHALL:
        case MORGUE:
        case BARRACKS:
            fill_zoo(croom);
            break;
        }
    }
    switch (croom->rtype) {
    case VAULT:
        g.level.flags.has_vault = TRUE;
        break;
    case ZOO:
        g.level.flags.has_zoo = TRUE;
        break;
    case COURT:
        g.level.flags.has_court = TRUE;
        break;
    case MORGUE:
        g.level.flags.has_morgue = TRUE;
        break;
    case BEEHIVE:
        g.level.flags.has_beehive = TRUE;
        break;
    case BARRACKS:
        g.level.flags.has_barracks = TRUE;
        break;
    case TEMPLE:
        g.level.flags.has_temple = TRUE;
        break;
    case SWAMP:
        g.level.flags.has_swamp = TRUE;
        break;
    }
}

struct mkroom *
build_room(r, mkr)
room *r;
struct mkroom *mkr;
{
    boolean okroom;
    struct mkroom *aroom;
    xchar rtype = (!r->chance || rn2(100) < r->chance) ? r->rtype : OROOM;

    if (mkr) {
        aroom = &g.subrooms[g.nsubroom];
        okroom = create_subroom(mkr, r->x, r->y, r->w, r->h, rtype, r->rlit);
    } else {
        aroom = &g.rooms[g.nroom];
        okroom = create_room(r->x, r->y, r->w, r->h, r->xalign, r->yalign,
                             rtype, r->rlit);
    }

    if (okroom) {
#ifdef SPECIALIZATION
        topologize(aroom, FALSE); /* set roomno */
#else
        topologize(aroom); /* set roomno */
#endif
        aroom->needfill = r->filled;
        aroom->needjoining = r->joined;
        return aroom;
    }
    return (struct mkroom *) 0;
}

/*
 * set lighting in a region that will not become a room.
 */
STATIC_OVL void
light_region(tmpregion)
region *tmpregion;
{
    register boolean litstate = tmpregion->rlit ? 1 : 0;
    register int hiy = tmpregion->y2;
    register int x, y;
    register struct rm *lev;
    int lowy = tmpregion->y1;
    int lowx = tmpregion->x1, hix = tmpregion->x2;

    if (litstate) {
        /* adjust region size for walls, but only if lighted */
        lowx = max(lowx - 1, 1);
        hix = min(hix + 1, COLNO - 1);
        lowy = max(lowy - 1, 0);
        hiy = min(hiy + 1, ROWNO - 1);
    }
    for (x = lowx; x <= hix; x++) {
        lev = &levl[x][lowy];
        for (y = lowy; y <= hiy; y++) {
            if (lev->typ != LAVAPOOL) /* this overrides normal lighting */
                lev->lit = litstate;
            lev++;
        }
    }
}

STATIC_OVL void
wallify_map(x1, y1, x2, y2)
int x1, y1, x2, y2;
{
    int x, y, xx, yy, lo_xx, lo_yy, hi_xx, hi_yy;

    y1 = max(y1, 0);
    x1 = max(x1, 1);
    y2 = min(y2, ROWNO - 1);
    x2 = min(x2, COLNO - 1);
    for (y = y1; y <= y2; y++) {
        lo_yy = (y > 0) ? y - 1 : 0;
        hi_yy = (y < y2) ? y + 1 : y2;
        for (x = x1; x <= x2; x++) {
            if (levl[x][y].typ != STONE)
                continue;
            lo_xx = (x > 1) ? x - 1 : 1;
            hi_xx = (x < x2) ? x + 1 : x2;
            for (yy = lo_yy; yy <= hi_yy; yy++)
                for (xx = lo_xx; xx <= hi_xx; xx++)
                    if (IS_ROOM(levl[xx][yy].typ)
                        || levl[xx][yy].typ == CROSSWALL) {
                        levl[x][y].typ = (yy != y) ? HWALL : VWALL;
                        yy = hi_yy; /* end `yy' loop */
                        break;      /* end `xx' loop */
                    }
        }
    }
}

/*
 * Select a random coordinate in the maze.
 *
 * We want a place not 'touched' by the loader.  That is, a place in
 * the maze outside every part of the special level.
 */
STATIC_OVL void
maze1xy(m, humidity)
coord *m;
int humidity;
{
    register int x, y, tryct = 2000;
    /* tryct:  normally it won't take more than ten or so tries due
       to the circumstances under which we'll be called, but the
       `humidity' screening might drastically change the chances */

    do {
        x = rn1(g.x_maze_max - 3, 3);
        y = rn1(g.y_maze_max - 3, 3);
        if (--tryct < 0)
            break; /* give up */
    } while (!(x % 2) || !(y % 2) || g.SpLev_Map[x][y]
             || !is_ok_location((schar) x, (schar) y, humidity));

    m->x = (xchar) x, m->y = (xchar) y;
}

/*
 * If there's a significant portion of maze unused by the special level,
 * we don't want it empty.
 *
 * Makes the number of traps, monsters, etc. proportional
 * to the size of the maze.
 */
STATIC_OVL void
fill_empty_maze()
{
    int mapcountmax, mapcount, mapfact;
    xchar x, y;
    coord mm;

    mapcountmax = mapcount = (g.x_maze_max - 2) * (g.y_maze_max - 2);
    mapcountmax = mapcountmax / 2;

    for (x = 2; x < g.x_maze_max; x++)
        for (y = 0; y < g.y_maze_max; y++)
            if (g.SpLev_Map[x][y])
                mapcount--;

    if ((mapcount > (int) (mapcountmax / 10))) {
        mapfact = (int) ((mapcount * 100L) / mapcountmax);
        for (x = rnd((int) (20 * mapfact) / 100); x; x--) {
            maze1xy(&mm, DRY);
            (void) mkobj_at(rn2(2) ? GEM_CLASS : RANDOM_CLASS, mm.x, mm.y,
                            TRUE);
        }
        for (x = rnd((int) (12 * mapfact) / 100); x; x--) {
            maze1xy(&mm, DRY);
            (void) mksobj_at(BOULDER, mm.x, mm.y, TRUE, FALSE);
        }
        for (x = rn2(2); x; x--) {
            maze1xy(&mm, DRY);
            (void) makemon(&mons[PM_MINOTAUR], mm.x, mm.y, NO_MM_FLAGS);
        }
        for (x = rnd((int) (12 * mapfact) / 100); x; x--) {
            maze1xy(&mm, DRY);
            (void) makemon((struct permonst *) 0, mm.x, mm.y, NO_MM_FLAGS);
        }
        for (x = rn2((int) (15 * mapfact) / 100); x; x--) {
            maze1xy(&mm, DRY);
            (void) mkgold(0L, mm.x, mm.y);
        }
        for (x = rn2((int) (15 * mapfact) / 100); x; x--) {
            int trytrap;

            maze1xy(&mm, DRY);
            trytrap = rndtrap();
            if (sobj_at(BOULDER, mm.x, mm.y))
                while (is_pit(trytrap) || is_hole(trytrap))
                    trytrap = rndtrap();
            (void) maketrap(mm.x, mm.y, trytrap);
        }
    }
}

/*
 * special level loader
 */
STATIC_OVL boolean
sp_level_loader(fd, lvl)
dlb *fd;
sp_lev *lvl;
{
    long n_opcode = 0;
    struct opvar *opdat;
    int opcode;

    Fread((genericptr_t) & (lvl->n_opcodes), 1, sizeof(lvl->n_opcodes), fd);
    lvl->opcodes = (_opcode *) alloc(sizeof(_opcode) * (lvl->n_opcodes));

    while (n_opcode < lvl->n_opcodes) {
        Fread((genericptr_t) &lvl->opcodes[n_opcode].opcode, 1,
              sizeof(lvl->opcodes[n_opcode].opcode), fd);
        opcode = lvl->opcodes[n_opcode].opcode;

        opdat = NULL;

        if (opcode < SPO_NULL || opcode >= MAX_SP_OPCODES)
            panic("sp_level_loader: impossible opcode %i.", opcode);

        if (opcode == SPO_PUSH) {
            int nsize;
            struct opvar *ov = (struct opvar *) alloc(sizeof(struct opvar));

            opdat = ov;
            ov->spovartyp = SPO_NULL;
            ov->vardata.l = 0;
            Fread((genericptr_t) & (ov->spovartyp), 1, sizeof(ov->spovartyp),
                  fd);

            switch (ov->spovartyp) {
            case SPOVAR_NULL:
                break;
            case SPOVAR_COORD:
            case SPOVAR_REGION:
            case SPOVAR_MAPCHAR:
            case SPOVAR_MONST:
            case SPOVAR_OBJ:
            case SPOVAR_INT:
                Fread((genericptr_t) & (ov->vardata.l), 1,
                      sizeof(ov->vardata.l), fd);
                break;
            case SPOVAR_VARIABLE:
            case SPOVAR_STRING:
            case SPOVAR_SEL: {
                char *opd;

                Fread((genericptr_t) &nsize, 1, sizeof(nsize), fd);
                opd = (char *) alloc(nsize + 1);

                if (nsize)
                    Fread(opd, 1, nsize, fd);
                opd[nsize] = 0;
                ov->vardata.str = opd;
                break;
            }
            default:
                panic("sp_level_loader: unknown opvar type %i",
                      ov->spovartyp);
            }
        }

        lvl->opcodes[n_opcode].opdat = opdat;
        n_opcode++;
    } /*while*/

    return TRUE;
}

/* Frees the memory allocated for special level creation structs */
STATIC_OVL boolean
sp_level_free(lvl)
sp_lev *lvl;
{
    static const char nhFunc[] = "sp_level_free";
    long n_opcode = 0;

    while (n_opcode < lvl->n_opcodes) {
        int opcode = lvl->opcodes[n_opcode].opcode;
        struct opvar *opdat = lvl->opcodes[n_opcode].opdat;

        if (opcode < SPO_NULL || opcode >= MAX_SP_OPCODES)
            panic("sp_level_free: unknown opcode %i", opcode);

        if (opdat)
            opvar_free(opdat);
        n_opcode++;
    }
    Free(lvl->opcodes);
    lvl->opcodes = NULL;
    return TRUE;
}

void
splev_initlev(linit)
lev_init *linit;
{
    switch (linit->init_style) {
    default:
        impossible("Unrecognized level init style.");
        break;
    case LVLINIT_NONE:
        break;
    case LVLINIT_SOLIDFILL:
        if (linit->lit == -1)
            linit->lit = rn2(2);
        lvlfill_solid(linit->filling, linit->lit);
        break;
    case LVLINIT_MAZEGRID:
        lvlfill_maze_grid(2, 0, g.x_maze_max, g.y_maze_max, linit->filling);
        break;
    case LVLINIT_ROGUE:
        makeroguerooms();
        break;
    case LVLINIT_MINES:
        if (linit->lit == -1)
            linit->lit = rn2(2);
        if (linit->filling > -1)
            lvlfill_solid(linit->filling, 0);
        linit->icedpools = g.icedpools;
        mkmap(linit);
        break;
    }
}

struct sp_frame *
frame_new(execptr)
long execptr;
{
    struct sp_frame *frame =
        (struct sp_frame *) alloc(sizeof(struct sp_frame));

    frame->next = NULL;
    frame->variables = NULL;
    frame->n_opcode = execptr;
    frame->stack = (struct splevstack *) alloc(sizeof(struct splevstack));
    splev_stack_init(frame->stack);
    return frame;
}

void
frame_del(frame)
struct sp_frame *frame;
{
    if (!frame)
        return;
    if (frame->stack) {
        splev_stack_done(frame->stack);
        frame->stack = NULL;
    }
    if (frame->variables) {
        variable_list_del(frame->variables);
        frame->variables = NULL;
    }
    Free(frame);
}

void
spo_frame_push(coder)
struct sp_coder *coder;
{
    struct sp_frame *tmpframe = frame_new(coder->frame->n_opcode);

    tmpframe->next = coder->frame;
    coder->frame = tmpframe;
}

void
spo_frame_pop(coder)
struct sp_coder *coder;
{
    if (coder->frame && coder->frame->next) {
        struct sp_frame *tmpframe = coder->frame->next;

        frame_del(coder->frame);
        coder->frame = tmpframe;
        coder->stack = coder->frame->stack;
    }
}

long
sp_code_jmpaddr(curpos, jmpaddr)
long curpos, jmpaddr;
{
    return (curpos + jmpaddr);
}

void
spo_call(coder)
struct sp_coder *coder;
{
    static const char nhFunc[] = "spo_call";
    struct opvar *addr;
    struct opvar *params;
    struct sp_frame *tmpframe;

    if (!OV_pop_i(addr) || !OV_pop_i(params))
        return;
    if (OV_i(params) < 0)
        return;

    tmpframe = frame_new(sp_code_jmpaddr(coder->frame->n_opcode,
                                         OV_i(addr) - 1));

    while (OV_i(params)-- > 0) {
        splev_stack_push(tmpframe->stack, splev_stack_getdat_any(coder));
    }
    splev_stack_reverse(tmpframe->stack);

    /* push a frame */
    tmpframe->next = coder->frame;
    coder->frame = tmpframe;

    opvar_free(addr);
    opvar_free(params);
}

void
spo_return(coder)
struct sp_coder *coder;
{
    static const char nhFunc[] = "spo_return";
    struct opvar *params;

    if (!coder->frame || !coder->frame->next)
        panic("return: no frame.");
    if (!OV_pop_i(params))
        return;
    if (OV_i(params) < 0)
        return;

    while (OV_i(params)-- > 0) {
        splev_stack_push(coder->frame->next->stack,
                         splev_stack_pop(coder->stack));
    }

    /* pop the frame */
    if (coder->frame->next) {
        struct sp_frame *tmpframe = coder->frame->next;
        frame_del(coder->frame);
        coder->frame = tmpframe;
        coder->stack = coder->frame->stack;
    }

    opvar_free(params);
}

/*ARGUSED*/
void
spo_end_moninvent(coder)
struct sp_coder *coder UNUSED;
{
    if (g.invent_carrying_monster)
        m_dowear(g.invent_carrying_monster, TRUE);
    g.invent_carrying_monster = NULL;
}

/*ARGUSED*/
void
spo_pop_container(coder)
struct sp_coder *coder UNUSED;
{
    if (g.container_idx > 0) {
        g.container_idx--;
        g.container_obj[g.container_idx] = NULL;
    }
}

void
spo_message(coder)
struct sp_coder *coder;
{
    static const char nhFunc[] = "spo_message";
    struct opvar *op;
    char *msg, *levmsg;
    int old_n, n;

    if (!OV_pop_s(op))
        return;
    msg = OV_s(op);
    if (!msg)
        return;

    old_n = g.lev_message ? (strlen(g.lev_message) + 1) : 0;
    n = strlen(msg);

    levmsg = (char *) alloc(old_n + n + 1);
    if (old_n)
        levmsg[old_n - 1] = '\n';
    if (g.lev_message)
        (void) memcpy((genericptr_t) levmsg, (genericptr_t) g.lev_message,
                      old_n - 1);
    (void) memcpy((genericptr_t) &levmsg[old_n], msg, n);
    levmsg[old_n + n] = '\0';
    Free(g.lev_message);
    g.lev_message = levmsg;
    opvar_free(op);
}

void
spo_monster(coder)
struct sp_coder *coder;
{
    static const char nhFunc[] = "spo_monster";
    int nparams = 0;
    struct opvar *varparam;
    struct opvar *id, *mcoord, *has_inv;
    monster tmpmons;

    tmpmons.peaceful = -1;
    tmpmons.asleep = -1;
    tmpmons.name.str = (char *) 0;
    tmpmons.appear = 0;
    tmpmons.appear_as.str = (char *) 0;
    tmpmons.align = -MAX_REGISTERS - 2;
    tmpmons.female = 0;
    tmpmons.invis = 0;
    tmpmons.cancelled = 0;
    tmpmons.revived = 0;
    tmpmons.avenge = 0;
    tmpmons.fleeing = 0;
    tmpmons.blinded = 0;
    tmpmons.paralyzed = 0;
    tmpmons.stunned = 0;
    tmpmons.confused = 0;
    tmpmons.seentraps = 0;
    tmpmons.has_invent = 0;

    if (!OV_pop_i(has_inv))
        return;

    if (!OV_pop_i(varparam))
        return;

    while ((nparams++ < (SP_M_V_END + 1)) && (OV_typ(varparam) == SPOVAR_INT)
           && (OV_i(varparam) >= 0) && (OV_i(varparam) < SP_M_V_END)) {
        struct opvar *parm = NULL;

        OV_pop(parm);
        switch (OV_i(varparam)) {
        case SP_M_V_NAME:
            if ((OV_typ(parm) == SPOVAR_STRING) && !tmpmons.name.str)
                tmpmons.name.str = dupstr(OV_s(parm));
            break;
        case SP_M_V_APPEAR:
            if ((OV_typ(parm) == SPOVAR_INT) && !tmpmons.appear_as.str) {
                tmpmons.appear = OV_i(parm);
                opvar_free(parm);
                OV_pop(parm);
                tmpmons.appear_as.str = dupstr(OV_s(parm));
            }
            break;
        case SP_M_V_ASLEEP:
            if (OV_typ(parm) == SPOVAR_INT)
                tmpmons.asleep = OV_i(parm);
            break;
        case SP_M_V_ALIGN:
            if (OV_typ(parm) == SPOVAR_INT)
                tmpmons.align = OV_i(parm);
            break;
        case SP_M_V_PEACEFUL:
            if (OV_typ(parm) == SPOVAR_INT)
                tmpmons.peaceful = OV_i(parm);
            break;
        case SP_M_V_FEMALE:
            if (OV_typ(parm) == SPOVAR_INT)
                tmpmons.female = OV_i(parm);
            break;
        case SP_M_V_INVIS:
            if (OV_typ(parm) == SPOVAR_INT)
                tmpmons.invis = OV_i(parm);
            break;
        case SP_M_V_CANCELLED:
            if (OV_typ(parm) == SPOVAR_INT)
                tmpmons.cancelled = OV_i(parm);
            break;
        case SP_M_V_REVIVED:
            if (OV_typ(parm) == SPOVAR_INT)
                tmpmons.revived = OV_i(parm);
            break;
        case SP_M_V_AVENGE:
            if (OV_typ(parm) == SPOVAR_INT)
                tmpmons.avenge = OV_i(parm);
            break;
        case SP_M_V_FLEEING:
            if (OV_typ(parm) == SPOVAR_INT)
                tmpmons.fleeing = OV_i(parm);
            break;
        case SP_M_V_BLINDED:
            if (OV_typ(parm) == SPOVAR_INT)
                tmpmons.blinded = OV_i(parm);
            break;
        case SP_M_V_PARALYZED:
            if (OV_typ(parm) == SPOVAR_INT)
                tmpmons.paralyzed = OV_i(parm);
            break;
        case SP_M_V_STUNNED:
            if (OV_typ(parm) == SPOVAR_INT)
                tmpmons.stunned = OV_i(parm);
            break;
        case SP_M_V_CONFUSED:
            if (OV_typ(parm) == SPOVAR_INT)
                tmpmons.confused = OV_i(parm);
            break;
        case SP_M_V_SEENTRAPS:
            if (OV_typ(parm) == SPOVAR_INT)
                tmpmons.seentraps = OV_i(parm);
            break;
        case SP_M_V_END:
            nparams = SP_M_V_END + 1;
            break;
        default:
            impossible("MONSTER with unknown variable param type!");
            break;
        }
        opvar_free(parm);
        if (OV_i(varparam) != SP_M_V_END) {
            opvar_free(varparam);
            OV_pop(varparam);
        }
    }

    if (!OV_pop_c(mcoord))
        panic("no monster coord?");

    if (!OV_pop_typ(id, SPOVAR_MONST))
        panic("no mon type");

    tmpmons.id = SP_MONST_PM(OV_i(id));
    tmpmons.class = SP_MONST_CLASS(OV_i(id));
    tmpmons.coord = OV_i(mcoord);
    tmpmons.has_invent = OV_i(has_inv);

    create_monster(&tmpmons, coder->croom);

    Free(tmpmons.name.str);
    Free(tmpmons.appear_as.str);
    opvar_free(id);
    opvar_free(mcoord);
    opvar_free(has_inv);
    opvar_free(varparam);
}

void
spo_object(coder)
struct sp_coder *coder;
{
    static const char nhFunc[] = "spo_object";
    int nparams = 0;
    long quancnt;
    struct opvar *varparam;
    struct opvar *id, *containment;
    object tmpobj;

    tmpobj.spe = -127;
    tmpobj.curse_state = -1;
    tmpobj.corpsenm = NON_PM;
    tmpobj.name.str = (char *) 0;
    tmpobj.quan = -1;
    tmpobj.buried = 0;
    tmpobj.lit = 0;
    tmpobj.eroded = 0;
    tmpobj.locked = 0;
    tmpobj.trapped = -1;
    tmpobj.recharged = 0;
    tmpobj.invis = 0;
    tmpobj.greased = 0;
    tmpobj.broken = 0;
    tmpobj.coord = SP_COORD_PACK_RANDOM(0);

    if (!OV_pop_i(containment))
        return;

    if (!OV_pop_i(varparam))
        return;

    while ((nparams++ < (SP_O_V_END + 1)) && (OV_typ(varparam) == SPOVAR_INT)
           && (OV_i(varparam) >= 0) && (OV_i(varparam) < SP_O_V_END)) {
        struct opvar *parm;

        OV_pop(parm);
        switch (OV_i(varparam)) {
        case SP_O_V_NAME:
            if ((OV_typ(parm) == SPOVAR_STRING) && !tmpobj.name.str)
                tmpobj.name.str = dupstr(OV_s(parm));
            break;
        case SP_O_V_CORPSENM:
            if (OV_typ(parm) == SPOVAR_MONST) {
                char monclass = SP_MONST_CLASS(OV_i(parm));
                int monid = SP_MONST_PM(OV_i(parm));

                if (monid >= LOW_PM && monid < NUMMONS) {
                    tmpobj.corpsenm = monid;
                    break; /* we're done! */
                } else {
                    struct permonst *pm = (struct permonst *) 0;

                    if (def_char_to_monclass(monclass) != MAXMCLASSES) {
                        pm = mkclass(def_char_to_monclass(monclass), G_NOGEN);
                    } else {
                        pm = rndmonst();
                    }
                    if (pm)
                        tmpobj.corpsenm = monsndx(pm);
                }
            }
            break;
        case SP_O_V_CURSE:
            if (OV_typ(parm) == SPOVAR_INT)
                tmpobj.curse_state = OV_i(parm);
            break;
        case SP_O_V_SPE:
            if (OV_typ(parm) == SPOVAR_INT)
                tmpobj.spe = OV_i(parm);
            break;
        case SP_O_V_QUAN:
            if (OV_typ(parm) == SPOVAR_INT)
                tmpobj.quan = OV_i(parm);
            break;
        case SP_O_V_BURIED:
            if (OV_typ(parm) == SPOVAR_INT)
                tmpobj.buried = OV_i(parm);
            break;
        case SP_O_V_LIT:
            if (OV_typ(parm) == SPOVAR_INT)
                tmpobj.lit = OV_i(parm);
            break;
        case SP_O_V_ERODED:
            if (OV_typ(parm) == SPOVAR_INT)
                tmpobj.eroded = OV_i(parm);
            break;
        case SP_O_V_LOCKED:
            if (OV_typ(parm) == SPOVAR_INT)
                tmpobj.locked = OV_i(parm);
            break;
        case SP_O_V_TRAPPED:
            if (OV_typ(parm) == SPOVAR_INT)
                tmpobj.trapped = OV_i(parm);
            break;
        case SP_O_V_RECHARGED:
            if (OV_typ(parm) == SPOVAR_INT)
                tmpobj.recharged = OV_i(parm);
            break;
        case SP_O_V_INVIS:
            if (OV_typ(parm) == SPOVAR_INT)
                tmpobj.invis = OV_i(parm);
            break;
        case SP_O_V_GREASED:
            if (OV_typ(parm) == SPOVAR_INT)
                tmpobj.greased = OV_i(parm);
            break;
        case SP_O_V_BROKEN:
            if (OV_typ(parm) == SPOVAR_INT)
                tmpobj.broken = OV_i(parm);
            break;
        case SP_O_V_COORD:
            if (OV_typ(parm) != SPOVAR_COORD)
                panic("no coord for obj?");
            tmpobj.coord = OV_i(parm);
            break;
        case SP_O_V_END:
            nparams = SP_O_V_END + 1;
            break;
        default:
            impossible("OBJECT with unknown variable param type!");
            break;
        }
        opvar_free(parm);
        if (OV_i(varparam) != SP_O_V_END) {
            opvar_free(varparam);
            OV_pop(varparam);
        }
    }

    if (!OV_pop_typ(id, SPOVAR_OBJ))
        panic("no obj type");

    tmpobj.id = SP_OBJ_TYP(OV_i(id));
    tmpobj.class = SP_OBJ_CLASS(OV_i(id));
    tmpobj.containment = OV_i(containment);

    quancnt = (tmpobj.id > STRANGE_OBJECT) ? tmpobj.quan : 0;

    do {
        create_object(&tmpobj, coder->croom);
        quancnt--;
    } while ((quancnt > 0) && ((tmpobj.id > STRANGE_OBJECT)
                               && !objects[tmpobj.id].oc_merge));

    Free(tmpobj.name.str);
    opvar_free(varparam);
    opvar_free(id);
    opvar_free(containment);
}

void
spo_level_flags(coder)
struct sp_coder *coder;
{
    static const char nhFunc[] = "spo_level_flags";
    struct opvar *flagdata;
    long lflags;

    if (!OV_pop_i(flagdata))
        return;
    lflags = OV_i(flagdata);

    if (lflags & NOTELEPORT)
        g.level.flags.noteleport = 1;
    if (lflags & HARDFLOOR)
        g.level.flags.hardfloor = 1;
    if (lflags & NOMMAP)
        g.level.flags.nommap = 1;
    if (lflags & SHORTSIGHTED)
        g.level.flags.shortsighted = 1;
    if (lflags & ARBOREAL)
        g.level.flags.arboreal = 1;
    if (lflags & MAZELEVEL)
        g.level.flags.is_maze_lev = 1;
    if (lflags & PREMAPPED)
        coder->premapped = TRUE;
    if (lflags & SHROUD)
        g.level.flags.hero_memory = 0;
    if (lflags & GRAVEYARD)
        g.level.flags.graveyard = 1;
    if (lflags & ICEDPOOLS)
        g.icedpools = TRUE;
    if (lflags & SOLIDIFY)
        coder->solidify = TRUE;
    if (lflags & CORRMAZE)
        g.level.flags.corrmaze = TRUE;
    if (lflags & CHECK_INACCESSIBLES)
        coder->check_inaccessibles = TRUE;

    opvar_free(flagdata);
}

void
spo_initlevel(coder)
struct sp_coder *coder;
{
    static const char nhFunc[] = "spo_initlevel";
    lev_init init_lev;
    struct opvar *init_style, *fg, *bg, *smoothed, *joined, *lit, *walled,
        *filling;

    if (!OV_pop_i(fg) || !OV_pop_i(bg) || !OV_pop_i(smoothed)
        || !OV_pop_i(joined) || !OV_pop_i(lit) || !OV_pop_i(walled)
        || !OV_pop_i(filling) || !OV_pop_i(init_style))
        return;

    g.splev_init_present = TRUE;

    init_lev.init_style = OV_i(init_style);
    init_lev.fg = OV_i(fg);
    init_lev.bg = OV_i(bg);
    init_lev.smoothed = OV_i(smoothed);
    init_lev.joined = OV_i(joined);
    init_lev.lit = OV_i(lit);
    init_lev.walled = OV_i(walled);
    init_lev.filling = OV_i(filling);

    coder->lvl_is_joined = OV_i(joined);

    splev_initlev(&init_lev);

    opvar_free(init_style);
    opvar_free(fg);
    opvar_free(bg);
    opvar_free(smoothed);
    opvar_free(joined);
    opvar_free(lit);
    opvar_free(walled);
    opvar_free(filling);
}

void
spo_engraving(coder)
struct sp_coder *coder;
{
    static const char nhFunc[] = "spo_engraving";
    struct opvar *etyp, *txt, *ecoord;
    xchar x, y;

    if (!OV_pop_i(etyp) || !OV_pop_s(txt) || !OV_pop_c(ecoord))
        return;

    get_location_coord(&x, &y, DRY, coder->croom, OV_i(ecoord));
    make_engr_at(x, y, OV_s(txt), 0L, OV_i(etyp));

    opvar_free(etyp);
    opvar_free(txt);
    opvar_free(ecoord);
}

void
spo_mineralize(coder)
struct sp_coder *coder;
{
    static const char nhFunc[] = "spo_mineralize";
    struct opvar *kelp_pool, *kelp_moat, *gold_prob, *gem_prob;

    if (!OV_pop_i(gem_prob) || !OV_pop_i(gold_prob) || !OV_pop_i(kelp_moat)
        || !OV_pop_i(kelp_pool))
        return;

    mineralize(OV_i(kelp_pool), OV_i(kelp_moat), OV_i(gold_prob),
               OV_i(gem_prob), TRUE);

    opvar_free(gem_prob);
    opvar_free(gold_prob);
    opvar_free(kelp_moat);
    opvar_free(kelp_pool);
}

void
spo_room(coder)
struct sp_coder *coder;
{
    static const char nhFunc[] = "spo_room";

    if (coder->n_subroom > MAX_NESTED_ROOMS) {
        panic("Too deeply nested rooms?!");
    } else {
        struct opvar *rflags, *h, *w, *yalign, *xalign, *y, *x, *rlit,
            *chance, *rtype;
        room tmproom;
        struct mkroom *tmpcr;

        if (!OV_pop_i(h) || !OV_pop_i(w) || !OV_pop_i(y) || !OV_pop_i(x)
            || !OV_pop_i(yalign) || !OV_pop_i(xalign) || !OV_pop_i(rflags)
            || !OV_pop_i(rlit) || !OV_pop_i(chance) || !OV_pop_i(rtype))
            return;

        tmproom.x = OV_i(x);
        tmproom.y = OV_i(y);
        tmproom.w = OV_i(w);
        tmproom.h = OV_i(h);
        tmproom.xalign = OV_i(xalign);
        tmproom.yalign = OV_i(yalign);
        tmproom.rtype = OV_i(rtype);
        tmproom.chance = OV_i(chance);
        tmproom.rlit = OV_i(rlit);
        tmproom.filled = (OV_i(rflags) & (1 << 0));
        /*tmproom.irregular = (OV_i(rflags) & (1 << 1));*/
        tmproom.joined = !(OV_i(rflags) & (1 << 2));

        opvar_free(x);
        opvar_free(y);
        opvar_free(w);
        opvar_free(h);
        opvar_free(xalign);
        opvar_free(yalign);
        opvar_free(rtype);
        opvar_free(chance);
        opvar_free(rlit);
        opvar_free(rflags);

        if (!coder->failed_room[coder->n_subroom - 1]) {
            tmpcr = build_room(&tmproom, coder->croom);
            if (tmpcr) {
                coder->tmproomlist[coder->n_subroom] = tmpcr;
                coder->failed_room[coder->n_subroom] = FALSE;
                coder->n_subroom++;
                return;
            }
        } /* failed to create parent room, so fail this too */
    }
    coder->tmproomlist[coder->n_subroom] = (struct mkroom *) 0;
    coder->failed_room[coder->n_subroom] = TRUE;
    coder->n_subroom++;
}

void
spo_endroom(coder)
struct sp_coder *coder;
{
    if (coder->n_subroom > 1) {
        coder->n_subroom--;
        coder->tmproomlist[coder->n_subroom] = NULL;
        coder->failed_room[coder->n_subroom] = TRUE;
    } else {
        /* no subroom, get out of top-level room */
        /* Need to ensure xstart/ystart/xsize/ysize have something sensible,
           in case there's some stuff to be created outside the outermost
           room,
           and there's no MAP.
        */
        if (g.xsize <= 1 && g.ysize <= 1) {
            g.xstart = 1;
            g.ystart = 0;
            g.xsize = COLNO - 1;
            g.ysize = ROWNO;
        }
    }
}

void
spo_stair(coder)
struct sp_coder *coder;
{
    static const char nhFunc[] = "spo_stair";
    xchar x, y;
    struct opvar *up, *scoord;
    struct trap *badtrap;

    if (!OV_pop_i(up) || !OV_pop_c(scoord))
        return;

    get_location_coord(&x, &y, DRY, coder->croom, OV_i(scoord));
    if ((badtrap = t_at(x, y)) != 0)
        deltrap(badtrap);
    mkstairs(x, y, (char) OV_i(up), coder->croom);
    g.SpLev_Map[x][y] = 1;

    opvar_free(scoord);
    opvar_free(up);
}

void
spo_ladder(coder)
struct sp_coder *coder;
{
    static const char nhFunc[] = "spo_ladder";
    xchar x, y;
    struct opvar *up, *lcoord;

    if (!OV_pop_i(up) || !OV_pop_c(lcoord))
        return;

    get_location_coord(&x, &y, DRY, coder->croom, OV_i(lcoord));

    levl[x][y].typ = LADDER;
    g.SpLev_Map[x][y] = 1;
    if (OV_i(up)) {
        xupladder = x;
        yupladder = y;
        levl[x][y].ladder = LA_UP;
    } else {
        xdnladder = x;
        ydnladder = y;
        levl[x][y].ladder = LA_DOWN;
    }
    opvar_free(lcoord);
    opvar_free(up);
}

void
spo_grave(coder)
struct sp_coder *coder;
{
    static const char nhFunc[] = "spo_grave";
    struct opvar *gcoord, *typ, *txt;
    schar x, y;

    if (!OV_pop_i(typ) || !OV_pop_s(txt) || !OV_pop_c(gcoord))
        return;

    get_location_coord(&x, &y, DRY, coder->croom, OV_i(gcoord));

    if (isok(x, y) && !t_at(x, y)) {
        levl[x][y].typ = GRAVE;
        switch (OV_i(typ)) {
        case 2:
            make_grave(x, y, OV_s(txt));
            break;
        case 1:
            make_grave(x, y, NULL);
            break;
        default:
            del_engr_at(x, y);
            break;
        }
    }

    opvar_free(gcoord);
    opvar_free(typ);
    opvar_free(txt);
}

void
spo_altar(coder)
struct sp_coder *coder;
{
    static const char nhFunc[] = "spo_altar";
    struct opvar *al, *shrine, *acoord;
    altar tmpaltar;

    if (!OV_pop_i(al) || !OV_pop_i(shrine) || !OV_pop_c(acoord))
        return;

    tmpaltar.coord = OV_i(acoord);
    tmpaltar.align = OV_i(al);
    tmpaltar.shrine = OV_i(shrine);

    create_altar(&tmpaltar, coder->croom);

    opvar_free(acoord);
    opvar_free(shrine);
    opvar_free(al);
}

void
spo_trap(coder)
struct sp_coder *coder;
{
    static const char nhFunc[] = "spo_trap";
    struct opvar *type;
    struct opvar *tcoord;
    spltrap tmptrap;

    if (!OV_pop_i(type) || !OV_pop_c(tcoord))
        return;

    tmptrap.coord = OV_i(tcoord);
    tmptrap.type = OV_i(type);

    create_trap(&tmptrap, coder->croom);
    opvar_free(tcoord);
    opvar_free(type);
}

void
spo_gold(coder)
struct sp_coder *coder;
{
    static const char nhFunc[] = "spo_gold";
    struct opvar *gcoord, *amt;
    schar x, y;
    long amount;

    if (!OV_pop_c(gcoord) || !OV_pop_i(amt))
        return;
    amount = OV_i(amt);
    get_location_coord(&x, &y, DRY, coder->croom, OV_i(gcoord));
    if (amount == -1)
        amount = rnd(200);
    mkgold(amount, x, y);
    opvar_free(gcoord);
    opvar_free(amt);
}

void
spo_corridor(coder)
struct sp_coder *coder;
{
    static const char nhFunc[] = "spo_corridor";
    struct opvar *deswall, *desdoor, *desroom, *srcwall, *srcdoor, *srcroom;
    corridor tc;

    if (!OV_pop_i(deswall) || !OV_pop_i(desdoor) || !OV_pop_i(desroom)
        || !OV_pop_i(srcwall) || !OV_pop_i(srcdoor) || !OV_pop_i(srcroom))
        return;

    tc.src.room = OV_i(srcroom);
    tc.src.door = OV_i(srcdoor);
    tc.src.wall = OV_i(srcwall);
    tc.dest.room = OV_i(desroom);
    tc.dest.door = OV_i(desdoor);
    tc.dest.wall = OV_i(deswall);

    create_corridor(&tc);

    opvar_free(deswall);
    opvar_free(desdoor);
    opvar_free(desroom);
    opvar_free(srcwall);
    opvar_free(srcdoor);
    opvar_free(srcroom);
}

struct opvar *
selection_opvar(nbuf)
char *nbuf;
{
    struct opvar *ov;
    char buf[(COLNO * ROWNO) + 1];

    if (!nbuf) {
        (void) memset(buf, 1, sizeof(buf));
        buf[(COLNO * ROWNO)] = '\0';
        ov = opvar_new_str(buf);
    } else {
        ov = opvar_new_str(nbuf);
    }
    ov->spovartyp = SPOVAR_SEL;
    return ov;
}

xchar
selection_getpoint(x, y, ov)
int x, y;
struct opvar *ov;
{
    if (!ov || ov->spovartyp != SPOVAR_SEL)
        return 0;
    if (x < 0 || y < 0 || x >= COLNO || y >= ROWNO)
        return 0;

    return (ov->vardata.str[COLNO * y + x] - 1);
}

void
selection_setpoint(x, y, ov, c)
int x, y;
struct opvar *ov;
xchar c;
{
    if (!ov || ov->spovartyp != SPOVAR_SEL)
        return;
    if (x < 0 || y < 0 || x >= COLNO || y >= ROWNO)
        return;

    ov->vardata.str[COLNO * y + x] = (char) (c + 1);
}

struct opvar *
selection_not(s)
struct opvar *s;
{
    struct opvar *ov;
    int x, y;

    ov = selection_opvar((char *) 0);
    if (!ov)
        return NULL;

    for (x = 0; x < COLNO; x++)
        for (y = 0; y < ROWNO; y++)
            if (!selection_getpoint(x, y, s))
                selection_setpoint(x, y, ov, 1);

    return ov;
}

struct opvar *
selection_logical_oper(s1, s2, oper)
struct opvar *s1, *s2;
char oper;
{
    struct opvar *ov;
    int x, y;

    ov = selection_opvar((char *) 0);
    if (!ov)
        return NULL;

    for (x = 0; x < COLNO; x++)
        for (y = 0; y < ROWNO; y++) {
            switch (oper) {
            default:
            case '|':
                if (selection_getpoint(x, y, s1)
                    || selection_getpoint(x, y, s2))
                    selection_setpoint(x, y, ov, 1);
                break;
            case '&':
                if (selection_getpoint(x, y, s1)
                    && selection_getpoint(x, y, s2))
                    selection_setpoint(x, y, ov, 1);
                break;
            }
        }

    return ov;
}

struct opvar *
selection_filter_mapchar(ov, mc)
struct opvar *ov;
struct opvar *mc;
{
    int x, y;
    schar mapc;
    xchar lit;
    struct opvar *ret = selection_opvar((char *) 0);

    if (!ov || !mc || !ret)
        return NULL;
    mapc = SP_MAPCHAR_TYP(OV_i(mc));
    lit = SP_MAPCHAR_LIT(OV_i(mc));
    for (x = 0; x < COLNO; x++)
        for (y = 0; y < ROWNO; y++)
            if (selection_getpoint(x, y, ov) && (levl[x][y].typ == mapc)) {
                switch (lit) {
                default:
                case -2:
                    selection_setpoint(x, y, ret, 1);
                    break;
                case -1:
                    selection_setpoint(x, y, ret, rn2(2));
                    break;
                case 0:
                case 1:
                    if (levl[x][y].lit == lit)
                        selection_setpoint(x, y, ret, 1);
                    break;
                }
            }
    return ret;
}

void
selection_filter_percent(ov, percent)
struct opvar *ov;
int percent;
{
    int x, y;

    if (!ov)
        return;
    for (x = 0; x < COLNO; x++)
        for (y = 0; y < ROWNO; y++)
            if (selection_getpoint(x, y, ov) && (rn2(100) >= percent))
                selection_setpoint(x, y, ov, 0);
}

STATIC_OVL int
selection_rndcoord(ov, x, y, removeit)
struct opvar *ov;
schar *x, *y;
boolean removeit;
{
    int idx = 0;
    int c;
    int dx, dy;

    for (dx = 0; dx < COLNO; dx++)
        for (dy = 0; dy < ROWNO; dy++)
            if (isok(dx, dy) && selection_getpoint(dx, dy, ov))
                idx++;

    if (idx) {
        c = rn2(idx);
        for (dx = 0; dx < COLNO; dx++)
            for (dy = 0; dy < ROWNO; dy++)
                if (isok(dx, dy) && selection_getpoint(dx, dy, ov)) {
                    if (!c) {
                        *x = dx;
                        *y = dy;
                        if (removeit) selection_setpoint(dx, dy, ov, 0);
                        return 1;
                    }
                    c--;
                }
    }
    *x = *y = -1;
    return 0;
}

void
selection_do_grow(ov, dir)
struct opvar *ov;
int dir;
{
    int x, y;
    char tmp[COLNO][ROWNO];

    if (ov->spovartyp != SPOVAR_SEL)
        return;
    if (!ov)
        return;

    (void) memset(tmp, 0, sizeof tmp);

    for (x = 1; x < COLNO; x++)
        for (y = 0; y < ROWNO; y++) {
            /* note:  dir is a mask of multiple directions, but the only
               way to specify diagonals is by including the two adjacent
               orthogonal directions, which effectively specifies three-
               way growth [WEST|NORTH => WEST plus WEST|NORTH plus NORTH] */
            if (((dir & W_WEST) && selection_getpoint(x + 1, y, ov))
                || (((dir & (W_WEST | W_NORTH)) == (W_WEST | W_NORTH))
                    && selection_getpoint(x + 1, y + 1, ov))
                || ((dir & W_NORTH) && selection_getpoint(x, y + 1, ov))
                || (((dir & (W_NORTH | W_EAST)) == (W_NORTH | W_EAST))
                    && selection_getpoint(x - 1, y + 1, ov))
                || ((dir & W_EAST) && selection_getpoint(x - 1, y, ov))
                || (((dir & (W_EAST | W_SOUTH)) == (W_EAST | W_SOUTH))
                    && selection_getpoint(x - 1, y - 1, ov))
                || ((dir & W_SOUTH) && selection_getpoint(x, y - 1, ov))
                ||  (((dir & (W_SOUTH | W_WEST)) == (W_SOUTH | W_WEST))
                     && selection_getpoint(x + 1, y - 1, ov))) {
                tmp[x][y] = 1;
            }
        }

    for (x = 1; x < COLNO; x++)
        for (y = 0; y < ROWNO; y++)
            if (tmp[x][y])
                selection_setpoint(x, y, ov, 1);
}

STATIC_VAR int FDECL((*selection_flood_check_func), (int, int));
STATIC_VAR schar floodfillchk_match_under_typ;

void
set_selection_floodfillchk(f)
int FDECL((*f), (int, int));
{
    selection_flood_check_func = f;
}

STATIC_OVL int
floodfillchk_match_under(x,y)
int x,y;
{
    return (floodfillchk_match_under_typ == levl[x][y].typ);
}

STATIC_OVL int
floodfillchk_match_accessible(x, y)
int x, y;
{
    return (ACCESSIBLE(levl[x][y].typ)
            || levl[x][y].typ == SDOOR
            || levl[x][y].typ == SCORR);
}

/* check whethere <x,y> is already in xs[],ys[] */
STATIC_OVL boolean
sel_flood_havepoint(x, y, xs, ys, n)
int x, y;
xchar xs[], ys[];
int n;
{
    xchar xx = (xchar) x, yy = (xchar) y;

    while (n > 0) {
        --n;
        if (xs[n] == xx && ys[n] == yy)
            return TRUE;
    }
    return FALSE;
}

void
selection_floodfill(ov, x, y, diagonals)
struct opvar *ov;
int x, y;
boolean diagonals;
{
    static const char nhFunc[] = "selection_floodfill";
    struct opvar *tmp = selection_opvar((char *) 0);
#define SEL_FLOOD_STACK (COLNO * ROWNO)
#define SEL_FLOOD(nx, ny) \
    do {                                      \
        if (idx < SEL_FLOOD_STACK) {          \
            dx[idx] = (nx);                   \
            dy[idx] = (ny);                   \
            idx++;                            \
        } else                                \
            panic(floodfill_stack_overrun);   \
    } while (0)
#define SEL_FLOOD_CHKDIR(mx, my, sel) \
    do {                                                        \
        if (isok((mx), (my))                                    \
            && (*selection_flood_check_func)((mx), (my))        \
            && !selection_getpoint((mx), (my), (sel))           \
            && !sel_flood_havepoint((mx), (my), dx, dy, idx))   \
            SEL_FLOOD((mx), (my));                              \
    } while (0)
    static const char floodfill_stack_overrun[] = "floodfill stack overrun";
    int idx = 0;
    xchar dx[SEL_FLOOD_STACK];
    xchar dy[SEL_FLOOD_STACK];

    if (selection_flood_check_func == (int FDECL((*), (int, int))) 0) {
        opvar_free(tmp);
        return;
    }
    SEL_FLOOD(x, y);
    do {
        idx--;
        x = dx[idx];
        y = dy[idx];
        if (isok(x, y)) {
            selection_setpoint(x, y, ov, 1);
            selection_setpoint(x, y, tmp, 1);
        }
        SEL_FLOOD_CHKDIR((x + 1), y, tmp);
        SEL_FLOOD_CHKDIR((x - 1), y, tmp);
        SEL_FLOOD_CHKDIR(x, (y + 1), tmp);
        SEL_FLOOD_CHKDIR(x, (y - 1), tmp);
        if (diagonals) {
            SEL_FLOOD_CHKDIR((x + 1), (y + 1), tmp);
            SEL_FLOOD_CHKDIR((x - 1), (y - 1), tmp);
            SEL_FLOOD_CHKDIR((x - 1), (y + 1), tmp);
            SEL_FLOOD_CHKDIR((x + 1), (y - 1), tmp);
        }
    } while (idx > 0);
#undef SEL_FLOOD
#undef SEL_FLOOD_STACK
#undef SEL_FLOOD_CHKDIR
    opvar_free(tmp);
}

/* McIlroy's Ellipse Algorithm */
void
selection_do_ellipse(ov, xc, yc, a, b, filled)
struct opvar *ov;
int xc, yc, a, b, filled;
{ /* e(x,y) = b^2*x^2 + a^2*y^2 - a^2*b^2 */
    int x = 0, y = b;
    long a2 = (long) a * a, b2 = (long) b * b;
    long crit1 = -(a2 / 4 + a % 2 + b2);
    long crit2 = -(b2 / 4 + b % 2 + a2);
    long crit3 = -(b2 / 4 + b % 2);
    long t = -a2 * y; /* e(x+1/2,y-1/2) - (a^2+b^2)/4 */
    long dxt = 2 * b2 * x, dyt = -2 * a2 * y;
    long d2xt = 2 * b2, d2yt = 2 * a2;
    long width = 1;
    long i;

    if (!ov)
        return;

    filled = !filled;

    if (!filled) {
        while (y >= 0 && x <= a) {
            selection_setpoint(xc + x, yc + y, ov, 1);
            if (x != 0 || y != 0)
                selection_setpoint(xc - x, yc - y, ov, 1);
            if (x != 0 && y != 0) {
                selection_setpoint(xc + x, yc - y, ov, 1);
                selection_setpoint(xc - x, yc + y, ov, 1);
            }
            if (t + b2 * x <= crit1       /* e(x+1,y-1/2) <= 0 */
                || t + a2 * y <= crit3) { /* e(x+1/2,y) <= 0 */
                x++;
                dxt += d2xt;
                t += dxt;
            } else if (t - a2 * y > crit2) { /* e(x+1/2,y-1) > 0 */
                y--;
                dyt += d2yt;
                t += dyt;
            } else {
                x++;
                dxt += d2xt;
                t += dxt;
                y--;
                dyt += d2yt;
                t += dyt;
            }
        }
    } else {
        while (y >= 0 && x <= a) {
            if (t + b2 * x <= crit1       /* e(x+1,y-1/2) <= 0 */
                || t + a2 * y <= crit3) { /* e(x+1/2,y) <= 0 */
                x++;
                dxt += d2xt;
                t += dxt;
                width += 2;
            } else if (t - a2 * y > crit2) { /* e(x+1/2,y-1) > 0 */
                for (i = 0; i < width; i++)
                    selection_setpoint(xc - x + i, yc - y, ov, 1);
                if (y != 0)
                    for (i = 0; i < width; i++)
                        selection_setpoint(xc - x + i, yc + y, ov, 1);
                y--;
                dyt += d2yt;
                t += dyt;
            } else {
                for (i = 0; i < width; i++)
                    selection_setpoint(xc - x + i, yc - y, ov, 1);
                if (y != 0)
                    for (i = 0; i < width; i++)
                        selection_setpoint(xc - x + i, yc + y, ov, 1);
                x++;
                dxt += d2xt;
                t += dxt;
                y--;
                dyt += d2yt;
                t += dyt;
                width += 2;
            }
        }
    }
}

/* distance from line segment (x1,y1, x2,y2) to point (x3,y3) */
long
line_dist_coord(x1, y1, x2, y2, x3, y3)
long x1, y1, x2, y2, x3, y3;
{
    long px = x2 - x1;
    long py = y2 - y1;
    long s = px * px + py * py;
    long x, y, dx, dy, dist = 0;
    float lu = 0;

    if (x1 == x2 && y1 == y2)
        return isqrt(dist2(x1, y1, x3, y3));

    lu = ((x3 - x1) * px + (y3 - y1) * py) / (float) s;
    if (lu > 1)
        lu = 1;
    else if (lu < 0)
        lu = 0;

    x = x1 + lu * px;
    y = y1 + lu * py;
    dx = x - x3;
    dy = y - y3;
    dist = isqrt(dx * dx + dy * dy);

    return dist;
}

void
selection_do_gradient(ov, x, y, x2, y2, gtyp, mind, maxd, limit)
struct opvar *ov;
long x, y, x2, y2, gtyp, mind, maxd, limit;
{
    long dx, dy, dofs;

    if (mind > maxd) {
        long tmp = mind;
        mind = maxd;
        maxd = tmp;
    }

    dofs = maxd - mind;
    if (dofs < 1)
        dofs = 1;

    switch (gtyp) {
    default:
    case SEL_GRADIENT_RADIAL: {
        for (dx = 0; dx < COLNO; dx++)
            for (dy = 0; dy < ROWNO; dy++) {
                long d0 = line_dist_coord(x, y, x2, y2, dx, dy);
                if (d0 >= mind && (!limit || d0 <= maxd)) {
                    if (d0 - mind > rn2(dofs))
                        selection_setpoint(dx, dy, ov, 1);
                }
            }
        break;
    }
    case SEL_GRADIENT_SQUARE: {
        for (dx = 0; dx < COLNO; dx++)
            for (dy = 0; dy < ROWNO; dy++) {
                long d1 = line_dist_coord(x, y, x2, y2, x, dy);
                long d2 = line_dist_coord(x, y, x2, y2, dx, y);
                long d3 = line_dist_coord(x, y, x2, y2, x2, dy);
                long d4 = line_dist_coord(x, y, x2, y2, dx, y2);
                long d5 = line_dist_coord(x, y, x2, y2, dx, dy);
                long d0 = min(d5, min(max(d1, d2), max(d3, d4)));

                if (d0 >= mind && (!limit || d0 <= maxd)) {
                    if (d0 - mind > rn2(dofs))
                        selection_setpoint(dx, dy, ov, 1);
                }
            }
        break;
    } /*case*/
    } /*switch*/
}

/* bresenham line algo */
void
selection_do_line(x1, y1, x2, y2, ov)
schar x1, y1, x2, y2;
struct opvar *ov;
{
    int d0, dx, dy, ai, bi, xi, yi;

    if (x1 < x2) {
        xi = 1;
        dx = x2 - x1;
    } else {
        xi = -1;
        dx = x1 - x2;
    }

    if (y1 < y2) {
        yi = 1;
        dy = y2 - y1;
    } else {
        yi = -1;
        dy = y1 - y2;
    }

    selection_setpoint(x1, y1, ov, 1);

    if (dx > dy) {
        ai = (dy - dx) * 2;
        bi = dy * 2;
        d0 = bi - dx;
        do {
            if (d0 >= 0) {
                y1 += yi;
                d0 += ai;
            } else
                d0 += bi;
            x1 += xi;
            selection_setpoint(x1, y1, ov, 1);
        } while (x1 != x2);
    } else {
        ai = (dx - dy) * 2;
        bi = dx * 2;
        d0 = bi - dy;
        do {
            if (d0 >= 0) {
                x1 += xi;
                d0 += ai;
            } else
                d0 += bi;
            y1 += yi;
            selection_setpoint(x1, y1, ov, 1);
        } while (y1 != y2);
    }
}

void
selection_do_randline(x1, y1, x2, y2, rough, rec, ov)
schar x1, y1, x2, y2, rough, rec;
struct opvar *ov;
{
    int mx, my;
    int dx, dy;

    if (rec < 1) {
        return;
    }

    if ((x2 == x1) && (y2 == y1)) {
        selection_setpoint(x1, y1, ov, 1);
        return;
    }

    if (rough > max(abs(x2 - x1), abs(y2 - y1)))
        rough = max(abs(x2 - x1), abs(y2 - y1));

    if (rough < 2) {
        mx = ((x1 + x2) / 2);
        my = ((y1 + y2) / 2);
    } else {
        do {
            dx = rn2(rough) - (rough / 2);
            dy = rn2(rough) - (rough / 2);
            mx = ((x1 + x2) / 2) + dx;
            my = ((y1 + y2) / 2) + dy;
        } while ((mx > COLNO - 1 || mx < 0 || my < 0 || my > ROWNO - 1));
    }

    selection_setpoint(mx, my, ov, 1);

    rough = (rough * 2) / 3;

    rec--;

    selection_do_randline(x1, y1, mx, my, rough, rec, ov);
    selection_do_randline(mx, my, x2, y2, rough, rec, ov);
}

void
selection_iterate(ov, func, arg)
struct opvar *ov;
select_iter_func func;
genericptr_t arg;
{
    int x, y;

    /* yes, this is very naive, but it's not _that_ expensive. */
    for (x = 0; x < COLNO; x++)
        for (y = 0; y < ROWNO; y++)
            if (selection_getpoint(x, y, ov))
                (*func)(x, y, arg);
}

void
sel_set_ter(x, y, arg)
int x, y;
genericptr_t arg;
{
    terrain terr;

    terr = *(terrain *) arg;
    SET_TYPLIT(x, y, terr.ter, terr.tlit);
    /* handle doors and secret doors */
    if (levl[x][y].typ == SDOOR || IS_DOOR(levl[x][y].typ)) {
        if (levl[x][y].typ == SDOOR)
            levl[x][y].doormask = D_CLOSED;
        if (x && (IS_WALL(levl[x - 1][y].typ) || levl[x - 1][y].horizontal))
            levl[x][y].horizontal = 1;
    }
}

void
sel_set_feature(x, y, arg)
int x, y;
genericptr_t arg;
{
    if (IS_FURNITURE(levl[x][y].typ))
        return;
    levl[x][y].typ = (*(int *) arg);
}

void
sel_set_door(dx, dy, arg)
int dx, dy;
genericptr_t arg;
{
    xchar typ = *(xchar *) arg;
    xchar x = dx, y = dy;

    if (!IS_DOOR(levl[x][y].typ) && levl[x][y].typ != SDOOR)
        levl[x][y].typ = (typ & D_SECRET) ? SDOOR : DOOR;
    if (typ & D_SECRET) {
        typ &= ~D_SECRET;
        if (typ < D_CLOSED)
            typ = D_CLOSED;
    }
    set_door_orientation(x, y); /* set/clear levl[x][y].horizontal */
    levl[x][y].doormask = typ;
    g.SpLev_Map[x][y] = 1;
}

void
spo_door(coder)
struct sp_coder *coder;
{
    static const char nhFunc[] = "spo_door";
    struct opvar *msk, *sel;
    xchar typ;

    if (!OV_pop_i(msk) || !OV_pop_typ(sel, SPOVAR_SEL))
        return;

    typ = OV_i(msk) == -1 ? rnddoor() : (xchar) OV_i(msk);

    selection_iterate(sel, sel_set_door, (genericptr_t) &typ);

    opvar_free(sel);
    opvar_free(msk);
}

void
spo_feature(coder)
struct sp_coder *coder;
{
    static const char nhFunc[] = "spo_feature";
    struct opvar *sel;
    int typ;

    if (!OV_pop_typ(sel, SPOVAR_SEL))
        return;

    switch (coder->opcode) {
    default:
        impossible("spo_feature called with wrong opcode %i.", coder->opcode);
        break;
    case SPO_FOUNTAIN:
        typ = FOUNTAIN;
        break;
    case SPO_SINK:
        typ = SINK;
        break;
    case SPO_POOL:
        typ = POOL;
        break;
    }
    selection_iterate(sel, sel_set_feature, (genericptr_t) &typ);
    opvar_free(sel);
}

void
spo_terrain(coder)
struct sp_coder *coder;
{
    static const char nhFunc[] = "spo_terrain";
    terrain tmpterrain;
    struct opvar *ter, *sel;

    if (!OV_pop_typ(ter, SPOVAR_MAPCHAR) || !OV_pop_typ(sel, SPOVAR_SEL))
        return;

    tmpterrain.ter = SP_MAPCHAR_TYP(OV_i(ter));
    tmpterrain.tlit = SP_MAPCHAR_LIT(OV_i(ter));
    selection_iterate(sel, sel_set_ter, (genericptr_t) &tmpterrain);

    opvar_free(ter);
    opvar_free(sel);
}

void
spo_replace_terrain(coder)
struct sp_coder *coder;
{
    static const char nhFunc[] = "spo_replace_terrain";
    replaceterrain rt;
    struct opvar *reg, *from_ter, *to_ter, *chance;

    if (!OV_pop_i(chance) || !OV_pop_typ(to_ter, SPOVAR_MAPCHAR)
        || !OV_pop_typ(from_ter, SPOVAR_MAPCHAR) || !OV_pop_r(reg))
        return;

    rt.chance = OV_i(chance);
    rt.tolit = SP_MAPCHAR_LIT(OV_i(to_ter));
    rt.toter = SP_MAPCHAR_TYP(OV_i(to_ter));
    rt.fromter = SP_MAPCHAR_TYP(OV_i(from_ter));
    /* TODO: use SP_MAPCHAR_LIT(OV_i(from_ter)) too */
    rt.x1 = SP_REGION_X1(OV_i(reg));
    rt.y1 = SP_REGION_Y1(OV_i(reg));
    rt.x2 = SP_REGION_X2(OV_i(reg));
    rt.y2 = SP_REGION_Y2(OV_i(reg));

    replace_terrain(&rt, coder->croom);

    opvar_free(reg);
    opvar_free(from_ter);
    opvar_free(to_ter);
    opvar_free(chance);
}

STATIC_OVL boolean
generate_way_out_method(nx,ny, ov)
int nx,ny;
struct opvar *ov;
{
    static const char nhFunc[] = "generate_way_out_method";
    const int escapeitems[] = { PICK_AXE,
                                DWARVISH_MATTOCK,
                                WAN_DIGGING,
                                WAN_TELEPORTATION,
                                SCR_TELEPORTATION,
                                RIN_TELEPORTATION };
    struct opvar *ov2 = selection_opvar((char *) 0), *ov3;
    schar x, y;
    boolean res = TRUE;

    selection_floodfill(ov2, nx, ny, TRUE);
    ov3 = opvar_clone(ov2);

    /* try to make a secret door */
    while (selection_rndcoord(ov3, &x, &y, TRUE)) {
        if (isok(x+1, y) && !selection_getpoint(x+1, y, ov)
            && IS_WALL(levl[x+1][y].typ)
            && isok(x+2, y) &&  selection_getpoint(x+2, y, ov)
            && ACCESSIBLE(levl[x+2][y].typ)) {
            levl[x+1][y].typ = SDOOR;
            goto gotitdone;
        }
        if (isok(x-1, y) && !selection_getpoint(x-1, y, ov)
            && IS_WALL(levl[x-1][y].typ)
            && isok(x-2, y) &&  selection_getpoint(x-2, y, ov)
            && ACCESSIBLE(levl[x-2][y].typ)) {
            levl[x-1][y].typ = SDOOR;
            goto gotitdone;
        }
        if (isok(x, y+1) && !selection_getpoint(x, y+1, ov)
            && IS_WALL(levl[x][y+1].typ)
            && isok(x, y+2) &&  selection_getpoint(x, y+2, ov)
            && ACCESSIBLE(levl[x][y+2].typ)) {
            levl[x][y+1].typ = SDOOR;
            goto gotitdone;
        }
        if (isok(x, y-1) && !selection_getpoint(x, y-1, ov)
            && IS_WALL(levl[x][y-1].typ)
            && isok(x, y-2) &&  selection_getpoint(x, y-2, ov)
            && ACCESSIBLE(levl[x][y-2].typ)) {
            levl[x][y-1].typ = SDOOR;
            goto gotitdone;
        }
    }

    /* try to make a hole or a trapdoor */
    if (Can_fall_thru(&u.uz)) {
        opvar_free(ov3);
        ov3 = opvar_clone(ov2);
        while (selection_rndcoord(ov3, &x, &y, TRUE)) {
            if (maketrap(x,y, rn2(2) ? HOLE : TRAPDOOR))
                goto gotitdone;
        }
    }

    /* generate one of the escape items */
    if (selection_rndcoord(ov2, &x, &y, FALSE)) {
        mksobj_at(escapeitems[rn2(SIZE(escapeitems))], x, y, TRUE, FALSE);
        goto gotitdone;
    }

    res = FALSE;
 gotitdone:
    opvar_free(ov2);
    opvar_free(ov3);
    return res;
}

STATIC_OVL void
ensure_way_out()
{
    static const char nhFunc[] = "ensure_way_out";
    struct opvar *ov = selection_opvar((char *) 0);
    struct trap *ttmp = g.ftrap;
    int x,y;
    boolean ret = TRUE;

    set_selection_floodfillchk(floodfillchk_match_accessible);

    if (xupstair && !selection_getpoint(xupstair, yupstair, ov))
        selection_floodfill(ov, xupstair, yupstair, TRUE);
    if (xdnstair && !selection_getpoint(xdnstair, ydnstair, ov))
        selection_floodfill(ov, xdnstair, ydnstair, TRUE);
    if (xupladder && !selection_getpoint(xupladder, yupladder, ov))
        selection_floodfill(ov, xupladder, yupladder, TRUE);
    if (xdnladder && !selection_getpoint(xdnladder, ydnladder, ov))
        selection_floodfill(ov, xdnladder, ydnladder, TRUE);

    while (ttmp) {
        if ((ttmp->ttyp == MAGIC_PORTAL || ttmp->ttyp == VIBRATING_SQUARE
             || is_hole(ttmp->ttyp))
            && !selection_getpoint(ttmp->tx, ttmp->ty, ov))
            selection_floodfill(ov, ttmp->tx, ttmp->ty, TRUE);
        ttmp = ttmp->ntrap;
    }

    do {
        ret = TRUE;
        for (x = 0; x < COLNO; x++)
            for (y = 0; y < ROWNO; y++)
                if (ACCESSIBLE(levl[x][y].typ)
                    && !selection_getpoint(x, y, ov)) {
                    if (generate_way_out_method(x,y, ov))
                        selection_floodfill(ov, x,y, TRUE);
                    ret = FALSE;
                    goto outhere;
                }
    outhere: ;
    } while (!ret);
    opvar_free(ov);
}

void
spo_levregion(coder)
struct sp_coder *coder;
{
    static const char nhFunc[] = "spo_levregion";
    struct opvar *rname, *padding, *rtype, *del_islev, *dy2, *dx2, *dy1, *dx1,
        *in_islev, *iy2, *ix2, *iy1, *ix1;

    lev_region *tmplregion;

    if (!OV_pop_s(rname) || !OV_pop_i(padding) || !OV_pop_i(rtype)
        || !OV_pop_i(del_islev) || !OV_pop_i(dy2) || !OV_pop_i(dx2)
        || !OV_pop_i(dy1) || !OV_pop_i(dx1) || !OV_pop_i(in_islev)
        || !OV_pop_i(iy2) || !OV_pop_i(ix2) || !OV_pop_i(iy1)
        || !OV_pop_i(ix1))
        return;

    tmplregion = (lev_region *) alloc(sizeof(lev_region));

    tmplregion->inarea.x1 = OV_i(ix1);
    tmplregion->inarea.y1 = OV_i(iy1);
    tmplregion->inarea.x2 = OV_i(ix2);
    tmplregion->inarea.y2 = OV_i(iy2);

    tmplregion->delarea.x1 = OV_i(dx1);
    tmplregion->delarea.y1 = OV_i(dy1);
    tmplregion->delarea.x2 = OV_i(dx2);
    tmplregion->delarea.y2 = OV_i(dy2);

    tmplregion->in_islev = OV_i(in_islev);
    tmplregion->del_islev = OV_i(del_islev);
    tmplregion->rtype = OV_i(rtype);
    tmplregion->padding = OV_i(padding);
    tmplregion->rname.str = dupstr(OV_s(rname));

    if (!tmplregion->in_islev) {
        get_location(&tmplregion->inarea.x1, &tmplregion->inarea.y1, ANY_LOC,
                     (struct mkroom *) 0);
        get_location(&tmplregion->inarea.x2, &tmplregion->inarea.y2, ANY_LOC,
                     (struct mkroom *) 0);
    }

    if (!tmplregion->del_islev) {
        get_location(&tmplregion->delarea.x1, &tmplregion->delarea.y1,
                     ANY_LOC, (struct mkroom *) 0);
        get_location(&tmplregion->delarea.x2, &tmplregion->delarea.y2,
                     ANY_LOC, (struct mkroom *) 0);
    }
    if (g.num_lregions) {
        /* realloc the lregion space to add the new one */
        lev_region *newl = (lev_region *) alloc(
            sizeof(lev_region) * (unsigned) (1 + g.num_lregions));

        (void) memcpy((genericptr_t) (newl), (genericptr_t) g.lregions,
                      sizeof(lev_region) * g.num_lregions);
        Free(g.lregions);
        g.num_lregions++;
        g.lregions = newl;
    } else {
        g.num_lregions = 1;
        g.lregions = (lev_region *) alloc(sizeof(lev_region));
    }
    (void) memcpy(&g.lregions[g.num_lregions - 1], tmplregion,
                  sizeof(lev_region));
    free(tmplregion);

    opvar_free(dx1);
    opvar_free(dy1);
    opvar_free(dx2);
    opvar_free(dy2);

    opvar_free(ix1);
    opvar_free(iy1);
    opvar_free(ix2);
    opvar_free(iy2);

    opvar_free(del_islev);
    opvar_free(in_islev);
    opvar_free(rname);
    opvar_free(rtype);
    opvar_free(padding);
}

void
spo_region(coder)
struct sp_coder *coder;
{
    static const char nhFunc[] = "spo_region";
    struct opvar *rtype, *rlit, *rflags, *area;
    xchar dx1, dy1, dx2, dy2;
    register struct mkroom *troom;
    boolean prefilled, room_not_needed, irregular, joined;

    if (!OV_pop_i(rflags) || !OV_pop_i(rtype) || !OV_pop_i(rlit)
        || !OV_pop_r(area))
        return;

    prefilled = !(OV_i(rflags) & (1 << 0));
    irregular = (OV_i(rflags) & (1 << 1));
    joined = !(OV_i(rflags) & (1 << 2));

    if (OV_i(rtype) > MAXRTYPE) {
        OV_i(rtype) -= MAXRTYPE + 1;
        prefilled = TRUE;
    } else
        prefilled = FALSE;

    if (OV_i(rlit) < 0)
        OV_i(rlit) =
            (rnd(1 + abs(depth(&u.uz))) < 11 && rn2(77)) ? TRUE : FALSE;

    dx1 = SP_REGION_X1(OV_i(area));
    dy1 = SP_REGION_Y1(OV_i(area));
    dx2 = SP_REGION_X2(OV_i(area));
    dy2 = SP_REGION_Y2(OV_i(area));

    get_location(&dx1, &dy1, ANY_LOC, (struct mkroom *) 0);
    get_location(&dx2, &dy2, ANY_LOC, (struct mkroom *) 0);

    /* for an ordinary room, `prefilled' is a flag to force
       an actual room to be created (such rooms are used to
       control placement of migrating monster arrivals) */
    room_not_needed = (OV_i(rtype) == OROOM && !irregular && !prefilled);
    if (room_not_needed || g.nroom >= MAXNROFROOMS) {
        region tmpregion;
        if (!room_not_needed)
            impossible("Too many rooms on new level!");
        tmpregion.rlit = OV_i(rlit);
        tmpregion.x1 = dx1;
        tmpregion.y1 = dy1;
        tmpregion.x2 = dx2;
        tmpregion.y2 = dy2;
        light_region(&tmpregion);

        opvar_free(area);
        opvar_free(rflags);
        opvar_free(rlit);
        opvar_free(rtype);

        return;
    }

    troom = &g.rooms[g.nroom];

    /* mark rooms that must be filled, but do it later */
    if (OV_i(rtype) != OROOM)
        troom->needfill = (prefilled ? 2 : 1);

    troom->needjoining = joined;

    if (irregular) {
        g.min_rx = g.max_rx = dx1;
        g.min_ry = g.max_ry = dy1;
        g.smeq[g.nroom] = g.nroom;
        flood_fill_rm(dx1, dy1, g.nroom + ROOMOFFSET, OV_i(rlit), TRUE);
        add_room(g.min_rx, g.min_ry, g.max_rx, g.max_ry, FALSE, OV_i(rtype),
                 TRUE);
        troom->rlit = OV_i(rlit);
        troom->irregular = TRUE;
    } else {
        add_room(dx1, dy1, dx2, dy2, OV_i(rlit), OV_i(rtype), TRUE);
#ifdef SPECIALIZATION
        topologize(troom, FALSE); /* set roomno */
#else
        topologize(troom); /* set roomno */
#endif
    }

    if (!room_not_needed) {
        if (coder->n_subroom > 1)
            impossible("region as subroom");
        else {
            coder->tmproomlist[coder->n_subroom] = troom;
            coder->failed_room[coder->n_subroom] = FALSE;
            coder->n_subroom++;
        }
    }

    opvar_free(area);
    opvar_free(rflags);
    opvar_free(rlit);
    opvar_free(rtype);
}

void
spo_drawbridge(coder)
struct sp_coder *coder;
{
    static const char nhFunc[] = "spo_drawbridge";
    xchar x, y;
    struct opvar *dir, *db_open, *dcoord;

    if (!OV_pop_i(dir) || !OV_pop_i(db_open) || !OV_pop_c(dcoord))
        return;

    get_location_coord(&x, &y, DRY | WET | HOT, coder->croom, OV_i(dcoord));
    if (!create_drawbridge(x, y, OV_i(dir), OV_i(db_open)))
        impossible("Cannot create drawbridge.");
    g.SpLev_Map[x][y] = 1;

    opvar_free(dcoord);
    opvar_free(db_open);
    opvar_free(dir);
}

void
spo_mazewalk(coder)
struct sp_coder *coder;
{
    static const char nhFunc[] = "spo_mazewalk";
    xchar x, y;
    struct opvar *ftyp, *fstocked, *fdir, *mcoord;
    int dir;

    if (!OV_pop_i(ftyp) || !OV_pop_i(fstocked) || !OV_pop_i(fdir)
        || !OV_pop_c(mcoord))
        return;

    dir = OV_i(fdir);

    get_location_coord(&x, &y, ANY_LOC, coder->croom, OV_i(mcoord));
    if (!isok(x, y))
        return;

    if (OV_i(ftyp) < 1) {
        OV_i(ftyp) = g.level.flags.corrmaze ? CORR : ROOM;
    }

    /* don't use move() - it doesn't use W_NORTH, etc. */
    switch (dir) {
    case W_NORTH:
        --y;
        break;
    case W_SOUTH:
        y++;
        break;
    case W_EAST:
        x++;
        break;
    case W_WEST:
        --x;
        break;
    default:
        impossible("spo_mazewalk: Bad MAZEWALK direction");
    }

    if (!IS_DOOR(levl[x][y].typ)) {
        levl[x][y].typ = OV_i(ftyp);
        levl[x][y].flags = 0;
    }

    /*
     * We must be sure that the parity of the coordinates for
     * walkfrom() is odd.  But we must also take into account
     * what direction was chosen.
     */
    if (!(x % 2)) {
        if (dir == W_EAST)
            x++;
        else
            x--;

        /* no need for IS_DOOR check; out of map bounds */
        levl[x][y].typ = OV_i(ftyp);
        levl[x][y].flags = 0;
    }

    if (!(y % 2)) {
        if (dir == W_SOUTH)
            y++;
        else
            y--;
    }

    walkfrom(x, y, OV_i(ftyp));
    if (OV_i(fstocked))
        fill_empty_maze();

    opvar_free(mcoord);
    opvar_free(fdir);
    opvar_free(fstocked);
    opvar_free(ftyp);
}

void
spo_wall_property(coder)
struct sp_coder *coder;
{
    static const char nhFunc[] = "spo_wall_property";
    struct opvar *r;
    xchar dx1, dy1, dx2, dy2;
    int wprop = (coder->opcode == SPO_NON_DIGGABLE)
                   ? W_NONDIGGABLE
                   : W_NONPASSWALL;

    if (!OV_pop_r(r))
        return;

    dx1 = SP_REGION_X1(OV_i(r));
    dy1 = SP_REGION_Y1(OV_i(r));
    dx2 = SP_REGION_X2(OV_i(r));
    dy2 = SP_REGION_Y2(OV_i(r));

    get_location(&dx1, &dy1, ANY_LOC, (struct mkroom *) 0);
    get_location(&dx2, &dy2, ANY_LOC, (struct mkroom *) 0);

    set_wall_property(dx1, dy1, dx2, dy2, wprop);

    opvar_free(r);
}

void
spo_room_door(coder)
struct sp_coder *coder;
{
    static const char nhFunc[] = "spo_room_door";
    struct opvar *wall, *secret, *mask, *pos;
    room_door tmpd;

    if (!OV_pop_i(wall) || !OV_pop_i(secret) || !OV_pop_i(mask)
        || !OV_pop_i(pos) || !coder->croom)
        return;

    tmpd.secret = OV_i(secret);
    tmpd.mask = OV_i(mask);
    tmpd.pos = OV_i(pos);
    tmpd.wall = OV_i(wall);

    create_door(&tmpd, coder->croom);

    opvar_free(wall);
    opvar_free(secret);
    opvar_free(mask);
    opvar_free(pos);
}

/*ARGSUSED*/
void
sel_set_wallify(x, y, arg)
int x, y;
genericptr_t arg UNUSED;
{
    wallify_map(x, y, x, y);
}

void
spo_wallify(coder)
struct sp_coder *coder;
{
    static const char nhFunc[] = "spo_wallify";
    struct opvar *typ, *r;
    int dx1, dy1, dx2, dy2;

    if (!OV_pop_i(typ))
        return;
    switch (OV_i(typ)) {
    default:
    case 0:
        if (!OV_pop_r(r))
            return;
        dx1 = (xchar) SP_REGION_X1(OV_i(r));
        dy1 = (xchar) SP_REGION_Y1(OV_i(r));
        dx2 = (xchar) SP_REGION_X2(OV_i(r));
        dy2 = (xchar) SP_REGION_Y2(OV_i(r));
        wallify_map(dx1 < 0 ? (g.xstart - 1) : dx1,
                    dy1 < 0 ? (g.ystart - 1) : dy1,
                    dx2 < 0 ? (g.xstart + g.xsize + 1) : dx2,
                    dy2 < 0 ? (g.ystart + g.ysize + 1) : dy2);
        break;
    case 1:
        if (!OV_pop_typ(r, SPOVAR_SEL))
            return;
        selection_iterate(r, sel_set_wallify, NULL);
        break;
    }
    opvar_free(r);
    opvar_free(typ);
}

void
spo_map(coder)
struct sp_coder *coder;
{
    static const char nhFunc[] = "spo_map";
    mazepart tmpmazepart;
    struct opvar *mpxs, *mpys, *mpmap, *mpa, *mpkeepr, *mpzalign;
    xchar halign, valign;
    xchar tmpxstart, tmpystart, tmpxsize, tmpysize;
    unpacked_coord upc;

    if (!OV_pop_i(mpxs) || !OV_pop_i(mpys) || !OV_pop_s(mpmap)
        || !OV_pop_i(mpkeepr) || !OV_pop_i(mpzalign) || !OV_pop_c(mpa))
        return;

    tmpmazepart.xsize = OV_i(mpxs);
    tmpmazepart.ysize = OV_i(mpys);
    tmpmazepart.zaligntyp = OV_i(mpzalign);

    upc = get_unpacked_coord(OV_i(mpa), ANY_LOC);
    tmpmazepart.halign = upc.x;
    tmpmazepart.valign = upc.y;

    tmpxsize = g.xsize;
    tmpysize = g.ysize;
    tmpxstart = g.xstart;
    tmpystart = g.ystart;

    halign = tmpmazepart.halign;
    valign = tmpmazepart.valign;
    g.xsize = tmpmazepart.xsize;
    g.ysize = tmpmazepart.ysize;
    switch (tmpmazepart.zaligntyp) {
    default:
    case 0:
        break;
    case 1:
        switch ((int) halign) {
        case LEFT:
            g.xstart = g.splev_init_present ? 1 : 3;
            break;
        case H_LEFT:
            g.xstart = 2 + ((g.x_maze_max - 2 - g.xsize) / 4);
            break;
        case CENTER:
            g.xstart = 2 + ((g.x_maze_max - 2 - g.xsize) / 2);
            break;
        case H_RIGHT:
            g.xstart = 2 + ((g.x_maze_max - 2 - g.xsize) * 3 / 4);
            break;
        case RIGHT:
            g.xstart = g.x_maze_max - g.xsize - 1;
            break;
        }
        switch ((int) valign) {
        case TOP:
            g.ystart = 3;
            break;
        case CENTER:
            g.ystart = 2 + ((g.y_maze_max - 2 - g.ysize) / 2);
            break;
        case BOTTOM:
            g.ystart = g.y_maze_max - g.ysize - 1;
            break;
        }
        if (!(g.xstart % 2))
            g.xstart++;
        if (!(g.ystart % 2))
            g.ystart++;
        break;
    case 2:
        if (!coder->croom) {
            g.xstart = 1;
            g.ystart = 0;
            g.xsize = COLNO - 1 - tmpmazepart.xsize;
            g.ysize = ROWNO - tmpmazepart.ysize;
        }
        get_location_coord(&halign, &valign, ANY_LOC, coder->croom,
                           OV_i(mpa));
        g.xsize = tmpmazepart.xsize;
        g.ysize = tmpmazepart.ysize;
        g.xstart = halign;
        g.ystart = valign;
        break;
    }
    if (g.ystart < 0 || g.ystart + g.ysize > ROWNO) {
        /* try to move the start a bit */
        g.ystart += (g.ystart > 0) ? -2 : 2;
        if (g.ysize == ROWNO)
            g.ystart = 0;
        if (g.ystart < 0 || g.ystart + g.ysize > ROWNO)
            panic("reading special level with g.ysize too large");
    }
    if (g.xsize <= 1 && g.ysize <= 1) {
        g.xstart = 1;
        g.ystart = 0;
        g.xsize = COLNO - 1;
        g.ysize = ROWNO;
    } else {
        xchar x, y, mptyp;

        /* Load the map */
        for (y = g.ystart; y < g.ystart + g.ysize; y++)
            for (x = g.xstart; x < g.xstart + g.xsize; x++) {
                mptyp = (mpmap->vardata.str[(y - g.ystart) * g.xsize
                                                  + (x - g.xstart)] - 1);
                if (mptyp >= MAX_TYPE)
                    continue;
                levl[x][y].typ = mptyp;
                levl[x][y].lit = FALSE;
                /* clear out levl: load_common_data may set them */
                levl[x][y].flags = 0;
                levl[x][y].horizontal = 0;
                levl[x][y].roomno = 0;
                levl[x][y].edge = 0;
                g.SpLev_Map[x][y] = 1;
                /*
                 *  Set secret doors to closed (why not trapped too?).  Set
                 *  the horizontal bit.
                 */
                if (levl[x][y].typ == SDOOR || IS_DOOR(levl[x][y].typ)) {
                    if (levl[x][y].typ == SDOOR)
                        levl[x][y].doormask = D_CLOSED;
                    /*
                     *  If there is a wall to the left that connects to a
                     *  (secret) door, then it is horizontal.  This does
                     *  not allow (secret) doors to be corners of rooms.
                     */
                    if (x != g.xstart && (IS_WALL(levl[x - 1][y].typ)
                                        || levl[x - 1][y].horizontal))
                        levl[x][y].horizontal = 1;
                } else if (levl[x][y].typ == HWALL
                           || levl[x][y].typ == IRONBARS)
                    levl[x][y].horizontal = 1;
                else if (levl[x][y].typ == LAVAPOOL)
                    levl[x][y].lit = 1;
                else if (g.splev_init_present && levl[x][y].typ == ICE)
                    levl[x][y].icedpool = g.icedpools ? ICED_POOL : ICED_MOAT;
            }
        if (coder->lvl_is_joined)
            remove_rooms(g.xstart, g.ystart, g.xstart + g.xsize, g.ystart + g.ysize);
    }
    if (!OV_i(mpkeepr)) {
        g.xstart = tmpxstart;
        g.ystart = tmpystart;
        g.xsize = tmpxsize;
        g.ysize = tmpysize;
    }

    opvar_free(mpxs);
    opvar_free(mpys);
    opvar_free(mpmap);
    opvar_free(mpa);
    opvar_free(mpkeepr);
    opvar_free(mpzalign);
}

void
spo_jmp(coder, lvl)
struct sp_coder *coder;
sp_lev *lvl;
{
    static const char nhFunc[] = "spo_jmp";
    struct opvar *tmpa;
    long a;

    if (!OV_pop_i(tmpa))
        return;
    a = sp_code_jmpaddr(coder->frame->n_opcode, (OV_i(tmpa) - 1));
    if ((a >= 0) && (a < lvl->n_opcodes) && (a != coder->frame->n_opcode))
        coder->frame->n_opcode = a;
    opvar_free(tmpa);
}

void
spo_conditional_jump(coder, lvl)
struct sp_coder *coder;
sp_lev *lvl;
{
    static const char nhFunc[] = "spo_conditional_jump";
    struct opvar *oa, *oc;
    long a, c;
    int test = 0;

    if (!OV_pop_i(oa) || !OV_pop_i(oc))
        return;

    a = sp_code_jmpaddr(coder->frame->n_opcode, (OV_i(oa) - 1));
    c = OV_i(oc);

    switch (coder->opcode) {
    default:
        impossible("spo_conditional_jump: illegal opcode");
        break;
    case SPO_JL:
        test = (c & SP_CPUFLAG_LT);
        break;
    case SPO_JLE:
        test = (c & (SP_CPUFLAG_LT | SP_CPUFLAG_EQ));
        break;
    case SPO_JG:
        test = (c & SP_CPUFLAG_GT);
        break;
    case SPO_JGE:
        test = (c & (SP_CPUFLAG_GT | SP_CPUFLAG_EQ));
        break;
    case SPO_JE:
        test = (c & SP_CPUFLAG_EQ);
        break;
    case SPO_JNE:
        test = (c & ~SP_CPUFLAG_EQ);
        break;
    }

    if ((test) && (a >= 0) && (a < lvl->n_opcodes)
        && (a != coder->frame->n_opcode))
        coder->frame->n_opcode = a;

    opvar_free(oa);
    opvar_free(oc);
}

void
spo_var_init(coder)
struct sp_coder *coder;
{
    static const char nhFunc[] = "spo_var_init";
    struct opvar *vname;
    struct opvar *arraylen;
    struct opvar *vvalue;
    struct splev_var *tmpvar;
    struct splev_var *tmp2;
    long idx;

    OV_pop_s(vname);
    OV_pop_i(arraylen);

    if (!vname || !arraylen)
        panic("no values for SPO_VAR_INIT");

    tmpvar = opvar_var_defined(coder, OV_s(vname));

    if (tmpvar) {
        /* variable redefinition */
        if (OV_i(arraylen) < 0) {
            /* copy variable */
            if (tmpvar->array_len) {
                idx = tmpvar->array_len;
                while (idx-- > 0) {
                    opvar_free(tmpvar->data.arrayvalues[idx]);
                }
                Free(tmpvar->data.arrayvalues);
            } else {
                opvar_free(tmpvar->data.value);
            }
            tmpvar->data.arrayvalues = NULL;
            goto copy_variable;
        } else if (OV_i(arraylen)) {
            /* redefined array */
            idx = tmpvar->array_len;
            while (idx-- > 0) {
                opvar_free(tmpvar->data.arrayvalues[idx]);
            }
            Free(tmpvar->data.arrayvalues);
            tmpvar->data.arrayvalues = NULL;
            goto create_new_array;
        } else {
            /* redefined single value */
            OV_pop(vvalue);
            if (tmpvar->svtyp != vvalue->spovartyp)
                panic("redefining variable as different type");
            opvar_free(tmpvar->data.value);
            tmpvar->data.value = vvalue;
            tmpvar->array_len = 0;
        }
    } else {
        /* new variable definition */
        tmpvar = (struct splev_var *) alloc(sizeof(struct splev_var));
        tmpvar->next = coder->frame->variables;
        tmpvar->name = dupstr(OV_s(vname));
        coder->frame->variables = tmpvar;

        if (OV_i(arraylen) < 0) {
        /* copy variable */
        copy_variable:
            OV_pop(vvalue);
            tmp2 = opvar_var_defined(coder, OV_s(vvalue));
            if (!tmp2)
                panic("no copyable var");
            tmpvar->svtyp = tmp2->svtyp;
            tmpvar->array_len = tmp2->array_len;
            if (tmpvar->array_len) {
                idx = tmpvar->array_len;
                tmpvar->data.arrayvalues =
                    (struct opvar **) alloc(sizeof(struct opvar *) * idx);
                while (idx-- > 0) {
                    tmpvar->data.arrayvalues[idx] =
                        opvar_clone(tmp2->data.arrayvalues[idx]);
                }
            } else {
                tmpvar->data.value = opvar_clone(tmp2->data.value);
            }
            opvar_free(vvalue);
        } else if (OV_i(arraylen)) {
        /* new array */
        create_new_array:
            idx = OV_i(arraylen);
            tmpvar->array_len = idx;
            tmpvar->data.arrayvalues =
                (struct opvar **) alloc(sizeof(struct opvar *) * idx);
            while (idx-- > 0) {
                OV_pop(vvalue);
                if (!vvalue)
                    panic("no value for arrayvariable");
                tmpvar->data.arrayvalues[idx] = vvalue;
            }
            tmpvar->svtyp = SPOVAR_ARRAY;
        } else {
            /* new single value */
            OV_pop(vvalue);
            if (!vvalue)
                panic("no value for variable");
            tmpvar->svtyp = OV_typ(vvalue);
            tmpvar->data.value = vvalue;
            tmpvar->array_len = 0;
        }
    }

    opvar_free(vname);
    opvar_free(arraylen);

}

#if 0
STATIC_OVL long
opvar_array_length(coder)
struct sp_coder *coder;
{
    static const char nhFunc[] = "opvar_array_length";
    struct opvar *vname;
    struct splev_var *tmp;
    long len = 0;

    if (!coder)
        return 0;

    vname = splev_stack_pop(coder->stack);
    if (!vname)
        return 0;
    if (vname->spovartyp != SPOVAR_VARIABLE)
        goto pass;

    tmp = coder->frame->variables;
    while (tmp) {
        if (!strcmp(tmp->name, OV_s(vname))) {
            if ((tmp->svtyp & SPOVAR_ARRAY)) {
                len = tmp->array_len;
                if (len < 1)
                    len = 0;
            }
            goto pass;
        }
        tmp = tmp->next;
    }

pass:
    opvar_free(vname);
    return len;
}
#endif /*0*/

void
spo_shuffle_array(coder)
struct sp_coder *coder;
{
    static const char nhFunc[] = "spo_shuffle_array";
    struct opvar *vname;
    struct splev_var *tmp;
    struct opvar *tmp2;
    long i, j;

    if (!OV_pop_s(vname))
        return;

    tmp = opvar_var_defined(coder, OV_s(vname));
    if (!tmp || (tmp->array_len < 1)) {
        opvar_free(vname);
        return;
    }
    for (i = tmp->array_len - 1; i > 0; i--) {
        if ((j = rn2(i + 1)) == i)
            continue;
        tmp2 = tmp->data.arrayvalues[j];
        tmp->data.arrayvalues[j] = tmp->data.arrayvalues[i];
        tmp->data.arrayvalues[i] = tmp2;
    }

    opvar_free(vname);
}

/* Special level coder, creates the special level from the sp_lev codes.
 * Does not free the allocated memory.
 */
STATIC_OVL boolean
sp_level_coder(lvl)
sp_lev *lvl;
{
    static const char nhFunc[] = "sp_level_coder";
    unsigned long exec_opcodes = 0;
    int tmpi;
    long room_stack = 0;
    unsigned long max_execution = SPCODER_MAX_RUNTIME;
    struct sp_coder *coder =
        (struct sp_coder *) alloc(sizeof (struct sp_coder));

    coder->frame = frame_new(0);
    coder->stack = NULL;
    coder->premapped = FALSE;
    coder->solidify = FALSE;
    coder->check_inaccessibles = FALSE;
    coder->croom = NULL;
    coder->n_subroom = 1;
    coder->exit_script = FALSE;
    coder->lvl_is_joined = 0;

    g.splev_init_present = FALSE;
    g.icedpools = FALSE;
    /* achievement tracking; static init would suffice except we need to
       reset if #wizmakemap is used to recreate mines' end or sokoban end;
       once either level is created, these values can be forgotten */
    g.mines_prize_count = g.soko_prize_count = 0;

    if (wizard) {
        char *met = nh_getenv("SPCODER_MAX_RUNTIME");

        if (met && met[0] == '1')
            max_execution = (1 << 30) - 1;
    }

    for (tmpi = 0; tmpi <= MAX_NESTED_ROOMS; tmpi++) {
        coder->tmproomlist[tmpi] = (struct mkroom *) 0;
        coder->failed_room[tmpi] = FALSE;
    }

    shuffle_alignments();

    for (tmpi = 0; tmpi < MAX_CONTAINMENT; tmpi++)
        g.container_obj[tmpi] = NULL;
    g.container_idx = 0;

    g.invent_carrying_monster = NULL;

    (void) memset((genericptr_t) &g.SpLev_Map[0][0], 0, sizeof g.SpLev_Map);

    g.level.flags.is_maze_lev = 0;

    g.xstart = 1;
    g.ystart = 0;
    g.xsize = COLNO - 1;
    g.ysize = ROWNO;

    while (coder->frame->n_opcode < lvl->n_opcodes && !coder->exit_script) {
        coder->opcode = lvl->opcodes[coder->frame->n_opcode].opcode;
        coder->opdat = lvl->opcodes[coder->frame->n_opcode].opdat;

        coder->stack = coder->frame->stack;

        if (exec_opcodes++ > max_execution) {
            impossible("Level script is taking too much time, stopping.");
            coder->exit_script = TRUE;
        }

        if (coder->failed_room[coder->n_subroom - 1]
            && coder->opcode != SPO_ENDROOM && coder->opcode != SPO_ROOM
            && coder->opcode != SPO_SUBROOM)
            goto next_opcode;

        coder->croom = coder->tmproomlist[coder->n_subroom - 1];

        switch (coder->opcode) {
        case SPO_NULL:
            break;
        case SPO_EXIT:
            coder->exit_script = TRUE;
            break;
        case SPO_FRAME_PUSH:
            spo_frame_push(coder);
            break;
        case SPO_FRAME_POP:
            spo_frame_pop(coder);
            break;
        case SPO_CALL:
            spo_call(coder);
            break;
        case SPO_RETURN:
            spo_return(coder);
            break;
        case SPO_END_MONINVENT:
            spo_end_moninvent(coder);
            break;
        case SPO_POP_CONTAINER:
            spo_pop_container(coder);
            break;
        case SPO_POP: {
            struct opvar *ov = splev_stack_pop(coder->stack);

            opvar_free(ov);
            break;
        }
        case SPO_PUSH:
            splev_stack_push(coder->stack, opvar_clone(coder->opdat));
            break;
        case SPO_MESSAGE:
            spo_message(coder);
            break;
        case SPO_MONSTER:
            spo_monster(coder);
            break;
        case SPO_OBJECT:
            spo_object(coder);
            break;
        case SPO_LEVEL_FLAGS:
            spo_level_flags(coder);
            break;
        case SPO_INITLEVEL:
            spo_initlevel(coder);
            break;
        case SPO_ENGRAVING:
            spo_engraving(coder);
            break;
        case SPO_MINERALIZE:
            spo_mineralize(coder);
            break;
        case SPO_SUBROOM:
        case SPO_ROOM:
            if (!coder->failed_room[coder->n_subroom - 1]) {
                spo_room(coder);
            } else
                room_stack++;
            break;
        case SPO_ENDROOM:
            if (coder->failed_room[coder->n_subroom - 1]) {
                if (!room_stack)
                    spo_endroom(coder);
                else
                    room_stack--;
            } else {
                spo_endroom(coder);
            }
            break;
        case SPO_DOOR:
            spo_door(coder);
            break;
        case SPO_STAIR:
            spo_stair(coder);
            break;
        case SPO_LADDER:
            spo_ladder(coder);
            break;
        case SPO_GRAVE:
            spo_grave(coder);
            break;
        case SPO_ALTAR:
            spo_altar(coder);
            break;
        case SPO_SINK:
        case SPO_POOL:
        case SPO_FOUNTAIN:
            spo_feature(coder);
            break;
        case SPO_TRAP:
            spo_trap(coder);
            break;
        case SPO_GOLD:
            spo_gold(coder);
            break;
        case SPO_CORRIDOR:
            spo_corridor(coder);
            break;
        case SPO_TERRAIN:
            spo_terrain(coder);
            break;
        case SPO_REPLACETERRAIN:
            spo_replace_terrain(coder);
            break;
        case SPO_LEVREGION:
            spo_levregion(coder);
            break;
        case SPO_REGION:
            spo_region(coder);
            break;
        case SPO_DRAWBRIDGE:
            spo_drawbridge(coder);
            break;
        case SPO_MAZEWALK:
            spo_mazewalk(coder);
            break;
        case SPO_NON_PASSWALL:
        case SPO_NON_DIGGABLE:
            spo_wall_property(coder);
            break;
        case SPO_ROOM_DOOR:
            spo_room_door(coder);
            break;
        case SPO_WALLIFY:
            spo_wallify(coder);
            break;
        case SPO_COPY: {
            struct opvar *a = splev_stack_pop(coder->stack);

            splev_stack_push(coder->stack, opvar_clone(a));
            splev_stack_push(coder->stack, opvar_clone(a));
            opvar_free(a);
            break;
        }
        case SPO_DEC: {
            struct opvar *a;

            if (!OV_pop_i(a))
                break;
            OV_i(a)--;
            splev_stack_push(coder->stack, a);
            break;
        }
        case SPO_INC: {
            struct opvar *a;

            if (!OV_pop_i(a))
                break;
            OV_i(a)++;
            splev_stack_push(coder->stack, a);
            break;
        }
        case SPO_MATH_SIGN: {
            struct opvar *a;

            if (!OV_pop_i(a))
                break;
            OV_i(a) = ((OV_i(a) < 0) ? -1 : ((OV_i(a) > 0) ? 1 : 0));
            splev_stack_push(coder->stack, a);
            break;
        }
        case SPO_MATH_ADD: {
            struct opvar *a, *b;

            if (!OV_pop(b) || !OV_pop(a))
                break;
            if (OV_typ(b) == OV_typ(a)) {
                if (OV_typ(a) == SPOVAR_INT) {
                    OV_i(a) = OV_i(a) + OV_i(b);
                    splev_stack_push(coder->stack, a);
                    opvar_free(b);
                } else if (OV_typ(a) == SPOVAR_STRING) {
                    struct opvar *c;
                    char *tmpbuf = (char *) alloc(strlen(OV_s(a))
                                                  + strlen(OV_s(b)) + 1);

                    (void) sprintf(tmpbuf, "%s%s", OV_s(a), OV_s(b));
                    c = opvar_new_str(tmpbuf);
                    splev_stack_push(coder->stack, c);
                    opvar_free(a);
                    opvar_free(b);
                    Free(tmpbuf);
                } else {
                    splev_stack_push(coder->stack, a);
                    opvar_free(b);
                    impossible("adding weird types");
                }
            } else {
                splev_stack_push(coder->stack, a);
                opvar_free(b);
                impossible("adding different types");
            }
            break;
        }
        case SPO_MATH_SUB: {
            struct opvar *a, *b;

            if (!OV_pop_i(b) || !OV_pop_i(a))
                break;
            OV_i(a) = OV_i(a) - OV_i(b);
            splev_stack_push(coder->stack, a);
            opvar_free(b);
            break;
        }
        case SPO_MATH_MUL: {
            struct opvar *a, *b;

            if (!OV_pop_i(b) || !OV_pop_i(a))
                break;
            OV_i(a) = OV_i(a) * OV_i(b);
            splev_stack_push(coder->stack, a);
            opvar_free(b);
            break;
        }
        case SPO_MATH_DIV: {
            struct opvar *a, *b;

            if (!OV_pop_i(b) || !OV_pop_i(a))
                break;
            if (OV_i(b) >= 1) {
                OV_i(a) = OV_i(a) / OV_i(b);
            } else {
                OV_i(a) = 0;
            }
            splev_stack_push(coder->stack, a);
            opvar_free(b);
            break;
        }
        case SPO_MATH_MOD: {
            struct opvar *a, *b;

            if (!OV_pop_i(b) || !OV_pop_i(a))
                break;
            if (OV_i(b) > 0) {
                OV_i(a) = OV_i(a) % OV_i(b);
            } else {
                OV_i(a) = 0;
            }
            splev_stack_push(coder->stack, a);
            opvar_free(b);
            break;
        }
        case SPO_CMP: {
            struct opvar *a;
            struct opvar *b;
            struct opvar *c;
            long val = 0;

            OV_pop(b);
            OV_pop(a);
            if (!a || !b) {
                impossible("spo_cmp: no values in stack");
                break;
            }
            if (OV_typ(a) != OV_typ(b)) {
                impossible("spo_cmp: trying to compare differing datatypes");
                break;
            }
            switch (OV_typ(a)) {
            case SPOVAR_COORD:
            case SPOVAR_REGION:
            case SPOVAR_MAPCHAR:
            case SPOVAR_MONST:
            case SPOVAR_OBJ:
            case SPOVAR_INT:
                if (OV_i(b) > OV_i(a))
                    val |= SP_CPUFLAG_LT;
                if (OV_i(b) < OV_i(a))
                    val |= SP_CPUFLAG_GT;
                if (OV_i(b) == OV_i(a))
                    val |= SP_CPUFLAG_EQ;
                c = opvar_new_int(val);
                break;
            case SPOVAR_STRING:
                c = opvar_new_int(!strcmp(OV_s(b), OV_s(a))
                                     ? SP_CPUFLAG_EQ
                                     : 0);
                break;
            default:
                c = opvar_new_int(0);
                break;
            }
            splev_stack_push(coder->stack, c);
            opvar_free(a);
            opvar_free(b);
            break;
        }
        case SPO_JMP:
            spo_jmp(coder, lvl);
            break;
        case SPO_JL:
        case SPO_JLE:
        case SPO_JG:
        case SPO_JGE:
        case SPO_JE:
        case SPO_JNE:
            spo_conditional_jump(coder, lvl);
            break;
        case SPO_RN2: {
            struct opvar *tmpv;
            struct opvar *t;

            if (!OV_pop_i(tmpv))
                break;
            t = opvar_new_int((OV_i(tmpv) > 1) ? rn2(OV_i(tmpv)) : 0);
            splev_stack_push(coder->stack, t);
            opvar_free(tmpv);
            break;
        }
        case SPO_DICE: {
            struct opvar *a, *b, *t;

            if (!OV_pop_i(b) || !OV_pop_i(a))
                break;
            if (OV_i(b) < 1)
                OV_i(b) = 1;
            if (OV_i(a) < 1)
                OV_i(a) = 1;
            t = opvar_new_int(d(OV_i(a), OV_i(b)));
            splev_stack_push(coder->stack, t);
            opvar_free(a);
            opvar_free(b);
            break;
        }
        case SPO_MAP:
            spo_map(coder);
            break;
        case SPO_VAR_INIT:
            spo_var_init(coder);
            break;
        case SPO_SHUFFLE_ARRAY:
            spo_shuffle_array(coder);
            break;
        case SPO_SEL_ADD: /* actually, logical or */
        {
            struct opvar *sel1, *sel2, *pt;

            if (!OV_pop_typ(sel1, SPOVAR_SEL))
                panic("no sel1 for add");
            if (!OV_pop_typ(sel2, SPOVAR_SEL))
                panic("no sel2 for add");
            pt = selection_logical_oper(sel1, sel2, '|');
            opvar_free(sel1);
            opvar_free(sel2);
            splev_stack_push(coder->stack, pt);
            break;
        }
        case SPO_SEL_COMPLEMENT: {
            struct opvar *sel, *pt;

            if (!OV_pop_typ(sel, SPOVAR_SEL))
                panic("no sel for not");
            pt = selection_not(sel);
            opvar_free(sel);
            splev_stack_push(coder->stack, pt);
            break;
        }
        case SPO_SEL_FILTER: /* sorta like logical and */
        {
            struct opvar *filtertype;

            if (!OV_pop_i(filtertype))
                panic("no sel filter type");
            switch (OV_i(filtertype)) {
            case SPOFILTER_PERCENT: {
                struct opvar *tmp1, *sel;

                if (!OV_pop_i(tmp1))
                    panic("no sel filter percent");
                if (!OV_pop_typ(sel, SPOVAR_SEL))
                    panic("no sel filter");
                selection_filter_percent(sel, OV_i(tmp1));
                splev_stack_push(coder->stack, sel);
                opvar_free(tmp1);
                break;
            }
            case SPOFILTER_SELECTION: /* logical and */
            {
                struct opvar *pt, *sel1, *sel2;

                if (!OV_pop_typ(sel1, SPOVAR_SEL))
                    panic("no sel filter sel1");
                if (!OV_pop_typ(sel2, SPOVAR_SEL))
                    panic("no sel filter sel2");
                pt = selection_logical_oper(sel1, sel2, '&');
                splev_stack_push(coder->stack, pt);
                opvar_free(sel1);
                opvar_free(sel2);
                break;
            }
            case SPOFILTER_MAPCHAR: {
                struct opvar *pt, *tmp1, *sel;

                if (!OV_pop_typ(sel, SPOVAR_SEL))
                    panic("no sel filter");
                if (!OV_pop_typ(tmp1, SPOVAR_MAPCHAR))
                    panic("no sel filter mapchar");
                pt = selection_filter_mapchar(sel, tmp1);
                splev_stack_push(coder->stack, pt);
                opvar_free(tmp1);
                opvar_free(sel);
                break;
            }
            default:
                panic("unknown sel filter type");
            }
            opvar_free(filtertype);
            break;
        }
        case SPO_SEL_POINT: {
            struct opvar *tmp;
            struct opvar *pt = selection_opvar((char *) 0);
            schar x, y;

            if (!OV_pop_c(tmp))
                panic("no ter sel coord");
            get_location_coord(&x, &y, ANY_LOC, coder->croom, OV_i(tmp));
            selection_setpoint(x, y, pt, 1);
            splev_stack_push(coder->stack, pt);
            opvar_free(tmp);
            break;
        }
        case SPO_SEL_RECT:
        case SPO_SEL_FILLRECT: {
            struct opvar *tmp, *pt = selection_opvar((char *) 0);
            schar x, y, x1, y1, x2, y2;

            if (!OV_pop_r(tmp))
                panic("no ter sel region");
            x1 = min(SP_REGION_X1(OV_i(tmp)), SP_REGION_X2(OV_i(tmp)));
            y1 = min(SP_REGION_Y1(OV_i(tmp)), SP_REGION_Y2(OV_i(tmp)));
            x2 = max(SP_REGION_X1(OV_i(tmp)), SP_REGION_X2(OV_i(tmp)));
            y2 = max(SP_REGION_Y1(OV_i(tmp)), SP_REGION_Y2(OV_i(tmp)));
            get_location(&x1, &y1, ANY_LOC, coder->croom);
            get_location(&x2, &y2, ANY_LOC, coder->croom);
            x1 = (x1 < 0) ? 0 : x1;
            y1 = (y1 < 0) ? 0 : y1;
            x2 = (x2 >= COLNO) ? COLNO - 1 : x2;
            y2 = (y2 >= ROWNO) ? ROWNO - 1 : y2;
            if (coder->opcode == SPO_SEL_RECT) {
                for (x = x1; x <= x2; x++) {
                    selection_setpoint(x, y1, pt, 1);
                    selection_setpoint(x, y2, pt, 1);
                }
                for (y = y1; y <= y2; y++) {
                    selection_setpoint(x1, y, pt, 1);
                    selection_setpoint(x2, y, pt, 1);
                }
            } else {
                for (x = x1; x <= x2; x++)
                    for (y = y1; y <= y2; y++)
                        selection_setpoint(x, y, pt, 1);
            }
            splev_stack_push(coder->stack, pt);
            opvar_free(tmp);
            break;
        }
        case SPO_SEL_LINE: {
            struct opvar *tmp = NULL, *tmp2 = NULL,
                *pt = selection_opvar((char *) 0);
            schar x1, y1, x2, y2;

            if (!OV_pop_c(tmp))
                panic("no ter sel linecoord1");
            if (!OV_pop_c(tmp2))
                panic("no ter sel linecoord2");
            get_location_coord(&x1, &y1, ANY_LOC, coder->croom, OV_i(tmp));
            get_location_coord(&x2, &y2, ANY_LOC, coder->croom, OV_i(tmp2));
            x1 = (x1 < 0) ? 0 : x1;
            y1 = (y1 < 0) ? 0 : y1;
            x2 = (x2 >= COLNO) ? COLNO - 1 : x2;
            y2 = (y2 >= ROWNO) ? ROWNO - 1 : y2;
            selection_do_line(x1, y1, x2, y2, pt);
            splev_stack_push(coder->stack, pt);
            opvar_free(tmp);
            opvar_free(tmp2);
            break;
        }
        case SPO_SEL_RNDLINE: {
            struct opvar *tmp = NULL, *tmp2 = NULL, *tmp3,
                *pt = selection_opvar((char *) 0);
            schar x1, y1, x2, y2;

            if (!OV_pop_i(tmp3))
                panic("no ter sel randline1");
            if (!OV_pop_c(tmp))
                panic("no ter sel randline2");
            if (!OV_pop_c(tmp2))
                panic("no ter sel randline3");
            get_location_coord(&x1, &y1, ANY_LOC, coder->croom, OV_i(tmp));
            get_location_coord(&x2, &y2, ANY_LOC, coder->croom, OV_i(tmp2));
            x1 = (x1 < 0) ? 0 : x1;
            y1 = (y1 < 0) ? 0 : y1;
            x2 = (x2 >= COLNO) ? COLNO - 1 : x2;
            y2 = (y2 >= ROWNO) ? ROWNO - 1 : y2;
            selection_do_randline(x1, y1, x2, y2, OV_i(tmp3), 12, pt);
            splev_stack_push(coder->stack, pt);
            opvar_free(tmp);
            opvar_free(tmp2);
            opvar_free(tmp3);
            break;
        }
        case SPO_SEL_GROW: {
            struct opvar *dirs, *pt;

            if (!OV_pop_i(dirs))
                panic("no dirs for grow");
            if (!OV_pop_typ(pt, SPOVAR_SEL))
                panic("no selection for grow");
            selection_do_grow(pt, OV_i(dirs));
            splev_stack_push(coder->stack, pt);
            opvar_free(dirs);
            break;
        }
        case SPO_SEL_FLOOD: {
            struct opvar *tmp;
            schar x, y;

            if (!OV_pop_c(tmp))
                panic("no ter sel flood coord");
            get_location_coord(&x, &y, ANY_LOC, coder->croom, OV_i(tmp));
            if (isok(x, y)) {
                struct opvar *pt = selection_opvar((char *) 0);

                set_selection_floodfillchk(floodfillchk_match_under);
                floodfillchk_match_under_typ = levl[x][y].typ;
                selection_floodfill(pt, x, y, FALSE);
                splev_stack_push(coder->stack, pt);
            }
            opvar_free(tmp);
            break;
        }
        case SPO_SEL_RNDCOORD: {
            struct opvar *pt;
            schar x, y;

            if (!OV_pop_typ(pt, SPOVAR_SEL))
                panic("no selection for rndcoord");
            if (selection_rndcoord(pt, &x, &y, FALSE)) {
                x -= g.xstart;
                y -= g.ystart;
            }
            splev_stack_push(coder->stack, opvar_new_coord(x, y));
            opvar_free(pt);
            break;
        }
        case SPO_SEL_ELLIPSE: {
            struct opvar *filled, *xaxis, *yaxis, *pt;
            struct opvar *sel = selection_opvar((char *) 0);
            schar x, y;

            if (!OV_pop_i(filled))
                panic("no filled for ellipse");
            if (!OV_pop_i(yaxis))
                panic("no yaxis for ellipse");
            if (!OV_pop_i(xaxis))
                panic("no xaxis for ellipse");
            if (!OV_pop_c(pt))
                panic("no pt for ellipse");
            get_location_coord(&x, &y, ANY_LOC, coder->croom, OV_i(pt));
            selection_do_ellipse(sel, x, y, OV_i(xaxis), OV_i(yaxis),
                                 OV_i(filled));
            splev_stack_push(coder->stack, sel);
            opvar_free(filled);
            opvar_free(yaxis);
            opvar_free(xaxis);
            opvar_free(pt);
            break;
        }
        case SPO_SEL_GRADIENT: {
            struct opvar *gtyp, *glim, *mind, *maxd, *gcoord, *coord2;
            struct opvar *sel;
            schar x, y, x2, y2;

            if (!OV_pop_i(gtyp))
                panic("no gtyp for grad");
            if (!OV_pop_i(glim))
                panic("no glim for grad");
            if (!OV_pop_c(coord2))
                panic("no coord2 for grad");
            if (!OV_pop_c(gcoord))
                panic("no coord for grad");
            if (!OV_pop_i(maxd))
                panic("no maxd for grad");
            if (!OV_pop_i(mind))
                panic("no mind for grad");
            get_location_coord(&x, &y, ANY_LOC, coder->croom, OV_i(gcoord));
            get_location_coord(&x2, &y2, ANY_LOC, coder->croom, OV_i(coord2));

            sel = selection_opvar((char *) 0);
            selection_do_gradient(sel, x, y, x2, y2, OV_i(gtyp), OV_i(mind),
                                  OV_i(maxd), OV_i(glim));
            splev_stack_push(coder->stack, sel);

            opvar_free(gtyp);
            opvar_free(glim);
            opvar_free(gcoord);
            opvar_free(coord2);
            opvar_free(maxd);
            opvar_free(mind);
            break;
        }
        default:
            panic("sp_level_coder: Unknown opcode %i", coder->opcode);
        }

    next_opcode:
        coder->frame->n_opcode++;
    } /*while*/

    link_doors_rooms();
    fill_rooms();
    remove_boundary_syms();

    if (coder->check_inaccessibles)
        ensure_way_out();
    /* FIXME: Ideally, we want this call to only cover areas of the map
     * which were not inserted directly by the special level file (see
     * the insect legs on Baalzebub's level, for instance). Since that
     * is currently not possible, we overload the corrmaze flag for this
     * purpose.
     */
    if (!g.level.flags.corrmaze)
        wallification(1, 0, COLNO - 1, ROWNO - 1);

    count_features();

    if (coder->solidify)
        solidify_map();

    /* This must be done before sokoban_detect(),
     * otherwise branch stairs won't be premapped. */
    fixup_special();

    if (coder->premapped)
        sokoban_detect();

    if (coder->frame) {
        struct sp_frame *tmpframe;
        do {
            tmpframe = coder->frame->next;
            frame_del(coder->frame);
            coder->frame = tmpframe;
        } while (coder->frame);
    }
    Free(coder);

    return TRUE;
}

/*
 * General loader
 */
boolean
load_special(name)
const char *name;
{
    dlb *fd;
    sp_lev *lvl = NULL;
    boolean result = FALSE;
    struct version_info vers_info;

    fd = dlb_fopen(name, RDBMODE);
    if (!fd)
        return FALSE;
    Fread((genericptr_t) &vers_info, sizeof vers_info, 1, fd);
    if (!check_version(&vers_info, name, TRUE)) {
        (void) dlb_fclose(fd);
        goto give_up;
    }

    lvl = (sp_lev *) alloc(sizeof (sp_lev));
    result = sp_level_loader(fd, lvl);
    (void) dlb_fclose(fd);
    if (result)
        result = sp_level_coder(lvl);
    sp_level_free(lvl);
    Free(lvl);

give_up:
    return result;
}

#ifdef _MSC_VER
 #pragma warning(pop)
#endif

/*sp_lev.c*/<|MERGE_RESOLUTION|>--- conflicted
+++ resolved
@@ -2024,33 +2024,21 @@
         if (Is_mineend_level(&u.uz)) {
             if (otmp->otyp == iflags.mines_prize_type) {
                 otmp->record_achieve_special = MINES_PRIZE;
-<<<<<<< HEAD
-                if (++g.mines_prize_count > 1)
-=======
                 /* prevent stacking; cleared when achievement is recorded */
                 otmp->nomerge = 1;
-                if (++mines_prize_count > 1)
->>>>>>> ae02682c
+                if (++g.mines_prize_count > 1)
                     impossible(prize_warning, "mines end");
             }
         } else if (Is_sokoend_level(&u.uz)) {
             if (otmp->otyp == iflags.soko_prize_type1) {
                 otmp->record_achieve_special = SOKO_PRIZE1;
-<<<<<<< HEAD
+                otmp->nomerge = 1; /* redundant; Sokoban prizes don't stack */
                 if (++g.soko_prize_count > 1)
                     impossible(prize_warning, "sokoban end");
             } else if (otmp->otyp == iflags.soko_prize_type2) {
                 otmp->record_achieve_special = SOKO_PRIZE2;
+                otmp->nomerge = 1; /* redundant; Sokoban prizes don't stack */
                 if (++g.soko_prize_count > 1)
-=======
-                otmp->nomerge = 1; /* redundant; Sokoban prizes don't stack */
-                if (++soko_prize_count > 1)
-                    impossible(prize_warning, "sokoban end");
-            } else if (otmp->otyp == iflags.soko_prize_type2) {
-                otmp->record_achieve_special = SOKO_PRIZE2;
-                otmp->nomerge = 1; /* redundant; Sokoban prizes don't stack */
-                if (++soko_prize_count > 1)
->>>>>>> ae02682c
                     impossible(prize_warning, "sokoban end");
             }
         }
