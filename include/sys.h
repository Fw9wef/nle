/* NetHack 3.6	sys.h	$NHDT-Date: 1449296291 2015/12/05 06:18:11 $  $NHDT-Branch: NetHack-3.6.0 $:$NHDT-Revision: 1.27 $ */
/* Copyright (c) Kenneth Lorber, Kensington, Maryland, 2008. */
/* NetHack may be freely redistributed.  See license for details. */

#ifndef SYS_H
#define SYS_H

struct sysopt {
    char *support; /* local support contact */
    char *recover; /* how to run recover - may be overridden by win port */
    char *wizards; /* space-separated list of usernames */
    char *fmtd_wizard_list; /* formatted version of wizards; null or "one"
                               or "one or two" or "one, two, or three", &c */
    char *explorers;  /* like wizards, but for access to explore mode */
    char *shellers;   /* like wizards, for ! command (-DSHELL); also ^Z */
    char *genericusers; /* usernames that prompt for user name */
    char *debugfiles; /* files to show debugplines in. '*' is all. */
#ifdef DUMPLOG
    char *dumplogfile; /* where the dump file is saved */
#endif
    int env_dbgfl;    /*  1: debugfiles comes from getenv("DEBUGFILES")
                       *     so sysconf's DEBUGFILES shouldn't override it;
                       *  0: getenv() hasn't been attempted yet;
                       * -1: getenv() didn't find a value for DEBUGFILES.
                       */
    int maxplayers;
    int seduce;
    int check_save_uid; /* restoring savefile checks UID? */
    int check_plname; /* use plname for checking wizards/explorers/shellers */
    int bones_pools;

    /* record file */
    int persmax;
    int pers_is_uid;
    int entrymax;
    int pointsmin;
    int tt_oname_maxrank;

    /* panic options */
    char *gdbpath;
    char *greppath;
    int panictrace_gdb;
    int panictrace_libc;

<<<<<<< HEAD
    /* save and bones format */
    int saveformat[2];    /* primary and onetime conversion */
    int bonesformat[2];   /* primary and onetime conversion */
=======
    /* enable accessibility options */
    int accessibility;
>>>>>>> f487083a
};

extern struct sysopt sysopt;

#define SYSOPT_SEDUCE sysopt.seduce

#endif /* SYS_H */<|MERGE_RESOLUTION|>--- conflicted
+++ resolved
@@ -42,14 +42,13 @@
     int panictrace_gdb;
     int panictrace_libc;
 
-<<<<<<< HEAD
     /* save and bones format */
     int saveformat[2];    /* primary and onetime conversion */
     int bonesformat[2];   /* primary and onetime conversion */
-=======
+
     /* enable accessibility options */
     int accessibility;
->>>>>>> f487083a
+
 };
 
 extern struct sysopt sysopt;
