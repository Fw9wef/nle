--- conflicted
+++ resolved
@@ -11,14 +11,9 @@
 #define BETA   /* development or beta testing [MRS] */
 #define BETA   /* development or beta testing [MRS] */
 
-<<<<<<< HEAD
-#define DEBUG 
-#define DEBUG 
-=======
 #ifndef DEBUG  /* allow tool chains to define without causing warnings */
 #define DEBUG
 #endif
->>>>>>> 4349c487
 
 /*
  * Files expected to exist in the playground directory.
