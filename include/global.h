<<<<<<< HEAD
/* NetHack 3.5	global.h	$NHDT-Date: 1429675538 2015/04/22 04:05:38 $  $NHDT-Branch: win32-x64-working $:$NHDT-Revision: 1.41 $ */
/* NetHack 3.5	global.h	$Date: 2012/01/29 03:00:14 $  $Revision: 1.31 $ */
=======
/* NetHack 3.6	global.h	$NHDT-Date$  $NHDT-Branch$:$NHDT-Revision$ */
/* NetHack 3.6	global.h	$Date: 2012/01/29 03:00:14 $  $Revision: 1.31 $ */
>>>>>>> 8c0c587f
/* Copyright (c) Stichting Mathematisch Centrum, Amsterdam, 1985. */
/* NetHack may be freely redistributed.  See license for details. */

#ifndef GLOBAL_H
#define GLOBAL_H

#include <stdio.h>


#define BETA		/* development or beta testing [MRS] */

#define DEBUG

/*
 * Files expected to exist in the playground directory.
 */

#define RECORD	      "record"	/* file containing list of topscorers */
#define HELP	      "help"	/* file containing command descriptions */
#define SHELP	      "hh"	/* abbreviated form of the same */
#define DEBUGHELP     "wizhelp" /* file containing debug mode cmds */
#define RUMORFILE     "rumors"	/* file with fortune cookies */
#define ORACLEFILE    "oracles" /* file with oracular information */
#define DATAFILE      "data"	/* file giving the meaning of symbols used */
#define CMDHELPFILE   "cmdhelp" /* file telling what commands do */
#define HISTORY       "history" /* file giving nethack's history */
#define LICENSE       "license" /* file with license information */
#define OPTIONFILE    "opthelp" /* file explaining runtime options */
#define OPTIONS_USED  "options" /* compile-time options, for #version */
#define SYMBOLS       "symbols" /* replacement symbol sets */
#define EPITAPHFILE   "epitaph"	/* random epitaphs on graves */
#define ENGRAVEFILE   "engrave" /* random engravings on the floor */
#define BOGUSMONFILE  "bogusmon" /* hallucinatory monsters */
#define TRIBUTEFILE   "tribute" /* 3.6 tribute to Terry Pratchett */
#define LEV_EXT ".lev"		/* extension for special level files */


/* Assorted definitions that may depend on selections in config.h. */

/*
 * for DUMB preprocessor and compiler, e.g., cpp and pcc supplied
 * with Microport SysV/AT, which have small symbol tables;
 * DUMB if needed is defined in CFLAGS
 */
#ifdef DUMB
#ifdef BITFIELDS
#undef BITFIELDS
#endif
#ifndef STUPID
#define STUPID
#endif
#endif	/* DUMB */

/*
 * type xchar: small integers in the range 0 - 127, usually coordinates
 * although they are nonnegative they must not be declared unsigned
 * since otherwise comparisons with signed quantities are done incorrectly
 */
typedef schar	xchar;
#ifndef SKIP_BOOLEAN
typedef xchar	boolean;		/* 0 or 1 */
#endif

#ifndef TRUE		/* defined in some systems' native include files */
#define TRUE	((boolean)1)
#define FALSE	((boolean)0)
#endif

/*
 * type nhsym: loadable symbols go into this type
 */
typedef uchar nhsym;


#ifndef STRNCMPI
# ifndef __SASC_60		/* SAS/C already shifts to stricmp */
#  define strcmpi(a,b) strncmpi((a),(b),-1)
# endif
#endif

/* comment out to test effects of each #define -- these will probably
 * disappear eventually
 */
#ifdef INTERNAL_COMP
# define RLECOMP	/* run-length compression of levl array - JLee */
# define ZEROCOMP	/* zero-run compression of everything - Olaf Seibert */
#endif

/* #define SPECIALIZATION */	/* do "specialized" version of new topology */


#ifdef BITFIELDS
#define Bitfield(x,n)	unsigned x:n
#else
#define Bitfield(x,n)	uchar x
#endif

#define SIZE(x) (int)(sizeof(x) / sizeof(x[0]))


/* A limit for some NetHack int variables.  It need not, and for comparable
 * scoring should not, depend on the actual limit on integers for a
 * particular machine, although it is set to the minimum required maximum
 * signed integer for C (2^15 -1).
 */
#define LARGEST_INT	32767

#include "coord.h"
/*
 * Automatic inclusions for the subsidiary files.
 * Please don't change the order.  It does matter.
 */

#ifdef VMS
#include "vmsconf.h"
#endif

#ifdef UNIX
#include "unixconf.h"
#endif

#ifdef OS2
#include "os2conf.h"
#endif

#ifdef MSDOS
#include "pcconf.h"
#endif

#ifdef TOS
#include "tosconf.h"
#endif

#ifdef AMIGA
#include "amiconf.h"
#endif

#ifdef MAC
#include "macconf.h"
#endif

#ifdef __BEOS__
#include "beconf.h"
#endif

#ifdef WIN32
#ifdef WIN_CE
#include "wceconf.h"
#else
#include "ntconf.h"
#endif
#endif

/* Displayable name of this port; don't redefine if defined in *conf.h */
#ifndef PORT_ID
# ifdef AMIGA
#  define PORT_ID	"Amiga"
# endif
# ifdef MAC
#  define PORT_ID	"Mac"
# endif
# ifdef __APPLE__
#  define PORT_ID	"MacOSX"
# endif
# ifdef MSDOS
#  ifdef PC9800
#  define PORT_ID	"PC-9800"
#  else
#  define PORT_ID	"PC"
#  endif
#  ifdef DJGPP
#  define PORT_SUB_ID	"djgpp"
#  else
#   ifdef OVERLAY
#  define PORT_SUB_ID	"overlaid"
#   else
#  define PORT_SUB_ID	"non-overlaid"
#   endif
#  endif
# endif
# ifdef OS2
#  define PORT_ID	"OS/2"
# endif
# ifdef TOS
#  define PORT_ID	"ST"
# endif
	/* Check again in case something more specific has been defined above. */
# ifndef PORT_ID
#  ifdef UNIX
#   define PORT_ID	"Unix"
#  endif
# endif
# ifdef VMS
#  define PORT_ID	"VMS"
# endif
# ifdef WIN32
#  define PORT_ID	"Windows"
# endif
#endif

#if defined(MICRO)
#if !defined(AMIGA) && !defined(TOS) && !defined(OS2_HPFS)
#define SHORT_FILENAMES		/* filenames are 8.3 */
#endif
#endif

#ifdef VMS
/* vms_exit() (sys/vms/vmsmisc.c) expects the non-VMS EXIT_xxx values below.
 * these definitions allow all systems to be treated uniformly, provided
 * main() routines do not terminate with return(), whose value is not
 * so massaged.
 */
# ifdef EXIT_SUCCESS
#  undef EXIT_SUCCESS
# endif
# ifdef EXIT_FAILURE
#  undef EXIT_FAILURE
# endif
#endif

#ifndef EXIT_SUCCESS
# define EXIT_SUCCESS 0
#endif
#ifndef EXIT_FAILURE
# define EXIT_FAILURE 1
#endif

#if defined(X11_GRAPHICS) || defined(QT_GRAPHICS) || defined(GNOME_GRAPHICS) || defined(WIN32)
# ifndef USE_TILES
#  define USE_TILES		/* glyph2tile[] will be available */
# endif
#endif
#if defined(AMII_GRAPHICS) || defined(GEM_GRAPHICS)
# ifndef USE_TILES
#  define USE_TILES
# endif
#endif

#if defined(UNIX) || defined(VMS) || defined(__EMX__) || defined(WIN32)
# define HANGUPHANDLING
#endif
#if defined(SAFERHANGUP) && (defined(NOSAVEONHANGUP) || !defined(HANGUPHANDLING))
# undef SAFERHANGUP
#endif


#define Sprintf  (void) sprintf
#define Strcat   (void) strcat
#define Strcpy   (void) strcpy
#ifdef NEED_VARARGS
#define Vprintf  (void) vprintf
#define Vfprintf (void) vfprintf
#define Vsprintf (void) vsprintf
#endif


/* primitive memory leak debugging; see alloc.c */
#ifdef MONITOR_HEAP
extern long *FDECL(nhalloc, (unsigned int,const char *,int));
extern void FDECL(nhfree, (genericptr_t,const char *,int));
extern char *FDECL(nhdupstr, (const char *,const char *,int));
# ifndef __FILE__
#  define __FILE__ ""
# endif
# ifndef __LINE__
#  define __LINE__ 0
# endif
# define alloc(a) nhalloc(a,__FILE__,(int)__LINE__)
# define free(a) nhfree(a,__FILE__,(int)__LINE__)
# define dupstr(s) nhdupstr(s,__FILE__,(int)__LINE__)
#else	/* !MONITOR_HEAP */
extern long *FDECL(alloc, (unsigned int));		/* alloc.c */
extern char *FDECL(dupstr, (const char *));		/* ditto */
#endif

/* Used for consistency checks of various data files; declare it here so
   that utility programs which include config.h but not hack.h can see it. */
struct version_info {
	unsigned long	incarnation;	/* actual version number */
	unsigned long	feature_set;	/* bitmask of config settings */
	unsigned long	entity_count;	/* # of monsters and objects */
	unsigned long	struct_sizes1;	/* size of key structs */
	unsigned long	struct_sizes2;	/* size of more key structs */
};

struct savefile_info {
	unsigned long	sfi1;	/* compression etc. */
	unsigned long	sfi2;	/* miscellaneous */
	unsigned long	sfi3;	/* thirdparty */
};
#ifdef NHSTDC
#define SFI1_EXTERNALCOMP	(1UL)
#define SFI1_RLECOMP		(1UL << 1)
#define SFI1_ZEROCOMP		(1UL << 2)
#else
#define SFI1_EXTERNALCOMP	(1L)
#define SFI1_RLECOMP		(1L << 1)
#define SFI1_ZEROCOMP		(1L << 2)
#endif

/*
 * Configurable internal parameters.
 *
 * Please be very careful if you are going to change one of these.  Any
 * changes in these parameters, unless properly done, can render the
 * executable inoperative.
 */

/* size of terminal screen is (at least) (ROWNO+3) by COLNO */
#define COLNO	80
#define ROWNO	21

#define MAXNROFROOMS	40	/* max number of rooms per level */
#define MAX_SUBROOMS	24	/* max # of subrooms in a given room */
#define DOORMAX		120	/* max number of doors per level */

#define BUFSZ		256	/* for getlin buffers */
#define QBUFSZ		128	/* for building question text */
#define TBUFSZ		300	/* toplines[] buffer max msg: 3 81char names */
				/* plus longest prefix plus a few extra words */

#define PL_NSIZ		32	/* name of player, ghost, shopkeeper */
#define PL_CSIZ		32	/* sizeof pl_character */
#define PL_FSIZ		32	/* fruit name */
#define PL_PSIZ		63	/* player-given names for pets, other
				 * monsters, objects */

#define MAXDUNGEON	16	/* current maximum number of dungeons */
#define MAXLEVEL	32	/* max number of levels in one dungeon */
#define MAXSTAIRS	1	/* max # of special stairways in a dungeon */
#define ALIGNWEIGHT	4	/* generation weight of alignment */

#define MAXULEV		30	/* max character experience level */

#define MAXMONNO	120	/* extinct monst after this number created */
#define MHPMAX		500	/* maximum monster hp */

/* PANICTRACE: Always defined for BETA but only for supported platforms. */
#ifdef UNIX
# ifdef BETA
/* see end.c */
#  ifndef PANICTRACE
#   define PANICTRACE
#  endif
# endif
#endif
/* The following are meaningless if PANICTRACE is not defined: */
#if defined(__linux__) && defined(__GLIBC__) && (__GLIBC__ >= 2)
# define PANICTRACE_LIBC
#endif
#if defined(MACOSX)
# define PANICTRACE_LIBC
#endif
#ifdef UNIX
# define PANICTRACE_GDB
#endif

#endif /* GLOBAL_H */<|MERGE_RESOLUTION|>--- conflicted
+++ resolved
@@ -1,10 +1,5 @@
-<<<<<<< HEAD
-/* NetHack 3.5	global.h	$NHDT-Date: 1429675538 2015/04/22 04:05:38 $  $NHDT-Branch: win32-x64-working $:$NHDT-Revision: 1.41 $ */
-/* NetHack 3.5	global.h	$Date: 2012/01/29 03:00:14 $  $Revision: 1.31 $ */
-=======
 /* NetHack 3.6	global.h	$NHDT-Date$  $NHDT-Branch$:$NHDT-Revision$ */
 /* NetHack 3.6	global.h	$Date: 2012/01/29 03:00:14 $  $Revision: 1.31 $ */
->>>>>>> 8c0c587f
 /* Copyright (c) Stichting Mathematisch Centrum, Amsterdam, 1985. */
 /* NetHack may be freely redistributed.  See license for details. */
 
