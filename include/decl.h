/* NetHack 3.6  decl.h  $NHDT-Date: 1559601011 2019/06/03 22:30:11 $  $NHDT-Branch: NetHack-3.6 $:$NHDT-Revision: 1.150 $ */
/* Copyright (c) Stichting Mathematisch Centrum, Amsterdam, 1985. */
/*-Copyright (c) Michael Allison, 2007. */
/* NetHack may be freely redistributed.  See license for details. */

#ifndef DECL_H
#define DECL_H

#define E extern

#if !defined(MFLOPPY) && !defined(VMS) && !defined(WIN32)
#define LOCKNAMESIZE (PL_NSIZ + 14) /* long enough for uid+name+.99 */
#define LOCKNAMEINIT "1lock"
#define BONESINIT "bonesnn.xxx"
#define BONESSIZE sizeof(BONESINIT)
#else
#if defined(MFLOPPY)
#define LOCKNAMESIZE FILENAME
#define LOCKNAMEINIT ""
#define BONESINIT ""
#define BONESSIZE FILENAME
#endif
#if defined(VMS)
#define LOCKNAMESIZE (PL_NSIZ + 17) /* long enough for _uid+name+.99;1 */
#define LOCKNAMEINIT "1lock"
#define BONESINIT "bonesnn.xxx;1"
#define BONESSIZE sizeof(BONESINIT)
#endif
#if defined(WIN32)
#define LOCKNAMESIZE (PL_NSIZ + 25) /* long enough for username+-+name+.99 */
#define LOCKNAMEINIT ""
#define BONESINIT "bonesnn.xxx"
#define BONESSIZE sizeof(BONESINIT)
#endif
#endif

#if defined(UNIX) || defined(__BEOS__)
#define SAVESIZE (PL_NSIZ + 13) /* save/99999player.e */
#else
#ifdef VMS
#define SAVESIZE (PL_NSIZ + 22) /* [.save]<uid>player.e;1 */
#else
#if defined(WIN32)
#define SAVESIZE (PL_NSIZ + 40) /* username-player.NetHack-saved-game */
#else
#define SAVESIZE FILENAME /* from macconf.h or pcconf.h */
#endif
#endif
#endif

/* used in files.c */
#ifdef HOLD_LOCKFILE_OPEN
struct level_ftrack {
    int init;
    int fd;    /* file descriptor for level file     */
    int oflag; /* open flags                         */
    boolean nethack_thinks_it_is_open; /* Does NetHack think it's open? */
};
#endif

/* max size of a windowtype option */
#define WINTYPELEN 16

struct dgn_topology { /* special dungeon levels for speed */
    d_level d_oracle_level;
    d_level d_bigroom_level; /* unused */
    d_level d_rogue_level;
    d_level d_medusa_level;
    d_level d_stronghold_level;
    d_level d_valley_level;
    d_level d_wiz1_level;
    d_level d_wiz2_level;
    d_level d_wiz3_level;
    d_level d_juiblex_level;
    d_level d_orcus_level;
    d_level d_baalzebub_level; /* unused */
    d_level d_asmodeus_level;  /* unused */
    d_level d_portal_level;    /* only in goto_level() [do.c] */
    d_level d_sanctum_level;
    d_level d_earth_level;
    d_level d_water_level;
    d_level d_fire_level;
    d_level d_air_level;
    d_level d_astral_level;
    xchar d_tower_dnum;
    xchar d_sokoban_dnum;
    xchar d_mines_dnum, d_quest_dnum;
    d_level d_qstart_level, d_qlocate_level, d_nemesis_level;
    d_level d_knox_level;
    d_level d_mineend_level;
    d_level d_sokoend_level;
};

/* macros for accessing the dungeon levels by their old names */
/* clang-format off */
#define oracle_level            (g.dungeon_topology.d_oracle_level)
#define bigroom_level           (g.dungeon_topology.d_bigroom_level)
#define rogue_level             (g.dungeon_topology.d_rogue_level)
#define medusa_level            (g.dungeon_topology.d_medusa_level)
#define stronghold_level        (g.dungeon_topology.d_stronghold_level)
#define valley_level            (g.dungeon_topology.d_valley_level)
#define wiz1_level              (g.dungeon_topology.d_wiz1_level)
#define wiz2_level              (g.dungeon_topology.d_wiz2_level)
#define wiz3_level              (g.dungeon_topology.d_wiz3_level)
#define juiblex_level           (g.dungeon_topology.d_juiblex_level)
#define orcus_level             (g.dungeon_topology.d_orcus_level)
#define baalzebub_level         (g.dungeon_topology.d_baalzebub_level)
#define asmodeus_level          (g.dungeon_topology.d_asmodeus_level)
#define portal_level            (g.dungeon_topology.d_portal_level)
#define sanctum_level           (g.dungeon_topology.d_sanctum_level)
#define earth_level             (g.dungeon_topology.d_earth_level)
#define water_level             (g.dungeon_topology.d_water_level)
#define fire_level              (g.dungeon_topology.d_fire_level)
#define air_level               (g.dungeon_topology.d_air_level)
#define astral_level            (g.dungeon_topology.d_astral_level)
#define tower_dnum              (g.dungeon_topology.d_tower_dnum)
#define sokoban_dnum            (g.dungeon_topology.d_sokoban_dnum)
#define mines_dnum              (g.dungeon_topology.d_mines_dnum)
#define quest_dnum              (g.dungeon_topology.d_quest_dnum)
#define qstart_level            (g.dungeon_topology.d_qstart_level)
#define qlocate_level           (g.dungeon_topology.d_qlocate_level)
#define nemesis_level           (g.dungeon_topology.d_nemesis_level)
#define knox_level              (g.dungeon_topology.d_knox_level)
#define mineend_level           (g.dungeon_topology.d_mineend_level)
#define sokoend_level           (g.dungeon_topology.d_sokoend_level)
/* clang-format on */

#define xdnstair (g.dnstair.sx)
#define ydnstair (g.dnstair.sy)
#define xupstair (g.upstair.sx)
#define yupstair (g.upstair.sy)

#define xdnladder (g.dnladder.sx)
#define ydnladder (g.dnladder.sy)
#define xupladder (g.upladder.sx)
#define yupladder (g.upladder.sy)

#define dunlev_reached(x) (g.dungeons[(x)->dnum].dunlev_ureached)

#include "quest.h"

E NEARDATA char tune[6];

#define MAXLINFO (MAXDUNGEON * MAXLEVEL)

struct sinfo {
    int gameover;  /* self explanatory? */
    int stopprint; /* inhibit further end of game disclosure */
#ifdef HANGUPHANDLING
    volatile int done_hup; /* SIGHUP or moral equivalent received
                            * -- no more screen output */
    int preserve_locks;    /* don't remove level files prior to exit */
#endif
    int something_worth_saving; /* in case of panic */
    int panicking;              /* `panic' is in progress */
    int exiting;                /* an exit handler is executing */
    int in_moveloop;
    int in_impossible;
#ifdef PANICLOG
    int in_paniclog;
#endif
    int wizkit_wishing;
};

E const char quitchars[];
E const char vowels[];
E const char ynchars[];
E const char ynqchars[];
E const char ynaqchars[];
E const char ynNaqchars[];
E NEARDATA long yn_number;

E const char disclosure_options[];

struct kinfo {
    struct kinfo *next; /* chain of delayed killers */
    int id;             /* uprop keys to ID a delayed killer */
    int format;         /* one of the killer formats */
#define KILLED_BY_AN 0
#define KILLED_BY 1
#define NO_KILLER_PREFIX 2
    char name[BUFSZ]; /* actual killer name */
};

E const schar xdir[], ydir[], zdir[];

struct multishot {
    int n, i;
    short o;
    boolean s;
};

E NEARDATA boolean has_strong_rngseed;
E const int shield_static[];

#include "spell.h"

#include "color.h"
#ifdef TEXTCOLOR
E const int zapcolors[];
#endif

E const struct class_sym def_oc_syms[MAXOCLASSES]; /* default class symbols */
E uchar oc_syms[MAXOCLASSES];                      /* current class symbols */
E const struct class_sym def_monsyms[MAXMCLASSES]; /* default class symbols */
E uchar monsyms[MAXMCLASSES];                      /* current class symbols */

#include "obj.h"
E NEARDATA struct obj *uarm, *uarmc, *uarmh, *uarms, *uarmg, *uarmf,
    *uarmu, /* under-wear, so to speak */
    *uskin, *uamul, *uleft, *uright, *ublindf, *uwep, *uswapwep, *uquiver;

E NEARDATA struct obj *uchain; /* defined only when punished */
E NEARDATA struct obj *uball;

#include "you.h"
E NEARDATA struct you u;
E NEARDATA time_t ubirthday;
E NEARDATA struct u_realtime urealtime;

#include "onames.h"
#ifndef PM_H /* (pm.h has already been included via youprop.h) */
#include "pm.h"
#endif

struct mvitals {
    uchar born;
    uchar died;
    uchar mvflags;
};

struct c_color_names {
    const char *const c_black, *const c_amber, *const c_golden,
        *const c_light_blue, *const c_red, *const c_green, *const c_silver,
        *const c_blue, *const c_purple, *const c_white, *const c_orange;
};

E NEARDATA const struct c_color_names c_color_names;

#define NH_BLACK c_color_names.c_black
#define NH_AMBER c_color_names.c_amber
#define NH_GOLDEN c_color_names.c_golden
#define NH_LIGHT_BLUE c_color_names.c_light_blue
#define NH_RED c_color_names.c_red
#define NH_GREEN c_color_names.c_green
#define NH_SILVER c_color_names.c_silver
#define NH_BLUE c_color_names.c_blue
#define NH_PURPLE c_color_names.c_purple
#define NH_WHITE c_color_names.c_white
#define NH_ORANGE c_color_names.c_orange

/* The names of the colors used for gems, etc. */
E const char *c_obj_colors[];

struct c_common_strings {
    const char *const c_nothing_happens, *const c_thats_enough_tries,
        *const c_silly_thing_to, *const c_shudder_for_moment,
        *const c_something, *const c_Something, *const c_You_can_move_again,
        *const c_Never_mind, *c_vision_clears, *const c_the_your[2];
};

E const struct c_common_strings c_common_strings;

#define nothing_happens c_common_strings.c_nothing_happens
#define thats_enough_tries c_common_strings.c_thats_enough_tries
#define silly_thing_to c_common_strings.c_silly_thing_to
#define shudder_for_moment c_common_strings.c_shudder_for_moment
#define something c_common_strings.c_something
#define Something c_common_strings.c_Something
#define You_can_move_again c_common_strings.c_You_can_move_again
#define Never_mind c_common_strings.c_Never_mind
#define vision_clears c_common_strings.c_vision_clears
#define the_your c_common_strings.c_the_your

/* material strings */
E const char *materialnm[];

/* Monster name articles */
#define ARTICLE_NONE 0
#define ARTICLE_THE 1
#define ARTICLE_A 2
#define ARTICLE_YOUR 3

/* Monster name suppress masks */
#define SUPPRESS_IT 0x01
#define SUPPRESS_INVISIBLE 0x02
#define SUPPRESS_HALLUCINATION 0x04
#define SUPPRESS_SADDLE 0x08
#define EXACT_NAME 0x0F
#define SUPPRESS_NAME 0x10

/* Window system stuff */
E NEARDATA winid WIN_MESSAGE;
E NEARDATA winid WIN_STATUS;
E NEARDATA winid WIN_MAP, WIN_INVEN;

/* pline (et al) for a single string argument (suppress compiler warning) */
#define pline1(cstr) pline("%s", cstr)
#define Your1(cstr) Your("%s", cstr)
#define You1(cstr) You("%s", cstr)
#define verbalize1(cstr) verbalize("%s", cstr)
#define You_hear1(cstr) You_hear("%s", cstr)
#define Sprintf1(buf, cstr) Sprintf(buf, "%s", cstr)
#define panic1(cstr) panic("%s", cstr)

#ifndef TCAP_H
E struct tc_gbl_data {   /* also declared in tcap.h */
    char *tc_AS, *tc_AE; /* graphics start and end (tty font swapping) */
    int tc_LI, tc_CO;    /* lines and columns */
} tc_gbl_data;
#define AS g.tc_gbl_data.tc_AS
#define AE g.tc_gbl_data.tc_AE
#define LI g.tc_gbl_data.tc_LI
#define CO g.tc_gbl_data.tc_CO
#endif

/* xxxexplain[] is in drawing.c */
E const char *const monexplain[], invisexplain[], *const oclass_names[];

/* Some systems want to use full pathnames for some subsets of file names,
 * rather than assuming that they're all in the current directory.  This
 * provides all the subclasses that seem reasonable, and sets up for all
 * prefixes being null.  Port code can set those that it wants.
 */
#define HACKPREFIX	0	/* shared, RO */
#define LEVELPREFIX	1	/* per-user, RW */
#define SAVEPREFIX	2	/* per-user, RW */
#define BONESPREFIX	3	/* shared, RW */
#define DATAPREFIX	4	/* dungeon/dlb; must match value in dlb.c */
#define SCOREPREFIX	5	/* shared, RW */
#define LOCKPREFIX	6	/* shared, RW */
#define SYSCONFPREFIX	7	/* shared, RO */
#define CONFIGPREFIX	8
#define TROUBLEPREFIX	9	/* shared or per-user, RW (append-only) */
#define PREFIX_COUNT	10
/* used in files.c; xxconf.h can override if needed */
#ifndef FQN_MAX_FILENAME
#define FQN_MAX_FILENAME 512
#endif

#if defined(NOCWD_ASSUMPTIONS) || defined(VAR_PLAYGROUND)
/* the bare-bones stuff is unconditional above to simplify coding; for
 * ports that actually use prefixes, add some more localized things
 */
#define PREFIXES_IN_USE
#endif

#ifdef PREFIXES_IN_USE
E const char *fqn_prefix_names[PREFIX_COUNT];
#endif

E NEARDATA struct savefile_info sfcap, sfrestinfo, sfsaveinfo;

struct opvar {
    xchar spovartyp; /* one of SPOVAR_foo */
    union {
        char *str;
        long l;
    } vardata;
};

struct autopickup_exception {
    struct nhregex *regex;
    char *pattern;
    boolean grab;
    struct autopickup_exception *next;
};

struct plinemsg_type {
    xchar msgtype;  /* one of MSGTYP_foo */
    struct nhregex *regex;
    char *pattern;
    struct plinemsg_type *next;
};

#define MSGTYP_NORMAL   0
#define MSGTYP_NOREP    1
#define MSGTYP_NOSHOW   2
#define MSGTYP_STOP     3
/* bitmask for callers of hide_unhide_msgtypes() */
#define MSGTYP_MASK_REP_SHOW ((1 << MSGTYP_NOREP) | (1 << MSGTYP_NOSHOW))


enum bcargs {override_restriction = -1};
struct breadcrumbs {
    const char *funcnm;
    int linenum;
    boolean in_effect;
};
#ifdef PANICTRACE
E const char *ARGV0;
#endif

enum earlyarg {ARG_DEBUG, ARG_VERSION
#ifdef WIN32
    ,ARG_WINDOWS
#endif
};

struct early_opt {
    enum earlyarg e;
    const char *name;
    int minlength;
    boolean valallowed;
};

<<<<<<< HEAD
/* special key functions */
enum nh_keyfunc {
    NHKF_ESC = 0,
    NHKF_DOAGAIN,

    NHKF_REQMENU,

    /* run ... clicklook need to be in a continuous block */
    NHKF_RUN,
    NHKF_RUN2,
    NHKF_RUSH,
    NHKF_FIGHT,
    NHKF_FIGHT2,
    NHKF_NOPICKUP,
    NHKF_RUN_NOPICKUP,
    NHKF_DOINV,
    NHKF_TRAVEL,
    NHKF_CLICKLOOK,

    NHKF_REDRAW,
    NHKF_REDRAW2,
    NHKF_GETDIR_SELF,
    NHKF_GETDIR_SELF2,
    NHKF_GETDIR_HELP,
    NHKF_COUNT,
    NHKF_GETPOS_SELF,
    NHKF_GETPOS_PICK,
    NHKF_GETPOS_PICK_Q,  /* quick */
    NHKF_GETPOS_PICK_O,  /* once */
    NHKF_GETPOS_PICK_V,  /* verbose */
    NHKF_GETPOS_SHOWVALID,
    NHKF_GETPOS_AUTODESC,
    NHKF_GETPOS_MON_NEXT,
    NHKF_GETPOS_MON_PREV,
    NHKF_GETPOS_OBJ_NEXT,
    NHKF_GETPOS_OBJ_PREV,
    NHKF_GETPOS_DOOR_NEXT,
    NHKF_GETPOS_DOOR_PREV,
    NHKF_GETPOS_UNEX_NEXT,
    NHKF_GETPOS_UNEX_PREV,
    NHKF_GETPOS_INTERESTING_NEXT,
    NHKF_GETPOS_INTERESTING_PREV,
    NHKF_GETPOS_VALID_NEXT,
    NHKF_GETPOS_VALID_PREV,
    NHKF_GETPOS_HELP,
    NHKF_GETPOS_MENU,
    NHKF_GETPOS_LIMITVIEW,
    NHKF_GETPOS_MOVESKIP,

    NUM_NHKF
};

/* commands[] is used to directly access cmdlist[] instead of looping
   through it to find the entry for a given input character;
   move_X is the character used for moving one step in direction X;
   alphadirchars corresponds to old sdir,
   dirchars corresponds to ``iflags.num_pad ? ndir : sdir'';
   pcHack_compat and phone_layout only matter when num_pad is on,
   swap_yz only matters when it's off */
struct cmd {
    unsigned serialno;     /* incremented after each update */
    boolean num_pad;       /* same as iflags.num_pad except during updates */
    boolean pcHack_compat; /* for numpad:  affects 5, M-5, and M-0 */
    boolean phone_layout;  /* inverted keypad:  1,2,3 above, 7,8,9 below */
    boolean swap_yz;       /* QWERTZ keyboards; use z to move NW, y to zap */
    char move_W, move_NW, move_N, move_NE, move_E, move_SE, move_S, move_SW;
    const char *dirchars;      /* current movement/direction characters */
    const char *alphadirchars; /* same as dirchars if !numpad */
    const struct ext_func_tab *commands[256]; /* indexed by input character */
    char spkeys[NUM_NHKF];
};


#define ENTITIES 2

struct entity {
    struct monst *emon;     /* youmonst for the player */
    struct permonst *edata; /* must be non-zero for record to be valid */
    int ex, ey;
};

/* these probably ought to be generated by makedefs, like LAST_GEM */
#define FIRST_GEM DILITHIUM_CRYSTAL
#define FIRST_AMULET AMULET_OF_ESP
#define LAST_AMULET AMULET_OF_YENDOR

struct valuable_data {
    long count;
    int typ;
};

struct val_list {
    struct valuable_data *list;
    int size;
};

/* at most one of `door' and `box' should be non-null at any given time */
struct xlock_s {
    struct rm *door;
    struct obj *box;
    int picktyp, /* key|pick|card for unlock, sharp vs blunt for #force */
        chance, usedtime;
    boolean magic_key;
};

struct trapinfo {
    struct obj *tobj;
    xchar tx, ty;
    int time_needed;
    boolean force_bungle;
};

typedef struct {
    xchar gnew; /* perhaps move this bit into the rm structure. */
    int glyph;
} gbuf_entry;

enum vanq_order_modes {
    VANQ_MLVL_MNDX = 0,
    VANQ_MSTR_MNDX,
    VANQ_ALPHA_SEP,
    VANQ_ALPHA_MIX,
    VANQ_MCLS_HTOL,
    VANQ_MCLS_LTOH,
    VANQ_COUNT_H_L,
    VANQ_COUNT_L_H,

    NUM_VANQ_ORDER_MODES
};

struct rogueroom {
    xchar rlx, rly;
    xchar dx, dy;
    boolean real;
    uchar doortable;
    int nroom; /* Only meaningful for "real" rooms */
};

typedef struct ls_t {
    struct ls_t *next;
    xchar x, y;  /* source's position */
    short range; /* source's current range */
    short flags;
    short type;  /* type of light source */
    anything id; /* source's identifier */
} light_source;

struct container {
    struct container *next;
    xchar x, y;
    short what;
    genericptr_t list;
};

enum bubble_contains_types {
    CONS_OBJ = 0,
    CONS_MON,
    CONS_HERO,
    CONS_TRAP
};

#define MAX_BMASK 4

struct bubble {
    xchar x, y;   /* coordinates of the upper left corner */
    schar dx, dy; /* the general direction of the bubble's movement */
    uchar bm[MAX_BMASK + 2];    /* bubble bit mask */
    struct bubble *prev, *next; /* need to traverse the list up and down */
    struct container *cons;
};

struct musable {
    struct obj *offensive;
    struct obj *defensive;
    struct obj *misc;
    int has_offense, has_defense, has_misc;
    /* =0, no capability; otherwise, different numbers.
     * If it's an object, the object is also set (it's 0 otherwise).
     */
};

struct h2o_ctx {
    int dkn_boom, unk_boom; /* track dknown, !dknown separately */
    boolean ctx_valid;
};

struct launchplace {
    struct obj *obj;
    xchar x, y;
};

struct repo { /* repossession context */
    struct monst *shopkeeper;
    coord location;
};

/* from options.c */
#define MAX_MENU_MAPPED_CMDS 32 /* some number */

/* player selection constants */
#define BP_ALIGN 0
#define BP_GEND 1
#define BP_RACE 2
#define BP_ROLE 3
#define NUM_BP 4

#define NUM_ROLES (13)
struct role_filter {
    boolean roles[NUM_ROLES+1];
    short mask;
};

/* instance_globals holds engine state that does not need to be
 * persisted upon game exit.  The initialization state is well defined
 * an set in decl.c during early early engine initialization.
 *
 * unlike instance_flags, values in the structure can be of any type. */

#define BSIZE 20
#define WIZKIT_MAX 128
#define CVT_BUF_SIZE 64

struct instance_globals {

    /* apply.c */
    int jumping_is_magic; /* current jump result of magic */
    int polearm_range_min;
    int polearm_range_max;
    struct trapinfo trapinfo;

    /* artifcat.c */
    int spec_dbon_applies; /* coordinate effects from spec_dbon() with
                              messages in artifact_hit() */
    /* flags including which artifacts have already been created */
    boolean artiexist[1 + NROFARTIFACTS + 1];
    /* and a discovery list for them (no dummy first entry here) */
    xchar artidisco[NROFARTIFACTS];
    int mkot_trap_warn_count;

    /* botl.c */
    int mrank_sz; /* loaded by max_rank_sz */
    struct istat_s blstats[2][MAXBLSTATS];
    boolean blinit;
    boolean update_all;
    boolean valset[MAXBLSTATS];
#ifdef STATUS_HILITES
    long bl_hilite_moves;
#endif
    unsigned long cond_hilites[BL_ATTCLR_MAX];
    int now_or_before_idx;   /* 0..1 for array[2][] first index */

    /* cmd.c */
    struct cmd Cmd; /* flag.h */
    /* Provide a means to redo the last command.  The flag `in_doagain' is set
     * to true while redoing the command.  This flag is tested in commands that
     * require additional input (like `throw' which requires a thing and a
     * direction), and the input prompt is not shown.  Also, while in_doagain is
     * TRUE, no keystrokes can be saved into the saveq.
     */
    char pushq[BSIZE];
    char saveq[BSIZE];
    int phead;
    int ptail;
    int shead;
    int stail;
    coord clicklook_cc;
    winid en_win;
    boolean en_via_menu;
    int last_multi;

    /* dbridge.c */
    struct entity occupants[ENTITIES];

    /* decl.c */
    int NDECL((*occupation));
    int NDECL((*afternmv));
    const char *hname; /* name of the game (argv[0] of main) */
    int hackpid; /* current process id */
    char chosen_windowtype[WINTYPELEN];
    int bases[MAXOCLASSES];
    int multi;
    const char *multi_reason;
    int nroom;
    int nsubroom;
    int occtime;
    int warn_obj_cnt; /* count of monsters meeting criteria */
    int x_maze_max;
    int y_maze_max;
    int otg_temp; /* used by object_to_glyph() [otg] */
    int in_doagain;
    stairway dnstair; /* stairs down */
    stairway upstair; /* stairs up */
    stairway dnladder; /* ladder down */
    stairway upladder; /* ladder up */
    int smeq[MAXNROFROOMS + 1];
    int doorindex;
    char *save_cm;
    long done_money;
    long domove_attempting;
    long domove_succeeded;
#define DOMOVE_WALK         0x00000001
#define DOMOVE_RUSH         0x00000002
    const char *nomovemsg;
    char plname[PL_NSIZ]; /* player name */
    char pl_character[PL_CSIZ];
    char pl_race; /* character's race */
    char pl_fruit[PL_FSIZ];
    struct fruit *ffruit;
    char tune[6];
    const char *occtxt; /* defined when occupation != NULL */
    schar tbx;  /* mthrowu: target x */
    schar tby;  /* mthrowu: target y */
    s_level * sp_levchn;
    /* for xname handling of multiple shot missile volleys:
       number of shots, index of current one, validity check, shoot vs throw */
    struct multishot m_shot;
    dungeon dungeons[MAXDUNGEON]; /* ini'ed by init_dungeon() */
    stairway sstairs;
    dest_area updest;
    dest_area dndest;
    coord inv_pos;
    boolean defer_see_monsters;
    boolean in_mklev;
    boolean stoned; /* done to monsters hit by 'c' */
    boolean unweapon;
    boolean mrg_to_wielded; /* weapon picked is merged with wielded one */
    struct plinemsg_type *plinemsg_types;
    char toplines[TBUFSZ];
    struct mkroom *upstairs_room;
    struct mkroom *dnstairs_room;
    struct mkroom *sstairs_room;
    coord bhitpos; /* place where throw or zap hits or stops */
    boolean in_steed_dismounting;
    coord doors[DOORMAX];
    struct menucoloring *menu_colorings;
    schar lastseentyp[COLNO][ROWNO]; /* last seen/touched dungeon typ */
    struct spell spl_book[MAXSPELL + 1];
    struct linfo level_info[MAXLINFO];
    struct trap *ftrap;
    /* some objects need special handling during destruction or placement */
    struct obj *current_wand;  /* wand currently zapped/applied */
    struct obj *thrownobj;     /* object in flight due to throwing */
    struct obj *kickedobj;     /* object in flight due to kicking */
    struct dgn_topology dungeon_topology;
    struct kinfo killer;
    struct mkroom rooms[(MAXNROFROOMS + 1) * 2];
    struct mkroom *subrooms;
    dlevel_t level; /* level map */
    long moves;
    long monstermoves; /* moves and monstermoves diverge when player is Fast */
    long wailmsg;
    struct obj *migrating_objs; /* objects moving to another dungeon level */    
    struct obj *billobjs; /* objects not yet paid for */
#if defined(MICRO) || defined(WIN32)
    char hackdir[PATHLEN]; /* where rumors, help, record are */
#endif /* MICRO || WIN32 */
    struct monst youmonst;
    struct obj *invent;
    struct context_info context;
    char *fqn_prefix[PREFIX_COUNT];
    /* Windowing stuff that's really tty oriented, but present for all ports */
    struct tc_gbl_data tc_gbl_data; /* AS,AE, LI,CO */     
#if defined(UNIX) || defined(VMS)
    int locknum; /* max num of simultaneous users */
#endif
#ifdef DEF_PAGER
    char *catmore; /* default pager */
#endif
#ifdef MICRO
    char levels[PATHLEN]; /* where levels are */
#endif /* MICRO */
#ifdef MFLOPPY
    char permbones[PATHLEN]; /* where permanent copy of bones go */
    int ramdisk = FALSE;     /* whether to copy bones to levels or not */
    int saveprompt = TRUE;
    const char *alllevels = "levels.*";
    const char *allbones = "bones*.*";
#endif
    struct sinfo program_state;

    /* dig.c */

    boolean did_dig_msg;

    /* display.c */
    gbuf_entry gbuf[ROWNO][COLNO];
    char gbuf_start[ROWNO];
    char gbuf_stop[ROWNO];


    /* do.c */
    boolean at_ladder;
    char *dfr_pre_msg;  /* pline() before level change */
    char *dfr_post_msg; /* pline() after level change */
    d_level save_dlevel;

    /* do_name.c */
    struct opvar *gloc_filter_map;
    int gloc_filter_floodfill_match_glyph;
    int via_naming;

    /* do_wear.c */
    /* starting equipment gets auto-worn at beginning of new game,
       and we don't want stealth or displacement feedback then */
    boolean initial_don; /* manipulated in set_wear() */

    /* dog.c */
    int petname_used; /* user preferred pet name has been used */
    xchar gtyp;  /* type of dog's current goal */
    xchar gx; /* x position of dog's current goal */
    char  gy; /* y position of dog's current goal */
    char dogname[PL_PSIZ];
    char catname[PL_PSIZ];
    char horsename[PL_PSIZ];
    char preferred_pet; /* '\0', 'c', 'd', 'n' (none) */    
    struct monst *mydogs; /* monsters that went down/up together with @ */
    struct monst *migrating_mons; /* monsters moving to another level */
    struct mvitals mvitals[NUMMONS];

    /* dokick.c */
    struct rm *maploc;
    struct rm nowhere;
    const char *gate_str;

    /* drawing */
    struct symsetentry symset[NUM_GRAPHICS];
    int currentgraphics;
    nhsym showsyms[SYM_MAX]; /* symbols to be displayed */
    nhsym l_syms[SYM_MAX];   /* loaded symbols          */
    nhsym r_syms[SYM_MAX];   /* rogue symbols           */
    nhsym warnsyms[WARNCOUNT]; /* the current warning display symbols */

    /* dungeon.c */
    int n_dgns; /* number of dungeons (also used in mklev.c and do.c) */
    branch *branches; /* dungeon branch list */
    mapseen *mapseenchn; /*DUNGEON_OVERVIEW*/

    /* eat.c */
    boolean force_save_hs;
    char *eatmbuf; /* set by cpostfx() */


    /* end.c */
    struct valuable_data gems[LAST_GEM + 1 - FIRST_GEM + 1]; /* +1 for glass */
    struct valuable_data amulets[LAST_AMULET + 1 - FIRST_AMULET];
    struct val_list valuables[3];
    int vanq_sortmode;

    /* extralev.c */
    struct rogueroom r[3][3];

    /* files.c */
    char wizkit[WIZKIT_MAX];
    int lockptr;
    char *config_section_chosen;
    char *config_section_current;
    int nesting;
    int symset_count;             /* for pick-list building only */
    boolean chosen_symset_start;
    boolean chosen_symset_end;
    int symset_which_set;
#ifdef HOLD_LOCKFILE_OPEN
    struct level_ftrack lftrack;
#endif /*HOLD_LOCKFILE_OPEN*/
    char SAVEF[SAVESIZE]; /* holds relative path of save file from playground */
#ifdef MICRO
    char SAVEP[SAVESIZE]; /* holds path of directory for save file */
#endif
    char bones[BONESSIZE];
    char lock[LOCKNAMESIZE];


    /* hack.c */
    anything tmp_anything;
    int wc; /* current weight_cap(); valid after call to inv_weight() */

    /* invent.c */
    int lastinvnr;  /* 0 ... 51 (never saved&restored) */
    unsigned sortlootmode; /* set by sortloot() for use by sortloot_cmp(); 
                            * reset by sortloot when done */
    char *invbuf;
    unsigned invbufsiz;
    /* for perm_invent when operating on a partial inventory display, so that
       the persistent one doesn't get shrunk during filtering for item selection
       then regrown to full inventory, possibly being resized in the process */
    winid cached_pickinv_win;
    /* query objlist callback: return TRUE if obj type matches "this_type" */
    int this_type;
    /* query objlist callback: return TRUE if obj is at given location */
    coord only;

    /* light.c */
    light_source *light_base;


    /* lock.c */
    struct xlock_s xlock;

    /* makemon.c */
    struct {
        int choice_count;
        char mchoices[SPECIAL_PM]; /* value range is 0..127 */
    } rndmonst_state;

    /* mhitm.c */
    boolean vis;
    boolean far_noise;
    long noisetime;
    struct obj *otmp;
    int dieroll; /* Needed for the special case of monsters wielding vorpal
                  * blades (rare). If we use this a lot it should probably
                  * be a parameter to mdamagem() instead of a global variable.
                  */

    /* mhitu.c */
    int mhitu_dieroll;

    /* mklev.c */
    xchar vault_x;
    xchar vault_y;
    boolean made_branch; /* used only during level creation */

    /* mkmap.c */
    char *new_locations;
    int min_rx; /* rectangle bounds for regions */
    int max_rx;
    int min_ry;
    int max_ry; 
    int n_loc_filled;

    /* mkmaze.c */
    lev_region bughack; /* for preserving the insect legs when wallifying
                         * baalz level */
    boolean was_waterlevel; /* ugh... this shouldn't be needed */
    struct bubble *bbubbles;
    struct bubble *ebubbles;
    struct trap *wportal;
    int xmin, ymin, xmax, ymax; /* level boundaries */
    boolean ransacked;

    /* mon.c */
    boolean vamp_rise_msg;
    boolean disintegested;
    short *animal_list; /* list of PM values for animal monsters */
    int animal_list_count;

    /* mthrowu.c */
    int mesg_given; /* for m_throw()/thitu() 'miss' message */
    struct monst *mtarget;  /* monster being shot by another monster */
    struct monst *marcher; /* monster that is shooting */

    /* muse.c */
    boolean m_using; /* kludge to use mondided instead of killed */
    int trapx;
    int trapy;
    boolean zap_oseen; /* for wands which use mbhitm and are zapped at
                        * players.  We usually want an oseen local to
                        * the function, but this is impossible since the
                        * function mbhitm has to be compatible with the
                        * normal zap routines, and those routines don't
                        * remember who zapped the wand. */
    struct musable m;

    /* nhlan.c */
#ifdef MAX_LAN_USERNAME
    char lusername[MAX_LAN_USERNAME];
    int lusername_size;
#endif

    /* o_init.c */
    short disco[NUM_OBJECTS];

    /* objname.c */
    /* distantname used by distant_name() to pass extra information to
       xname_flags(); it would be much cleaner if this were a parameter,
       but that would require all of the xname() and doname() calls to be
       modified */
    int distantname;

    /* options.c */
    struct symsetentry *symset_list; /* files.c will populate this with
                                        list of available sets */
    /*
        * Allow the user to map incoming characters to various menu commands.
        * The accelerator list must be a valid C string.
        */
    char mapped_menu_cmds[MAX_MENU_MAPPED_CMDS + 1]; /* exported */
    char mapped_menu_op[MAX_MENU_MAPPED_CMDS + 1];
    short n_menu_mapped;
    boolean opt_initial;
    boolean opt_from_file;
    boolean opt_need_redraw; /* for doset() */

    /* pickup.c */
    int oldcap; /* last encumberance */
    /* current_container is set in use_container(), to be used by the
       callback routines in_container() and out_container() from askchain()
       and use_container(). Also used by menu_loot() and container_gone(). */
    struct obj *current_container;
    boolean abort_looting;
    /* Value set by query_objlist() for n_or_more(). */
    long val_for_n_or_more;
    /* list of valid menu classes for query_objlist() and allow_category callback
       (with room for all object classes, 'u'npaid, BUCX, and terminator) */
    char valid_menu_classes[MAXOCLASSES + 1 + 4 + 1];
    boolean class_filter;
    boolean bucx_filter;
    boolean shop_filter;

    /* pline.c */
    unsigned pline_flags;
    char prevmsg[BUFSZ];
#ifdef DUMPLOG
    unsigned saved_pline_index;  /* slot in saved_plines[] to use next */
    char *saved_plines[DUMPLOG_MSG_COUNT];
#endif
    /* work buffer for You(), &c and verbalize() */
    char *you_buf;
    int you_buf_siz;

    /* polyself.c */
    int sex_change_ok; /* controls whether taking on new form or becoming new
                          man can also change sex (ought to be an arg to
                          polymon() and newman() instead) */

    /* potion.c */
    boolean notonhead; /* for long worms */
    int potion_nothing;
    int potion_unkn;

    /* pray.c */
    /* values calculated when prayer starts, and used when completed */
    aligntyp p_aligntyp;
    int p_trouble;
    int p_type; /* (-1)-3: (-1)=really naughty, 3=really good */

    /* quest.c */
    struct q_score quest_status;

    /* questpgr.c */
    char cvt_buf[CVT_BUF_SIZE];
    struct qtlists qt_list;
#ifdef DLB
    struct dlb_handle *msg_file;
#else
    FILE *msg_file;
#endif
    /* used by ldrname() and neminame(), then copied into cvt_buf */
    char nambuf[CVT_BUF_SIZE];

    /* read.c */
    boolean known;

    /* region.c */
    NhRegion **regions;
    int n_regions;
    int max_regions;

    /* restore.c */
    int n_ids_mapped;
    struct bucket *id_map;
    boolean restoring;
    struct fruit *oldfruit;
    long omoves;

    /* rip.c */
    char **rip;

    /* role.c */
    struct Role urole; /* player's role. May be munged in role_init() */
    struct Race urace; /* player's race. May be munged in role_init() */
    char role_pa[NUM_BP];
    char role_post_attribs;
    struct role_filter rfilter;

    /* rumors.c */
    long true_rumor_size; /* rumor size variables are signed so that value -1
                            can be used as a flag */
    long false_rumor_size;
    unsigned long true_rumor_start; /* rumor start offsets are unsigned because
                                       they're handled via %lx format */
    unsigned long false_rumor_start;
    long true_rumor_end; /* rumor end offsets are signed because they're
                            compared with [dlb_]ftell() */
    long false_rumor_end;
    int oracle_flg; /* -1=>don't use, 0=>need init, 1=>init done */
    unsigned oracle_cnt; /* oracles are handled differently from rumors... */
    unsigned long *oracle_loc;

    /* save.c */
    boolean havestate;
    unsigned ustuck_id; /* need to preserve during save */
    unsigned usteed_id; /* need to preserve during save */

    /* shk.c */
    /* auto-response flag for/from "sell foo?" 'a' => 'y', 'q' => 'n' */
    char sell_response;
    int sell_how;
    /* can't just use sell_response='y' for auto_credit because the 'a' response
       shouldn't carry over from ordinary selling to credit selling */
    boolean auto_credit;
    struct repo repo;
   long int followmsg; /* last time of follow message */


    /* sp_lev.c */
    char *lev_message;
    lev_region *lregions;
    int num_lregions;
    /* positions touched by level elements explicitly defined in the des-file */
    char SpLev_Map[COLNO][ROWNO];
    xchar xstart, ystart;
    char xsize, ysize;
    boolean splev_init_present;
    boolean icedpools;
    int mines_prize_count;
    int soko_prize_count; /* achievements */
    struct obj *container_obj[MAX_CONTAINMENT];
    int container_idx;
    struct monst *invent_carrying_monster;
    aligntyp ralign[3];

    /* spells.c */
    int spl_sortmode;   /* index into spl_sortchoices[] */
    int *spl_orderindx; /* array of g.spl_book[] indices */

    /* teleport.c */
    struct obj *telescroll; /* non-null when teleporting via this scroll */

    /* timeout.c */
    /* ordered timer list */
    struct fe *timer_base; /* "active" */
    unsigned long timer_id;

    /* topten.c */
    winid toptenwin;
#ifdef UPDATE_RECORD_IN_PLACE
    long final_fpos;
#endif


    /* trap.c */
    int force_mintrap; /* mintrap() should take a flags argument, but for time
                          being we use this */
    /* context for water_damage(), managed by water_damage_chain();
        when more than one stack of potions of acid explode while processing
        a chain of objects, use alternate phrasing after the first message */
    struct h2o_ctx acid_ctx;
    /*
     * The following are used to track launched objects to
     * prevent them from vanishing if you are killed. They
     * will reappear at the launchplace in bones files.
     */
    struct launchplace launchplace;


    /* u_init.c */
    short nocreate;
    short nocreate2;
    short nocreate3;
    short nocreate4;
    /* uhitm.c */
    boolean override_confirmation; /* Used to flag attacks caused by
                                      Stormbringer's maliciousness. */

    /* vision.c */
    char **viz_array; /* used in cansee() and couldsee() macros */
    char *viz_rmin;			/* min could see indices */
    char *viz_rmax;			/* max could see indices */
    boolean vision_full_recalc;

    /* weapon.c */
    struct obj *propellor;

    /* windows.c */
    struct win_choices *last_winchoice;

    /* zap.c */
    int  poly_zapped;
    boolean obj_zapped;

    unsigned long magic; /* validate that structure layout is preserved */
};

E struct instance_globals g;

struct const_globals {
    const struct obj zeroobj;      /* used to zero out a struct obj */
    const struct monst zeromonst;  /* used to zero out a struct monst */
    const anything zeroany;        /* used to zero out union any */
};

E const struct const_globals cg;
=======
/* topline states */
#define TOPLINE_EMPTY          0 /* empty */
#define TOPLINE_NEED_MORE      1 /* non-empty, need --More-- */
#define TOPLINE_NON_EMPTY      2 /* non-empty, no --More-- required */
#define TOPLINE_SPECIAL_PROMPT 3 /* special prompt state */
>>>>>>> bfbe4e71

#undef E

#endif /* DECL_H */

<|MERGE_RESOLUTION|>--- conflicted
+++ resolved
@@ -404,7 +404,12 @@
     boolean valallowed;
 };
 
-<<<<<<< HEAD
+/* topline states */
+#define TOPLINE_EMPTY          0 /* empty */
+#define TOPLINE_NEED_MORE      1 /* non-empty, need --More-- */
+#define TOPLINE_NON_EMPTY      2 /* non-empty, no --More-- required */
+#define TOPLINE_SPECIAL_PROMPT 3 /* special prompt state */
+
 /* special key functions */
 enum nh_keyfunc {
     NHKF_ESC = 0,
@@ -1198,13 +1203,6 @@
 };
 
 E const struct const_globals cg;
-=======
-/* topline states */
-#define TOPLINE_EMPTY          0 /* empty */
-#define TOPLINE_NEED_MORE      1 /* non-empty, need --More-- */
-#define TOPLINE_NON_EMPTY      2 /* non-empty, no --More-- required */
-#define TOPLINE_SPECIAL_PROMPT 3 /* special prompt state */
->>>>>>> bfbe4e71
 
 #undef E
 
