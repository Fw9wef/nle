--- conflicted
+++ resolved
@@ -97,12 +97,6 @@
     Bitfield(perminvis, 1);   /* intrinsic minvis value */
     Bitfield(mcan, 1);        /* has been cancelled */
     Bitfield(mburied, 1);     /* has been buried */
-<<<<<<< HEAD
-=======
-#define mtemplit mburied      /* since buried isn't implemented, use bit for
-                               * monsters shown by transient light source;
-                               * only valid during bhit() execution        */
->>>>>>> 2fe57af3
     Bitfield(mundetected, 1); /* not seen in present hiding place;
                                * implies one of M1_CONCEAL or M1_HIDE,
                                * but not mimic (that is, snake, spider,
