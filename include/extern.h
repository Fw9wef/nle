--- conflicted
+++ resolved
@@ -1,8 +1,4 @@
-<<<<<<< HEAD
-/* NetHack 3.6	extern.h	$NHDT-Date: 1545439142 2018/12/22 00:39:02 $  $NHDT-Branch: NetHack-3.6.2-beta01 $:$NHDT-Revision: 1.676 $ */
-=======
 /* NetHack 3.6	extern.h	$NHDT-Date: 1545597403 2018/12/23 20:36:43 $  $NHDT-Branch: NetHack-3.6.2-beta01 $:$NHDT-Revision: 1.676 $ */
->>>>>>> dcc71870
 /* Copyright (c) Steve Creps, 1988.				  */
 /* NetHack may be freely redistributed.  See license for details. */
 
