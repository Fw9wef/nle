--- conflicted
+++ resolved
@@ -30,19 +30,15 @@
               through the same logic as that used by the --grep  command;  see
               the MDGREP FUNCTIONS section below for details.
 
-<<<<<<< HEAD
-       -m     Generate monster.c.
-
-       -v     Generate  date.h and options file. It will read dat/gitinfo.txt,
-=======
-       -m     Generate  date.h and options file. It will read dat/gitinfo.txt,
->>>>>>> 0166239a
+       -c     Generate  date.h and options file. It will read dat/gitinfo.txt,
+              only if it is present, to obtain githash= and gitbranch=
+               info and include related preprocessor #defines in date.h file.
               only if it is present, to obtain githash= and gitbranch=
                info and include related preprocessor #defines in date.h file.
 
        -p     Generate pm.h
 
-       -q     Generate the rumors file.
+       -r     Generate the rumors file.
 
        -s     Generate the bogusmon , engrave and epitaphfiles.
 
@@ -152,8 +148,5 @@
 
 
 
-<<<<<<< HEAD
-NETHACK                           25 May 2015                      MAKEDEFS(6)
-=======
-NETHACK                           1 Jan 2020                       MAKEDEFS(6)
->>>>>>> 0166239a
+
+NETHACK                           1 Jan 2020                       MAKEDEFS(6)