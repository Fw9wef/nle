--- conflicted
+++ resolved
@@ -49,10 +49,7 @@
 NetHack Community Patches (or Variation) Included
 -------------------------------------------------
 hallucinatory trap names from github pull request #174
-<<<<<<< HEAD
-=======
 autounlock feature originally from unnethack in github pull request #228
->>>>>>> bcee4e69
 
 
 Code Cleanup and Reorganization
