--- conflicted
+++ resolved
@@ -13,11 +13,8 @@
 function calls made from mapglyph based on dungeon level are now called once
 	per level
 fix accessing mons[-1] when trying to gate in a non-valid demon
-<<<<<<< HEAD
+fast hero could have random clairvoyance happen more than once on same turn
 urealtime.realtime was being incorrectly calculated
-=======
-fast hero could have random clairvoyance happen more than once on same turn
->>>>>>> c3fb9410
 
 
 Fixes to Pre-3.7.0 Problems that Were Exposed Via git Repository
