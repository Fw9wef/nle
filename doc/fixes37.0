--- conflicted
+++ resolved
@@ -48,11 +48,8 @@
 
 NetHack Community Patches (or Variation) Included
 -------------------------------------------------
-<<<<<<< HEAD
+hallucinatory trap names from github pull request #174
 autounlock feature originally from unnethack in github pull request #228
-=======
-hallucinatory trap names from github pull request #174
->>>>>>> ff48672e
 
 
 Code Cleanup and Reorganization
