\documentstyle[titlepage,longtable]{article}
% NetHack 3.6  Guidebook.tex $NHDT-Date: 1431192762 2015/12/16 17:32:42 $  $NHDT-Branch: master $:$NHDT-Revision: 1.60 $ */
%+% we're still limping along in LaTeX 2.09 compatibility mode
%-%\documentclass{article}
%-%\usepackage{hyperref} % before longtable
%-%% if hyperref isn't available, we can get by with this instead
%-%%\RequirePackage[errorshow]{tracefnt} \DeclareSymbolFont{typewriter}{OT1}{cmtt}{m}{n}
%-%\usepackage{longtable}
\textheight 220mm
\textwidth 160mm
\oddsidemargin 0mm
\evensidemargin 0mm
\topmargin 0mm

\newcommand{\nd}{\noindent}

\newcommand{\tb}[1]{\tt #1 \hfill}
\newcommand{\bb}[1]{\bf #1 \hfill}
\newcommand{\ib}[1]{\it #1 \hfill}

\newcommand{\blist}[1]
{\begin{list}{$\bullet$}
    {\leftmargin 30mm \topsep 2mm \partopsep 0mm \parsep 0mm \itemsep 1mm
     \labelwidth 28mm \labelsep 2mm
     #1}}

\newcommand{\elist}{\end{list}}

% this will make \tt underscores look better, but requires that
% math subscripts will never be used in this document
\catcode`\_=12

\begin{document}
%
% input file: guidebook.mn
%
%.ds h0 "
%.ds h1 %.ds h2 \%
%.ds f0 "

%.mt
\title{\LARGE A Guide to the Mazes of Menace:\\
\Large Guidebook for {\it NetHack\/}}

%.au
\author{Original version - Eric S. Raymond\\
<<<<<<< HEAD
(Edited and expanded for 3.7 by Mike Stephenson and others)}
\date{February 17, 2020}
=======
(Edited and expanded for 3.6 by Mike Stephenson and others)}
\date{March 8, 2020}
>>>>>>> e20024e4

\maketitle

%.pg
%.hn 1
\section{Introduction}

%.pg

Recently, you have begun to find yourself unfulfilled and distant
in your daily occupation.  Strange dreams of prospecting, stealing,
crusading, and combat have haunted you in your sleep for many months,
but you aren't sure of the reason.  You wonder whether you have in
fact been having those dreams all your life, and somehow managed to
forget about them until now.  Some nights you awaken suddenly
and cry out, terrified at the vivid recollection of the strange and
powerful creatures that seem to be lurking behind every corner of the
dungeon in your dream.  Could these details haunting your dreams be real?
As each night passes, you feel the desire to enter the mysterious caverns
near the ruins grow stronger.  Each morning, however, you quickly put
the idea out of your head as you recall the tales of those who entered
the caverns before you and did not return.  Eventually you can resist
the yearning to seek out the fantastic place in your dreams no longer.
After all, when other adventurers came back this way after spending time
in the caverns, they usually seemed better off than when they passed
through the first time.  And who was to say that all of those who did
not return had not just kept going?
%.pg

Asking around, you hear about a bauble, called the Amulet of Yendor by some,
which, if you can find it, will bring you great wealth.  One legend you were
told even mentioned that the one who finds the amulet will be granted
immortality by the gods.  The amulet is rumored to be somewhere beyond the
Valley of Gehennom, deep within the Mazes of Menace.  Upon hearing the
legends, you immediately realize that there is some profound and
undiscovered reason that you are to descend into the caverns and seek
out that amulet of which they spoke.  Even if the rumors of the amulet's
powers are untrue, you decide that you should at least be able to sell the
tales of your adventures to the local minstrels for a tidy sum, especially
if you encounter any of the terrifying and magical creatures of
your dreams along the way.  You spend one last night fortifying yourself
at the local inn, becoming more and more depressed as you watch the odds
of your success being posted on the inn's walls getting lower and lower.

%.pg
\nd In the morning you awake, collect your belongings, and
set off for the dungeon.  After several days of uneventful
travel, you see the ancient ruins that mark the entrance to the
Mazes of Menace.  It is late at night, so you make camp at the entrance
and spend the night sleeping under the open skies.  In the morning, you
gather your gear, eat what may be your last meal outside, and enter the
dungeon\ldots

%.hn 1
\section{What is going on here?}

%.pg
You have just begun a game of {\it NetHack}.  Your goal is to grab as much
treasure as you can, retrieve the Amulet of Yendor, and escape the
Mazes of Menace alive.

%.pg
Your abilities and strengths for dealing with the hazards of adventure
will vary with your background and training:

%.pg
%
\blist{}
\item[\bb{Archeologists}]%
understand dungeons pretty well; this enables them
to move quickly and sneak up on the local nasties.  They start equipped
with the tools for a proper scientific expedition.
%.pg
%
\item[\bb{Barbarians}]%
are warriors out of the hinterland, hardened to battle.
They begin their quests with naught but uncommon strength, a trusty hauberk,
and a great two-handed sword.
%.pg
%
\item[\bb{Cavemen {\rm and} Cavewomen}]
start with exceptional strength, but unfortunately, neolithic weapons.
%.pg
%
\item[\bb{Healers}]%
are wise in medicine and apothecary.  They know the
herbs and simples that can restore vitality, ease pain, anesthetize,
and neutralize
poisons; and with their instruments, they can divine a being's state
of health or sickness.  Their medical practice earns them quite reasonable
amounts of money, with which they enter the dungeon.
%.pg
%
\item[\bb{Knights}]%
are distinguished from the common skirmisher by their
devotion to the ideals of chivalry and by the surpassing excellence of
their armor.
%.pg
%
\item[\bb{Monks}]%
are ascetics, who by rigorous practice of physical and mental
disciplines have become capable of fighting as effectively without weapons
as with.  They wear no armor but make up for it with increased mobility.
%.pg
%
\item[\bb{Priests {\rm and} Priestesses}]%
are clerics militant, crusaders
advancing the cause of righteousness with arms, armor, and arts
thaumaturgic.  Their ability to commune with deities via prayer
occasionally extricates them from peril, but can also put them in it.
%.pg
%
\item[\bb{Rangers}]%
are most at home in the woods, and some say slightly out
of place in a dungeon.  They are, however, experts in archery as well
as tracking and stealthy movement.
%.pg
%
\item[\bb{Rogues}]%
are agile and stealthy thieves, with knowledge of locks,
traps, and poisons.  Their advantage lies in surprise, which they employ
to great advantage.
%.pg
%
\item[\bb{Samurai}]%
are the elite warriors of feudal Nippon.  They are lightly
armored and quick, and wear the %
{\it dai-sho}, two swords of the deadliest
keenness.
%.pg
%
\item[\bb{Tourists}]%
start out with lots of gold (suitable for shopping with),
a credit card, lots of food, some maps, and an expensive camera.  Most
monsters don't like being photographed.
%.pg
%
\item[\bb{Valkyries}]%
are hardy warrior women.  Their upbringing in the harsh
Northlands makes them strong, inures them to extremes of cold, and instills
in them stealth and cunning.
%.pg
%
\item[\bb{Wizards}]%
start out with a knowledge of magic, a selection of magical
items, and a particular affinity for dweomercraft.  Although seemingly weak
and easy to overcome at first sight, an experienced Wizard is a deadly foe.
\elist

%.pg
You may also choose the race of your character (within limits; most
roles have restrictions on which races are eligible for them):

%.pg
%
\blist{}
\item[\bb{Dwarves}]%
are smaller than humans or elves, but are stocky and solid
individuals.  Dwarves' most notable trait is their great expertise in mining
and metalwork.  Dwarvish armor is said to be second in quality not even to the
mithril armor of the Elves.
%.pg
%
\item[\bb{Elves}]%
are agile, quick, and perceptive; very little of what goes
on will escape an Elf.  The quality of Elven craftsmanship often gives
them an advantage in arms and armor.
%.pg
%
\item[\bb{Gnomes}]%
are smaller than but generally similar to dwarves.  Gnomes are
known to be expert miners, and it is known that a secret underground mine
complex built by this race exists within the Mazes of Menace, filled with
both riches and danger.
%.pg
%
\item[\bb{Humans}]%
are by far the most common race of the surface world, and
are thus the norm to which other races are often compared.  Although
they have no special abilities, they can succeed in any role.
%.pg
%
\item[\bb{Orcs}]%
are a cruel and barbaric race that hate every living thing
(including other orcs).  Above all others, Orcs hate Elves with a passion
unequalled, and will go out of their way to kill one at any opportunity.
The armor and weapons fashioned by the Orcs are typically of inferior quality.
\elist

%.hn 1
\section{What do all those things on the screen mean?}
%.pg
On the screen is kept a map of where you have been and what you have
seen on the current dungeon level; as you explore more of the level,
it appears on the screen in front of you.

%.pg
When {\it NetHack\/}'s ancestor {\it rogue\/} first appeared, its screen
orientation was almost unique among computer fantasy games.  Since
then, screen orientation has become the norm rather than the
exception; {\it NetHack\/} continues this fine tradition.  Unlike text
adventure games that accept commands in pseudo-English sentences and
explain the results in words, {\it NetHack\/} commands are all one or two
keystrokes and the results are displayed graphically on the screen.  A
minimum screen size of 24 lines by 80 columns is recommended; if the
screen is larger, only a $21\times80$ section will be used for the map.

%.pg
{\it NetHack\/} can even be played by blind players, with the assistance of
Braille readers or speech synthesisers.  Instructions for configuring
{\it NetHack\/} for the blind are included later in this document.

%.pg
{\it NetHack\/} generates a new dungeon every time you play it; even the
authors still find it an entertaining and exciting game despite
having won several times.

%.pg
{\it NetHack\/} offers a variety of display options.  The options available to
you will vary from port to port, depending on the capabilities of your
hardware and software, and whether various compile-time options were
enabled when your executable was created.  The three possible display
options are: a monochrome character interface, a color character interface,
and a graphical interface using small pictures called tiles.  The two
character interfaces allow fonts with other characters to be substituted,
but the default assignments use standard ASCII characters to represent
everything.  There is no difference between the various display options
with respect to game play.  Because we cannot reproduce the tiles or
colors in the Guidebook, and because it is common to all ports, we will
use the default ASCII characters from the monochrome character display
when referring to things you might see on the screen during your game.
%.pg
In order to understand what is going on in {\it NetHack}, first you must
understand what {\it NetHack\/} is doing with the screen.  The {\it NetHack\/}
screen replaces the ``You see \ldots'' descriptions of text adventure games.
Figure 1 is a sample of what a {\it NetHack\/} screen might look like.
The way the screen looks for you depends on your platform.
%.BR 2

% (Either generated by hand or else the composite of two different
% situations.  Originally the character had only reached a second room
% (unchanged here) by turn 257 (now changed to 752) and was already
% Weak from hunger (now changed to just Hungry) and also lacked any of
% Tourist's starting gold.  Confusion is added to include a condition.)
%
% Width is forced to match similar figure in Guidebook.mn where it is
% constrained by the margins of plain text output (Guidebook.txt).
\vbox{
\begin{verbatim}
        The bat bites!

                ------
                |....|    ----------
                |.<..|####...@...$.|
                |....-#   |...B....+
                |....|    |.d......|
                ------    -------|--



        Player the Rambler   St:12 Dx:7 Co:18 In:11 Wi:9 Ch:15 Neutral
        Dlvl:1 $:993 HP:9(12) Pw:3(3) AC:10 Exp:1/19 T:752 Hungry Conf
\end{verbatim}
\begin{center}
Figure 1
\end{center}
}

% 3-line status includes trailing spaces to force the width to match the
% 2-line data above; unlike Guidebook.pm, we can't add a trailing comment
% to make them visible
\vbox{
\begin{verbatim}
        Player the Rambler   St:12 Dx:7 Co:18 In:11 Wi:9 Ch:15        
        Neutral $:993 HP:9(12) Pw:3(3) AC:10 Exp:1/19 Hungry          
        Dlvl:1 T:752                                  Conf            
\end{verbatim}
\begin{center}
Figure 2
\end{center}
}

%.hn 2
\subsection*{The status lines (bottom)}

The bottom two (or three) lines of the screen contain several cryptic
pieces of information describing your current status.
Figure 1 shows the traditional two-line status area below the map.
Figure 2 shows just the status area, when the {\it statuslines:3\/}
option has been set (not all interfaces support this option).
If any status line becomes wider than the screen, you might not see all
of it due to truncation.
When the numbers grow bigger and multiple {\it conditions\/} are present,
the two-line format will run out of room on the second line, but
{\it statuslines:2\/}
is the default because a basic 24-line terminal isn't tall enough for
the third line.

%.pg
Here are explanations of what the various status items mean:

%.lp
\blist{}
\item[\bb{Title}]
Your character's name and professional ranking (based on role and
{\it experience level\/}, see below).
%.lp
\item[\bb{Strength}]
A measure of your character's strength; one of your six basic
attributes.  A human character's attributes can range from 3 to 18 inclusive;
non-humans may exceed these limits
(occasionally you may get super-strengths of the form 18/xx, and magic can
also cause attributes to exceed the normal limits).  The
higher your strength, the stronger you are.  Strength affects how
successfully you perform physical tasks, how much damage you do in
combat, and how much loot you can carry.
%.lp
\item[\bb{Dexterity}]
Dexterity affects your chances to hit in combat, to avoid traps, and
do other tasks requiring agility or manipulation of objects.
%.lp
\item[\bb{Constitution}]
Constitution affects your ability to recover from injuries and other
strains on your stamina.
When strength is low or modest, constitution also affects how much you
can carry.  With sufficiently high strength, the contribution to
carrying capacity from your constitution no longer matters.
%.lp
\item[\bb{Intelligence}]
Intelligence affects your ability to cast spells and read spellbooks.
%.lp
\item[\bb{Wisdom}]
Wisdom comes from your practical experience (especially when dealing with
magic).  It affects your magical energy.
%.lp
\item[\bb{Charisma}]
Charisma affects how certain creatures react toward you.  In
particular, it can affect the prices shopkeepers offer you.
%.lp
\item[\bb{Alignment}]
%
{\it Lawful}, {\it Neutral\/} or {\it Chaotic}.  Often, Lawful is
taken as good and Chaotic is evil, but legal and ethical do not always
coincide.  Your alignment influences how other
monsters react toward you.  Monsters of a like alignment are more likely
to be non-aggressive, while those of an opposing alignment are more likely
to be seriously offended at your presence.
%.lp
\item[\bb{Dungeon Level}]
How deep you are in the dungeon.  You start at level one and the number
increases as you go deeper into the dungeon.  Some levels are special,
and are identified by a name and not a number.  The Amulet of Yendor is
reputed to be somewhere beneath the twentieth level.
%.lp
\item[\bb{Gold}]
The number of gold pieces you are openly carrying.  Gold which you have
concealed in containers is not counted.
%.lp
\item[\bb{Hit Points}]
Your current and maximum hit points.  Hit points indicate how much
damage you can take before you die.  The more you get hit in a fight,
the lower they get.  You can regain hit points by resting, or by using
certain magical items or spells.  The number in parentheses is the maximum
number your hit points can reach.
%.lp
\item[\bb{Power}]
Spell points.  This tells you how much mystic energy ({\it mana\/})
you have available for spell casting.  Again, resting will regenerate the
amount available.
%.lp
\item[\bb{Armor Class}]
A measure of how effectively your armor stops blows from unfriendly
creatures.  The lower this number is, the more effective the armor; it
is quite possible to have negative armor class.
See the {\it Armor\/} subsection of {\it Objects\/} for more information.
%.lp
\item[\bb{Experience}]
Your current experience level.
If the {\it showexp\/}
option is set, it will be followed by a slash and experience points.
As you adventure, you gain experience points.
At certain experience point totals, you gain an experience level.
The more experienced you are, the better you fight and withstand magical
attacks.
(By the time your level reaches double digits, the usefulness of showing
the points with it has dropped significantly.
You can use the `{\tt O}' command to turn {\it showexp\/}
off to avoid using up the limited status line space.)
%.lp
\item[\bb{Time}]
The number of turns elapsed so far, displayed if you have the
{\it time\/} option set.
%.lp
\item[\bb{Status}]
Hunger:
your current hunger status.
Values are {\it Satiated}, {\it Not~Hungry\/} (or {\it Normal\/}),
{\it Hungry}, {\it Weak}, and {\it Fainting}.
%.\" not mentioned: Fainted
Not shown when {\it Normal}.

%.lp ""
Encumbrance:
an indication of how what you are carrying affects your ability to move.
Values are {\it Unencumbered}, {\it Encumbered}, {\it Stressed},
{\it Strained}, {\it Overtaxed}, and {\it Overloaded}.
Not shown when {\it Unencumbered}.

%.lp ""
Fatal~conditions:
{\it Stone\/} (aka {\it Petrifying}, turning to stone),
{\it Slime\/} (turning into green slime),
{\it Strngl\/} (being strangled),
{\it FoodPois\/} (suffering from acute food poisoning),
{\it TermIll\/} (suffering from a terminal illness).

%.lp ""
Non-fatal~conditions:
{\it Blind\/} (can't see), {\it Deaf\/} (can't hear),
{\it Stun\/} (stunned), {\it Conf\/} (confused), {\it Hallu\/} (hallucinating).

%.lp ""
Movement~modifiers:
{\it Lev\/} (levitating), {\it Fly\/} (flying), {\it Ride\/} (riding).

%.lp ""
Other conditions and modifiers exist, but there isn't enough room to
display them with the other status fields.  The `{\tt \^{}X}' command shows
all relevant status conditions.
\elist

%.hn 2
\subsection*{The message line (top)}

%.pg
The top line of the screen is reserved for messages that describe
things that are impossible to represent visually.  If you see a
``{\tt --More--}'' on the top line, this means that {\it NetHack\/} has
another message to display on the screen, but it wants to make certain
that you've read the one that is there first.  To read the next message,
just press the space bar.

%.pg
To change how and what messages are shown on the message line,
see ``{\it Configuring Message Types\/}`` and the {\it verbose\/}
option.

%.hn 2
\subsection*{The map (rest of the screen)}

%.pg
The rest of the screen is the map of the level as you have explored it
so far.  Each symbol on the screen represents something.  You can set
various graphics
options to change some of the symbols the game uses; otherwise, the
game will use default symbols.  Here is a list of what the default
symbols mean:

\blist{}
%.lp
\item[\tb{- {\rm and} |}]
The walls of a room, or an open door.  Or a grave ({\tt |}).
%.lp
\item[\tb{.}]
The floor of a room, ice, or a doorless doorway.
%.lp
\item[\tb{\#}]
A corridor, or iron bars, or a tree, or possibly a kitchen sink (if
your dungeon has sinks), or a drawbridge.
%.lp
\item[\tb{>}]
Stairs down: a way to the next level.
%.lp
\item[\tb{<}]
Stairs up: a way to the previous level.
%.lp
\item[\tb{+}]
A closed door, or a spellbook containing a spell you may be able to learn.
%.lp
\item[\tb{@}]
Your character or a human.
%.lp
\item[\tb{\$}]
A pile of gold.
%.lp
\item[\tb{\^}]
A trap (once you have detected it).
%.lp
\item[\tb{)}]
A weapon.
%.lp
\item[\tb{[}]
A suit or piece of armor.
%.lp
\item[\tb{\%}]
Something edible (not necessarily healthy).
%.lp
\item[\tb{?}]
A scroll.
%.lp
\item[\tb{/}]
A wand.
%.lp
\item[\tb{=}]
A ring.
%.lp
\item[\tb{!}]
A potion.
%.lp
\item[\tb{(}]
A useful item (pick-axe, key, lamp \ldots).
%.lp
\item[\tb{"}]
An amulet or a spider web.
%.lp
\item[\tb{*}]
A gem or rock (possibly valuable, possibly worthless).
%.lp
\item[\tb{\`}]
A boulder or statue.
%.lp
\item[\tb{0}]
An iron ball.
%.lp
\item[\tb{_}]
An altar, or an iron chain.
%.lp
\item[\tb{\{}]
A fountain.
%.lp
\item[\tb{\}}]
A pool of water or moat or a pool of lava.
%.lp
\item[\tb{$\backslash$}]
An opulent throne.
%.lp
\item[\tb{a-zA-Z {\rm \& other symbols}}]
Letters and certain other symbols represent the various inhabitants
of the Mazes of Menace.  Watch out, they can be nasty and vicious.
Sometimes, however, they can be helpful.
%.lp
\item[\tb{I}]
This marks the last known location of an invisible or otherwise unseen
monster.  Note that the monster could have moved.
The `{\tt F}' and `{\tt m}' commands may be useful here.

\elist
%.pg
You need not memorize all these symbols; you can ask the game what any
symbol represents with the `{\tt /}' command (see the next section for
more info).

%.hn 1
\section{Commands}

%.pg
Commands can be initiated by typing one or two characters to which
the command is bound to, or typing the command name in the extended
commands entry.  Some commands,
like ``{\tt search}'', do not require that any more information be collected
by {\it NetHack\/}.  Other commands might require additional information, for
example a direction, or an object to be used.  For those commands that
require additional information, {\it NetHack\/} will present you with either
a menu of choices, or with a command line prompt requesting information.
Which you are presented with will depend chiefly on how you have set the
`{\it menustyle\/}'
option.

%.pg
For example, a common question in the form ``{\tt What do you want to
use? [a-zA-Z\ ?*]}'', asks you to choose an object you are carrying.
Here, ``{\tt a-zA-Z}'' are the inventory letters of your possible choices.
Typing `{\tt ?}' gives you an inventory list of these items, so you can see
what each letter refers to.  In this example, there is also a `{\tt *}'
indicating that you may choose an object not on the list, if you
wanted to use something unexpected.  Typing a `{\tt *}' lists your entire
inventory, so you can see the inventory letters of every object you're
carrying.  Finally, if you change your mind and decide you don't want
to do this command after all, you can press the `ESC' key to abort the
command.

%.pg
You can put a number before some commands to repeat them that many
times; for example, ``{\tt 10s}'' will search ten times.  If you have the
{\it number\verb+_+pad\/}
option set, you must type `{\tt n}' to prefix a count, so the example above
would be typed ``{\tt n10s}'' instead.  Commands for which counts make no
sense ignore them.  In addition, movement commands can be prefixed for
greater control (see below).  To cancel a count or a prefix, press the
`ESC' key.

%.pg
The list of commands is rather long, but it can be read at any time
during the game through the `{\tt ?}' command, which accesses a menu of
helpful texts.  Here are the default key bindings for your reference:

\blist{}
%.lp
\item[\tb{?}]
Help menu:  display one of several help texts available.
%.lp
\item[\tb{/}]
The {\tt whatis} command, to
tell what a symbol represents.  You may choose to specify a location
or type a symbol (or even a whole word) to explain.
Specifying a location is done by moving the cursor to a particular spot
on the map and then pressing one of `{\tt .}', `{\tt ,}', `{\tt ;}',
or `{\tt :}'.  `{\tt .}' will explain the symbol at the chosen location,
information, then let you pick another location;
conditionally check for ``{\tt More info?}'' depending upon whether the
`{\it help\/}'
option is on, and then you will be asked to pick another location;
`{\tt ,}' will explain the symbol but skip any additional
`{\tt ;}' will skip additional info and also not bother asking
you to choose another location to examine; `{\tt :}' will show additional
info, if any, without asking for confirmation.  When picking a location,
pressing the {\tt ESC} key will terminate this command, or pressing `{\tt ?}'
will give a brief reminder about how it works.

%.lp ""
If the
{\it autodescribe\/}
option is on, a short description of what you see at each location is
shown as you move the cursor.  Typing `{\tt \#}' while picking a location will
toggle that option on or off.
The
{\it whatis\verb+_+coord\/}
option controls whether the short description includes map coordinates.

%.lp ""
Specifying a name rather than a location
always gives any additional information available about that name.

%.lp ""
You may also request a description of nearby monsters,
all monsters currently displayed, nearby objects, or all objects.
The
{\it whatis\verb+_+coord\/}
option controls which format of map coordinate is included with their
descriptions.
%.lp
\item[\tb{\&}]
Tell what a command does.
%.lp
\item[\tb{<}]
Go up to the previous level (if you are on a staircase or ladder).
%.lp
\item[\tb{>}]
Go down to the next level (if you are on a staircase or ladder).
%.lp
\item[\tb{[yuhjklbn]}]
Go one step in the direction indicated (see Figure 3).  If you sense
or remember
a monster there, you will fight the monster instead.  Only these
one-step movement commands cause you to fight monsters; the others
(below) are ``safe.''
%.sd
\begin{center}
\begin{tabular}{cc}
\verb+   y  k  u   + & \verb+   7  8  9   +\\
\verb+    \ | /    + & \verb+    \ | /    +\\
\verb+   h- . -l   + & \verb+   4- . -6   +\\
\verb+    / | \    + & \verb+    / | \    +\\
\verb+   b  j  n   + & \verb+   1  2  3   +\\
                     & (if {\it number\verb+_+pad\/} set)
\end{tabular}
\end{center}
%.ed
\begin{center}
Figure 3
\end{center}
%.lp
\item[\tb{[YUHJKLBN]}]
Go in that direction until you hit a wall or run into something.
%.lp
\item[\tb{m[yuhjklbn]}]
Prefix:  move without picking up objects or fighting (even if you remember
a monster there).\\
%.lp ""
A few non-movement commands use the `{\tt m}' prefix to request operating
via menu (to temporarily override the
{\it menustyle:Traditional\/}
option).
Primarily useful for `{\tt ,}' (pickup) when there is only one class of
objects present (where there won't be any ``what kinds of objects?'' prompt,
so no opportunity to answer `{\tt m}' at that prompt).\\
%.lp ""
A few other commands (eat food, offer sacrifice, apply tinning-kit) use
the `{\tt m}' prefix to skip checking for applicable objects on the floor
and go straight to checking inventory,
or (for ``{\tt \#loot}'' to remove a saddle),
skip containers and go straight to adjacent monsters. The prefix will
make ``{\tt \#travel}'' command show a menu of interesting targets in sight.
In debug mode (aka ``wizard mode''), the `{\tt m}' prefix may also be
used with the ``{\tt \#teleport}'' and ``{\tt \#wizlevelport}'' commands.
%.lp
\item[\tb{F[yuhjklbn]}]
Prefix:  fight a monster (even if you only guess one is there).
%.lp
\item[\tb{M[yuhjklbn]}]
Prefix:  Move far, no pickup.
%.lp
\item[\tb{g[yuhjklbn]}]
Prefix:  Move until something interesting is found.
%.lp
\item[\tb{G[yuhjklbn] {\rm or} <CONTROL->[yuhjklbn]}]
Prefix:  Same as `{\tt g}', but forking of corridors is not considered
interesting.
%.lp
\item[\tb{_}]
Travel to a map location via a shortest-path algorithm.\\
%.lp ""
The shortest path
is computed over map locations the hero knows about (e.g. seen or
previously traversed).  If there is no known path, a guess is made instead.
Stops on most of
the same conditions as the `G' command, but without picking up
objects, similar to the `M' command.  For ports with mouse
support, the command is also invoked when a mouse-click takes place on a
location other than the current position.
%.lp
\item[\tb{.}]
Wait or rest, do nothing for one turn.
%.lp
\item[\tb{a}]
Apply (use) a tool (pick-axe, key, lamp \ldots).\\
%.lp ""
If used on a wand, that wand will be broken, releasing its magic in the
process.  Confirmation is required.
%.lp
\item[\tb{A}]
Remove one or more worn items, such as armor.\\
%.lp ""
Use `{\tt T}' (take off) to take off only one piece of armor
or `{\tt R}' (remove) to take off only one accessory.
%.lp
\item[\tb{\^{}A}]
Redo the previous command.
%.lp
\item[\tb{c}]
Close a door.
%.lp
\item[\tb{C}]
Call (name) a monster, an individual object, or an object type.\\
%.lp ""
Same as extended command ``{\tt \#name}''.
%.lp
\item[\tb{\^{}C}]
Panic button.  Quit the game.
%.lp
\item[\tb{d}]
Drop something.\\
For example {\tt d7a} --- drop seven items of object
{\it a}.
%.lp
\item[\tb{D}]
Drop several things.\\
%.lp ""
In answer to the question\\
``{\tt What kinds of things do you want to drop? [!\%= BUCXaium]}''\\
you should type zero or more object symbols possibly followed by
`{\tt a}' and/or `{\tt i}' and/or `{\tt u}' and/or `{\tt m}'.
In addition, one or more of
the bless\-ed/\-un\-curs\-ed/\-curs\-ed groups may be typed.\\
%.sd
%.si
{\tt DB}  --- drop all objects known to be blessed.\\
{\tt DU}  --- drop all objects known to be uncursed.\\
{\tt DC}  --- drop all objects known to be cursed.\\
{\tt DX}  --- drop all objects of unknown B/U/C status.\\
{\tt Da}  --- drop all objects, without asking for confirmation.\\
{\tt Di}  --- examine your inventory before dropping anything.\\
{\tt Du}  --- drop only unpaid objects (when in a shop).\\
{\tt Dm}  --- use a menu to pick which object(s) to drop.\\
{\tt D\%u} --- drop only unpaid food.
%.ei
%.ed
%.lp
\item[\tb{\^{}D}]
Kick something (usually a door).
%.lp
\item[\tb{e}]
Eat food.\\
%.lp ""
Normally checks for edible item(s) on the floor, then if none are found
or none are chosen, checks for edible item(s) in inventory.
Precede `{\tt e}' with the `{\tt m}' prefix to bypass attempting to eat
anything off the floor.\\
%.lp ""
If you attempt to eat while already satiated, you might choke to death.
If you risk it, you will be asked whether
to ``continue eating?'' {\it if you survive the first bite\/}.
You can set the
{\it paranoid\verb+_+confirmation:eating\/}
option to require a response of ``{\tt yes}'' instead of just `{\tt y}'.
%.lp
% Make sure Elbereth is not hyphenated below, the exact spelling matters.
% (Only specified here to parallel Guidebook.mn; use of \tt font implicity
% prevents automatic hyphenation in TeX and LaTeX.)
\hyphenation{Elbereth}		%override the deduced syllable breaks
\item[\tb{E}]
Engrave a message on the floor.\\
%.sd
%.si
{\tt E-} --- write in the dust with your fingers.\\
%.ei
%.ed
%.lp ""
Engraving the word ``{\tt Elbereth}'' will cause most monsters to not attack
you hand-to-hand (but if you attack, you will rub it out); this is
often useful to give yourself a breather.
%.lp
\item[\tb{f}]
Fire (shoot or throw) one of the objects placed in your quiver (or
quiver sack, or that you have at the ready).
You may select ammunition with a previous `{\tt Q}' command, or let the
computer pick something appropriate if {\it autoquiver\/} is true.\\
%.lp ""
See also `{\tt t}' (throw) for more general throwing and shooting.
%.lp
\item[\tb{i}]
List your inventory (everything you're carrying).
%.lp
\item[\tb{I}]
List selected parts of your inventory, usually be specifying the character
for a particular set of objects, like `{\tt [}' for armor or `{\tt !}'
for potions.\\
%.sd
%.si
{\tt I*} --- list all gems in inventory;\\
{\tt Iu} --- list all unpaid items;\\
{\tt Ix} --- list all used up items that are on your shopping bill;\\
{\tt IB} --- list all items known to be blessed;\\
{\tt IU} --- list all items known to be uncursed;\\
{\tt IC} --- list all items known to be cursed;\\
{\tt IX} --- list all items whose bless/curse status is unknown;\\
{\tt I\$} --- count your money.
%.ei
%.ed
%.lp
\item[\tb{o}]
Open a door.
%.lp
\item[\tb{O}]
Set options.\\
%.lp ""
A menu showing the current option values will be
displayed.  You can change most values simply by selecting the menu
entry for the given option (ie, by typing its letter or clicking upon
it, depending on your user interface).  For the non-boolean choices,
a further menu or prompt will appear once you've closed this menu.
The available options
are listed later in this Guidebook.  Options are usually set before the
game rather than with the `{\tt O}' command; see the section on options below.
%.lp
\item[\tb{\^{}O}]
Show overview.\\
%.lp ""
Shortcut for the ``{\tt \#overview}'':
list interesting dungeon levels visited.\\
%.lp ""
(Prior to 3.6.0, `{\tt \^{}O}' was a debug mode command which listed
the placement of all special levels.
Use ``{\tt \#wizwhere}'' to run that command.)
%.lp
\item[\tb{p}]
Pay your shopping bill.
%.lp
\item[\tb{P}]
Put on an accessory (ring, amulet, blindfold).\\
%.lp ""
This command may also be used to wear armor.  The prompt for
which inventory item to use will only list accessories, but choosing
an unlisted item of armor will attempt to wear it.
(See the `{\tt W}' command below.  It lists armor as the inventory
choices but will accept an accessory and attempt to put that on.)
%.lp
\item[\tb{\^{}P}]
Repeat previous message.\\
%.lp ""
Subsequent {\tt \^{}P}'s repeat earlier messages.
For some interfaces, the behavior can be varied via the
{\it msg\verb+_+window\/} option.
%.lp
\item[\tb{q}]
Quaff (drink) something (potion, water, etc).
%.lp
\item[\tb{Q}]
Select an object for your quiver, quiver sack, or just generally at
the ready (only one of these is available at a time).  You can then throw
this (or one of these) using
the `f' command.\\
%.lp ""
(In versions prior to 3.3 this was the command to quit
the game, which has been moved to ``{\tt \#quit}''.)
%.lp
\item[\tb{r}]
Read a scroll or spellbook.
%.lp
\item[\tb{R}]
Remove a worn accessory (ring, amulet, or blindfold).\\
%.lp ""
If you're wearing more than one, you'll be prompted for which one to
remove.  When you're only wearing one, then by default it will be removed
without asking, but you can set the
{\it paranoid\verb+_+confirmation\/}
option to require a prompt.\\
%.lp ""
This command may also be used to take off armor.  The prompt for which
inventory item to remove only lists worn accessories, but an item of
worn armor can be chosen.
(See the `{\tt T}' command below.  It lists armor as the inventory
choices but will accept an accessory and attempt to remove it.)
%.lp
\item[\tb{\^{}R}]
Redraw the screen.
%.lp
\item[\tb{s}]
Search for secret doors and traps around you.
It usually takes several tries to find something.\\
%.lp ""
Can also be used to figure out whether there is still a monster at
an adjacent ``remembered, unseen monster'' marker.
%.lp
\item[\tb{S}]
Save the game (which suspends play and exits the program).
The saved game will be restored automatically the next time you play
using the same character name.\\
%.lp ""
In normal play, once a saved game is restored the file used to hold
the saved data is deleted.
In explore mode, once restoration is accomplished you are asked whether
to keep or delete the file.
Keeping the file makes it feasible to play for a while then quit
without saving and later restore again.\\
%.lp ""
There is no ``save current game state and keep playing'' command, not
even in explore mode where saved game files can be kept and re-used.
%.lp
\item[\tb{t}]
Throw an object or shoot a projectile.\\
%.lp ""
There's no separate ``shoot'' command.
If you ``throw'' an arrow while wielding a bow, you are shooting
that arrow and any weapon skill bonus or penalty for bow applies.
If you ``throw'' an arrow while not wielding a bow, you are throwing
it by hand and it will generally be less effective than when shot.\\
%.lp ""
See also `{\tt f}' (fire) for throwing or shooting an item pre-selected
via the `{\tt Q}' (quiver) command.
%.lp
\item[\tb{T}]
Take off armor.\\
%.lp ""
If you're wearing more than one piece, you'll be prompted for which
one to take off.  (Note that this treats a cloak covering a suit
and/or a shirt, or a suit covering a shirt, as if the underlying items
weren't there.)
When you're only wearing one, then by default it will
be taken off without asking, but you can set the
{\it paranoid\verb+_+confirmation\/}
option to require a prompt.\\
%.lp ""
This command may also be used to remove accessories.  The prompt
for which inventory item to take off only lists worn armor, but a worn
accessory can be chosen.
(See the `{\tt R}' command above.  It lists accessories as the inventory
choices but will accept an item of armor and attempt to take it off.)
%.lp
\item[\tb{\^{}T}]
Teleport, if you have the ability.
%.lp
\item[\tb{v}]
Display version number.
%.lp
\item[\tb{V}]
Display the game history.
%.lp
\item[\tb{w}]
Wield weapon.\\
%.sd
%.si
{\tt w-} --- wield nothing, use your bare (or gloved) hands.\\
%.ei
%.ed
Some characters can wield two weapons at once; use the `{\tt X}' command
(or the ``{\tt \#twoweapon}'' extended command) to do so.
%.lp
\item[\tb{W}]
Wear armor.\\
%.lp ""
This command may also be used to put on an accessory (ring, amulet, or
blindfold).  The prompt for which inventory item to use will only list
armor, but choosing an unlisted accessory will attempt to put it on.
(See the `{\tt P}' command above.  It lists accessories as the inventory
choices but will accept an item of armor and attempt to wear it.)
%.lp
\item[\tb{x}]
Exchange your wielded weapon with the item in your alternate weapon slot.\\
%.lp ""
The latter is used as your secondary weapon when engaging in
two-weapon combat.  Note that if one of these slots is empty,
the exchange still takes place.
%.lp
\item[\tb{X}]
Toggle two-weapon combat, if your character can do it.  Also available
via the ``{\tt \#twoweapon}'' extended command.\\
%.lp ""
(In versions prior to 3.6 this was the command to switch from normal
play to ``explore mode'', also known as ``discovery mode'', which has now
been moved to ``{\tt \#exploremode}''.)
%.lp
\item[\tb{\^{}X}]
Display basic information about your character.\\
%.lp ""
Displays name, role, race, gender (unless role name makes that
redundant, such as {\tt Caveman} or {\tt Priestess}), and alignment,
along with your patron deity and his or her opposition.  It also
shows most of the various items of information from the status line(s)
in a less terse form, including several additional things which don't
appear in the normal status display due to space considerations.\\
%.lp ""
In normal play, that's all that `{\tt \^{}X}' displays.
In explore mode, the role and status feedback is augmented by the
information provided by {\it enlightenment\/} magic.
%.lp
\item[\tb{z}]
Zap a wand.\\
%.sd
%.si
{\tt z.} --- to aim at yourself, use `{\tt .}' for the direction.
%.ei
%.ed
%.lp
\item[\tb{Z}]
Zap (cast) a spell.\\
%.sd
%.si
{\tt Z.} --- to aim at yourself, use `{\tt .}' for the direction.
%.ei
%.ed
%.lp
\item[\tb{\^{}Z}]
Suspend the game (UNIX versions with job control only).
%.lp
\item[\tb{:}]
Look at what is here.
%.lp
\item[\tb{;}]
Show what type of thing a visible symbol corresponds to.
%.lp
\item[\tb{,}]
Pick up some things.\\
%.lp ""
May be preceded by `{\tt m}' to force a selection menu.
%.lp
\item[\tb{@}]
Toggle the {\it autopickup\/} option on and off.
%.lp
\item[\tb{\^{}}]
Ask for the type of an adjacent trap you found earlier.
%.lp
\item[\tb{)}]
Tell what weapon you are wielding.
%.lp
\item[\tb{[}]
Tell what armor you are wearing.
%.lp
\item[\tb{=}]
Tell what rings you are wearing.
%.lp
\item[\tb{"}]
Tell what amulet you are wearing.
%.lp
\item[\tb{(}]
Tell what tools you are using.
%.lp
\item[\tb{*}]
Tell what equipment you are using.\\
%.lp ""
Combines the preceding five type-specific
commands into one.
%.lp
\item[\tb{\$}]
Count your gold pieces.
%.lp
\item[\tb{+}]
List the spells you know.\\
%.lp ""
Using this command, you can also rearrange
the order in which your spells are listed, either by sorting the entire
list or by picking one spell from the menu then picking another to swap
places with it.  Swapping pairs of spells changes their casting letters,
so the change lasts after the current `{\tt +}' command finishes.  Sorting
the whole list is temporary.  To make the most recent sort order persist
beyond the current `{\tt +}' command, choose the sort option again and then
pick ``reassign casting letters''.  (Any spells learned after that will
be added to the end of the list rather than be inserted into the sorted
ordering.)
%.lp
\item[\tb{$\backslash$}]
Show what types of objects have been discovered.
%.lp
\item[\tb{\`}]
Show discovered types for one class of objects.
%.lp
\item[\tb{!}]
Escape to a shell.
%.lp
\item[\tb{\#}]
Perform an extended command.\\
%.lp ""
As you can see, the authors of {\it NetHack\/}
used up all the letters, so this is a way to introduce the less frequently
used commands.
What extended commands are available depends on what features
the game was compiled with.
%.lp
\item[\tb{\#adjust}]
Adjust inventory letters (most useful when the
{\it fixinv\/}
option is ``on''). Autocompletes. Default key is `{\tt M-a}'.\\
%.lp ""
This command allows you to move an item from one particular inventory
slot to another so that it has a letter which is more meaningful for you
or that it will appear in a particular location when inventory listings
are displayed.
You can move to a currently empty slot, or if the destination is
occupied---and won't merge---the item there will swap slots with the one
being moved.
``{\tt \#adjust}'' can also be used to split a stack of objects; when
choosing the item to adjust, enter a count prior to its letter.\\
%.lp ""
Adjusting without a count used to collect all compatible stacks when
moving to the destination.  That behavior has been changed; to gather
compatible stacks, ``{\tt \#adjust}'' a stack into its own inventory slot.
If it has a name assigned, other stacks with the same name or with
no name will merge provided that all their other attributes match.
If it does not have a name, only other stacks with no name are eligible.
In either case, otherwise compatible stacks with a different name
will not be merged.  This contrasts with using ``{\tt \#adjust}'' to move
from one slot to a different slot.  In that situation, moving (no
count given) a compatible stack will merge if either stack has a
name when the other doesn't and give that name to the result, while
splitting (count given) will ignore the source stack's name when
deciding whether to merge with the destination stack.
%.lp
\item[\tb{\#annotate}]
Allows you to specify one line of text to associate with the current
dungeon level.  All levels with annotations are displayed by the
``{\tt \#overview}'' command. Autocompletes.
Default key is `{\tt M-A}',
and also `{\tt \^{}N}' if {\it number\verb+_+pad\/} is on.
%.lp
\item[\tb{\#apply}]
Apply (use) a tool such as a pick-axe, a key, or a lamp.
Default key is `{\tt a}'.\\
%.lp ""
If the tool used acts on items on the floor, using the `{\tt m}' prefix
skips those items.\\
%.lp ""
If used on a wand, that wand will be broken, releasing its magic in the
process.  Confirmation is required.
%.lp
\item[\tb{\#attributes}]
Show your attributes. Default key is `{\tt \^{}X}'.
%.lp
\item[\tb{\#autopickup}]
Toggle the {\it autopickup\/} option. Default key is `{\tt @}'.
%.lp
\item[\tb{\#call}]
Call (name) a monster, or an object in inventory, on the floor,
or in the discoveries list, or add an annotation for the
current level (same as ``{\tt \#annotate}''). Default key is `{\tt C}'.
%.lp
\item[\tb{\#cast}]
Cast a spell. Default key is `{\tt Z}'.
%.lp
\item[\tb{\#chat}]
Talk to someone. Default key is `{\tt M-c}'.
%.lp
\item[\tb{\#close}]
Close a door. Default key is `{\tt c}'.
%.lp
\item[\tb{\#conduct}]
List voluntary challenges you have maintained. Autocompletes.
Default key is `{\tt M-C}'.\\
%.lp ""
See the section below entitled ``Conduct'' for details.
%.lp
\item[\tb{\#dip}]
Dip an object into something. Autocompletes. Default key is `{\tt M-d}'.
%.lp
\item[\tb{\#down}]
Go down a staircase. Default key is `{\tt >}'.
%.lp
\item[\tb{\#drop}]
Drop an item. Default key is `{\tt d}'.
%.lp
\item[\tb{\#droptype}]
Drop specific item types. Default key is `{\tt D}'.
%.lp
\item[\tb{\#eat}]
Eat something. Default key is `{\tt e}'.
The `{\tt m}' prefix skips eating items on the floor.
%.lp
\item[\tb{\#engrave}]
Engrave writing on the floor. Default key is `{\tt E}'.
%.lp
\item[\tb{\#enhance}]
Advance or check weapon and spell skills. Autocompletes.
Default key is `{\tt M-e}'.
%.lp
\item[\tb{\#exploremode}]
Enter the explore mode.\\
%.lp ""
Requires confirmation; default response is `{\tt n}' (no).
To really switch to explore mode, respond with `{\tt y}'.
You can set the
{\it paranoid\verb+_+confirmation:quit\/}
option to require a response of ``{\tt yes}'' instead.
%.lp
\item[\tb{\#fire}]
Fire ammunition from quiver. Default key is `{\tt f}'.
%.lp
\item[\tb{\#force}]
Force a lock. Autocompletes. Default key is `{\tt M-f}'.
%.lp
\item[\tb{\#glance}]
Show what type of thing a map symbol corresponds to. Default key is `{\tt ;}'.
%.lp
\item[\tb{\#help}]
Show the help menu.
Default key is `{\tt ?}',
and also `{\tt h}' if {\it number\verb+_+pad\/} is on.
%.lp
\item[\tb{\#herecmdmenu}]
Show a menu of possible actions in your current location.
%.lp
\item[\tb{\#history}]
Show long version and game history. Default key is `{\tt V}'.
%.lp
\item[\tb{\#inventory}]
Show your inventory. Default key is `{\tt i}'.
%.lp
\item[\tb{\#inventtype}]
Inventory specific item types. Default key is `{\tt I}'.
%.lp
\item[\tb{\#invoke}]
Invoke an object's special powers. Autocompletes. Default key is `{\tt M-i}'.
%.lp
\item[\tb{\#jump}]
Jump to another location. Autocompletes.
Default key is `{\tt M-j}',
and also `{\tt j}' if {\it number\verb+_+pad\/} is on.
%.lp
\item[\tb{\#kick}]
Kick something.
Default key is `{\tt \^{}D}',
and also `{\tt k}' if {\it number\verb+_+pad\/} is on.
%.lp
\item[\tb{\#known}]
Show what object types have been discovered.
Default key is `{\tt $\backslash$}'.
%.lp
\item[\tb{\#knownclass}]
Show discovered types for one class of objects.
Default key is `{\tt `}'.
%.lp
\item[\tb{\#levelchange}]
Change your experience level.
Autocompletes.
Debug mode only.
%.lp
\item[\tb{\#lightsources}]
Show mobile light sources.
Autocompletes.
Debug mode only.
%.lp
\item[\tb{\#look}]
Look at what is here, under you. Default key is `{\tt :}'.
%.lp
\item[\tb{\#loot}]
Loot a box or bag on the floor beneath you, or the saddle
from a steed standing next to you. Autocompletes.
Default key is `{\tt M-l}',
and also `{\tt l}' if {\it number\verb+_+pad\/} is on.
Precede with the `{\tt m}' prefix to skip containers at your location
and go directly to removing a saddle.
%.lp
\item[\tb{\#monster}]
Use a monster's special ability (when polymorphed into monster form).
Autocompletes. Default key is `{\tt M-m}'.
%.lp
\item[\tb{\#name}]
Name a monster, an individual object, or a type of object.
Same as ``{\tt \#call}''.
Autocompletes.
Default keys are `{\tt N}', `{\tt M-n}', and `{\tt M-N}'.
%.lp
\item[\tb{\#offer}]
Offer a sacrifice to the gods. Autocompletes. Default key is `{\tt M-o}'.\\
%.lp ""
You'll need to find an altar to have any chance at success.
Corpses of recently killed monsters are the fodder of choice.
%.lp ""
The `{\tt m}' prefix skips offering any items which are on the altar.\\
%.lp
\item[\tb{\#open}]
Open a door. Default key is `{\tt o}'.
%.lp
\item[\tb{\#options}]
Show and change option settings. Default key is `{\tt O}'.
%.lp
\item[\tb{\#overview}]
Display information you've discovered about the dungeon.  Any visited
level (unless forgotten due to amnesia) with an annotation is included,
and many things (altars, thrones, fountains, and so on; extra stairs
leading to another dungeon branch) trigger an automatic annotation.
If dungeon overview is chosen during end-of-game disclosure, every visited
level will be included regardless of annotations. Autocompletes.
Default keys are `{\tt \^{}O}', and `{\tt M-O}'.
%.lp
% DON'T PANIC!
\item[\tb{\#panic}]
Test the panic routine.
Terminates the current game.
Autocompletes.
Debug mode only.\\
%.lp ""
Asks for confirmation; default is `{\tt n}' (no); continue playing.
To really panic, respond with `{\tt y}'.
You can set the
{\it paranoid\verb+_+confirmation:quit\/}
option to require a response of ``{\tt yes}'' instead.
%.lp
\item[\tb{\#pay}]
Pay your shopping bill. Default key is `{\tt p}'.
%.lp
\item[\tb{\#pickup}]
Pick up things at the current location. Default key is `{\tt ,}'.
The `{\tt m}' prefix forces use of a menu.
%.lp
\item[\tb{\#polyself}]
Polymorph self.
Autocompletes.
Debug mode only.
%.lp
\item[\tb{\#pray}]
Pray to the gods for help. Autocompletes. Default key is `{\tt M-p}'.\\
%.lp ""
Praying too soon after receiving prior help is a bad idea.
(Hint: entering the dungeon alive is treated as having received help.
You probably shouldn't start off a new game by praying right away.)
Since using this command by accident can cause trouble, there is an
option to make you confirm your intent before praying.  It is enabled
by default, and you can reset the
{\it paranoid\verb+_+confirmation\/}
option to disable it.
%.lp
\item[\tb{\#prevmsg}]
Show previously displayed game messages. Default key is `{\tt \^{}P}'.
%.lp
\item[\tb{\#puton}]
Put on an accessory (ring, amulet, etc). Default key is `{\tt P}'.
%.lp
\item[\tb{\#quaff}]
Quaff (drink) something. Default key is `{\tt q}'.
%.lp
\item[\tb{\#quit}]
Quit the program without saving your game. Autocompletes.
Default key is `{\tt M-q}'.\\
%.lp ""
Since using this command by accident would throw away the current game,
you are asked to confirm your intent before quitting.
Default response is `{\tt n}' (no); continue playing.
To really quit, respond with `{\tt y}'.
You can set the
{\it paranoid\verb+_+confirmation:quit\/}
option to require a response of ``{\tt yes}'' instead.
%.lp
\item[\tb{\#quiver}]
Select ammunition for quiver. Default key is `{\tt Q}'.
%.lp
\item[\tb{\#read}]
Read a scroll, a spellbook, or something else. Default key is `{\tt r}'.
%.lp
\item[\tb{\#redraw}]
Redraw the screen.
Default key is `{\tt \^{}R}',
and also `{\tt \^{}L}' if {\it number\verb+_+pad\/} is on.
%.lp
\item[\tb{\#remove}]
Remove an accessory (ring, amulet, etc). Default key is `{\tt R}'.
%.lp
\item[\tb{\#ride}]
Ride (or stop riding) a saddled creature. Autocompletes.
Default key is `{\tt M-R}'.
%.lp
\item[\tb{\#rub}]
Rub a lamp or a stone. Autocompletes. Default key is `{\tt M-r}'.
%.lp
\item[\tb{\#save}]
Save the game and exit the program.
Default key is `{\tt S}'.
%.lp
\item[\tb{\#search}]
Search for traps and secret doors around you. Default key is `{\tt s}'.
%.lp
\item[\tb{\#seeall}]
Show all equipment in use. Default key is `{\tt *}'.
%.lp
\item[\tb{\#seeamulet}]
Show the amulet currently worn. Default key is `{\tt "}'.
%.lp
\item[\tb{\#seearmor}]
Show the armor currently worn. Default key is `{\tt [}'.
%.lp
\item[\tb{\#seegold}]
Count your gold. Default key is `{\tt \$}'.
%.lp
\item[\tb{\#seenv}]
Show seen vectors.
Autocompletes.
Debug mode only.
%.lp
\item[\tb{\#seerings}]
Show the ring(s) currently worn. Default key is `{\tt =}'.
%.lp
\item[\tb{\#seespells}]
List and reorder known spells. Default key is `{\tt +}'.
%.lp
\item[\tb{\#seetools}]
Show the tools currently in use. Default key is `{\tt (}'.
%.lp
\item[\tb{\#seetrap}]
Show the type of an adjacent trap. Default key is `{\tt \^{}}'.
%.lp
\item[\tb{\#seeweapon}]
Show the weapon currently wielded. Default key is `{\tt )}'.
%.lp
\item[\tb{\#shell}]
Do a shell escape. Default key is `{\tt !}'.
%.lp
\item[\tb{\#sit}]
Sit down. Autocompletes. Default key is `{\tt M-s}'.
%.lp
\item[\tb{\#stats}]
Show memory usage statistics.
Autocompletes.
Debug mode only.
%.lp
\item[\tb{\#suspend}]
Suspend the game. Default key is `{\tt \^{}Z}'.
%.lp
\item[\tb{\#swap}]
Swap wielded and secondary weapons. Default key is `{\tt x}'.
%.lp
\item[\tb{\#takeoff}]
Take off one piece of armor. Default key is `{\tt T}'.
%.lp
\item[\tb{\#takeoffall}]
Remove all armor. Default key is `{\tt A}'.
%.lp
\item[\tb{\#teleport}]
Teleport around the level. Default key is `{\tt \^{}T}'.
%.lp
\item[\tb{\#terrain}]
Show bare map without displaying monsters, objects, or traps.
Autocompletes.
%.lp
\item[\tb{\#therecmdmenu}]
Show a menu of possible actions in a location next to you.
%.lp
\item[\tb{\#throw}]
Throw something. Default key is `{\tt t}'.
%.lp
\item[\tb{\#timeout}]
Look at the timeout queue.
Autocompletes.
Debug mode only.
%.lp
\item[\tb{\#tip}]
Tip over a container (bag or box) to pour out its contents.
Autocompletes. Default key is `{\tt M-T}'.
The `{\tt m}' prefix makes the command use a menu.
%.lp
\item[\tb{\#travel}]
Travel to a specific location on the map.
Default key is `{\tt \verb+_+}'.
Using the ``request menu'' prefix shows a menu of interesting targets in sight
without asking to move the cursor.
When picking a target with cursor and the {\it autodescribe\/}
option is on, the top line will show ``(no travel path)'' if
your character does not know of a path to that location.
%.lp
\item[\tb{\#turn}]
Turn undead away. Autocompletes. Default key is `{\tt M-t}'.
%.lp
\item[\tb{\#twoweapon}]
Toggle two-weapon combat on or off. Autocompletes.
Default key is `{\tt X}',
and also `{\tt M-2}' if {\it number\verb+_+pad\/} is off.\\
%.lp ""
Note that you must
use suitable weapons for this type of combat, or it will
be automatically turned off.
%.lp
\item[\tb{\#untrap}]
Untrap something (trap, door, or chest).
Default key is `{\tt M-u}', and `{\tt u}' if {\it number\verb+_+pad\/} is on.\\
%.lp ""
In some circumstances it can also be used to rescue trapped monsters.
%.lp
\item[\tb{\#up}]
Go up a staircase. Default key is `{\tt <}'.
%.lp
\item[\tb{\#vanquished}]
List vanquished monsters.
Autocompletes.
Debug mode only.
%.lp
\item[\tb{\#version}]
Print compile time options for this version of {\it NetHack\/}.
Autocompletes. Default key is `{\tt M-v}'.
%.lp
\item[\tb{\#versionshort}]
Show version string. Default key is `{\tt v}'.
%.lp
\item[\tb{\#vision}]
Show vision array.
Autocompletes.
Debug mode only.
%.lp
\item[\tb{\#wait}]
Rest one move while doing nothing.
Default key is `{\tt .}', and also `{\tt{ }}' if
{\it rest\verb+_+on\verb+_+space\/} is on.
%.lp
\item[\tb{\#wear}]
Wear a piece of armor. Default key is `{\tt W}'.
%.lp
\item[\tb{\#whatdoes}]
Tell what a key does. Default key is `{\tt \&}'.
%.lp
\item[\tb{\#whatis}]
Show what type of thing a symbol corresponds to. Default key is `{\tt /}'.
%.lp
\item[\tb{\#wield}]
Wield a weapon. Default key is `{\tt w}'.
%.lp
\item[\tb{\#wipe}]
Wipe off your face. Autocompletes. Default key is `{\tt M-w}'.
%.lp
\item[\tb{\#wizbury}]
Bury objects under and around you.
Autocompletes.
Debug mode only.
%.lp
\item[\tb{\#wizdetect}]
Search for hidden things (secret doors or traps or unseen monsters)
within a modest radius.
Autocompletes.
Debug mode only.
Default key is `{\tt \^{}E}'.
%.lp
\item[\tb{\#wizgenesis}]
Create a monster.
May be prefixed by a count to create more than one.
Autocompletes.
Debug mode only.
Default key is `{\tt \^{}G}'.
%.lp
\item[\tb{\#wizidentify}]
Identify all items in inventory.
Autocompletes.
Debug mode only.
Default key is `{\tt \^{}I}'.
%.lp
\item[\tb{\#wizintrinsic}]
Set one or more intrinsic attributes.
Autocompletes.
Debug mode only.
%.lp
\item[\tb{\#wizlevelport}]
Teleport to another level.
Autocompletes.
Debug mode only.
Default key is `{\tt \^{}V}'.
%.lp
\item[\tb{\#wizmap}]
Map the level.
Autocompletes.
Debug mode only.
Default key is `{\tt \^{}F}'.
%.lp
\item[\tb{\#wizrumorcheck}]
Verify rumor boundaries.
Autocompletes.
Debug mode only.
%.lp
\item[\tb{\#wizsmell}]
Smell monster.
Autocompletes.
Debug mode only.
%.lp
\item[\tb{\#wizwhere}]
Show locations of special levels.
Autocompletes.
Debug mode only.
%.lp
\item[\tb{\#wizwish}]
Wish for something.
Autocompletes.
Debug mode only.
Default key is `{\tt \^{}W}'.
%.lp
\item[\tb{\#wmode}]
Show wall modes.
Autocompletes.
Debug mode only.
%.lp
\item[\tb{\#zap}]
Zap a wand. Default key is `{\tt z}'.
%.lp
\item[\tb{\#?}]
Help menu:  get the list of available extended commands.
\elist

%.pg
\nd If your keyboard has a meta key (which, when pressed in combination
with another key, modifies it by setting the `meta' [8th, or `high']
bit), you can invoke many extended commands by meta-ing the first
letter of the command.
In {\it Windows, OS/2, PC\/ {\rm and} ST NetHack},
the `Alt' key can be used in this fashion;
on the {\it Amiga}, set the {\it altmeta\/} option to get this behavior.
On other systems, if typing `Alt' plus another key transmits a
two character sequence consisting of an {\tt Escape}
followed by the other key, you may set the {\it altmeta\/}
option to have {\it NetHack\/} combine them into meta\+key.
\blist{}
%.lp
\item[\tb{M-?}]
{\tt\#?} (not supported by all platforms)
%.lp
\item[\tb{M-2}]
{\tt\#twoweapon} (unless the {\it number\verb+_+pad\/} option is enabled)
%.lp
\item[\tb{M-a}]
{\tt\#adjust}
%.lp
\item[\tb{M-A}]
{\tt\#annotate}
%.lp
\item[\tb{M-c}]
{\tt\#chat}
%.lp
\item[\tb{M-C}]
{\tt\#conduct}
%.lp
\item[\tb{M-d}]
{\tt\#dip}
%.lp
\item[\tb{M-e}]
{\tt\#enhance}
%.lp
\item[\tb{M-f}]
{\tt\#force}
%.lp
\item[\tb{M-i}]
{\tt\#invoke}
%.lp
\item[\tb{M-j}]
{\tt\#jump}
%.lp
\item[\tb{M-l}]
{\tt\#loot}
%.lp
\item[\tb{M-m}]
{\tt\#monster}
%.lp
\item[\tb{M-n}]
{\tt\#name}
%.lp
\item[\tb{M-o}]
{\tt\#offer}
%.lp
\item[\tb{M-O}]
{\tt\#overview}
%.lp
\item[\tb{M-p}]
{\tt\#pray}
%.Ip
\item[\tb{M-q}]
{\tt\#quit}
%.lp
\item[\tb{M-r}]
{\tt\#rub}
%.lp
\item[\tb{M-R}]
{\tt\#ride}
%.lp
\item[\tb{M-s}]
{\tt\#sit}
%.lp
\item[\tb{M-t}]
{\tt\#turn}
%.lp
\item[\tb{M-T}]
{\tt\#tip}
%.lp
\item[\tb{M-u}]
{\tt\#untrap}
%.lp
\item[\tb{M-v}]
{\tt\#version}
%.lp
\item[\tb{M-w}]
{\tt\#wipe}
\elist

%.pg
\nd If the {\it number\verb+_+pad\/} option is on, some additional letter commands
are available:
\blist{}
%.lp
\item[\tb{h}]
{\tt\#help}
%.lp
\item[\tb{j}]
{\tt\#jump}
%.lp
\item[\tb{k}]
{\tt\#kick}
%.lp
\item[\tb{l}]
{\tt\#loot}
%.lp
\item[\tb{N}]
{\tt\#name}
%.lp
\item[\tb{u}]
{\tt\#untrap}
\elist

%.hn 1
\section{Rooms and corridors}

%.pg
Rooms and corridors in the dungeon are either lit or dark.
Any lit areas within your line of sight will be displayed;
dark areas are only displayed if they are within one space of you.
Walls and corridors remain on the map as you explore them.

%.pg
Secret corridors are hidden and appear to be solid rock.
You can find them with the `{\tt s}' (search) command when adjacent
to them.
Multiple search attempts may be needed.
When searching is successful, secret corridors become ordinary open
corridor locations.
Mapping magic reveals secret corridors, so converts them into ordinary
corridors and shows them as such.

%.hn 2
\subsection*{Doorways}

%.pg
Doorways connect rooms and corridors.
Some doorways have no doors; you can walk right through.
Others have doors in them, which may be open, closed, or locked.
To open a closed door, use the `{\tt o}' (open)
command; to close it again, use the `{\tt c}' (close) command.
By default the
{\it autoopen}
option is enabled, so simply attempting to walk onto a closed door's
location will attempt to open it without needing `{\tt o}'.
Opening via
{\it autoopen}
will not work if you are {\it confused\/} or {\it stunned\/} or suffer from
the {\it fumbling\/} attribute.

%.pg
Open doors cannot be entered diagonally; you must approach them
straight on, horizontally or vertically.
Doorways without doors are
not restricted in this fashion except on one particular level
%.\" the rogue level
(described by ``{\tt \#overview}'' as ``a primitive area'').

%.pg
Unlocking magic exists but usually won't be available early on.
You can get through a locked door without magic by first using an
unlocking tool with the `{\tt a}' (apply) command, and then opening it.
By default the
{\it autounlock}
option is also enabled, so if you attempt to open (via `{\tt o}' or
{\it autoopen})
a locked door while carrying an unlocking tool, you'll be asked whether
to use it on the door's lock.
Alternatively, you can break a closed door (whether locked or not) down
by kicking it via the ``{\tt \^{}D}'' (kick) command.
Kicking down a door destroys it and makes a lot of noise which might
wake sleeping monsters.

%.pg
Some closed doors are booby-trapped and will explode if an attempt is made
to open (when unlocked) or unlock (when locked) or kick down.
Like kicking, an explosion destroys the door and makes a lot of noise.
The ``{\tt \#untrap}'' command can be used to search a door for traps but
might take multiple attempts to find one.
When one is found, you'll be asked whether to try to disarm it.
If you accede, success will eliminate the trap but
failure will set off the trap's explosion.
(If you decline, you effectively forget that a trap was found there.)

%.pg
Closed doors can be useful for shutting out monsters.
Most monsters cannot open closed doors, although a few don't need to
(for example, ghosts can walk through doors and fog clouds can flow
under them).
Some monsters who can open doors can also use unlocking tools.
And some (giants) can smash doors.

%.pg
Secret doors are hidden and appear to be ordinary wall (from inside a
room) or solid rock (from outside).
You can find them with the `{\tt s}' (search) command but it might
take multiple tries.
Once found they are in all ways equivalent to normal doors.
Mapping magic does not reveal secret doors.

%.hn 2
\subsection*{Traps (`{\tt \^{}}')}

%.pg
There are traps throughout the dungeon to snare the unwary delver.
For example, you may suddenly fall into a pit and be stuck for a few
turns trying to climb out.  Traps don't appear on your map until you
see one triggered by moving onto it, see something fall into it, or you
discover it with the `{\tt s}' (search) command.  Monsters can fall prey to
traps, too, which can be a very useful defensive strategy.

%.pg
There is a special pre-mapped branch of the dungeon based on the
classic computer game ``{\tt Sokoban}.''  The goal is to push the boulders
into the pits or holes.  With careful foresight, it is possible to
complete all of the levels according to the traditional rules of
Sokoban.  Some allowances are permitted in case the player gets stuck;
however, they will lower your luck.

%.hn 2
\subsection*{Stairs and ladders (`{\tt <}', `{\tt >}')}

%.pg
In general, each level in the dungeon will have a staircase going up
(`{\tt <}') to the previous level and another going down (`{\tt >}')
to the next
level.  There are some exceptions though.  For instance, fairly early
in the dungeon you will find a level with two down staircases, one
continuing into the dungeon and the other branching into an area
known as the Gnomish Mines.  Those mines eventually hit a dead end,
so after exploring them (if you choose to do so), you'll need to
climb back up to the main dungeon.

%.pg
When you traverse a set of stairs, or trigger a trap which sends you
to another level, the level you're leaving will be deactivated and
stored in a file on disk.  If you're moving to a previously visited
level, it will be loaded from its file on disk and reactivated.  If
you're moving to a level which has not yet been visited, it will be
created (from scratch for most random levels, from a template for
some ``special'' levels, or loaded from the remains of an earlier game
for a ``bones'' level as briefly described below).  Monsters are only
active on the current level; those on other levels are essentially
placed into stasis.

%.pg
Ordinarily when you climb a set of stairs, you will arrive on the
corresponding staircase at your destination.  However, pets (see below)
and some other monsters will follow along if they're close enough when
you travel up or down stairs, and occasionally one of these creatures
will displace you during the climb.  When that occurs, the pet or other
monster will arrive on the staircase and you will end up nearby.

%.pg
Ladders serve the same purpose as staircases, and the two types of
inter-level connections are nearly indistinguishable during game play.

%.hn 2
\subsection*{Shops and shopping}

%.pg
Occasionally you will run across a room with a shopkeeper near the door
and many items lying on the floor.  You can buy items by picking them
up and then using the `{\tt p}' command.  You can inquire about the price
of an item prior to picking it up by using the ``{\tt \#chat}'' command
while standing on it.  Using an item prior to paying for it will incur a
charge, and the shopkeeper won't allow you to leave the shop until you
have paid any debt you owe.

%.pg
You can sell items to a shopkeeper by dropping them to the floor while
inside a shop.  You will either be offered an amount of gold and asked
whether you're willing to sell, or you'll be told that the shopkeeper
isn't interested (generally, your item needs to be compatible with the
type of merchandise carried by the shop).

%.pg
If you drop something in a shop by accident, the shopkeeper will usually
claim ownership without offering any compensation.  You'll have to buy
it back if you want to reclaim it.

%.pg
Shopkeepers sometimes run out of money.  When that happens, you'll be
offered credit instead of gold when you try to sell something.  Credit
can be used to pay for purchases, but it is only good in the shop where
it was obtained; other shopkeepers won't honor it.  (If you happen to
find a ``credit card'' in the dungeon, don't bother trying to use it in
shops; shopkeepers will not accept it.)

%.pg
The {\tt \$} command, which reports the amount of gold you are carrying
(in inventory, not inside bags or boxes), will also show current shop
debt or credit, if any.  The {\tt Iu} command lists unpaid items
(those which still belong to the shop) if you are carrying any.
The {\tt Ix} command shows an inventory-like display of any unpaid
items which have been used up, along with other shop fees, if any.

%.hn 3
\subsubsection*{Shop idiosyncrasies}

%.pg
Several aspects of shop behavior might be unexpected.

\begin{itemize}
% note: a bullet is the default item label so we could omit [$\bullet$] here
%.lp \(bu 2
\item[$\bullet$]
The price of a given item can vary due to a variety of factors.
%.lp \(bu 2
\item[$\bullet$]
A shopkeeper treats the spot immediately inside the door as if it were
outside the shop.
%.lp \(bu 2
\item[$\bullet$]
While the shopkeeper watches you like a hawk, he will generally ignore
any other customers.
%.lp \(bu 2
\item[$\bullet$]
If a shop is ``closed for inventory,'' it will not open of its own accord.
%.lp \(bu 2
\item[$\bullet$]
Shops do not get restocked with new items, regardless of inventory depletion.
\end{itemize}

%.hn 2
\subsubsection*{Movement feedback}

%.pg
Moving around the map usually provides no feedback--other than drawing the
hero at the new location--unless you step on an object or pile of objects,
or on a trap, or attempt to move onto a spot where a monster is located.
There are several options which can be used to augment the normal feedback.

%.pg
The
{\it pile\verb+_+limit\/}
option controls how many objects can be in a pile--sharing the same map
location--for the game to state ``there are objects here''
instead of listing them.
The default is {\tt 5}.
Setting it to {\tt 1} would always give that message instead of listing
any objects.
Setting it to {\tt 0} is a special case which will always list all
objects no matter how big a pile is.
Note that the number refers to the count of separate stacks of objects
present rather than the sum of the quantities of those stacks (so
{\tt 7 arrows} or {\tt 25 gold pieces} will each count as 1 rather
than as 7 and 25, respectively, and total to 2 when both are at the
same location).

%.pg
The {\tt nopickup} command prefix (default `{\tt m}') can be
used before a movement direction to step on objects without attempting
auto-pickup and without giving feedback about them.

%.pg
The
{\it mention\verb+_+walls\/}
option controls whether you get feedback if you try to walk into a wall
or solid stone or off the edge of the map.
Normally nothing happens (unless the hero is blind and no wall is shown,
then the wall that is being bumped into will be drawn on the map).
This option also gives feedback when rushing or running stops for
some non-obvious reason.

%.pg
The
{\it mention\verb+_+decor\/}
option controls whether you get feedback when walking on ``furniture.''
Normally stepping onto stairs or a fountain or an altar or various other
things doesn't elicit anything unless it is covered by one or more objects
so is obscured on the map.
Setting this option to true will describe such things even when they
aren't obscured.
Doorless doorways and open doors aren't considered worthy of mention;
closed doors (if you can move onto their spots) and broken doors are.
Assuming that you're able to do so, moving onto water or lava or ice
will give feedback if not yet on that type of terrain but not repeat it
(unless there has been some intervening message) when moving from water
to another water spot, or lava to lava, or ice to ice.
Moving off of any of those back onto ``normal'' terrain will give one
message too, unless there is feedback about one or more objects, in which
case the back on land circumstance is implied.

%.pg
The
{\it confirm\/}
and
{\it safe\verb+_+pet\/}
options control what happens when you try to move onto a peaceful monster's
spot or a tame one's spot.

%.\" getting away from "Movement feedback" here; oh well...
%.pg
The {\tt nopickup} command prefix (default `{\tt m}' is
also the move-without-attacking prefix and can be used to try to step
onto a visible monster's spot without the move being considered an attack
(see the {\it Fighting\/} subsection of {\it Monsters\/} below).
The `{\tt fight}' command prefix (default `{\tt F}';
also `{\tt -}' if
{\it number\verb+_+pad\/}
is on) can be used to force an attack, when guessing where an unseen
monster is or when deliberately attacking a peaceful or tame creature.

%.pg
The
{\it run\verb+_+mode}
option controls how frequently the map gets redrawn when moving more
than one step in a single command (so when rushing, running, or traveling).

%.hn 1
\section{Monsters}

%.pg
Monsters you cannot see are not displayed on the screen.  Beware!
You may suddenly come upon one in a dark place.  Some magic items can
help you locate them before they locate you (which some monsters can do
very well).

%.pg
The commands `{\tt /}' and `{\tt ;}' may be used to obtain information
about those
monsters who are displayed on the screen.  The command ``{\tt \#name}''
(by default bound to `{\tt C}'), allows you
to assign a name to a monster, which may be useful to help distinguish
one from another when multiple monsters are present.  Assigning a name
which is just a space will remove any prior name.

%.pg
The extended command ``{\tt \#chat}'' can be used to interact with an adjacent
monster.  There is no actual dialog (in other words, you don't get to
choose what you'll say), but chatting with some monsters such as a
shopkeeper or the Oracle of Delphi can produce useful results.

%.hn 2
\subsection*{Fighting}

%.pg
If you see a monster and you wish to fight it, just attempt to walk
into it.  Many monsters you find will mind their own business unless
you attack them.  Some of them are very dangerous when angered.
Remember:  discretion is the better part of valor.

%.pg
In most circumstances, if you attempt to attack a peaceful monster by
moving into its location, you'll be asked to confirm your intent.  By
default an answer of `{\tt y}' acknowledges that intent,
which can be error prone if you're using `{\tt y}' to move.  You can set the
{\it paranoid\verb+_+confirmation\/}
option to require a response of ``{\tt yes}'' instead.
%.pg

If you can't see a monster (if it is invisible, or if you are blinded),
the symbol `I' will be shown when you learn of its presence.
If you attempt to walk into it, you will try to fight it just like
a monster that you can see; of course,
if the monster has moved, you will attack empty air.  If you guess
that the monster has moved and you don't wish to fight, you can use the `m'
command to move without fighting; likewise, if you don't remember a monster
but want to try fighting anyway, you can use the `F' command.

%.hn 2
\subsection*{Your pet}

%.pg
You start the game with a little dog (`{\tt d}'), kitten (`{\tt f}'),
or pony (`{\tt u}'), which follows
you about the dungeon and fights monsters with you.
Like you, your pet needs food to survive.
Dogs and cats usually feed themselves on fresh carrion and other meats;
horses need vegetarian food which is harder to come by.
If you're worried about your pet or want to train it, you
can feed it, too, by throwing it food.
A properly trained pet can be very useful under certain circumstances.

%.pg
Your pet also gains experience from killing monsters, and can grow
over time, gaining hit points and doing more damage.  Initially, your
pet may even be better at killing things than you, which makes pets
useful for low-level characters.

%.pg
Your pet will follow you up and down staircases if it is next to you
when you move.  Otherwise your pet will be stranded and may become
wild.  Similarly, when you trigger certain types of traps which alter
your location (for instance, a trap door which drops you to a lower
dungeon level), any adjacent pet will accompany you and any non-adjacent
pet will be left behind.  Your pet may trigger such traps itself; you
will not be carried along with it even if adjacent at the time.

%.hn 2
\subsection*{Steeds}

%.pg
Some types of creatures in the dungeon can actually be ridden if you
have the right equipment and skill.  Convincing a wild beast to let
you saddle it up is difficult to say the least.  Many a dungeoneer
has had to resort to magic and wizardry in order to forge the alliance.
Once you do have the beast under your control however, you can
easily climb in and out of the saddle with the ``{\tt \#ride}'' command.  Lead
the beast around the dungeon when riding, in the same manner as
you would move yourself.  It is the beast that you will see displayed
on the map.

%.pg
Riding skill is managed by the ``{\tt \#enhance}'' command.  See the section
on Weapon proficiency for more information about that.

%.pg
Use the `{\tt a}' (apply) command and pick a saddle in your inventory to
attempt to put that saddle on an adjacent creature.  If successful,
it will be transferred to that creature's inventory.

%.pg
Use the ``{\tt \#loot}'' command while adjacent to a saddled creature to
try to remove the saddle from that creature.  If successful, it will
be transferred to your inventory.

%.hn 2
\subsection*{Bones levels}

%.pg
You may encounter the shades and corpses of other adventurers (or even
former incarnations of yourself!) and their personal effects.  Ghosts
are hard to kill, but easy to avoid, since they're slow and do little
damage.  You can plunder the deceased adventurer's possessions;
however, they are likely to be cursed.  Beware of whatever killed the
former player; it is probably still lurking around, gloating over its
last victory.

%.hn 2
\subsection*{Persistence of Monsters}

%.pg
Monsters (a generic reference which also includes humans and pets) are only
shown while they can be seen or otherwise sensed.
Moving to a location where you can't see or sense a monster any more
will result in it disappearing from your map, similarly if it is the
one who moved rather than you.

%.pg
However, if you encounter a monster which you can't see or
sense---perhaps it is invisible and has just tapped you on the
noggin---a special ``remembered, unseen monster'' marker will be displayed at
the location where you think it is.
That will persist until you have
proven that there is no monster there, even if the unseen monster
moves to another location or you move to a spot where the marker's
location ordinarily wouldn't be seen any more.

%.hn 1
\section{Objects}

%.pg
When you find something in the dungeon, it is common to want to pick
it up.  In {\it NetHack}, this is accomplished automatically by walking over
the object (unless you turn off the {\it autopickup\/}
option (see below), or move with the `{\tt m}' prefix (see above)), or
manually by using the `{\tt ,}' command.
%.pg
If you're carrying too many items, {\it NetHack\/} will tell you so and you
won't be able to pick up anything more.  Otherwise, it will add the object(s)
to your pack and tell you what you just picked up.
%.pg
As you add items to your inventory, you also add the weight of that object
to your load.  The amount that you can carry depends on your strength and
your constitution.  The
stronger and sturdier
you are, the less the additional load will affect you.  There comes
a point, though, when the weight of all of that stuff you are carrying around
with you through the dungeon will encumber you.  Your reactions
will get slower and you'll burn calories faster, requiring food more frequently
to cope with it.  Eventually, you'll be so overloaded that you'll either have
to discard some of what you're carrying or collapse under its weight.
%.pg
{\it NetHack\/} will tell you how badly you have loaded yourself.
If you are encumbered, one of the conditions
``{\it Burdened\/}'', ``{\it Stressed\/}'', ``{\it Strained\/}'',
``{\it Overtaxed\/}'' or ``{\it Overloaded\/}'' will be
shown on the bottom line status display.

%.pg
When you pick up an object, it is assigned an inventory letter.  Many
commands that operate on objects must ask you to find out which object
you want to use.  When {\it NetHack\/} asks you to choose a particular object
you are carrying, you are usually presented with a list of inventory
letters to choose from (see Commands, above).

%.pg
Some objects, such as weapons, are easily differentiated.  Others, like
scrolls and potions, are given descriptions which vary according to
type.  During a game, any two objects with the same description are
the same type.  However, the descriptions will vary from game to game.

%.pg
When you use one of these objects, if its effect is obvious, {\it NetHack\/}
will remember what it is for you.  If its effect isn't extremely
obvious, you will be asked what you want to call this type of object
so you will recognize it later.  You can also use the ``{\tt \#name}''
command, for the same purpose at any time, to name
all objects of a particular type or just an individual object.
When you use ``{\tt \#name}'' on an object which has already been named,
specifying a space as the value will remove the prior name instead
of assigning a new one.

%.hn 2
\subsection*{Curses and Blessings}

%.pg
Any object that you find may be cursed, even if the object is
otherwise helpful.  The most common effect of a curse is being stuck
with (and to) the item.  Cursed weapons weld themselves to your hand
when wielded, so you cannot unwield them.  Any cursed item you wear
is not removable by ordinary means.  In addition, cursed arms and armor
usually, but not always, bear negative enchantments that make them
less effective in combat.  Other cursed objects may act poorly or
detrimentally in other ways.

%.pg
Objects can also be blessed.  Blessed items usually work better or
more beneficially than normal uncursed items.  For example, a blessed
weapon will do more damage against demons.

%.pg
Objects which are neither cursed nor blessed are referred to as uncursed.
They could just as easily have been described as unblessed, but the
uncursed designation is what you will see within the game.  A ``glass
half full versus glass half empty'' situation; make of that what you will.

%.pg
There are magical means of bestowing or removing curses upon objects,
so even if you are stuck with one, you can still have the curse
lifted and the item removed.  Priests and Priestesses have an innate
sensitivity to this property in any object, so they can more easily avoid
cursed objects than other character roles.

%.pg
An item with unknown status will be reported in your inventory with no prefix.
An item which you know the state of will be distinguished in your inventory
by the presence of the word ``cursed'', ``uncursed'' or ``blessed'' in the
description of the item.
In some cases ``uncursed'' will be omitted as being redundant when
enough other information is displayed.
The
{\it implicit\verb+_+uncursed\/}
option can be used to control this; toggle it off to have ``uncursed''
be displayed even when that can be deduced from other attributes.

%.hn 2
\subsection*{Weapons (`{\tt )}')}

%.pg
Given a chance, most monsters in the Mazes of Menace will gratuitously try to
kill you.
You need weapons for self-defense (killing them first).
Without a
weapon, you do only 1--2 hit points of damage (plus bonuses, if any).
Monk characters are an exception; they normally do more damage with
bare (or gloved) hands than they do with weapons.

%.pg
There are wielded weapons, like maces and swords, and thrown weapons,
like arrows and spears.  To hit monsters with a weapon, you must wield it and
attack them, or throw it at them.  You can simply elect to throw a spear.
To shoot an arrow, you should first wield a bow, then throw the arrow.
Crossbows shoot crossbow bolts.  Slings hurl rocks and (other) stones
(like gems).

%.pg
Enchanted weapons have a ``plus'' (or ``to hit enhancement'' which can be
either positive or negative) that adds to your chance to
hit and the damage you do to a monster.  The only way to determine a weapon's
enchantment is to have it magically identified somehow.
Most weapons are subject to some type of damage like rust.  Such
``erosion'' damage can be repaired.

%.pg
The chance that an attack will successfully hit a monster, and the amount
of damage such a hit will do, depends upon many factors.  Among them are:
type of weapon, quality of weapon (enchantment and/or erosion), experience
level, strength, dexterity, encumbrance, and proficiency (see below).  The
monster's armor class---a general defense rating, not necessarily due to
wearing of armor---is a factor too; also, some monsters are particularly
vulnerable to certain types of weapons.

%.pg
Many weapons can be wielded in one hand; some require both hands.
When wielding a two-handed weapon, you can not wear a shield, and
vice versa.  When wielding a one-handed weapon, you can have another
weapon ready to use by setting things up with the `{\tt x}' command, which
exchanges your primary (the one being wielded) and alternate weapons.
And if you have proficiency in the ``two weapon combat'' skill, you
may wield both weapons simultaneously as primary and secondary; use the
`{\tt X}' command to engage or disengage that.
Only some types of characters (barbarians, for instance) have the necessary
skill available.  Even with that skill, using two weapons at once incurs
a penalty in the chance to hit your target compared to using just one
weapon at a time.

%.pg
There might be times when you'd rather not wield any weapon at all.
To accomplish that, wield `{\tt -}', or else use the `{\tt A}' command which
allows you to unwield the current weapon in addition to taking off
other worn items.

%.pg
Those of you in the audience who are AD\&D players, be aware that each
weapon which existed in AD\&D does roughly the same damage to monsters in
{\it NetHack}.  Some of the more obscure weapons (such as the %
{\it aklys}, {\it lucern hammer}, and {\it bec-de-corbin\/}) are defined
in an appendix to {\it Unearthed Arcana}, an AD\&D supplement.

%.pg
The commands to use weapons are `{\tt w}' (wield), `{\tt t}' (throw),
`{\tt f}' (fire, an alternate way of throwing), `{\tt Q}' (quiver),
`{\tt x}' (exchange), `{\tt X}' (twoweapon), and ``{\tt \#enhance}''
(see below).

%.hn 3
\subsection*{Throwing and shooting}

%.pg
You can throw just about anything via the `{\tt t}' command.  It will prompt
for the item to throw; picking `{\tt ?}' will list things in your inventory
which are considered likely to be thrown, or picking `{\tt *}' will list
your entire inventory.  After you've chosen what to throw, you will
be prompted for a direction rather than for a specific target.  The
distance something can be thrown depends mainly on the type of object
and your strength.  Arrows can be thrown by hand, but can be thrown
much farther and will be more likely to hit when thrown while you are
wielding a bow.

%.pg
You can simplify the throwing operation by using the `{\tt Q}' command to
select your preferred ``missile'', then using the `{\tt f}' command to
throw it.  You'll be prompted for a direction as above, but you don't
have to specify which item to throw each time you use `{\tt f}'.  There is
also an option,
{\it autoquiver},
which has {\it NetHack\/} choose another item to automatically fill your
quiver (or quiver sack, or have at the ready) when the inventory slot used
for `{\tt Q}' runs out.

%.pg
Some characters have the ability to fire a volley of multiple items in a
single turn.  Knowing how to load several rounds of ammunition at
once---or hold several missiles in your hand---and still hit a
target is not an easy task.  Rangers are among those who are adept
at this task, as are those with a high level of proficiency in the
relevant weapon skill (in bow skill if you're wielding one to
shoot arrows, in crossbow skill if you're wielding one to shoot bolts,
or in sling skill if you're wielding one to shoot stones).
The number of items that the character has a chance to fire varies from
turn to turn.  You can explicitly limit the number of shots by using a
numeric prefix before the `{\tt t}' or `{\tt f}' command.
For example, ``{\tt 2f}'' (or ``{\tt n2f}'' if using
{\it number\verb+_+pad\/}
mode) would ensure that at most 2 arrows are shot
even if you could have fired 3.  If you specify
a larger number than would have been shot (``{\tt 4f}'' in this example),
you'll just end up shooting the same number (3, here) as if no limit
had been specified.  Once the volley is in motion, all of the items
will travel in the same direction; if the first ones kill a monster,
the others can still continue beyond that spot.

%.hn 3
\subsection*{Weapon proficiency}

%.pg
You will have varying degrees of skill in the weapons available.
Weapon proficiency, or weapon skills, affect how well you can use
particular types of weapons, and you'll be able to improve your skills
as you progress through a game, depending on your role, your experience
level, and use of the weapons.

%.pg
For the purposes of proficiency, weapons have
been divided up into various groups such as daggers, broadswords, and
polearms.  Each role has a limit on what level of proficiency a character
can achieve for each group.  For instance, wizards can become highly
skilled in daggers or staves but not in swords or bows.

%.pg
The ``{\tt \#enhance}'' extended command is used to review current weapons
proficiency
(also spell proficiency) and to choose which skill(s) to improve when
you've used one or more skills enough to become eligible to do so.  The
skill rankings are ``none'' (sometimes also referred to as ``restricted'',
because you won't be able to advance), ``unskilled'', ``basic'', ``skilled'',
and ``expert''.  Restricted skills simply will not appear in the list
shown by ``{\tt \#enhance}''.
(Divine intervention might unrestrict a particular
skill, in which case it will start at unskilled and be limited to basic.)
Some characters can enhance their barehanded combat or martial arts skill
beyond expert to ``master'' or ``grand master''.

%.pg
Use of a weapon in which you're restricted or unskilled
will incur a modest penalty in the chance to hit a monster and also in
the amount of damage done when you do hit; at basic level, there is no
penalty or bonus; at skilled level, you receive a modest bonus in the
chance to hit and amount of damage done; at expert level, the bonus is
higher.  A successful hit has a chance to boost your training towards
the next skill level (unless you've already reached the limit for this
skill).  Once such training reaches the threshold for that next level,
you'll be told that you feel more confident in your skills.  At that
point you can use ``{\tt \#enhance}'' to increase one or more skills.
Such skills
are not increased automatically because there is a limit to your total
overall skills, so you need to actively choose which skills to enhance
and which to ignore.

%.hn 3
\subsection*{Two-Weapon combat}

%.pg
Some characters can use two weapons at once.  Setting things up to
do so can seem cumbersome but becomes second nature with use.
To wield two weapons, you need to use the ``{\tt \#twoweapon}'' command.
But first you need to have a weapon in each hand.
(Note that your two weapons are not fully equal; the one in the
hand you normally wield with is considered primary and the other
one is considered secondary.  The most noticeable difference is
after you stop---or before you begin, for that matter---wielding
two weapons at once.  The primary is your wielded weapon and the
secondary is just an item in your inventory that's been designated
as alternate weapon.)

%.pg
If your primary weapon is wielded but your off hand is empty or has
the wrong weapon, use the sequence `{\tt x}', `{\tt w}', `{\tt x}' to
first swap your
primary into your off hand, wield whatever you want as secondary
weapon, then swap them both back into the intended hands.
If your secondary or alternate weapon is correct but your primary
one is not, simply use `{\tt w}' to wield the primary.
Lastly, if neither hand holds the correct weapon,
use `{\tt w}', `{\tt x}', `{\tt w}'
to first wield the intended secondary, swap it to off hand, and then
wield the primary.

%.pg
The whole process can be simplified via use of the
{\it pushweapon\/}
option.  When it is enabled, then using `{\tt w}' to wield something
causes the currently wielded weapon to become your alternate weapon.
So the sequence `{\tt w}', `{\tt w}' can be used to first wield the weapon you
intend to be secondary, and then wield the one you want as primary
which will push the first into secondary position.

%.pg
When in two-weapon combat mode, using the `{\tt X}' command
toggles back to single-weapon mode.
Throwing or dropping either of the
weapons or having one of them be stolen or destroyed will also make you
revert to single-weapon combat.

%.hn 2
\subsection*{Armor (`{\tt [}')}

%.pg
Lots of unfriendly things lurk about; you need armor to protect
yourself from their blows.  Some types of armor offer better
protection than others.  Your armor class is a measure of this
protection.  Armor class (AC) is measured as in AD\&D, with 10 being
the equivalent of no armor, and lower numbers meaning better armor.
Each suit of armor which exists in AD\&D gives the same protection in
{\it NetHack}.

Here is a list of the armor class values provided by suits of armor:

\begin{center}
\begin{tabular}{lllll}
dragon scale mail      & 1 & \makebox[20mm]{}  & plate mail            & 3\\
crystal plate mail     & 3 &                   & bronze plate mail     & 4\\
splint mail            & 4 &                   & banded mail           & 4\\
dwarvish mithril-coat  & 4 &                   & elven mithril-coat    & 5\\
chain mail             & 5 &                   & orcish chain mail     & 6\\
scale mail             & 6 &                   & dragon scales         & 7\\
studded leather armor  & 7 &                   & ring mail             & 7\\
orcish ring mail       & 8 &                   & leather armor         & 8\\
leather jacket         & 9 &                   & no armor              & 10\\
\end{tabular}
\end{center}

%.pg
\nd You can also wear other pieces of armor (cloak over suit, shirt under
suit, helmet, gloves, boots, shield) to lower your armor class even
further.
%--too obvious to mention unless we include polymorph into ettin or maralith
% You can wear at most one item of each category (one suit of armor, one
% cloak, one helmet, one shield, and so on) at a time.
Most of these provide a one or two point improvement to AC (making the
overall value smaller and eventually negative) but can also be
enchanted.
Shirts are an exception; they don't provide any protection unless enchanted.
Some cloaks also don't improve AC when unenchanted but all cloaks offer
some protection against rust or corrosion to suits worn under them and
against some monster {\it touch\/} attacks.

%.pg
If a piece of armor is enchanted, its armor protection will be better
(or worse) than normal, and its ``plus'' (or minus) will subtract from
your armor class.  For example, a +1 chain mail would give you
better protection than normal chain mail, lowering your armor class one
unit further to 4.  When you put on a piece of armor, you immediately
find out the armor class and any ``plusses'' it provides.  Cursed
pieces of armor usually have negative enchantments (minuses) in
addition to being unremovable.

%.pg
Many types of armor are subject to some kind of damage like rust.  Such
damage can be repaired.  Some types of armor may inhibit spell casting.

%.pg
The {\it nudist\/}
option can be set (prior to game start) to attempt to play the entire
game without wearing any armor (a self-imposed challenge which is
extremely difficult to accomplish).

%.pg
The commands to use armor are `{\tt W}' (wear) and `{\tt T}' (take off).
The `{\tt A}' command can be used to take off armor as well as other
worn items.
Also, `{\tt P}' (put on) and `{\tt R}' (remove) which are normally for
accessories can be used for armor, but pieces of armor won't be shown
as likely candidates in a prompt for choosing what to put on or remove.

%.hn 2
\subsection*{Food (`{\tt \%}')}

%.pg
Food is necessary to survive.  If you go too long without eating you
will faint, and eventually die of starvation.
Some types of food will spoil, and become unhealthy to eat,
if not protected.
Food stored in ice boxes or tins (``cans'')
will usually stay fresh, but ice boxes are heavy, and tins
take a while to open.

%.pg
When you kill monsters, they usually leave corpses which are also
``food.''  Many, but not all, of these are edible; some also give you
special powers when you eat them.  A good rule of thumb is ``you are
what you eat.''

%.pg
Some character roles and some monsters are vegetarian.  Vegetarian monsters
will typically never eat animal corpses, while vegetarian players can,
but with some rather unpleasant side-effects.

%.pg
You can name one food item after something you like to eat with the
{\it fruit\/} option.

%.pg
The command to eat food is `{\tt e}'.

%.hn 2
\subsection*{Scrolls (`{\tt ?}')}

%.pg
Scrolls are labeled with various titles, probably chosen by ancient wizards
for their amusement value (for example, ``READ ME,'' or ``THANX MAUD'' backwards).
Scrolls disappear after you read them (except for blank ones, without
magic spells on them).

%.pg
One of the most useful of these is the %
{\it scroll of identify}, which
can be used to determine what another object is, whether it is cursed or
blessed, and how many uses it has left.  Some objects of subtle
enchantment are difficult to identify without these.

%.pg
A mail daemon may run up and deliver mail to you as a %
{\it scroll of mail} (on versions compiled with this feature).
To use this feature on versions where {\it NetHack\/}
mail delivery is triggered by electronic mail appearing in your system mailbox,
you must let {\it NetHack\/} know where to look for new mail by setting the
``MAIL'' environment variable to the file name of your mailbox.
You may also want to set the ``MAILREADER'' environment variable to the
file name of your favorite reader, so {\it NetHack\/} can shell to it when you
read the scroll.
On versions of {\it NetHack\/} where mail is randomly
generated internal to the game, these environment variables are ignored.
You can disable the mail daemon by turning off the
{\it mail\/} option.

%.pg
The command to read a scroll is `{\tt r}'.

%.hn 2
\subsection*{Potions (`{\tt !}')}

%.pg
Potions are distinguished by the color of the liquid inside the flask.
They disappear after you quaff them.

%.pg
Clear potions are potions of water.  Sometimes these are
blessed or cursed, resulting in holy or unholy water.  Holy water is
the bane of the undead, so potions of holy water are good things to
throw (`{\tt t}') at them.  It is also sometimes very useful to dip
(``{\tt \#dip}'') an object into a potion.

%.pg
The command to drink a potion is `{\tt q}' (quaff).

%.hn 2
\subsection*{Wands (`{\tt /}')}

%.pg
Wands usually have multiple magical charges.
Some types of wands require a direction in which to zap them.
You can also
zap them at yourself (just give a `{\tt .}' or `{\tt s}' for the direction).
Be warned, however, for this is often unwise.
Other types of wands
don't require a direction.  The number of charges in a
wand is random and decreases by one whenever you use it.

%.pg
When the number of charges left in a wand becomes zero, attempts to use the
wand will usually result in nothing happening.  Occasionally, however, it may
be possible to squeeze the last few mana points from an otherwise spent wand,
destroying it in the process.  A wand may be recharged by using suitable
magic, but doing so runs the risk of causing it to explode.  The chance
for such an explosion starts out very small and increases each time the
wand is recharged.

%.pg
In a truly desperate situation, when your back is up against the wall, you
might decide to go for broke and break your wand.  This is not for the faint
of heart.  Doing so will almost certainly cause a catastrophic release of
magical energies.

%.pg
When you have fully identified a particular wand, inventory display will
include additional information in parentheses: the number of times it has
been recharged followed by a colon and then by its current number of charges.
A current charge count of {\tt -1} is a special case indicating that the wand
has been cancelled.

%.pg
The command to use a wand is `{\tt z}' (zap).  To break one, use the `{\tt a}'
(apply) command.

%.hn 2
\subsection*{Rings (`{\tt =}')}

%.pg
Rings are very useful items, since they are relatively permanent
magic, unlike the usually fleeting effects of potions, scrolls, and
wands.

%.pg
Putting on a ring activates its magic.
You can wear at most two rings at any time, one on the ring finger of
each hand.

%.pg
Most worn rings also cause you to grow hungry more rapidly, the rate
varying with the type of ring.

%.pg
When wearing gloves, rings are worn underneath.
If the gloves are cursed, rings cannot be put on and any already being
worn cannot be removed.
When worn gloves aren't cursed, you don't have to manually take them
off before putting on or removing a ring and then re-wear them after.
That's done implicitly to avoid unnecessary tedium.

%.pg
The commands to use rings are `{\tt P}' (put on) and `{\tt R}' (remove).
`{\tt A|', `{\tt W}', and `{\tt T}' can also be used; see {\it Amulets\/}.

%.hn 2
\subsection*{Spellbooks (`{\tt +}')}

%.pg
Spellbooks are tomes of mighty magic.  When studied with the `{\tt r}' (read)
command, they transfer to the reader the knowledge of a spell (and
therefore eventually become unreadable)---unless the attempt backfires.
Reading a cursed spellbook or one with mystic runes beyond
your ken can be harmful to your health!

%.pg
A spell (even when learned) can also backfire when you cast it.  If you
attempt to cast a spell well above your experience level, or if you have
little skill with the appropriate spell type, or cast it at
a time when your luck is particularly bad, you can end up wasting both the
energy and the time required in casting.

%.pg
Casting a spell calls forth magical energies and focuses them with
your naked mind.  Some of the magical energy released comes from within
you.
Casting temporarily drains your magical power, which will slowly be
recovered, and causes you to need additional food.
Casting of spells also requires practice.  With practice, your
skill in each category of spell casting will improve.  Over time, however,
your memory of each spell will dim, and you will need to relearn it.

%.pg
Some spells require a direction in which to cast them, similar to wands.
To cast one at yourself, just give a `{\tt .}' or `{\tt s}' for the direction.
A few spells require you to pick a target location rather than just specify
a particular direction.
Other spells don't require any direction or target.

%.pg
Just as weapons are divided into groups in which a character can become
proficient (to varying degrees), spells are similarly grouped.
Successfully casting a spell exercises its skill group; using the
``{\tt \#enhance}'' command to advance a sufficiently exercised skill
will affect all spells within the group.  Advanced skill may increase the
potency of spells, reduce their risk of failure during casting attempts,
and improve the accuracy of the estimate for how much longer they will
be retained in your memory.
Skill slots are shared with weapons skills.  (See also the section on
``Weapon proficiency''.)

%.pg
Casting a spell also requires flexible movement, and wearing various types
of armor may interfere with that.

%.pg
The command to read a spellbook is the same as for scrolls, `{\tt r}' (read).
The `{\tt +}' command lists each spell you know along with its level, skill
category, chance of failure when casting, and an estimate of how strongly
it is remembered.
The `{\tt Z}' (cast) command casts a spell.

%.hn 2
\subsection*{Tools (`{\tt (}')}

%.pg
Tools are miscellaneous objects with various purposes.  Some tools
have a limited number of uses, akin to wand charges.  For example, lamps burn
out after a while.  Other tools are containers, which objects can
be placed into or taken out of.

%.pg
Some tools (such as a blindfold) can be {\it worn\/} and can be put on and
removed like other accessories (rings, amulets); see {\it Amulets\/}.
Other tools (such as pick-axe) can be wielded as weapons in addition to
being applied for their usual purpose, and in some cases (again, pick-axe)
become wielded as a weapon even when applied.

%.pg
% Mentioned here because of the old method of attempting "Zen" conduct:
% restart until there's a blindfold in starting inventory and put it on
% first thing.
The {\it blind\/}
option can be set (prior to game start) to attempt to play the entire
game without being able to see (a self-imposed challenge which is
very difficult to accomplish).

%.pg
The command to use a tool is `{\tt a}' (apply).

%.hn 3
\subsection*{Containers}

%.pg
You may encounter bags, boxes, and chests in your travels.  A tool of
this sort can be opened with the ``{\tt \#loot}'' extended command when
you are standing on top of it (that is, on the same floor spot),
or with the `{\tt a}' (apply) command when you are carrying it.  However,
chests are often locked, and are in any case unwieldy objects.
You must set one down before unlocking it by
using a key or lock-picking tool with the `{\tt a}' (apply) command,
by kicking it with the `{\tt \^{}D}' command,
or by using a weapon to force the lock with the ``{\tt \#force}''
extended command.

%.pg
Some chests are trapped, causing nasty things to happen when you
unlock or open them.  You can check for and try to deactivate traps
with the ``{\tt \#untrap}'' extended command.

%.hn 2
\subsection*{Amulets (`{\tt "}')}

%.pg
Amulets are very similar to rings, and often more powerful.  Like
rings, amulets have various magical properties, some beneficial,
some harmful, which are activated by putting them on.

%.pg
Only one amulet may be worn at a time, around your neck.
Like wearing rings, wearing an amulet affects your metabolism, causing
you to grow hungry more rapidly.

%.pg
The commands to use amulets are the same as for rings, `{\tt P}' (put on)
and `{\tt R}' (remove).
`{\tt A}' can be used to remove various worn items including amulets.
Also, '{\tt W}' (wear) and `{\tt T}' (take off) which are normally for
armor can be used for amulets and other accessories (rings and eyewear),
but accessories won't be shown as likely candidates in a prompt for
choosing what to wear or take off.

%.hn 2
\subsection*{Gems (`{\tt *}')}

%.pg
Some gems are valuable, and can be sold for a lot of gold.  They are also
a far more efficient way of carrying your riches.  Valuable gems increase
your score if you bring them with you when you exit.

%.pg
Other small rocks are also categorized as gems, but they are much less
valuable.  All rocks, however, can be used as projectile weapons (if you
have a sling).  In the most desperate of cases, you can still throw them
by hand.

%.hn 2
\subsection*{Large rocks (`{\tt `}')}
%.pg
Statues and boulders are not particularly useful, and are generally
heavy.  It is rumored that some statues are not what they seem.

%.pg
Boulders occasionally block your path.
You can push one forward (by attempting to walk onto its spot)
when nothing blocks {\it its\/} path, or you can
smash it into a pile of small rocks with breaking magic or a pick-axe.
Very large humanoids (giants and their ilk) have been known to pick up
boulders and use them as missile weapons.

%.pg
Unlike boulders, statues can't be pushed, but don't need to be because
they don't block movement.
%.\" 'rumor' above is about statue traps; this is a hint about statue contents
They can be smashed into rocks though.

%.pg
For some configurations of the program, statues are no longer shown
as `{\tt `}'
but by the letter representing the monster they depict instead.

%.hn 2
\subsection*{Gold (`{\tt \$}')}

%.pg
Gold adds to your score, and you can buy things in shops with it.
There are a number
of monsters in the dungeon that may be influenced by the amount of gold
you are carrying (shopkeepers aside).

%.pg
Gold pieces are the only type of object where bless/curse state does not
apply.
They're always uncursed but never described as uncursed even if you turn
off the ``{\it implicit\verb+_+uncursed\/}'' option.
You can set the ``{\it goldX\/}''
option if you prefer to have gold pieces be treated as bless/curse state
{\it unknown\/} rather than as known to be uncursed.
Only matters when you're using an object selection prompt that can filter
by ``{\tt BUCX}'' state.

%.hn 2
\subsection*{Persistence of Objects}

%.pg
Normally, if you have seen an object at a particular map location and
move to another location where you can't directly see that object any
more, if will continue to be displayed on your map.
That remains the case even if it is not actually there any
more---perhaps a monster has picked it up or it has rotted
away---until you can see or feel that location again.
One notable exception is that if the object gets covered by the
``remembered, unseen monster'' marker.
When that marker is later removed
after you've verified that no monster is there, you will forget that
there was any object there regardless of whether the unseen monster
actually took the object.
If the object is still there, then once you see or feel that location
again you will re-discover the object and resume remembering it.

%.pg
The situation is the same for a pile of objects, except that only the
top item of the pile is displayed.
The
{\it hilite\verb+_+pile\/}
option can be enabled in order to show an item differently when it is
the top one of a pile.

%.hn 1
\section{Conduct}

%.pg
As if winning {\it NetHack\/} were not difficult enough, certain players
seek to challenge themselves by imposing restrictions on the
way they play the game.  The game automatically tracks some of
these challenges, which can be checked at any time with the {\tt \#conduct}
command or at the end of the game.  When you perform an action which
breaks a challenge, it will no longer be listed.  This gives
players extra ``bragging rights'' for winning the game with these
challenges.  Note that it is perfectly acceptable to win the game
without resorting to these restrictions and that it is unusual for
players to adhere to challenges the first time they win the game.

%.pg
Several of the challenges are related to eating behavior.  The most
difficult of these is the foodless challenge.  Although creatures
can survive long periods of time without food, there is a physiological
need for water; thus there is no restriction on drinking beverages,
even if they provide some minor food benefits.
Calling upon your god for help with starvation does
not violate any food challenges either.

%.pg
A strict vegan diet is one which avoids any food derived from animals.
The primary source of nutrition is fruits and vegetables.  The
corpses and tins of blobs (`b'), jellies (`j'), and fungi (`F') are
also considered to be vegetable matter.  Certain human
food is prepared without animal products; namely, lembas wafers, cram
rations, food rations (gunyoki), K-rations, and C-rations.
Metal or another normally indigestible material eaten while polymorphed
into a creature that can digest it is also considered vegan food.
Note however that eating such items still counts against foodless conduct.

%.pg
Vegetarians do not eat animals;
however, they are less selective about eating animal byproducts than vegans.
In addition to the vegan items listed above, they may eat any kind
of pudding (`P') other than the black puddings,
eggs and food made from eggs (fortune cookies and pancakes),
food made with milk (cream pies and candy bars), and lumps of
royal jelly.  Monks are expected to observe a vegetarian diet.

%.pg
Eating any kind of meat violates the vegetarian, vegan, and foodless
conducts.  This includes tripe rations, the corpses or tins of any
monsters not mentioned above, and the various other chunks of meat
found in the dungeon.  Swallowing and digesting a monster while polymorphed
is treated as if you ate the creature's corpse.
Eating leather, dragon hide, or bone items while
polymorphed into a creature that can digest it, or eating monster brains
while polymorphed into a mind flayer, is considered eating
an animal, although wax is only an animal byproduct.

%.pg
Regardless of conduct, there will be some items which are indigestible,
and others which are hazardous to eat.  Using a swallow-and-digest
attack against a monster is equivalent to eating the monster's corpse.
Please note that the term ``vegan'' is used here only in the context of
diet.  You are still free to choose not to use or wear items derived
from animals (e.g. leather, dragon hide, bone, horns, coral), but the
game will not keep track of this for you.  Also note that ``milky''
potions may be a translucent white, but they do not contain milk,
so they are compatible with a vegan diet.  Slime molds or
player-defined ``fruits'', although they could be anything
from ``cherries'' to ``pork chops'', are also assumed to be vegan.

%.pg
An atheist is one who rejects religion.  This means that you cannot
{\tt \#pray}, {\tt \#offer} sacrifices to any god,
{\tt \#turn} undead, or {\tt \#chat} with a priest.
Particularly selective readers may argue that playing Monk or Priest
characters should violate this conduct; that is a choice left to the
player.  Offering the Amulet of Yendor to your god is necessary to
win the game and is not counted against this conduct.  You are also
not penalized for being spoken to by an angry god, priest(ess), or
other religious figure; a true atheist would hear the words but
attach no special meaning to them.

%.pg
Most players fight with a wielded weapon (or tool intended to be
wielded as a weapon).  Another challenge is to win the game without
using such a wielded weapon.  You are still permitted to throw,
fire, and kick weapons; use a wand, spell, or other type of item;
or fight with your hands and feet.

%.pg
In {\it NetHack}, a pacifist refuses to cause the death of any other monster
(i.e. if you would get experience for the death).  This is a particularly
difficult challenge, although it is still possible to gain experience
by other means.

%.pg
An illiterate character cannot read or write.  This includes reading
a scroll, spellbook, fortune cookie message, or t-shirt; writing a
scroll; or making an engraving of anything other than a single ``X'' (the
traditional signature of an illiterate person).  Reading an engraving,
or any item that is absolutely necessary to win the game, is not counted
against this conduct.  The identity of scrolls and spellbooks (and
knowledge of spells) in your starting inventory is assumed to be
learned from your teachers prior to the start of the game and isn't
counted.

%.pg
There are several other challenges tracked by the game.  It is possible
to eliminate one or more species of monsters by genocide; playing without
this feature is considered a challenge.  When the game offers you an
opportunity to genocide monsters, you may respond with the monster type
``none'' if you want to decline.  You can change the form of an item into
another item of the same type (``polypiling'') or the form of your own
body into another creature (``polyself'') by wand, spell, or potion of
polymorph; avoiding these effects are each considered challenges.
Polymorphing monsters, including pets, does not break either of these
challenges.
Finally, you may sometimes receive wishes; a game without an attempt to
wish for any items is a challenge, as is a game without wishing for
an artifact (even if the artifact immediately disappears).  When the
game offers you an opportunity to make a wish for an item, you may
choose ``nothing'' if you want to decline.

%.hn 2
\subsection*{Achievements}

%.pg
End of game disclosure will also display various achievements
representing progress toward ultimate ascension, if any have been
attained.
They aren't directly related to {\it conduct\/} but are grouped with
it because they fall into the same category of ``bragging rights''
and to limit the number of questions during disclosure.
Listed roughly in order of difficulty and not necessarily in the order
in which you might accomplish them.

% [length stuff copied from paranoid_confirmation]
\newlength{\achwidth}
%.PS "Mines'\~End\~"
\settowidth{\achwidth}{\tt Mines'~End~}
\addtolength{\achwidth}{\labelsep}
\blist{\leftmargin \achwidth \topsep 1mm \itemsep 0mm}
%.PL Shop
\item[{\tt Shop}]
Entered a shop.
\item[{\tt Temple}]
Entered a temple.
\item[{\tt Mines}]
Entered the Gnomish Mines.
\item[{\tt Town}]
Entered Mine Town.
\item[{\tt Oracle}]
Consulted the Oracle of Delphi.
\item[{\tt Novel}]
Read a passage from a Discworld Novel.
\item[{\tt Sokoban}]
Entered Sokoban.
\item[{\tt "Big~Room"}]
Entered the Big Room.
\item[{\tt "Soko-Prize"}]
Explored to the top of Sokoban and found a special item there.
\item[{\tt Mines'~End}]
Explored to the bottom of the Gnomish Mines and found a special item there.
\item[{\tt Medusa}]
Defeated Medusa.
\item[{\tt Bell}]
Acquired the Bell of Opening.
\item[{\tt Gehennom}]
Entered Gehennom.
\item[{\tt Candle}]
Acquired the Candelabrum of Invocation.
\item[{\tt Book}]
Acquired the Book of the Dead.
\item[{\tt Invocation}]
Gained access to the bottommost level of Gehennom.
\item[{\tt Amulet}]
Acquired the fabled Amulet of Yendor.
\item[{\tt Endgame}]
Reached the Elemental Planes.
\item[{\tt Astral}]
Reached the Astral Plane level.
\item[{\tt Blind}]
Blind from birth.
\item[{\tt Nudist}]
Never wore any armor.
\item[{\tt Ascended}]
Delivered the Amulet to its final destination.
\elist
%.PE
%.ED

%.lp "Notes:  "
\noindent
Notes:

%.pg
The ``special items'' hidden in {\it Mines'~End\/} and (\it Sokoban\/}
are not unique but are considered to be prizes or rewards
for exploring those levels since doing so is not necessary to complete
the game.
Finding other instances of the same objects doesn't record the
corresponding achievement.

%.pg
The {\it Medusa\/} achievement is recorded if she dies for any reason,
even if you are not directly responsible, and only if she dies.

%.pg
{\it Blind\/} and {\it Nudist\/} are also conducts, and they can only be
enabled by setting the correspondingly named option in NETHACKOPTIONS
or run-time configuration file prior to game start.
In the case of {\it Blind\/}, the option also enforces the conduct.
They aren't really significant accomplishments unless/until you make
substantial progress into the dungeon.

%.hn 1
\section{Options}

%.pg
Due to variations in personal tastes and conceptions of how {\it NetHack\/}
should do things, there are options you can set to change how {\it NetHack\/}
behaves.

%.hn 2
\subsection*{Setting the options}

%.pg
Options may be set in a number of ways.  Within the game, the `{\tt O}'
command allows you to view all options and change most of them.
You can also set options automatically by placing them in a configuration
file, or in the ``NETHACKOPTIONS'' environment variable.
Some versions of {\it NetHack\/} also have front-end programs that allow
you to set options before starting the game or a global configuration
for system administrators.

%.hn 2
\subsection*{Using a configuration file}

%.pg
The default name and location of the configuration file varies on different
operating systems.\\

%.lp ""
On Unix, Linux and Mac OS X it is \mbox{``.nethackrc''} in the user's home
directory. The file may not exist, but it is a normal ASCII text file and
can be created with any text editor.\\

%.lp ""
On Windows, it is \mbox{``.nethackrc''} in the folder
\mbox{{``\%USERPROFILE\%\textbackslash NetHack\textbackslash 3.6''}}. The
file may not exist, but it is a normal ASCII text file and can be created
with any text editor.
After runing {\it NetHack\/} for the first time, you should find a default
template for ths configuration file named \mbox{``.nethackrc.template''} in
\mbox{{``\%USERPROFILE\%\textbackslash NetHack\textbackslash 3.6''}}.
If you had not created the configuration file, {\it NetHack\/} will create
the configuration file for you using the default template file.

%.lp ""
On MS-DOS it is \mbox{``defaults.nh''} in the same folder as
\mbox{{\it nethack.exe\/}}.\\

%.lp ""
Any line in the configuration file starting with `{\tt \#}' is treated as a comment.
Empty lines are ignored. Any line beginning with `{\tt [}' and ending in `{\tt ]}' is considered a section
marker. The text between the square brackets is the section name.
Lines after a section marker belong to that section, and are
ignored unless a CHOOSE -statement was used to select that section.
Section names are case insensitive.

%.pg
You can use different configuration statements in the file, some
of which can be used multiple times.
In general, the statements are
written in capital letters, followed by an equals sign, followed by
settings particular to that statement.

%.pg
Here is a list of allowed statements:

%.lp
\blist{}
\item[\bb{OPTIONS}]
There are two types of options, boolean and compound options.
Boolean options toggle a setting on or off, while compound options
take more diverse values.
Prefix a boolean option with `no' or `!' to turn it off.
For compound options, the option name and value are separated by a colon.
Some options are persistent, and apply only to new games.
You can specify multiple OPTIONS statements, and multiple options
separated by commas in a single OPTIONS statement.
(Comma separated options are processed from right to left.)

%.lp ""
Example:
%.sd
\begin{verbatim}
    OPTIONS=dogname:Fido
    OPTIONS=!legacy,autopickup,pickup_types:$"=/!?+
\end{verbatim}
%.ed

%.lp
\item[\bb{HACKDIR}]
Default location of files {\it NetHack\/} needs. On Windows HACKDIR
defaults to the location of the {\it NetHack.exe\/} or {\it NetHackw.exe\/} file
so setting HACKDIR to override that is not usually necessary or recommended.
%.lp
\item[\bb{LEVELDIR}]
The location that in-progress level files are stored. Defaults to HACKDIR,
must be writable.
%.lp
\item[\bb{SAVEDIR}]
The location where saved games are kept. Defaults to HACKDIR, must be
writable.
%.lp
\item[\bb{BONESDIR}]
The location that bones files are kept. Defaults to HACKDIR, must be
writable.
%.lp
\item[\bb{LOCKDIR}]
The location that file synchronization locks are stored. Defaults to
HACKDIR, must be writable.
%.lp
\item[\bb{TROUBLEDIR}]
The location that a record of game aborts and self-diagnosed game problems
is kept. Defaults to HACKDIR, must be writable.
%
% config file entries beyond this point are shown alphabetically
%
%.lp
\item[\bb{AUTOCOMPLETE}]
Enable or disable an extended command autocompletion.
Autocompletion has no effect for the X11 windowport.
You can specify multiple autocompletions. To enable
autocompletion, list the extended command. Prefix the
command with ``{{\tt !}}'' to disable the autocompletion
for that command.

%.lp ""
Example:
%.sd
\begin{verbatim}
   AUTOCOMPLETE=zap,!annotate
\end{verbatim}
%.ed

%.lp
\item[\bb{AUTOPICKUP\_EXCEPTION}]
Set exceptions to the {{\it pickup\_types\/}}
option. See the ``Configuring Autopickup Exceptions'' section.
%.lp
\item[\bb{BINDINGS}]
Change the key bindings of some special keys, menu accelerators, or
extended commands. You can specify multiple bindings. Format is key
followed by the command, separated by a colon.
See the ``Changing Key Bindings`` section for more information.

%.lp ""
Example:
%.sd
\begin{verbatim}
   BIND=^X:getpos.autodescribe
\end{verbatim}
%.ed

%.lp
\item[\bb{CHOOSE}]
Chooses at random one of the comma-separated parameters as an active
section name. Lines in other sections are ignored.

%.lp ""
Example:
%.sd
\begin{verbatim}
   OPTIONS=color
   CHOOSE=char A,char B
   [char A]
   OPTIONS=role:arc,race:dwa,align:law,gender:fem
   [char B]
   OPTIONS=role:wiz,race:elf,align:cha,gender:mal
\end{verbatim}
%.ed

%.lp
\item[\bb{MENUCOLOR}]
Highlight menu lines with different colors.
See the ``Configuring Menu Colors`` section.
%.lp
\item[\bb{MSGTYPE}]
Change the way messages are shown in the top status line.
See the ``Configuring Message Types`` section.
%.lp
\item[\bb{ROGUESYMBOLS}]
Custom symbols for for the rogue level's symbol set.
See {\it SYMBOLS} below.
%.lp
\item[\bb{SOUND}]
Define a sound mapping.
See the ``Configuring User Sounds'' section.
%.lp
\item[\bb{SOUNDDIR}]
Define the directory that contains the sound files.
See the ``Configuring User Sounds'' section.
%.lp
\item[\bb{SYMBOLS}]
Override one or more symbols in the symbol set used for all dungeon
levels except for the special rogue level.
See the ``Modifying {\it NetHack\/} Symbols'' section.
%.pg

%.lp ""
Example:
%.sd
\begin{verbatim}
   # replace small punctuation (tick marks) with digits
   SYMBOLS=S_boulder:0,S_golem:7
\end{verbatim}
%.ed

%.lp
\item[\bb{WIZKIT}]
Debug mode only:  extra items to add to initial inventory.
Value is the name of a text file containing a list of item names,
one per line, up to a maximum of 128 lines.
Each line is processed by the function that handles wishing.

%.lp ""
Example:
%.sd
\begin{verbatim}
   WIZKIT=~/wizkit.txt
\end{verbatim}
%.ed
\elist

%.lp ""
%.pg
Here is an example of configuration file contents:
%.sd
\begin{verbatim}
    # Set your character's role, race, gender, and alignment.
    OPTIONS=role:Valkyrie, race:Human, gender:female, align:lawful

    # Turn on autopickup, set automatically picked up object types
    OPTIONS=autopickup,pickup_types:$"=/!?+

    # Map customization
    OPTIONS=color           # Display things in color if possible
    OPTIONS=lit_corridor    # Show lit corridors differently
    OPTIONS=hilite_pet,hilite_pile
    # Replace small punctuation (tick marks) with digits
    SYMBOLS=S_boulder:0,S_golem:7

    # No startup splash screen. Windows GUI only.
    OPTIONS=!splash_screen
\end{verbatim}
%.ed
%.BR 2

%.hn 2
\subsection*{Using the NETHACKOPTIONS environment variable}

%.pg
The NETHACKOPTIONS variable is a comma-separated list of initial
values for the various options.  Some can only be turned on or off.
You turn one of these on by adding the name of the option to the list,
and turn it off by typing a `{\tt !}' or ``{\tt no}'' before the name.
Others take a
character string as a value.  You can set string options by typing
the option name, a colon or equals sign, and then the value of the string.
The value is terminated by the next comma or the end of string.

%.pg
For example, to set up an environment variable so that
{\it color\/} is {\tt on},
{\it legacy\/} is {\tt off},
character {\it name\/} is set to ``{\tt Blue Meanie}'',
and named {\it fruit\/} is set to ``{\tt lime}'',
you would enter the command
%.SD i
\begin{verbatim}
    setenv NETHACKOPTIONS "color,\!leg,name:Blue Meanie,fruit:lime"
\end{verbatim}
%.ED

\nd in {\it csh}
(note the need to escape the `!' since it's special
to that shell), or the pair of commands
%.SD i
\begin{verbatim}
    NETHACKOPTIONS="color,!leg,name:Blue Meanie,fruit:lime"
    export NETHACKOPTIONS
\end{verbatim}
%.ED

\nd in {\it sh}, {\it ksh}, or {\it bash}.

%.pg
The NETHACKOPTIONS value is effectively the same as a single OPTIONS
statement in a configuration file.
The ``OPTIONS='' prefix is implied and comma separated options are
processed from right to left.
Other types of configuration statements such as BIND or MSGTYPE are
not allowed.

%.pg
Instead of a comma-separated list of options,
NETHACKOPTIONS can be set to the full name of a configuration file you
want to use.
If that full name doesn't start with a slash, precede it with `{\tt @}'
(at-sign) to let NetHack know that the rest is intended as a file name.
If it does start with `{\tt /}', the at-sign is optional.

%.hn 2
\subsection*{Customization options}

%.pg
Here are explanations of what the various options do.
Character strings that are too long may be truncated.
Some of the options listed may be inactive in your dungeon.

%.pg
Some options are persistent, and are saved and reloaded along with
the game.  Changing a persistent option in the configuration file
applies only to new games.

\blist{}
%.lp
\item[\ib{acoustics}]
Enable messages about what your character hears (default on).
Note that this has nothing to do with your computer's audio capabilities.
Persistent.
%.lp
\item[\ib{align}]
Your starting alignment ({\tt align:lawful}, {\tt align:neutral},
or {\tt align:chaotic}).  You may specify just the first letter.
The default is to randomly pick an appropriate alignment.
If you prefix the value with `{\tt !}' or ``{\tt no}'', you will
exclude that alignment from being picked randomly.
Cannot be set with the `{\tt O}' command.  Persistent.
%.lp
\item[\ib{autodescribe}]
Automatically describe the terrain under cursor when asked to get a location
on the map (default true).
The {\it whatis\verb+_+coord\/}
option controls whether the description includes map coordinates.
%.lp
\item[\ib{autodig}]
Automatically dig if you are wielding a digging tool and moving into a place
that can be dug (default false).  Persistent.
%.lp
\item[\ib{autoopen}]
Walking into a closed door attempts to open it (default true).
Persistent.
%.lp
\item[\ib{autopickup}]
Automatically pick up things onto which you move (default on).  Persistent.
See ``{\it pickup\verb+_+types\/}'' to refine the behavior.
%.lp
\item[\ib{autoquiver}]
This option controls what happens when you attempt the `f' (fire)
command when nothing is quivered or readied (default false).
When true, the computer will fill
your quiver or quiver sack or make ready some suitable weapon.
Note that it will not take
into account the blessed/cursed status, enchantment, damage, or
quality of the weapon; you are free to manually fill your quiver
or quiver sack or make ready
with the `Q' command instead.
If no weapon is found or the option is
false, the `t' (throw) command is executed instead.  Persistent.
%.lp
\item[\ib{autounlock}]
Walking into a locked door or looting a locked container while carrying
an unlocking tool (such as a key) will ask whether to use that tool to
unlock the door or container (default true).
Persistent.
%.lp
\item[\ib{blind}]
Start the character permanently blind (default false).  Persistent.
%.lp
\item[\ib{bones}]
Allow saving and loading bones files (default true).  Persistent.
%.lp
\item[\ib{boulder}]
Set the character used to display boulders (default is the ``large rock''
class symbol, `{\tt `}').
%.lp
\item[\ib{catname}]
Name your starting cat (for example, ``{\tt catname:Morris}'').
Cannot be set with the `{\tt O}' command.
%.lp character
\item[\ib{character}]
Pick your type of character (for example, ``{\tt character:Monk}'');
synonym for ``{\it role\/}''.  See {\it role\/} for more details.
%.lp
\item[\ib{checkpoint}]
Save game state after each level change, for possible recovery after
program crash (default on).  Persistent.
%.lp
\item[\ib{checkspace}]
Check free disk space before writing files to disk (default on).
You may have to turn this off if you have more than 2 GB free space
on the partition used for your save and level files
(because too much space might overflow the calculation and end up
looking like insufficient space).
Only applies when MFLOPPY was defined during compilation.
%.lp
\item[\ib{clicklook}]
Allows looking at things on the screen by navigating the mouse
over them and clicking the right mouse button (default off).
%.lp
\item[\ib{cmdassist}]
Have the game provide some additional command assistance for new
players if it detects some anticipated mistakes (default on).
%.lp
\item[\ib{confirm}]
Have user confirm attacks on pets, shopkeepers, and other
peaceable creatures (default on).  Persistent.
%.lp
%.lp
\item[\ib{dark\verb+_+room}]
Show out-of-sight areas of lit rooms (default on).  Persistent.
\item[\ib{disclose}]
Controls what information the program reveals when the game ends.
Value is a space separated list of prompting/category pairs
(default is `{\tt ni na nv ng nc no}',
prompt with default response of `{\tt n}' for each candidate).
Persistent.
The possibilities are:

%.sd
%.si
{\tt i} --- disclose your inventory;\\
{\tt a} --- disclose your attributes;\\
{\tt v} --- summarize monsters that have been vanquished;\\
{\tt g} --- list monster species that have been genocided;\\
{\tt c} --- display your conduct;\\
{\tt o} --- display dungeon overview.
%.ei
%.ed

Each disclosure possibility can optionally be preceded by a prefix which
lets you refine how it behaves.  Here are the valid prefixes:

%.sd
%.si
{\tt y} --- prompt you and default to yes on the prompt;\\
{\tt n} --- prompt you and default to no on the prompt;\\
{\tt +} --- disclose it without prompting;\\
{\tt -} --- do not disclose it and do not prompt.
%.ei
%.ed

The listing of vanquished monsters can be sorted,
so there are two additional choices for `{\tt v}':
%.sd
%.si
{\tt ?} --- prompt you and default to ask on the prompt;\\
{\tt\#} --- disclose it without prompting, ask for sort order.
%.ei
%.ed

Asking refers to picking one of the orderings from a menu.
The `{\tt +}' disclose without prompting choice,
or being prompted and answering `{\tt y}' rather than `{\tt a}',
will default to showing monsters in the traditional order,
from high level to low level.\\
.lp ""

%.lp ""
(for example, ``{\tt disclose:yi na +v -g o}'')
The example sets
{\tt inventory} to {\it prompt\/} and default to {\it yes\/},
{\tt attributes} to {\it prompt\/} and default to {\it no\/},
{\tt vanquished} to {\it disclose without prompting\/},
{\tt genocided} to {\it not disclose\/} and {\it not prompt\/},
{\tt conduct} to implicitly {\it prompt\/} and default to {\it no\/},
{\tt overview} to {\it disclose without prompting\/}.

%.lp ""
Note that the vanquished monsters list includes all monsters killed by
traps and each other as well as by you.
And the dungeon overview shows all levels you had visited but does not
reveal things about them that you hadn't discovered.
%.lp
\item[\ib{dogname}]
Name your starting dog (for example, ``{\tt dogname:Fang}'').
Cannot be set with the `{\tt O}' command.
%.lp
\item[\ib{extmenu}]
Changes the extended commands interface to pop-up a menu of available commands.
It is keystroke compatible with the traditional interface except that it does
not require that you hit Enter.
It is implemented for the tty interface (default off).
.lp ""
For the X11 interface, which always uses a menu for choosing an extended
command, it controls whether the menu shows all available commands (on)
or just the subset of commands which have traditionally been considered
extended ones (off).
%.lp
\item[\ib{female}]
An obsolete synonym for ``{\tt gender:female}''.  Cannot be set with the
`{\tt O}' command.
%.lp
\item[\ib{fixinv}]
An object's inventory letter sticks to it when it's dropped (default on).
If this is off, dropping an object shifts all the remaining inventory letters.
Persistent.
%.lp
\item[\ib{force\_invmenu}]
Commands asking for an inventory item show a menu instead of
a text query with possible menu letters. Default is off.
%.lp
\item[\ib{fruit}]
Name a fruit after something you enjoy eating (for example, ``{\tt fruit:mango}'')
(default ``{\tt slime mold}''). Basically a nostalgic whimsy that
{\it NetHack\/} uses from time to time.  You should set this to something you
find more appetizing than slime mold.  Apples, oranges, pears, bananas, and
melons already exist in {\it NetHack\/}, so don't use those.
%.lp
\item[\ib{gender}]
Your starting gender ({\tt gender:male} or {\tt gender:female}).
You may specify just the first letter.  Although you can
still denote your gender using the ``{\tt male}'' and ``{\tt female}''
options, the ``{\tt gender}'' option will take precedence.
The default is to randomly pick an appropriate gender.
If you prefix the value with `{\tt !}' or ``{\tt no}'', you will
exclude that gender from being picked randomly.
Cannot be set with the `{\tt O}' command.  Persistent.
%.lp
\item[\ib{goldX}]
When filtering objects based on bless/curse state (BUCX), whether to
treat gold pieces as {\tt X} (unknown bless/curse state, when `on')
or {\tt U} (known to be uncursed, when `off', the default).
Gold is never blessed or cursed, but it is not described as ``uncursed''
even when the {\it implicit\verb+_+uncursed\/} option is `off'.
%.lp
\item[\ib{help}]
If more information is available for an object looked at
with the `{\tt /}' command, ask if you want to see it (default on).
Turning help off makes just looking at things faster, since you aren't
interrupted with the ``{\tt More info?}'' prompt, but it also means that you
might miss some interesting and/or important information.  Persistent.
%.lp
\item[\ib{herecmd\verb+_+menu}]
When using a windowport that supports mouse and clicking on yourself or
next to you, show a menu of possible actions for the location.
Same as ``{\tt \#herecmdmenu}'' and ``{\tt \#therecmdmenu}'' commands.
%.lp
\item[\ib{hilite\verb+_+pet}]
Visually distinguish pets from similar animals (default off).
The behavior of this option depends on the type of windowing you use.
In text windowing, text highlighting or inverse video is often used;
with tiles, generally displays a heart symbol near pets.

%.lp ""
With the curses interface, the {\it petattr\/}
option controls how to highlight pets and setting it will turn the
{\it hilite\verb+_+pet\/} option on or off as warranted.
%.lp
\item[\ib{hilite\verb+_+pile}]
Visually distinguish piles of objects from individual objects (default off).
The behavior of this option depends on the type of windowing you use.
In text windowing, text highlighting or inverse video is often used;
with tiles, generally displays a small plus-symbol beside the object
on the top of the pile.
%.lp
\item[\ib{horsename}]
Name your starting horse (for example, ``{\tt horsename:Trigger}'').
Cannot be set with the `{\tt O}' command.
%.lp
\item[\ib{hitpointbar}]
Show a hit point bar graph behind your name and title.
Only available for TTY and Windows GUI, and only when statushilites is on.
%.lp
\item[\ib{ignintr}]
Ignore interrupt signals, including breaks (default off).  Persistent.
%.lp
\item[\ib{implicit\verb+_+uncursed}]
Omit ``uncursed'' from object descriptions when it can be deduced from
other aspects of the description (default on).
Persistent.

%.lp ""
If you use menu coloring, you may want to turn this off.
%.lp
\item[\ib{legacy}]
Display an introductory message when starting the game (default on).
Persistent.
%.lp
\item[\ib{lit\verb+_+corridor}]
Show corridor squares seen by night vision or a light source held by your
character as lit (default off).  Persistent.
%.lp
\item[\ib{lootabc}]
When using a menu to interact with a container,
use the old `{\tt a}', `{\tt b}', and `{\tt c}' keyboard shortcuts
rather than the mnemonics `{\tt o}', `{\tt i}', and `{\tt b}' (default off).
Persistent.
%.lp
\item[\ib{mail}]
Enable mail delivery during the game (default on).  Persistent.
%.lp
\item[\ib{male}]
An obsolete synonym for ``{\tt gender:male}''.  Cannot be set with the
`{\tt O}' command.
%.lp
\item[\ib{mention\verb+_+decor}]
Give feedback when walking onto various dungeon features such as stairs,
fountains, or altars which are ordinarily only described when covered
by one or more objects (default off).  Persistent.
%.lp
\item[\ib{mention\verb+_+walls}]
Give feedback when walking against a wall (default off).  Persistent.
%.lp
\item[\ib{menucolors}]
Enable coloring menu lines (default off).
See ``{\it Configuring Menu Colors\/}'' on how to configure the colors.
%.lp
\item[\ib{menustyle}]
Controls the interface used when you need to choose various objects (in
response to the Drop command, for instance).  The value specified should
be the first letter of one of the following:  traditional, combination,
full, or partial.
Traditional was the only interface available for
early versions; it consists of a prompt for object class characters,
followed by an object-by-object prompt for all items matching the selected
object class(es).
Combination starts with a prompt for object class(es)
of interest, but then displays a menu of matching objects rather than
prompting one-by-one.
Full displays a menu of
object classes rather than a character prompt, and then a menu of matching
objects for selection.
Partial skips the object class filtering and
immediately displays a menu of all objects.
Persistent.
\item[\ib{menu\verb+_+deselect\verb+_+all}]
Menu character accelerator to deselect all items in a menu.
Implemented by the Amiga, Gem, X11 and tty ports.
Default `-'.
\item[\ib{menu\verb+_+deselect\verb+_+page}]
Menu character accelerator to deselect all items on this page of a menu.
Implemented by the Amiga, Gem and tty ports.
Default `\verb+\+'.
\item[\ib{menu\verb+_+first\verb+_+page}]
Menu character accelerator to jump to the first page in a menu.
Implemented by the Amiga, Gem and tty ports.
Default `\verb+^+'.
\item[\ib{menu\verb+_+headings}]
Controls how the headings in a menu are highlighted.
Values are ``{\tt none}'', ``{\tt bold}'', ``{\tt dim}'',
``{\tt underline}'', ``{\tt blink}'', or ``{\tt inverse}''.
Not all ports can actually display all types.
\item[\ib{menu\verb+_+invert\verb+_+all}]
Menu character accelerator to invert all items in a menu.
Implemented by the Amiga, Gem, X11 and tty ports.
Default `@'.
\item[\ib{menu\verb+_+invert\verb+_+page}]
Menu character accelerator to invert all items on this page of a menu.
Implemented by the Amiga, Gem and tty ports.
Default `\verb+~+'.
\item[\ib{menu\verb+_+last\verb+_+page}]
Menu character accelerator to jump to the last page in a menu.
Implemented by the Amiga, Gem and tty ports.
Default `\verb+|+'.
\item[\ib{menu\verb+_+next\verb+_+page}]
Menu character accelerator to goto the next menu page.
Implemented by the Amiga, Gem and tty ports.
Default `\verb+>+'.
\item[\ib{menu\verb+_+objsyms}]
Show object symbols in menu headings in menus where
the object symbols act as menu accelerators (default off).
\item[\ib{menu\verb+_+overlay}]
Do not clear the screen before drawing menus, and align
menus to the right edge of the screen. Only for the tty port.
(default on)
\item[\ib{menu\verb+_+previous\verb+_+page}]
Menu character accelerator to goto the previous menu page.
Implemented by the Amiga, Gem and tty ports.
Default `\verb+<+'.
\item[\ib{menu\verb+_+search}]
Menu character accelerator to search for a menu item.
Implemented by the Amiga, Gem, X11 and tty ports.
Default `:'.
\item[\ib{menu\verb+_+select\verb+_+all}]
Menu character accelerator to select all items in a menu.
Implemented by the Amiga, Gem, X11 and tty ports.
Default `.'.
\item[\ib{menu\verb+_+select\verb+_+page}]
Menu character accelerator to select all items on this page of a menu.
Implemented by the Amiga, Gem and tty ports.
Default `,'.
% %.lp
% \item[\ib{menu\verb+_+tab\verb+_+sep}]
% Format menu entries using TAB to separate columns (default off).
% Only applicable to some menus, and only useful to some interfaces.
% Debug mode only.
%.lp
\item[\ib{monpolycontrol}]
Prompt for new form whenever any monster changes shape (default off).
Debug mode only.
%.lp
\item[\ib{mouse\verb+_+support}]
Allow use of the mouse for input and travel.
Valid settings are:

%.sd
%.si
{\tt 0} --- disabled\\
{\tt 1} --- enabled and make OS adjustment to support mouse use\\
{\tt 2} --- enabled like {\tt 1}, but does not make any OS adjustments\\
%.ei
%.ed

Omitting a value is the same as specifying {\tt 1}
and negating
{\it mouse\verb+_+support\/}
is the same as specifying {\tt 0}.
%.lp
\item[\ib{msghistory}]
The number of top line messages to save (and be able to recall
with `{\tt \^{}P}') (default 20).
Cannot be set with the `{\tt O}' command.
%.lp
\item[\ib{msg\verb+_+window}]
Allows you to change the way recalled messages are displayed.
Currently it is only supported for tty (all four choices) and for curses
(`{\tt f}' and `{\tt r}' choices, default `{\tt r}').
The possible values are:

%.sd
%.si
{\tt s} --- single message (default; only choice prior to 3.4.0);\\
{\tt c} --- combination, two messages as {\it single\/}, then as {\it full\/};\\
{\tt f} --- full window, oldest message first;\\
{\tt r} --- full window reversed, newest message first.
%.ei
%.ed

For backward compatibility, no value needs to be specified (which
defaults to {\it full\/}), or it can be negated (which defaults
to {\it single\/}).
%.lp
\item[\ib{name}]
Set your character's name (defaults to your user name).  You can also
set your character's role by appending a dash and one or more letters of
the role (that is, by suffixing one of
``{\tt -A -B -C -H -K -M -P -Ra -Ro -S -T -V -W}'').
If ``{\tt -@}'' is used for the role, then a random one will be
automatically chosen.
Cannot be set with the `{\tt O}' command.
%.lp
\item[\ib{news}]
Read the {\it NetHack\/} news file, if present (default on).
Since the news is shown at the beginning of the game, there's no point
in setting this with the `{\tt O}' command.
%.lp
\item[\ib{nudist}]
Start the character with no armor (default false).  Persistent.
%.lp
\item[\ib{null}]
Send padding nulls to the terminal (default on).  Persistent.
%.lp
\item[\ib{number\verb+_+pad}]
Use digit keys instead of letters to move (default 0 or off).\\
Valid settings are:

%.sd
%.si
\newlength{\mwidth}
\settowidth{\mwidth}{\tt -0}
\newcommand{\numbox}[1]{\makebox[\mwidth][r]{{\tt #1}}}
\numbox{0} --- move by letters; `{\tt yuhjklbn}'\\
\numbox{1} --- move by numbers; digit `{\tt 5}' acts as `{\tt G}' movement prefix\\
\numbox{2} --- like {\tt 1} but `{\tt 5}' works as `{\tt g}' prefix instead of as `{\tt G}'\\
\numbox{3} --- by numbers using phone key layout; {\tt 123} above, {\tt 789} below\\
\numbox{4} --- combines {\tt 3} with {\tt 2}; phone layout plus MS-DOS compatibility\\
\numbox{-1} --- by letters but use `{\tt z}' to go northwest, `{\tt y}' to zap wands
%.ei
%.ed

For backward compatibility, omitting a value is the same as specifying {\tt 1}
and negating
{\it number\verb+_+pad\/}
is the same as specifying {\tt 0}.
(Settings {\tt 2} and {\tt 4} are for compatibility with MS-DOS or old PC Hack;
in addition to the different behavior for `{\tt 5}', `{\tt Alt-5}' acts as `{\tt G}'
and `{\tt Alt-0}' acts as `{\tt I}'.
Setting {\tt -1} is to accommodate some QWERTZ keyboards which have the
location of the `{\tt y}' and `{\tt z}' keys swapped.)
When moving by numbers, to enter a count prefix for those commands
which accept one (such as ``{\tt 12s}'' to search twelve times), precede it
with the letter `{\tt n}' (``{\tt n12s}'').
%.lp
\item[\ib{packorder}]
Specify the order to list object types in (default
``\verb&")[%?+!=/(*`0_&''). The value of this option should be a string
containing the symbols for the various object types.  Any omitted types
are filled in at the end from the previous order.
%.lp
\item[\ib{paranoid\verb+_+confirmation}]
A space separated list of specific situations where alternate
prompting is desired.  The default is ``{\it paranoid\verb+_+confirmation:pray}''.
%.sd
%.si
\newlength{\pcwidth}
\settowidth{\pcwidth}{\tt Were-change}
\addtolength{\pcwidth}{\labelsep}
\blist{\leftmargin \pcwidth \topsep 1mm \itemsep 0mm}
\item[{\tt Confirm}]
for any prompts which are set to require ``yes''
rather than `y', also require ``no'' to reject instead
of accepting any non-yes response as no;
\item[{\tt quit~~~}]
require ``{\tt yes}'' rather than `{\tt y}' to confirm quitting
the game or switching into non-scoring explore mode;
\item[{\tt die~~~~}]
require ``{\tt yes}'' rather than `{\tt y}' to confirm dying (not
useful in normal play; applies to explore mode);
\item[{\tt bones~~}]
require ``{\tt yes}'' rather than `{\tt y}' to confirm saving
bones data when dying in debug mode
\item[{\tt attack~}]
require ``{\tt yes}'' rather than `{\tt y}' to confirm attacking
a peaceful monster;
\item[{\tt wand-break}]
require ``{\tt yes}'' rather than `{\tt y}' to confirm breaking
a wand;
\item[{\tt eating}]
require ``{\tt yes}'' rather than `{\tt y}' to confirm whether to
continue eating;
\item[{\tt Were-change}]
require ``{\tt yes}'' rather than `{\tt y}' to confirm changing form
due to lycanthropy
when hero has polymorph control;
\item[{\tt pray~~~}]
require `{\tt y}' to confirm an attempt to pray rather
than immediately praying; on by default;
\item[{\tt Remove~}] require selection from inventory for `{\tt R}'
and `{\tt T}'
commands even when wearing just one applicable item.
\item[{\tt all~~~~}]
turn on all of the above.
\elist
%.ei
%.ed
By default, the pray choice is enabled, the others disabled.
To disable it without setting
any of the other choices, use ``{\it paranoid\verb+_+confirmation:none}''.  To keep
it enabled while setting others, include it in the list,
such as ``{\it par\-a\-noid\verb+_+con\-fir\-ma\-tion:attack~pray~Remove}''.
%.lp
\item[\ib{perm\verb+_+invent}]
If true, always display your current inventory in a window.  This only
makes sense for windowing system interfaces that implement this feature.
%.lp
%.\" petattr is a wincap option but we'll document it here...
\item[\ib{petattr}]
Specifies one or more text highlighting attributes to use when showing
pets on the map.
Effectively a superset of the {\it hilite\verb+_+pet\/} boolean option.
Curses interface only; value is one or more of the following letters.

%.sd
%.si
{\tt n} --- Normal text (no highlighting)\\
{\tt i} --- Inverse video (default)\\
{\tt b} --- Bold text\\
{\tt u} --- Underlined text\\
{\tt k} --- blinKing text\\
{\tt d} --- Dim text\\
{\tt t} --- iTalic text\\
{\tt l} --- Left line indicator\\
{\tt r} --- Right line indicator\\
%.ei
%.ed

Some of those choices might not work, particularly the final three,
depending upon terminal hardware or terminal emulation software.

%.lp ""
Currently multiple highlight-style letters can be combined by simply
stringing them together (for example, ``bk''), but in the future
they might require being separated by plus signs (such as ``b\verb&+&k'',
which works already).
When using the `n' choice, it should be specified on its own,
not in combination with any of the other letters.

%.lp
\item[\ib{pettype}]
Specify the type of your initial pet, if you are playing a character class
that uses multiple types of pets; or choose to have no initial pet at all.
Possible values are ``{\tt cat}'', ``{\tt dog}'', ``{\tt horse}''
and ``{\tt none}''.
If the choice is not allowed for the role you are currently playing,
it will be silently ignored.  For example, ``{\tt horse}'' will only be
honored when playing a knight.
Cannot be set with the `{\tt O}' command.
%.lp
\item[\ib{pickup\verb+_+burden}]
When you pick up an item that would exceed this encumbrance
level (Unencumbered, Burdened, streSsed, straiNed, overTaxed,
or overLoaded), you will be asked if you want to continue.
(Default `S').  Persistent.
%.lp
\item[\ib{pickup\verb+_+thrown}]
If this option is on and ``{\it autopickup\/}'' is also on, try to pick up
things that you threw, even if they aren't in
``{\it pickup\verb+_+types\/}'' or
match an autopickup exception.  Default is on.  Persistent.
%.lp
\item[\ib{pickup\verb+_+types}]
Specify the object types to be picked up when ``{\it autopickup\/}''
is on.  Default is all types.  You can use
``{\it autopickup\verb+_+exception\/}''
configuration file lines to further refine ``{\it autopickup\/}'' behavior.
Persistent.
%.lp
\item[\ib{pile\verb+_+limit}]
When walking across a pile of objects on the floor, threshold at which
the message ``there are few/several/many objects here'' is given instead
of showing a popup list of those objects.  A value of 0 means ``no limit''
(always list the objects); a value of 1 effectively means ``never show
the objects'' since the pile size will always be at least that big;
default value is 5.  Persistent.
%.lp
\item[\ib{playmode}]
Values are {\it normal\/}, {\it explore\/}, or {\it debug\/}.
Allows selection of explore mode (also known as discovery mode) or debug
mode (also known as wizard mode) instead of normal play.
Debug mode might only be allowed for someone logged in under a particular
user name (on multi-user systems) or specifying a particular character
name (on single-user systems) or it might be disabled entirely.  Requesting
it when not allowed or not possible results in explore mode instead.
Default is normal play.
%.lp
\item[\ib{pushweapon}]
Using the `w' (wield) command when already wielding
something pushes the old item into your alternate weapon slot (default off).
Likewise for the `a' (apply) command if it causes the applied item to
become wielded.  Persistent.
%.lp
\item[\ib{quick\verb+_+farsight}]
When set, usually prevents the ``you sense your surroundings'' message
where play pauses to allow you to browse the map whenever clairvoyance
randomly activates.
Some situations, such as being underwater or engulfed, ignore this option.
It does not affect the clairvoyance spell where pausing to examine revealed
objects or monsters is less intrusive.
Default is off.  Persistent.
%.lp
\item[\ib{race}]
Selects your race (for example, ``{\tt race:human}'').  Default is random.
If you prefix the value with `{\tt !}' or ``{\tt no}'', you will
exclude that race from being picked randomly.
Cannot be set with the `{\tt O}' command.  Persistent.
%.lp
\item[\ib{rest\verb+_+on\verb+_+space}]
Make the space bar a synonym for the `{\tt .}' (\#wait) command (default off).
Persistent.
%.lp
\item[\ib{role}]
Pick your type of character (for example, ``{\tt role:Samurai}'');
synonym for ``{\it character\/}''.  See ``{\it name\/}'' for an alternate method
of specifying your role.  Normally only the first letter of the
value is examined; `r' is an exception with ``{\tt Rogue}'', {\tt Ranger}'',
and ``{\tt random}'' values.
If you prefix the value with `{\tt !}' or ``{\tt no}'', you will
exclude that role from being picked randomly.
Cannot be set with the `{\tt O}' command.  Persistent.
%.lp
\item[\ib{roguesymset}]
This option may be used to select one of the named symbol sets found within
{\tt symbols} to alter the symbols displayed on the screen on the
rogue level.
%.lp
\item[\ib{rlecomp}]
When writing out a save file, perform run length compression of the map.
Not all ports support run length compression. It has no
effect on reading an existing save file.
%.lp
\item[\ib{runmode}]
Controls the amount of screen updating for the map window when engaged
in multi-turn movement (running via {\tt shift}+direction
or {\tt control}+direction
and so forth, or via the travel command or mouse click).
The possible values are:

%.sd
%.si
{\tt teleport} --- update the map after movement has finished;\\
{\tt run} --- update the map after every seven or so steps;\\
{\tt walk} --- update the map after each step;\\
{\tt crawl} --- like {\it walk\/}, but pause briefly after each step.
%.ei
%.ed

This option only affects the game's screen display, not the actual
results of moving.  The default is {\it run\/}; versions prior to 3.4.1
used {\it teleport\/} only.  Whether or not the effect is noticeable will
depend upon the window port used or on the type of terminal.  Persistent.
%.lp
\item[\ib{safe\verb+_+pet}]
Prevent you from (knowingly) attacking your pets (default on).  Persistent.
%+.lp
\item[\ib{sanity\verb+_+check}]
Evaluate monsters, objects, and map prior to each turn (default off).
Debug mode only.
%.lp
\item[\ib{scores}]
Control what parts of the score list you are shown at the end (for example,
``{\tt scores:5top scores/4around my score/own scores}'').  Only the first
letter of each category (`{\tt t}', `{\tt a}' or `{\tt o}') is necessary.
Persistent.
%.lp
\item[\ib{showexp}]
Show your accumulated experience points on bottom line (default off).
Persistent.
%.lp
\item[\ib{showrace}]
Display yourself as the glyph for your race, rather than the glyph
for your role (default off).  Note that this setting affects only
the appearance of the display, not the way the game treats you.
Persistent.
%.lp
\item[\ib{showscore}]
Show your approximate accumulated score on bottom line (default off).
Persistent.
%.lp
\item[\ib{silent}]
Suppress terminal beeps (default on).  Persistent.
%.lp
\item[\ib{sortloot}]
Controls the sorting behavior of pickup lists for inventory
and \#loot commands and some others.  Persistent.

The possible values are:
%.sd
%.si
{\tt full} --- always sort the lists;\\
{\tt loot} --- only sort the lists that don't use inventory
       letters, like with the \#loot and pickup commands;\\
{\tt none} --- show lists the traditional way without sorting.
%.ei
%.ed
%.lp
\item[\ib{sortpack}]
Sort the pack contents by type when displaying inventory (default on).
Persistent.
%.lp
\item[\ib{sparkle}]
Display a sparkly effect when a monster (including yourself) is hit by an
attack to which it is resistant (default on).  Persistent.
%.lp
\item[\ib{standout}]
Boldface monsters and ``{\tt --More--}'' (default off).  Persistent.
%.lp
\item[\ib{statushilites}]
Controls how many turns status hilite behaviors highlight
the field. If negated or set to zero, disables status hiliting.
See ``{\it Configuring Status Hilites\/}'' for further information.
%.lp
\item[\ib{status\verb+_+updates}]
Allow updates to the status lines at the bottom of the screen (default true).
%.lp
\item[\ib{suppress\verb+_+alert}]
This option may be set to a {\it NetHack\/} version level to suppress
alert notification messages about feature changes for that
and prior versions (for example, ``{\tt suppress\verb+_+alert:3.3.1}'')
%.lp
\item[\ib{symset}]
This option may be used to select one of the named symbol sets found within
{\tt symbols} to alter the symbols displayed on the screen.
Use ``{\tt symset:default}'' to explicitly select the default symbols.
%.lp
\item[\ib{time}]
Show the elapsed game time in turns on bottom line (default off).  Persistent.
%.lp
\item[\ib{timed\verb+_+delay}]
When pausing momentarily for display effect, such as with explosions and
moving objects, use a timer rather than sending extra characters to the
screen.  (Applies to ``tty'' interface only; ``X11'' interface always
uses a timer based delay.  The default is on if configured into the
program.)  Persistent.
%.lp
\item[\ib{tombstone}]
Draw a tombstone graphic upon your death (default on).  Persistent.
%.lp
\item[\ib{toptenwin}]
Put the ending display in a {\it NetHack\/} window instead of on stdout (default off).
Setting this option makes the score list visible when a windowing version
of {\it NetHack\/} is started without a parent window, but it no longer leaves
the score list around after game end on a terminal or emulating window.
%.lp
\item[\ib{travel}]
Allow the travel command via mouse click (default on).
Turning this option off will prevent the game from attempting unintended
moves if you make inadvertent mouse clicks on the map window.
Does not affect traveling via the `{\tt \verb+_+}' (``{\tt \#travel}'')
command.  Persistent.
% %.lp
% \item[ib{travel\verb+_+debug}]
% Display intended path during each step of travel (default off).
% Debug mode only.
%.lp
\item[\ib{verbose}]
Provide more commentary during the game (default on).  Persistent.
%.lp
\item[\ib{whatis\verb+_+coord}]
When using the `{\tt /}' or `{\tt ;}' commands to look around on the map with
``{\tt autodescribe}''
on, display coordinates after the description.
Also works in other situations where you are asked to pick a location.\\

%.lp ""
The possible settings are:

%.sd
%.si
{\tt c} --- \verb#compass ('east' or '3s' or '2n,4w')#;\\
{\tt f} --- \verb#full compass ('east' or '3south' or '2north,4west')#;\\
{\tt m} --- \verb#map <x,y> (map column x=0 is not used)#;\\
{\tt s} --- \verb#screen [row,column] (row is offset to match tty usage)#;\\
{\tt n} --- \verb#none (no coordinates shown) [default]#.
%.ei
%.ed

%.lp ""
The
{\it whatis\verb+_+coord\/}
option is also used with
the `{\tt /m}', `{\tt /M}', `{\tt /o}', and `{\tt /O}' sub-commands
of `{\tt /}',
where the `{\it none\/}' setting is overridden with `{\it map}'.
%.lp
\item[\ib{whatis\verb+_+filter}]
When getting a location on the map, and using the keys to cycle through
next and previous targets, allows filtering the possible targets.
(default none)\\
%.lp ""
The possible settings are:

%.sd
%.si
{\tt n} --- \verb#no filtering#;\\
{\tt v} --- \verb#in view only#;\\
{\tt a} --- \verb#in same area (room, corridor, etc)#.
%.ei
%.ed
%.lp ""
The area-filter tries to be slightly predictive -- if you're standing
on a doorway, it will consider the area on the side of the door you
were last moving towards.\\
%.lp ""
Filtering can also be changed when getting a location with
the ``getpos.filter'' key.
%.lp
\item[\ib{whatis\verb+_+menu}]
When getting a location on the map, and using a key to cycle through
next and previous targets, use a menu instead to pick a target.
(default off)
%.lp
\item[\ib{whatis\verb+_+moveskip}]
When getting a location on the map, and using shifted movement keys or
meta-digit keys to fast-move, instead of moving 8 units at a time,
move by skipping the same glyphs.
(default off)
%.lp
\item[\ib{windowtype}]
When the program has been built to support multiple interfaces,
select whichone to use, such as ``{\tt tty}'' or ``{\tt X11}''
(default depends on build-time settings; use ``{\tt \#version}'' to check).
Cannot be set with the `{\tt O}' command.

%.lp ""
When used, it should be the first option set since its value might
enable or disable the availability of various other options.
For multiple lines in a configuration file, that would be the first
non-comment line.
For a comma-separated list in NETHACKOPTIONS or an OPTIONS line in a
configuration file, that would be the {\it rightmost\/} option in the list.
%.lp
\item[\ib{wizweight}]
Augment object descriptions with their objects' weight (default off).
Debug mode only.
%.lp
\item[\ib{zerocomp}]
When writing out a save file, perform zero-comp compression of the
contents. Not all ports support zero-comp compression. It has no effect
on reading an existing save file.
\elist

%.hn 2
\subsection*{Window Port Customization options}

%.pg
Here are explanations of the various options that are
used to customize and change the characteristics of the
windowtype that you have chosen.
Character strings that are too long may be truncated.
Not all window ports will adjust for all settings listed
here.  You can safely add any of these options to your
configuration file, and if the window port is capable of adjusting
to suit your preferences, it will attempt to do so. If it
can't it will silently ignore it.  You can find out if an
option is supported by the window port that you are currently
using by checking to see if it shows up in the Options list.
Some options are dynamic and can be specified during the game
with the `{\tt O}' command.

\blist{}
%.lp
\item[\ib{align\verb+_+message}]
 Where to align or place the message window (top, bottom, left, or right)
%.lp
\item[\ib{align\verb+_+status}]
 Where to align or place the status window (top, bottom, left, or right).
%.lp
\item[\ib{ascii\verb+_+map}]
If {\it NetHack\/} can, it should display an ascii map.
%.lp
\item[\ib{color}]
If {\it NetHack\/} can, it should display color for different monsters,
objects, and dungeon features.

%.lp
\item[\ib{eight\verb+_+bit\verb+_+tty}]
Pass eight-bit character values (for example, specified with the
{\it traps \/} option) straight through to your terminal (default off).
%.lp
\item[\ib{font\verb+_+map}]
If {\it NetHack\/} can, it should use a font by the chosen name for the
map window.
%.lp
\item[\ib{font\verb+_+menu}]
If {\it NetHack\/} can, it should use a font by the chosen name for menu
windows.
%.lp
\item[\ib{font\verb+_+message}]
If {\it NetHack\/} can, it should use a font by the chosen name for the message window.
%.lp
\item[\ib{font\verb+_+status}]
If {\it NetHack\/} can, it should use a font by the chosen name for the status window.
%.lp
\item[\ib{font\verb+_+text}]
If {\it NetHack\/} can, it should use a font by the chosen name for text windows.
%.lp
\item[\ib{font\verb+_+size\verb+_+map}]
If {\it NetHack\/} can, it should use this size font for the map window.
%.lp
\item[\ib{font\verb+_+size\verb+_+menu}]
If {\it NetHack\/} can, it  should use this size font for menu windows.
%.lp
\item[\ib{font\verb+_+size\verb+_+message}]
If {\it NetHack\/} can, it should use this size font for the message window.
%.lp
\item[\ib{font\verb+_+size\verb+_+status}]
If {\it NetHack\/} can, it should use this size font for the status window.
%.lp
\item[\ib{font\verb+_+size\verb+_+text}]
If {\it NetHack\/} can, it should use this size font for text windows.
%.lp
\item[\ib{fullscreen}]
If {\it NetHack\/} can, it should try and display on the entire screen rather than in a window.
%.lp
\item[\ib{guicolor}]
Use color text and/or highlighting attributes when displaying some
non-map data (such as menu selector letters).
Curses interface only; default is on.
%.lp
\item[\ib{large\verb+_+font}]
If {\it NetHack\/} can, it should use a large font.
%.lp
\item[\ib{map\verb+_+mode}]
If {\it NetHack\/} can, it should display the map in the manner specified.
%.lp
\item[\ib{player\verb+_+selection}]
If {\it NetHack\/} can, it should pop up dialog boxes or use prompts for character selection.
%.lp
\item[\ib{popup\verb+_+dialog}]
If {\it NetHack\/} can, it should pop up dialog boxes for input.
%.lp
\item[\ib{preload\verb+_+tiles}]
If {\it NetHack\/} can, it should preload tiles into memory.
For example, in the protected mode MS-DOS version, control whether tiles
get pre-loaded into RAM at the start of the game.  Doing so
enhances performance of the tile graphics, but uses more memory. (default on).
Cannot be set with the `{\tt O}' command.
%.lp
\item[\ib{scroll\verb+_+amount}]
If {\it NetHack\/} can, it should scroll the display by this number of cells
when the hero reaches the scroll\verb+_+margin.
%.lp
\item[\ib{scroll\verb+_+margin}]
If {\it NetHack\/} can, it should scroll the display when the hero or cursor
is this number of cells away from the edge of the window.
%.lp
\item[\ib{selectsaved}]
If {\it NetHack\/} can, it should display a menu of existing saved games for the player to
choose from at game startup, if it can. Not all ports support this option.
%.lp
\item[\ib{softkeyboard}]
If {\it NetHack\/} can, it should display an onscreen keyboard.
Handhelds are most likely to support this option.
%.lp
\item[\ib{splash\verb+_+screen}]
If {\it NetHack\/} can, it should display an opening splash screen when
it starts up (default yes).
%.lp
\item[\ib{statuslines}]
Number of lines for traditional below-the-map status display.
Acceptable values are 2 and 3 (default is 2).
Curses and tty interfaces only.
%.lp
\item[\ib{term\verb+_+cols} {\normalfont and}]
%.lp
\item[\ib{term\verb+_+rows}]
Curses interface only.
Number of columns and rows to use for the display.
Curses will attempt to resize to the values specified but will settle
for smaller sizes if they are too big.
Default is the current window size.
%.lp
\item[\ib{tiled\verb+_+map}]
If {\it NetHack\/} can, it should display a tiled map if it can.
%.lp
\item[\ib{tile\verb+_+file}]
Specify the name of an alternative tile file to override the default.
%.lp
\item[\ib{tile\verb+_+height}]
Specify the preferred height of each tile in a tile capable port.
%.lp
\item[\ib{tile\verb+_+width}]
Specify the preferred width of each tile in a tile capable port
%.lp
\item[\ib{use\verb+_+darkgray}]
Use bold black instead of blue for black glyphs (TTY only).
%.lp
\item[\ib{use\verb+_+inverse}]
If {\it NetHack\/} can, it should display inverse when the game specifies it.
%.lp
\item[\ib{vary\verb+_+msgcount}]
If {\it NetHack\/} can, it should display this number of messages at a time
in the message window.
%.lp
\item[\ib{windowborders}]
Whether to draw boxes around the map, status area, message area, and
persistent inventory window if enabled.
Curses interface only.
Acceptable values are

%.sd
%.si
{\tt 0} --- off, never show borders\\
{\tt 1} --- on, always show borders\\
{\tt 2} --- auto, on display is at least
(\verb&24+2&)x(\verb&80+2&)\ \ (default)\\
%.ei
%.ed

%.lp "
(The 26x82 size threshold for `2' refers to number of rows and
columns of the display.
A width of at least 110 columns (\verb&80+2+26+2&) is needed for
{\it align_status\/}
set to {tt left} or {\tt right}.)
%.lp
\item[\ib{windowcolors}]
If {\it NetHack\/} can, it should display windows with the specified
foreground/background colors. Windows GUI only. The format is
\begin{verbatim}
    OPTION=windowcolors:wintype foreground/background
\end{verbatim}

%.pg
where wintype is one of {\it menu}, {\it message}, {\it status}, or {\it text}, and
foreground and background are colors, either a hexadecimal {\it \#rrggbb},
one of the named colors ({\it black}, {\it red}, {\it green}, {\it brown},
{\it blue}, {\it magenta}, {\it cyan}, {\it orange},
{\it brightgreen}, {\it yellow}, {\it brightblue}, {\it brightmagenta},
{\it brightcyan}, {\it white}, {\it trueblack}, {\it gray}, {\it purple},
{\it silver}, {\it maroon}, {\it fuchsia}, {\it lime}, {\it olive},
{\it navy}, {\it teal}, {\it aqua}), or one of Windows UI colors ({\it activeborder},
{\it activecaption}, {\it appworkspace}, {\it background}, {\it btnface}, {\it btnshadow},
{\it btntext}, {\it captiontext}, {\it graytext}, {\it greytext}, {\it highlight},
{\it highlighttext}, {\it inactiveborder}, {\it inactivecaption}, {\it menu},
{\it menutext}, {\it scrollbar}, {\it window}, {\it windowframe}, {\it windowtext}).

%.lp
\item[\ib{wraptext}]
If {\it NetHack\/} can, it should wrap long lines of text if they don't fit
in the visible area of the window.
\elist

%.hn 2
\subsection*{Platform-specific Customization options}

%.pg
Here are explanations of options that are used by specific platforms
or ports to customize and change the port behavior.

\blist{}
%.lp
\item[\ib{altkeyhandler}]
Select an alternate keystroke handler dll to load ({\it Win32 tty\/ NetHack\/} only).
The name of the handler is specified without the .dll extension and without any
path information.
Cannot be set with the `{\tt O}' command.
%.lp
\item[\ib{altmeta}]
On Amiga, this option controls whether typing ``Alt'' plus another key
functions as a meta-shift for that key (default on).
%.lp
\item[\ib{altmeta}]
On other (non-Amiga) systems where this option is available, it can be
set to tell {\it NetHack\/} to convert a two character sequence beginning with
ESC into a meta-shifted version of the second character (default off).

%.lp ""
This conversion is only done for commands, not for other input prompts.
Note that typing one or more digits as a count prefix prior to a
command---preceded by {\tt n} if the {\it number\verb+_+pad\/}
option is set---is also subject to this conversion, so attempting to
abort the count by typing ESC will leave {\it NetHack\/} waiting for another
character to complete the two character sequence.  Type a second ESC to
finish cancelling such a count.  At other prompts a single ESC suffices.
%.lp
\item[\ib{BIOS}]
Use BIOS calls to update the screen display quickly and to read the keyboard
(allowing the use of arrow keys to move) on machines with an IBM PC
compatible BIOS ROM (default off, {\it OS/2, PC\/ {\rm and} ST NetHack\/} only).
%.lp
\item[\ib{flush}]
(default off, {\it Amiga NetHack \/} only).
%.lp
\item[\ib{Macgraphics}]
(default on, {\it Mac NetHack \/} only).
%.lp
\item[\ib{page\verb+_+wait}]
(default off, {\it Mac NetHack \/} only).
%.lp
\item[\ib{rawio}]
Force raw (non-cbreak) mode for faster output and more
bulletproof input (MS-DOS sometimes treats `{\tt \^{}P}' as a printer toggle
without it) (default off, {\it OS/2, PC\/ {\rm and} ST NetHack\/} only).
Note:  DEC Rainbows hang if this is turned on.
Cannot be set with the `{\tt O}' command.
%.lp
\item[\ib{subkeyvalue}]
({\it Win32 tty NetHack \/} only).
May be used to alter the value of keystrokes that the operating system
returns to {\it NetHack\/} to help compensate for international keyboard
issues.
OPTIONS=subkeyvalue:171/92
will return 92 to {\it NetHack\/}, if 171 was originally going to be returned.
You can use multiple subkeyvalue statements in the configuration file
if needed.
Cannot be set with the `{\tt O}' command.
%.lp
\item[\ib{video}]
Set the video mode used ({\it PC\/ NetHack\/} only).
Values are {\it autodetect\/}, {\it default\/}, {\it vga\/}, or {\it vesa\/}.
Setting {\it vesa\/} will cause the game to display tiles, using the full
capability of the VGA hardware.
Setting {\it vga\/} will cause the game to display tiles, fixed at 640x480
in 16 colors, a mode that is compatible with all VGA hardware. Third party
tilesets will probably not work.
Setting {\it autodetect\/} attempts {\it vesa\/}, then {\it vga\/}, and
finally sets {\it default\/} if neither of those modes works.
Cannot be set with the `{\tt O}' command.
%.lp
\item[\ib{video\verb+_+height}]
Set the VGA mode resolution height (MS-DOS only, with video:vesa)
%.lp
\item[\ib{video\verb+_+width}]
Set the VGA mode resolution width (MS-DOS only, with video:vesa)
%.lp
\item[\ib{videocolors}]
\begin{sloppypar}
Set the color palette for PC systems using NO\verb+_+TERMS
(default 4-2-6-1-5-3-15-12-10-14-9-13-11, {\it PC\/ NetHack\/} only).
The order of colors is red, green, brown, blue, magenta, cyan,
bright.white, bright.red, bright.green, yellow, bright.blue,
bright.magenta, and bright.cyan.
Cannot be set with the `{\tt O}' command.
\end{sloppypar}
%.lp
\item[\ib{videoshades}]
Set the intensity level of the three gray scales available
(default dark normal light, {\it PC\/ NetHack\/} only).
If the game display is difficult to read, try adjusting these scales;
if this does not correct the problem, try {\tt !color}.
Cannot be set with the `{\tt O}' command.
\elist

%.nh 2
\subsection*{Regular Expressions}

%.pg
Regular expressions are normally POSIX extended regular expressions. It is
possible to compile {\it NetHack\/} without regular expression support on
a platform where
there is no regular expression library. While this is not true of any modern
platform, if your {\it NetHack\/} was built this way, patterns are instead glob
patterns. This applies to Autopickup exceptions, Message types, Menu colors,
and User sounds.

%.hn 2
\subsection*{Configuring Autopickup Exceptions}

%.pg
You can further refine the behavior of the ``{\tt autopickup}'' option
beyond what is available through the ``{\tt pickup\verb+_+types}'' option.

%.pg
By placing ``{\tt autopickup\verb+_+exception}'' lines in your configuration
file, you can define patterns to be checked when the game is about to
autopickup something.

\blist{}
%.lp
\item[\ib{autopickup\verb+_+exception}]
Sets an exception to the ``{\it pickup\verb+_+types}'' option.
The {\it autopickup\verb+_+exception\/} option should be followed by a regular
expression to be used as a pattern to match against the singular form of the
description of an object at your location.

In addition, some characters are treated specially if they occur as the first
character in the pattern, specifically:

%.sd
%.si
{\tt <} --- always pickup an object that matches rest of pattern;\\
{\tt >} --- never pickup an object that matches rest of pattern.
%.ei
%.ed

The {\it autopickup\verb+_+exception\/} rules are processed in the order
in which they appear in your configuration file, thus allowing a
later rule to override an earlier rule.

%.lp ""
Exceptions can be set with the `{\tt O}' command, but because they are not
included in your configuration file, they won't be in effect if you save
and then restore your game.
{\it autopickup\verb+_+exception\/} rules are not saved with the game.
\elist

%.lp "Here are some examples:"
Here are some examples:
\begin{verbatim}
    autopickup_exception="<*arrow"
    autopickup_exception=">*corpse"
    autopickup_exception=">* cursed*"
\end{verbatim}

%.pg
The first example above will result in autopickup of any type of arrow.
The second example results in the exclusion of any corpse from autopickup.
The last example results in the exclusion of items known to be cursed from
autopickup.

%.lp

%.hn 2
\subsection*{Changing Key Bindings}

%.pg
It is possible to change the default key bindings of some special commands,
menu accelerator keys, and extended commands, by using BIND stanzas in the
configuration file. Format is key, followed by the command to bind to,
separated by a colon. The key can be a single character (``{\tt x}''),
a control key (``{\tt \^{}X}'', ``{\tt C-x}''), a meta key (``{\tt M-x}''),
or a three-digit decimal ASCII code.

%.pg
For example:

\begin{verbatim}
    BIND=^X:getpos.autodescribe
    BIND={:menu_first_page
    BIND=v:loot
\end{verbatim}

\blist{}
%.lp "Extended command keys"
\item[\tb{Extended command keys}]
You can bind multiple keys to the same extended command. Unbind a key by
using ``{\tt nothing}'' as the extended command to bind to. You can also bind
the ``{\tt <esc>}'', ``{\tt <enter>}'', and ``{\tt <space>}'' keys.

%.lp "Menu accelerator keys"
\item[\tb{Menu accelerator keys}]
The menu control or accelerator keys can also be rebound via OPTIONS lines
in the configuration file.
You cannot bind object symbols into menu accelerators.

%.lp "Special command keys"
\item[\tb{Special command keys}]
Below are the special commands you can rebind. Some of them can be bound to
same keys with no problems, others are in the same ``context'', and if bound
to same keys, only one of those commands will be available. Special command
can only be bound to a single key.
\elist

%.pg
\blist{\itemindent 10mm \labelwidth 15mm \rightmargin 15mm}
%.lp
\item[{\bb{count}}]
Prefix key to start a count, to repeat a command this many times.
With {\it number\verb+_+pad\/} only. Default is~`{\tt n}'.
%.lp
\item[{\bb{doinv}}]
Show inventory. With {\it number\verb+_+pad\/} only. Default is~`{\tt 0}'.
%.lp
\item[{\bb{fight}}]
Prefix key to force fight a direction. Default is~`{\tt F}'.
%.lp
\item[{\bb{fight.numpad}}]
Prefix key to force fight a direction. With {\it number\verb+_+pad\/} only.
Default is~`{\tt -}'.
%.lp
\item[{\bb{getdir.help}}]
When asked for a direction, the key to show the help. Default is~`{\tt ?}'.
%.lp
\item[{\bb{getdir.self}}]
When asked for a direction, the key to target yourself. Default is~`{\tt .}'.
%.lp
\item[{\bb{getdir.self2}}]
When asked for a direction, the key to target yourself. Default is~`{\tt s}'.
%.lp
\item[{\bb{getpos.autodescribe}}]
When asked for a location, the key to toggle {\it autodescribe\/}.
Default is~`{\tt \#}'.
%.lp
\item[{\bb{getpos.all.next}}]
When asked for a location, the key to go to next closest interesting thing.
Default is~`{\tt a}'.
%.lp
\item[{\bb{getpos.all.prev}}]
When asked for a location, the key to go to previous closest interesting thing.
Default is~`{\tt A}'.
%.lp
\item[{\bb{getpos.door.next}}]
When asked for a location, the key to go to next closest door or doorway.
Default is~`{\tt d}'.
%.lp
\item[{\bb{getpos.door.prev}}]
When asked for a location, the key to go to previous closest door or doorway.
Default is~`{\tt D}'.
%.lp
\item[{\bb{getpos.help}}]
When asked for a location, the key to show help. Default is~`{\tt ?}'.
%.lp
\item[{\bb{getpos.mon.next}}]
When asked for a location, the key to go to next closest monster.
Default is~`{\tt m}'.
%.lp
\item[{\bb{getpos.mon.prev}}]
When asked for a location, the key to go to previous closest monster.
Default is~`{\tt M}'.
%.lp
\item[{\bb{getpos.obj.next}}]
When asked for a location, the key to go to next closest object.
Default is~`{\tt o}'.
%.lp
\item[{\bb{getpos.obj.prev}}]
When asked for a location, the key to go to previous closest object.
Default is~`{\tt O}'.
%.lp
\item[{\bb{getpos.menu}}]
When asked for a location, and using one of the next or previous keys to
cycle through targets, toggle showing a menu instead. Default is~`{\tt !}'.
%.lp
\item[{\bb{getpos.moveskip}}]
When asked for a location, and using the shifted movement keys or
meta-digit keys to fast-move around, move by skipping the same glyphs
instead of by 8 units.
Default is~`{\tt *}'.
%.lp
\item[{\bb{getpos.filter}}]
When asked for a location, change the filtering mode when using one of
the next or previous keys to cycle through targets. Toggles between no
filtering, in view only, and in the same area only. Default is~`{\tt "}'.
%.lp
\item[{\bb{getpos.pick}}]
When asked for a location, the key to choose the location, and possibly
ask for more info. Default is~`{\tt .}'.
%.lp
\item[{\bb{getpos.pick.once}}]
When asked for a location, the key to choose the location, and skip
asking for more info. Default is~`{\tt ,}'.
%.lp
\item[{\bb{getpos.pick.quick}}]
When asked for a location, the key to choose the location, skip asking
for more info, and exit the location asking loop. Default is~`{\tt ;}'.
%.lp
\item[{\bb{getpos.pick.verbose}}]
When asked for a location, the key to choose the location, and show more
info without asking. Default is~`{\tt :}'.
%.lp
\item[{\bb{getpos.self}}]
When asked for a location, the key to go to your location.
Default is~`{\tt @}'.
%.lp
\item[{\bb{getpos.unexplored.next}}]
When asked for a location, the key to go to next closest unexplored location.
Default is~`{\tt x}'.
%.lp
\item[{\bb{getpos.unexplored.prev}}]
When asked for a location, the key to go to previous closest unexplored
location. Default is~`{\tt X}'.
%.lp
\item[{\bb{getpos.valid}}]
When asked for a location, the key to go to show valid target locations.
Default is~`{\tt \$}'.
%.lp
\item[{\bb{getpos.valid.next}}]
When asked for a location, the key to go to next closest valid location.
Default is~`{\tt z}'.
%.lp
\item[{\bb{getpos.valid.prev}}]
When asked for a location, the key to go to previous closest valid location.
Default is~`{\tt Z}'.
%.lp
\item[{\bb{nopickup}}]
Prefix key to move without picking up items. Default is~`{\tt m}'.
%.lp
\item[{\bb{redraw}}]
Key to redraw the screen. Default is~`{\tt \^{}R}'.
%.lp
\item[{\bb{redraw.numpad}}]
Key to redraw the screen. With {\it number\verb+_+pad\/} only.
Default is~`{\tt \^{}L}'.
%.lp
\item[{\bb{repeat}}]
Key to repeat previous command. Default is~`{\tt \^{}A}'.
%.lp
\item[{\bb{reqmenu}}]
Prefix key to request menu from some commands. Default is~`{\tt m}'.
%.lp
\item[{\bb{run}}]
Prefix key to run towards a direction. Default is~`{\tt G}'.
%.lp
\item[{\bb{run.nopickup}}]
Prefix key to run towards a direction without picking up items on the way.
Default is~`{\tt M}'.
%.lp
\item[{\bb{run.numpad}}]
Prefix key to run towards a direction. With {\it number\verb+_+pad\/} only.
Default is~`{\tt 5}'.
%.lp
\item[{\bb{rush}}]
Prefix key to rush towards a direction. Default is~`{\tt g}'.
\elist


%.hn 2
\subsection*{Configuring Message Types}

%.pg
You can change the way the messages are shown in the message area, when
the message matches a user-defined pattern.

%.pg
In general, the configuration file entries to describe the message types
look like this:
\begin{verbatim}
    MSGTYPE=type "pattern"
\end{verbatim}
\blist{}
%.lp
\item[\ib{type}]
how the message should be shown:
%.sd
%.si
\\
{\tt show}  --- show message normally.\\
{\tt hide}  --- never show the message.\\
{\tt stop}  --- wait for user with more-prompt.\\
{\tt norep} --- show the message once, but not again if no other message is
shown in between.
%.ei
%.ed
%.lp
\item[\ib{pattern}]
the pattern to match. The pattern should be a regular expression.
\elist

%.lp ""
Here's an example of message types using {\it NetHack's\/} internal
pattern matching facility:

\begin{verbatim}
    MSGTYPE=stop "You feel hungry."
    MSGTYPE=hide "You displaced *."
\end{verbatim}

specifies that whenever a message ``You feel hungry'' is shown,
the user is prompted with more-prompt, and a message matching
``You displaced  \verb+<+something\verb+>+'' is not shown at all.

%.lp
The order of the defined MSGTYPE lines is important; the last matching
rule is used. Put the general case first, exceptions below them.

%.pg

%.lp
%.hn 2
\subsection*{Configuring Menu Colors}

%.pg
Some platforms allow you to define colors used in menu lines when the
line matches a user-defined pattern.
At this time the tty, curses, win32tty and
win32gui interfaces support this.

%.pg
In general, the configuration file entries to describe the menu color mappings
look like this:
\begin{verbatim}
    MENUCOLOR="pattern"=color&attribute
\end{verbatim}

\blist{}
%.lp
\item[\ib{pattern}]
the pattern to match;
%.lp
\item[\ib{color}]
the color to use for lines matching the pattern;
%.lp
\item[\ib{attribute}]
the attribute to use for lines matching the pattern. The attribute is
optional, and if left out, you must also leave out the preceding ampersand.
If no attribute is defined, no attribute is used.
\elist

%.lp ""
The pattern should be a regular expression.

%.lp ""
Allowed colors are {\it black}, {\it red}, {\it green}, {\it brown},
{\it blue}, {\it magenta}, {\it cyan}, {\it gray}, {\it orange},
{\it light-green}, {\it yellow}, {\it light-blue}, {\it light-magenta},
{\it light-cyan}, and {\it white}.
And {\it no-color}, the default foreground color, which isn't necessarily
the same as any of the other colors.

%.lp ""
Allowed attributes are {\it none}, {\it bold}, {\it dim}, {\it underline},
{\it blink}, and {\it inverse}.
{\it Normal\/} is a synonym for {\it none}.
Note that the platform used may interpret the attributes any way it
wants.

%.lp ""
Here's an example of menu colors using {\it NetHack's\/} internal
pattern matching facility:

\begin{verbatim}
    MENUCOLOR="* blessed *"=green
    MENUCOLOR="* cursed *"=red
    MENUCOLOR="* cursed *(being worn)"=red&underline
\end{verbatim}

specifies that any menu line with ``~blessed~'' contained
in it will be shown in green color, lines with ``~cursed~'' will be
shown in red, and lines with ``~cursed~'' followed by ``(being worn)''
on the same line will be shown in red color and underlined.
You can have multiple MENUCOLOR entries in your configuration file,
and the last MENUCOLOR line that matches
a menu line will be used for the line.

%.pg
Note that if you intend to have one or more color specifications match
``~uncursed~'', you will probably want to turn the
{\it implicit\verb+_+uncursed\/}
option off so that all items known to be uncursed are actually
displayed with the ``uncursed'' description.

%.lp
%.hn 2
\subsection*{Configuring User Sounds}

%.pg
Some platforms allow you to define sound files to be played when a message
that matches a user-defined pattern is delivered to the message window.
At this time the Qt port and the win32tty and win32gui ports support the
use of user sounds.

%.pg
The following configuration file entries are relevant to mapping user sounds
to messages:

\blist{}
%.lp
\item[\ib{SOUNDDIR}]
The directory that houses the sound files to be played.
%.lp
\item[\ib{SOUND}]
An entry that maps a sound file to a user-specified message pattern.
Each SOUND entry is broken down into the following parts:

%.sd
%.si
{\tt MESG      } --- message window mapping (the only one supported in 3.6);\\
{\tt pattern   } --- the pattern to match;\\
{\tt sound file} --- the sound file to play;\\
{\tt volume    } --- the volume to be set while playing the sound file.
%.ei
%.ed
\elist

%.lp ""
The pattern should be a regular expression.

%.lp
%.hn 2
\subsection*{Configuring Status Hilites}

%.pg
Your copy of {\it NetHack\/} may have been compiled with support
for {\it Status Hilites}.
If so, you can customize your game display by setting thresholds to
change the color or appearance of fields in the status display.

The format for defining status colors is:\\
\begin{verbatim}
OPTION=hilite_status:field-name/behavior/color&attributes
\end{verbatim}

For example, the following line in your configuration file will cause
the hitpoints field to display in the color red if your hitpoints
drop to or below a threshold of 30%:\\
\begin{verbatim}
OPTION=hilite_status:hitpoints/<=30%/red/normal
\end{verbatim}
(That example is actually specifying {\tt red\&normal} for  {\tt <=30\%}
and {\tt no-color\&normal} for {\tt >30\%}.)\\

For another example, the following line in your configuration file will cause
wisdom to be displayed red if it drops and green if it rises:\\
\begin{verbatim}
OPTION=hilite_status:wisdom/down/red/up/green
\end{verbatim}

Allowed colors are black, red, green, brown, blue, magenta, cyan, gray,
orange, light-green, yellow, light-blue, light-magenta, light-cyan, and white.
And {\it no-color}, the default foreground color on the display, which
is not necessarily the same as black or white or any of the other colors.

Allowed attributes are none, bold, dim, underline, blink, and inverse.
``Normal'' is a synonym for ``none''; they should not be used in
combination with any of the other attributes.

To specify both a color and an attribute, use `\&' to combine them.
To specify multiple attributes, use `+' to combine those.

%.lp ""
For example: {\tt magenta\&inverse+dim}.

Note that the display may substitute or ignore particular attributes
depending upon its capabilities, and in general may interpret the
attributes any way it wants.
For example, on some display systems a request for bold might yield
blink or vice versa.
On others, issuing an attribute request while another is already
set up will replace the earlier attribute rather than combine with it.
Since nethack issues attribute requests sequentially (at least with
the {\it tty} interface) rather than all at once, the only way a
situation like that can be controlled is to specify just one attribute.

You can adjust the display of the following status fields:
%.sd
\begin{center}
\begin{tabular}{lll}
%TABLE_START
title & dungeon-level & experience-level\\
strength & gold & experience\\
dexterity & hitpoints & HD\\
constitution & hitpoints-max & time\\
intelligence & power & hunger\\
wisdom & power-max & carrying-capacity\\
charisma & armor-class & condition\\
alignment &  & score\\
%TABLE_END  Do not delete this line.
\end{tabular}
\end{center}
%.ed
%.lp ""
The pseudo-field `characteristics' can be used to set all six
of Str, Dex, Con, Int, Wis, and Cha at once.  `HD' is `hit dice',
an approximation of experience level displayed when polymorphed.
`experience', `time', and `score' are conditionally displayed
depending upon your other option settings.

%.lp ""
Instead of a behavior, `condition' takes the following condition flags:
{\it stone}, {\it slime}, {\it strngl}, {\it foodpois}, {\it termill},
{\it blind}, {\it deaf}, {\it stun}, {\it conf}, {\it hallu},
{\it lev}, {\it fly}, and {\it ride}.
You can use `major\_troubles' as an alias
for stone through termill, `minor\_troubles' for blind through hallu,
`movement' for lev, fly, and ride, and `all' for every condition.

%.lp ""
Allowed behaviors are ``always'', ``up'', ``down'', ``changed'', a
percentage or absolute number threshold, or text to match against.

\blist{}
%.lp "*"
\item[{\tt always}] will set the default attributes for that field.
%.lp "*"
\item[{\tt up}{\normalfont, }{\tt down}] set the field attributes
for when the field value changes upwards or downwards. This attribute
times out after {\tt statushilites} turns.
%.lp "*"
\item[{\tt changed}] sets the field attribute for when the field value
changes. This attribute times out after {\tt statushilites} turns.
(If a field has both a ``changed'' rule and an ``up'' or ``down''
rule which matches a change in the field's value,
the ``up'' or ``down'' one takes precedence.)
%.lp "*"
\item[{\tt percentage}] sets the field attribute when the field value
matches the percentage.
It is specified as a number between 0 and 100, followed by `{\tt \%}'
(percent sign).
If the percentage is prefixed with `{\tt <=}' or `{\tt >=}',
it also matches when value is below or above the percentage.
Use prefix `{\tt <}' or `{\tt >}' to match when strictly below or above.
(The numeric limit is relaxed slightly for those: {\tt >-1\%}
and {\tt <101\%} are allowed.)
Only four fields support percentage rules.
Percentages for ``{\it hitpoints\/}'' and ``{\it power\/}'' are
straightforward; they're based on the corresponding maximum field.
Percentage highlight rules are also allowed for ``{\it experience level\/}''
and ``{\it experience points\/}'' (valid when the
{\it showexp\/}
option is enabled).
For those, the percentage is based on the progress from the start of
the current experience level to the start of the next level.
So if level 2 starts at 20 points and level 3 starts at 40 points,
having 30 points is 50\% and 35 points is 75\%.
100\% is unattainable for experience because you'll gain a level and
the calculations will be reset for that new level, but a rule for
{\tt =100\%} is allowed and matches the special case of being
exactly 1 experience point short of the next level.
% (If you manage to reach level 30, there is no next level and the
% percentage will remain at 0\% no matter have many additional experience
% points you earn.)
%.lp "*"
\item[{\tt absolute}] value sets the attribute when the field value
matches that number.
The number must be 0 or higher, except for ``{\it armor-class\/} which
allows negative values, and may optionally be preceded by `{\tt =}'.
If the number is preceded by `{\tt <=}' or `{\tt >=}' instead,
it also matches when value is below or above.
If the prefix is `{\tt <}' or `{\tt >}', only match when strictly
above or below.
%.lp "*"
\item[{\tt text}] match sets the attribute when the field value matches the text.
Text matches can only be used for ``{\it alignment\/}'',
``{\it carrying-capacity\/}'', ``{\it hunger\/}'', ``{\it dungeon-level\/}'',
and ``{\it title\/}''.
For title, only the role's rank title
is tested; the character's name is ignored.
%.ei
\elist

The in-game options menu can help you determine the correct syntax for a
configuration file.

The whole feature can be disable by setting option {\it statushilites} to 0.

Example hilites:
\begin{verbatim}
    OPTION=hilite_status: gold/up/yellow/down/brown
    OPTION=hilite_status: characteristics/up/green/down/red
    OPTION=hilite_status: hitpoints/100%/gray&normal
    OPTION=hilite_status: hitpoints/<100%/green&normal
    OPTION=hilite_status: hitpoints/<66%/yellow&normal
    OPTION=hilite_status: hitpoints/<50%/orange&normal
    OPTION=hilite_status: hitpoints/<33%/red&bold
    OPTION=hilite_status: hitpoints/<15%/red&inverse
    OPTION=hilite_status: condition/major/orange&inverse
    OPTION=hilite_status: condition/lev+fly/red&inverse
\end{verbatim}

%.lp
%.hn 2
\subsection*{Modifying {\it NetHack\/} Symbols}

%.pg
{\it NetHack\/} can load entire symbol sets from the symbol file.

%.pg
The options that are used to select a particular symbol set from the
symbol file are:

\blist{}
%.lp
\item[\ib{symset}]
Set the name of the symbol set that you want to load.
{\it symbols\/}.

%.lp
\item[\ib{roguesymset}]
Set the name of the symbol set that you want to load for display
on the rogue level.
\elist

You can also override one or more symbols using the {\it SYMBOLS\/} and
{\it ROGUESYMBOLS\/} configuration file options.
Symbols are specified as {\it name:value\/} pairs.
Note that {\it NetHack\/} escape-processes
the {\it value\/} string in conventional C fashion.
This means that `\verb+\+' is a prefix to take the following character
literally.
Thus `\verb+\+' needs to be represented as `\verb+\\+'.
The special prefix
`\verb+\m+' switches on the meta bit in the symbol value, and the
`{\tt \^{}}' prefix causes the following character to be treated as a control
character.

{
\small
\begin{longtable}{lll}
\caption[]{NetHack Symbols}\\
Default                      & Symbol Name                & Description\\
\hline \hline
\endhead
\verb@ @ & S\verb+_+air                     &	(air)\\
\_ & S\verb+_+altar                   &	(altar)\\
\verb@"@ & S\verb+_+amulet                  &	(amulet)\\
\verb@A@ & S\verb+_+angel                   &	(angelic being)\\
\verb@a@ & S\verb+_+ant                     &	(ant or other insect)\\
\verb@^@ & S\verb+_+anti\verb+_+magic\verb+_+trap       &	(anti-magic field)\\
\verb@[@ & S\verb+_+armor                   &	(suit or piece of armor)\\
\verb@[@ & S\verb+_+armour                  &	(suit or piece of armor)\\
\verb@^@ & S\verb+_+arrow\verb+_+trap             &	(arrow trap)\\
\verb@0@ & S\verb+_+ball                    &	(iron ball)\\
\# & S\verb+_+bars                    &	(iron bars)\\
\verb@B@ & S\verb+_+bat                     &	(bat or bird)\\
\verb@^@ & S\verb+_+bear\verb+_+trap              &	(bear trap)\\
\verb@-@ & S\verb+_+blcorn                  &	(bottom left corner)\\
\verb@b@ & S\verb+_+blob                    &	(blob)\\
\verb@+@ & S\verb+_+book                    &	(spellbook)\\
\verb@)@ & S\verb+_+boomleft                &	(boomerang open left)\\
\verb@(@ & S\verb+_+boomright               &	(boomerang open right)\\
\verb@`@ & S\verb+_+boulder                 &	(boulder)\\
\verb@-@ & S\verb+_+brcorn                  &	(bottom right corner)\\
\verb@C@ & S\verb+_+centaur                 &	(centaur)\\
\verb@_@ & S\verb+_+chain                   &	(iron chain)\\
\# & S\verb+_+cloud                   &	(cloud)\\
\verb@c@ & S\verb+_+cockatrice              &	(cockatrice)\\
\$ & S\verb+_+coin                    &	(pile of coins)\\
\# & S\verb+_+corr                    &	(corridor)\\
\verb@-@ & S\verb+_+crwall                  &	(wall)\\
\verb@-@ & S\verb+_+darkroom                &	(dark room)\\
\verb@^@ & S\verb+_+dart\verb+_+trap              &	(dart trap)\\
\verb@&@ & S\verb+_+demon                   &	(major demon)\\
\verb@*@ & S\verb+_+digbeam                 &	(dig beam)\\
\verb@>@ & S\verb+_+dnladder                &	(ladder down)\\
\verb@>@ & S\verb+_+dnstair                 &	(staircase down)\\
\verb@d@ & S\verb+_+dog                     &	(dog or other canine)\\
\verb@D@ & S\verb+_+dragon                  &	(dragon)\\
\verb@;@ & S\verb+_+eel                     &	(sea monster)\\
\verb@E@ & S\verb+_+elemental               &	(elemental)\\
\verb@/@ & S\verb+_+explode1                &	(explosion top left)\\
\verb@-@ & S\verb+_+explode2                &	(explosion top center)\\
\verb@\@ & S\verb+_+explode3                &	(explosion top right)\\
\verb@|@ & S\verb+_+explode4                &	(explosion middle left)\\
\verb@ @ & S\verb+_+explode5                &	(explosion middle center)\\
\verb@|@ & S\verb+_+explode6                &	(explosion middle right)\\
\verb@\@ & S\verb+_+explode7                &	(explosion bottom left)\\
\verb@-@ & S\verb+_+explode8                &	(explosion bottom center)\\
\verb@/@ & S\verb+_+explode9                &	(explosion bottom right)\\
\verb@e@ & S\verb+_+eye                     &	(eye or sphere)\\
\verb@^@ & S\verb+_+falling\verb+_+rock\verb+_+trap     &	(falling rock trap)\\
\verb@f@ & S\verb+_+feline                  &	(cat or other feline)\\
\verb@^@ & S\verb+_+fire\verb+_+trap              &	(fire trap)\\
\verb@!@ & S\verb+_+flashbeam               &	(flash beam)\\
\% & S\verb+_+food                    &	(piece of food)\\
\{ & S\verb+_+fountain                &	(fountain)\\
\verb@F@ & S\verb+_+fungus                  &	(fungus or mold)\\
\verb@*@ & S\verb+_+gem                     &	(gem or rock)\\
\verb@ @ & S\verb+_+ghost                   &	(ghost)\\
\verb@H@ & S\verb+_+giant                   &	(giant humanoid)\\
\verb@G@ & S\verb+_+gnome                   &	(gnome)\\
\verb@'@ & S\verb+_+golem                   &	(golem)\\
\verb@|@ & S\verb+_+grave                   &	(grave)\\
\verb@g@ & S\verb+_+gremlin                 &	(gremlin)\\
\verb@-@ & S\verb+_+hbeam                   &	(wall)\\
\# & S\verb+_+hcdbridge               &	(horizontal raised drawbridge)\\
\verb@+@ & S\verb+_+hcdoor                  &	(closed door)\\
\verb@.@ & S\verb+_+hodbridge               &	(horizontal lowered drawbridge)\\
\verb@|@ & S\verb+_+hodoor                  &	(open door)\\
\verb\^\ & S\verb+_+hole                    &	(hole)\\
\verb~@~ & S\verb+_+human                   &	(human or elf)\\
\verb@h@ & S\verb+_+humanoid                &	(humanoid)\\
\verb@-@ & S\verb+_+hwall                   &	(horizontal wall)\\
\verb@.@ & S\verb+_+ice                     &	(ice)\\
\verb@i@ & S\verb+_+imp                     &	(imp or minor demon)\\
\verb@I@ & S\verb+_+invisible               &	(invisible monster)\\
\verb@J@ & S\verb+_+jabberwock              &	(jabberwock)\\
\verb@j@ & S\verb+_+jelly                   &	(jelly)\\
\verb@k@ & S\verb+_+kobold                  &	(kobold)\\
\verb@K@ & S\verb+_+kop                     &	(Keystone Kop)\\
\verb@^@ & S\verb+_+land\verb+_+mine              &	(land mine)\\
\verb@}@ & S\verb+_+lava                    &	(molten lava)\\
\verb@l@ & S\verb+_+leprechaun              &	(leprechaun)\\
\verb@^@ & S\verb+_+level\verb+_+teleporter       &	(level teleporter)\\
\verb@L@ & S\verb+_+lich                    &	(lich)\\
\verb@y@ & S\verb+_+light                   &	(light)\\
\# & S\verb+_+litcorr                 &	(lit corridor)\\
\verb@:@ & S\verb+_+lizard                  &	(lizard)\\
\verb@\@ & S\verb+_+lslant                  &	(wall)\\
\verb@^@ & S\verb+_+magic\verb+_+portal           &	(magic portal)\\
\verb@^@ & S\verb+_+magic\verb+_+trap             &	(magic trap)\\
\verb@m@ & S\verb+_+mimic                   &	(mimic)\\
\verb@]@ & S\verb+_+mimic\verb+_+def              &	(mimic)\\
\verb@M@ & S\verb+_+mummy                   &	(mummy)\\
\verb@N@ & S\verb+_+naga                    &	(naga)\\
\verb@.@ & S\verb+_+ndoor                   &	(doorway)\\
\verb@n@ & S\verb+_+nymph                   &	(nymph)\\
\verb@O@ & S\verb+_+ogre                    &	(ogre)\\
\verb@o@ & S\verb+_+orc                     &	(orc)\\
\verb@p@ & S\verb+_+piercer                 &	(piercer)\\
\verb@^@ & S\verb+_+pit                     &	(pit)\\
\# & S\verb+_+poisoncloud             &	(poison cloud)\\
\verb@^@ & S\verb+_+polymorph\verb+_+trap         &	(polymorph trap)\\
\verb@}@ & S\verb+_+pool                    &	(water)\\
\verb@!@ & S\verb+_+potion                  &	(potion)\\
\verb@P@ & S\verb+_+pudding                 &	(pudding or ooze)\\
\verb@q@ & S\verb+_+quadruped               &	(quadruped)\\
\verb@Q@ & S\verb+_+quantmech               &	(quantum mechanic)\\
\verb@=@ & S\verb+_+ring                    &	(ring)\\
\verb@`@ & S\verb+_+rock                    &	(boulder or statue)\\
\verb@r@ & S\verb+_+rodent                  &	(rodent)\\
\verb@^@ & S\verb+_+rolling\verb+_+boulder\verb+_+trap  &	(rolling boulder trap)\\
\verb@.@ & S\verb+_+room                    &	(floor of a room)\\
\verb@/@ & S\verb+_+rslant                  &	(wall)\\
\verb@^@ & S\verb+_+rust\verb+_+trap              &	(rust trap)\\
\verb@R@ & S\verb+_+rustmonst               &	(rust monster or disenchanter)\\
\verb@?@ & S\verb+_+scroll                  &	(scroll)\\
\# & S\verb+_+sink                    &	(sink)\\
\verb@^@ & S\verb+_+sleeping\verb+_+gas\verb+_+trap     &	(sleeping gas trap)\\
\verb@S@ & S\verb+_+snake                   &	(snake)\\
\verb@s@ & S\verb+_+spider                  &	(arachnid or centipede)\\
\verb@^@ & S\verb+_+spiked\verb+_+pit             &	(spiked pit)\\
\verb@^@ & S\verb+_+squeaky\verb+_+board          &	(squeaky board)\\
\verb@0@ & S\verb+_+ss1                     &	(magic shield 1 of 4)\\
\# & S\verb+_+ss2                     &	(magic shield 2 of 4)\\
\verb+@+ & S\verb+_+ss3                     &	(magic shield 3 of 4)\\
\verb@*@ & S\verb+_+ss4                     &	(magic shield 4 of 4)\\
\verb@^@ & S\verb+_+statue\verb+_+trap            &	(statue trap)\\
\verb@ @ & S\verb+_+stone                   &	(solid rock)\\
\verb@]@ & S\verb+_+strange\verb+_+obj      &	(strange object)\\
\verb@-@ & S\verb+_+sw\verb+_+bc                  &	(swallow bottom center)\\
\verb@\@ & S\verb+_+sw\verb+_+bl                  &	(swallow bottom left)\\
\verb@/@ & S\verb+_+sw\verb+_+br                  &	(swallow bottom right	)\\
\verb@|@ & S\verb+_+sw\verb+_+ml                  &	(swallow middle left)\\
\verb@|@ & S\verb+_+sw\verb+_+mr                  &	(swallow middle right)\\
\verb@-@ & S\verb+_+sw\verb+_+tc                  &	(swallow top center)\\
\verb@/@ & S\verb+_+sw\verb+_+tl                  &	(swallow top left)\\
\verb@\@ & S\verb+_+sw\verb+_+tr                  &	(swallow top right)\\
\verb@-@ & S\verb+_+tdwall                  &	(wall)\\
\verb@^@ & S\verb+_+teleportation\verb+_+trap     &	(teleportation trap)\\
\verb@\@ & S\verb+_+throne                  &	(opulent throne)\\
\verb@-@ & S\verb+_+tlcorn                  &	(top left corner)\\
\verb@|@ & S\verb+_+tlwall                  &	(wall)\\
\verb@(@ & S\verb+_+tool                    &	(useful item (pick-axe, key, lamp...))\\
\verb@^@ & S\verb+_+trap\verb+_+door              &	(trap door)\\
\verb@t@ & S\verb+_+trapper                 &	(trapper or lurker above)\\
\verb@-@ & S\verb+_+trcorn                  &	(top right corner)\\
\# & S\verb+_+tree                    &	(tree)\\
\verb@T@ & S\verb+_+troll                   &	(troll)\\
\verb@|@ & S\verb+_+trwall                  &	(wall)\\
\verb@-@ & S\verb+_+tuwall                  &	(wall)\\
\verb@U@ & S\verb+_+umber                   &	(umber hulk)\\
\verb@ @ & S\verb+_+unexplored              &	(unexplored terrain)\\
\verb@u@ & S\verb+_+unicorn                 &	(unicorn or horse)\\
\verb@<@ & S\verb+_+upladder                &	(ladder up)\\
\verb@<@ & S\verb+_+upstair                 &	(staircase up)\\
\verb@V@ & S\verb+_+vampire                 &	(vampire)\\
\verb@|@ & S\verb+_+vbeam                   &	(wall)\\
\# & S\verb+_+vcdbridge               &	(vertical raised drawbridge)\\
\verb@+@ & S\verb+_+vcdoor                  &	(closed door)\\
\verb@.@ & S\verb+_+venom                   &	(splash of venom)\\
\verb@^@ & S\verb+_+vibrating\verb+_+square       &	(vibrating square)\\
\verb@.@ & S\verb+_+vodbridge               &	(vertical lowered drawbridge)\\
\verb@-@ & S\verb+_+vodoor                  &	(open door)\\
\verb@v@ & S\verb+_+vortex                  &	(vortex)\\
\verb@|@ & S\verb+_+vwall                   &	(vertical wall)\\
\verb@/@ & S\verb+_+wand                    &	(wand)\\
\verb@}@ & S\verb+_+water                   &	(water)\\
\verb@)@ & S\verb+_+weapon                  &	(weapon)\\
\verb@"@ & S\verb+_+web                     &	(web)\\
\verb@w@ & S\verb+_+worm                    &	(worm)\\
\verb@~@ & S\verb+_+worm\verb+_+tail              &	(long worm tail)\\
\verb@W@ & S\verb+_+wraith                  &	(wraith)\\
\verb@x@ & S\verb+_+xan                     &	(xan or other extraordinary insect)\\
\verb@X@ & S\verb+_+xorn                    &	(xorn)\\
\verb@Y@ & S\verb+_+yeti                    &	(apelike creature)\\
\verb@Z@ & S\verb+_+zombie                  &	(zombie)\\
\verb@z@ & S\verb+_+zruty                   &	(zruty)\\
\verb@ @ & S\verb+_+pet\verb+_+override     &	(any pet if ACCESSIBILITY=1 is set)\\
\verb@ @ & S\verb+_+hero\verb+_+override    &	(hero if ACCESSIBILITY=1 is set)
\end{longtable}%
}

\hyphenation{sysconf}	%no syllable breaks => don't hyphenate file name
%.lp
Notes:

%.lp "*"
Several symbols in this table appear to be blank.
They are the space character, except for S\verb+_+pet\verb+_+override
and S\verb+_+hero\verb+_+override which don't have any default value
and can only be used if enabled in the ``sysconf'' file.

%.lp "*"
S\verb+_+rock is misleadingly named; rocks and stones use S\verb+_+gem.
Statues and boulders are the rock being referred to, but since
version 3.6.0, statues are displayed as the monster they depict.
So S\verb+_+rock is only used for boulders and not used at all if
overridden by the more specific S\verb+_+boulder.

%.pg
%.hn 2
\subsection*{Configuring {\it NetHack\/} for Play by the Blind}

%.pg
{\it NetHack\/} can be set up to use only standard ASCII characters for making
maps of the dungeons. This makes the MS-DOS versions of {\it NetHack\/}
completely
accessible to the blind who use speech and/or Braille access technologies.
Players will require a good working knowledge of their screen-reader's
review features, and will have to know how to navigate horizontally and
vertically character by character. They will also find the search
capabilities of their screen-readers to be quite valuable. Be certain to
examine this Guidebook before playing so you have an idea what the screen
layout is like. You'll also need to be able to locate the PC cursor. It is
always where your character is located. Merely searching for an @-sign will
not always find your character since there are other humanoids represented
by the same sign. Your screen-reader should also have a function which
gives you the row and column of your review cursor and the PC cursor.
These co-ordinates are often useful in giving players a better sense of the
overall location of items on the screen.
%.pg
{\it NetHack\/} can also be compiled with support for sending the game messages
to an external program, such as a text-to-speech synthesizer. If the
``{\tt \#version}'' extended command shows ``external program as a
message handler'', your {\it NetHack\/}
has been compiled with the capability. When compiling {\it NetHack\/}
from source
on Linux and other POSIX systems, define {\it MSGHANDLER\/} to enable it.
To use
the capability, set the environment variable {\it NETHACK\_MSGHANDLER\/} to an
executable, which will be executed with the game message as the program's
only parameter.
%.pg
While it is not difficult for experienced users to edit the {\it defaults.nh\/}
file to accomplish this, novices may find this task somewhat daunting.
Included within the symbol file of all official distributions of {\it NetHack\/}
is a symset called {\it NHAccess\/}.  Selecting that symset in your
configuration file will cause the game to run in a manner accessible
to the blind. After you have gained some experience with the game
and with editing files, you may want to alter settings via {\it SYMBOLS=\/}
and {\it ROGUESYMBOLS=\/}
in your configuration file to better suit your preferences.
See the previous section for the special symbols S\verb+_+pet\verb+_+override
to force a consistent symbol for all pets and S\verb+_+hero\verb+_+override
to force a unique symbol for the player character if {\it accessibility\/}
is enabled in the {\it sysconf\/} file.

%.pg
The most crucial settings to make the game more accessible are:
%.pg
\blist{}
%.lp
\item[\ib{symset:NHAccess}]
Load a symbol set appropriate for use by blind players.
%.lp
\item[\ib{roguesymset:NHAccess}]
Load a symbol set for the rogue level that is appropriate for
use by blind players.
%.lp
\item[\ib{menustyle:traditional}]
This will assist in the interface to speech synthesizers.
%.lp
\item[\ib{nomenu\verb+_+overlay}]
Show menus on a cleared screen and aligned to the left edge.
%.lp
\item[\ib{number\verb+_+pad}]
A lot of speech access programs use the number-pad to review the screen.
If this is the case, disable the number\verb+_+pad option and use the
traditional Rogue-like commands.
%.lp
\item[\ib{autodescribe}]
Automatically describe the terrain under the cursor when targeting.
%.lp
\item[\ib{mention\verb+_+walls}]
Give feedback messages when walking towards a wall or when travel command
was interrupted.
%.lp
\item[\ib{whatis\verb+_+coord:compass}]
When targeting with cursor, describe the cursor position with coordinates
relative to your character.
%.lp
\item[\ib{whatis\verb+_+filter:area}]
When targeting with cursor, filter possible locations so only those in
the same area (eg. same room, or same corridor) are considered.
%.lp
\item[\ib{whatis\verb+_+moveskip}]
When targeting with cursor and using fast-move, skip the same glyphs instead
of moving 8 units at a time.
%.lp
\item[\ib{nostatus\verb+_+updates}]
Prevent updates to the status lines at the bottom of the screen, if
your screen-reader reads those lines. The same information can be
seen via the {\tt \#attributes} command.
\elist

%.hn2
\subsection*{Global Configuration for System Administrators}

%.pg
If {\it NetHack\/} is compiled with the SYSCF option, a system administrator
should set up a global configuration; this is a file in the
same format as the traditional per-user configuration file (see above).

This file should be named sysconf and placed in the same directory as
the other {\it NetHack\/} support files.
The options recognized in this file are listed below. Any option not
set uses a compiled-in default (which may not be appropriate for your
system).

%.pg
\blist{}
%.lp
\item[\ib{WIZARDS}]
A space-separated list of user name who are allowed to
play in debug mode (commonly referred to as wizard mode).
A value of a single
asterisk (*) allows anyone to start a game in debug mode.
%.lp
\item[\ib{SHELLERS}]
A list of users who are allowed to use the shell escape command (`{\tt !}').
The syntax is the same as WIZARDS.
%.lp
\item[\ib{EXPLORERS}]
A list of users who are allowed to use the explore mode.
The syntax is the same as WIZARDS.
%.lp
\item[\ib{MAXPLAYERS}]
Limit the maximum number of games that can be running at the same time.
%.lp
\item[\ib{SAVEFORMAT}]
A list of up to two save file formats separated by space. 
The first format in the list will written as well as read. The second format 
will be read only if no save file in the first format exists.
Valid choices are ``{\tt historical}'' for binary writing of entire structs, 
``{\tt lendian}'' for binary writing of each field in little-endian order,
``{\tt ascii}'' for writing the save file content in ascii text.
%.lp
\item[\ib{BONESFORMAT}]
A list of up to two bones file formats separated by space. 
The first format in the list will written as well as read. The second
format will be read only if no bones files in the first format exist.
Valid choices are ``{\tt historical}'' for binary writing of entire structs, 
``{\tt lendian}'' for binary writing of each field in little-endian order,
``{\tt ascii}'' for writing the bones file content in ascii text.
%.lp
\item[\ib{SUPPORT}]
A string explaining how to get local support (no default value).
%.lp
\item[\ib{RECOVER}]
A string explaining how to recover a game on this system (no default value).
%.lp
\item[\ib{SEDUCE}]
0 or 1 to disable or enable, respectively, the SEDUCE option (see the source)
for details on this function.
%.lp
\item[\ib{CHECK\verb+_+PLNAME}]
Setting this to 1 will make the EXPLORERS, WIZARDS, and SHELLERS check
for the player name instead of the user's login name.
%.lp
\item[\ib{CHECK\verb+_+SAVE\verb+_+UID}]
0 or 1 to disable or enable, respectively, the UID checking for savefiles.
\elist

%.pg
The following options affect the score file:
\blist {}
%.pg
%.lp
\item[\ib{PERSMAX}]
Maximum number of entries for one person
%.lp
\item[\ib{ENTRYMAX}]
Maximum number of entries in the score file
%.lp
\item[\ib{POINTSMIN}]
Minimum number of points to get an entry in the score file.
%.lp
\item[\ib{PERS\verb+_+IS\verb+_+UID}]
0 or 1 to use user names or numeric userids, respectively, to identify
unique people for the score file
%.lp
\item[\ib{ACCESSIBILITY}]
0 or 1 to disable or enable, respectively, the ability for players
to set S\verb+_+pet\verb+_+override and S\verb+_+hero\verb+_+override 
symbols in their configuration file.
%.lp
\item[\ib{PORTABLE\verb+_+DEVICE\verb+_+PATHS}]
0 or 1 Windows OS only, the game will look for all of its external
files, and write to all of its output files in one place 
rather than at the standard locations.
%.lp
\item[\ib{DUMPLOGFILE}]
A filename where the end-of-game dumplog is saved.
Not defining this will prevent dumplog from being created. Only available
if your game is compiled with DUMPLOG. Allows the following placeholders:
%.sd
%.si
{\tt \%\%}  --- literal `{\tt \%}'\\
{\tt \%v}  --- version (eg. ``{\tt 3.6.3-0}'')\\
{\tt \%u}  --- game UID\\
{\tt \%t}  --- game start time, UNIX timestamp format\\
{\tt \%T}  --- current time, UNIX timestamp format\\
{\tt \%d}  --- game start time, YYYYMMDDhhmmss format\\
{\tt \%D}  --- current time, YYYYMMDDhhmmss format\\
{\tt \%n}  --- player name\\
{\tt \%N}  --- first character of player name
%.ei
%.ed
\elist

%.hn 1
\section{Scoring}

%.pg
{\it NetHack\/} maintains a list of the top scores or scorers on your machine,
depending on how it is set up.  In the latter case, each account on
the machine can post only one non-winning score on this list.  If
you score higher than someone else on this list, or better your
previous score, you will be inserted in the proper place under your
current name.  How many scores are kept can also be set up when
{\it NetHack\/} is compiled.

%.pg
Your score is chiefly based upon how much experience you gained, how
much loot you accumulated, how deep you explored, and how the game
ended.  If you quit the game, you escape with all of your gold intact.
If, however, you get killed in the Mazes of Menace, the guild will
only hear about 90\,\% of your gold when your corpse is discovered
(adventurers have been known to collect finder's fees).  So, consider
whether you want to take one last hit at that monster and possibly
live, or quit and stop with whatever you have.  If you quit, you keep
all your gold, but if you swing and live, you might find more.

%.pg
If you just want to see what the current top players/games list is, you
can type
\begin{verbatim}
    nethack -s all
\end{verbatim}
on most versions.

%.hn 1
\section{Explore mode}

%.pg
{\it NetHack\/} is an intricate and difficult game.  Novices might falter
in fear, aware of their ignorance of the means to survive.  Well, fear
not.  Your dungeon comes equipped with an ``explore'' or ``discovery''
mode that enables you to keep old save files and cheat death, at the
paltry cost of not getting on the high score list.

%.pg
There are two ways of enabling explore mode.  One is to start the game
with the {\tt -X}
command-line switch or with the
{\it playmode:explore\/}
option.  The other is to issue the `{\tt \#exploremode}' extended command while
already playing the game.  Starting a new game in explore mode provides your
character with a wand of wishing in initial inventory; switching
during play does not.  The other benefits of explore mode are left for
the trepid reader to discover.

%.pg
%.hn 2
\subsection*{Debug mode}

%.pg
Debug mode, also known as wizard mode, is undocumented aside from this
brief description and the various ``debug mode only'' commands listed
among the command descriptions.
It is intended for tracking down problems within the
program rather than to provide god-like powers to your character, and
players who attempt debugging are expected to figure out how to use it
themselves.
It is initiated by starting the game with the
{\tt -D}
command-line switch or with the
{\it playmode:debug\/}
option.

%.pg
For some systems, the player must be logged in
under a particular user name to be allowed to use debug mode; for others,
the hero must be given a particular character name (but may be any role;
there's no connection between ``wizard mode'' and the {\it Wizard\/} role).
Attempting to start a game in debug mode when not allowed
or not available will result in falling back to explore mode instead.

%.hn
\section{Credits}
%.pg
The original %
{\it hack\/} game was modeled on the Berkeley
%.ux
UNIX
{\it rogue\/} game.  Large portions of this paper were shamelessly
cribbed from %
{\it A Guide to the Dungeons of Doom}, by Michael C. Toy
and Kenneth C. R. C. Arnold.  Small portions were adapted from
{\it Further Exploration of the Dungeons of Doom}, by Ken Arromdee.

%.pg
{\it NetHack\/} is the product of literally dozens of people's work.
Main events in the course of the game development are described below:

%.pg
\bigskip
\nd {\it Jay Fenlason\/} wrote the original {\it Hack\/} with help from {\it
Kenny Woodland}, {\it Mike Thome}, and {\it Jon Payne}.

%.pg
\medskip
\nd {\it Andries Brouwer\/} did a major re-write, transforming {\it Hack\/}
into a very different game, and published (at least) three versions (1.0.1,
1.0.2, and 1.0.3) for UNIX machines to the Usenet.

%.pg
\medskip
\nd {\it Don G. Kneller\/} ported {\it Hack\/} 1.0.3 to Microsoft C and MS-DOS,
producing {\it PC Hack\/} 1.01e, added support for DEC Rainbow graphics in
version 1.03g, and went on to produce at least four more versions (3.0, 3.2,
3.51, and 3.6).

%.pg
\medskip
\nd {\it R. Black\/} ported {\it PC Hack\/} 3.51 to Lattice C and the Atari
520/1040ST, producing {\it ST Hack\/} 1.03.

%.pg
\medskip
\nd {\it Mike Stephenson\/} merged these various versions back together,
incorporating many of the added features, and produced {\it NetHack\/} version
1.4.  He then coordinated a cast of thousands in enhancing and debugging
{\it NetHack\/} 1.4 and released {\it NetHack\/} versions 2.2 and 2.3.

%.pg
\medskip
\nd Later, Mike coordinated a major rewrite of the game, heading a team which
included {\it Ken Arromdee}, {\it Jean-Christophe Collet}, {\it Steve Creps},
{\it Eric Hendrickson}, {\it Izchak Miller}, {\it Eric S. Raymond}, {\it John
Rupley}, {\it Mike Threepoint}, and {\it Janet Walz}, to produce {\it
NetHack\/} 3.0c.

%.pg
\medskip
\nd {\it NetHack\/} 3.0 was ported to the Atari by {\it Eric R. Smith}, to OS/2 by
{\it Timo Hakulinen}, and to VMS by {\it David Gentzel}.  The three of them
and {\it Kevin Darcy\/} later joined the main {\it NetHack Development Team} to produce
subsequent revisions of 3.0.

%.pg
\medskip
\nd {\it Olaf Seibert\/} ported {\it NetHack\/} 2.3 and 3.0 to the Amiga.  {\it
Norm Meluch}, {\it Stephen Spackman\/} and {\it Pierre Martineau\/} designed
overlay code for {\it PC NetHack\/} 3.0.  {\it Johnny Lee\/} ported {\it
NetHack\/} 3.0 to the Macintosh.  Along with various other Dungeoneers, they
continued to enhance the PC, Macintosh, and Amiga ports through the later
revisions of 3.0.

%.pg
\medskip
\nd Headed by {\it Mike Stephenson\/} and coordinated by {\it Izchak Miller\/} and
{\it Janet Walz}, the {\it NetHack Development Team} which now included {\it Ken Arromdee},
{\it David Cohrs}, {\it Jean-Christophe Collet}, {\it Kevin Darcy},
{\it Matt Day}, {\it Timo Hakulinen}, {\it Steve Linhart}, {\it Dean Luick},
{\it Pat Rankin}, {\it Eric Raymond}, and {\it Eric Smith\/} undertook a radical
revision of 3.0.  They re-structured the game's design, and re-wrote major
parts of the code.  They added multiple dungeons, a new display, special
individual character quests, a new endgame and many other new features, and
produced {\it NetHack\/} 3.1.

%.pg
\medskip
\nd {\it Ken Lorber}, {\it Gregg Wonderly\/} and {\it Greg Olson}, with help
from {\it Richard Addison}, {\it Mike Passaretti}, and {\it Olaf Seibert},
developed {\it NetHack\/} 3.1 for the Amiga.

%.pg
\medskip
\nd {\it Norm Meluch\/} and {\it Kevin Smolkowski}, with help from
{\it Carl Schelin}, {\it Stephen Spackman}, {\it Steve VanDevender},
and {\it Paul Winner}, ported {\it NetHack\/} 3.1 to the PC.

%.pg
\medskip
\nd {\it Jon W\{tte} and {\it Hao-yang Wang},
with help from {\it Ross Brown}, {\it Mike Engber}, {\it David Hairston},
{\it Michael Hamel}, {\it Jonathan Handler}, {\it Johnny Lee},
{\it Tim Lennan}, {\it Rob Menke}, and {\it Andy Swanson},
developed {\it NetHack\/} 3.1 for the Macintosh, porting it for MPW.
Building on their development, {\it Bart House} added a Think C port.

%.pg
\medskip
\nd {\it Timo Hakulinen\/} ported {\it NetHack\/} 3.1 to OS/2.
{\it Eric Smith\/} ported {\it NetHack\/} 3.1 to the Atari.
{\it Pat Rankin}, with help from {\it Joshua Delahunty},
was responsible for the VMS version of {\it NetHack\/} 3.1.
{\it Michael Allison} ported {\it NetHack\/} 3.1 to Windows NT.

%.pg
\medskip
\nd {\it Dean Luick}, with help from {\it David Cohrs}, developed {\it NetHack\/}
3.1 for X11.
{\it Warwick Allison} wrote a tiled version of {\it NetHack\/} for the Atari;
he later contributed the tiles to the {\it NetHack Development Team} and tile support was
then added to other platforms.

%.pg
\medskip
\nd The 3.2 {\it NetHack Development Team}, comprised of {\it Michael Allison}, {\it Ken
Arromdee}, {\it David Cohrs}, {\it Jessie Collet}, {\it Steve Creps}, {\it
Kevin Darcy}, {\it Timo Hakulinen}, {\it Steve Linhart}, {\it Dean Luick},
{\it Pat Rankin}, {\it Eric Smith}, {\it Mike Stephenson}, {\it Janet Walz},
and {\it Paul Winner}, released version 3.2 in April of 1996.

%.pg
\medskip
\nd Version 3.2 marked the tenth anniversary of the formation of the development
team.  In a testament to their dedication to the game, all thirteen members
of the original {\it NetHack Development Team} remained on the team at the start of work on
that release.  During the interval between the release of 3.1.3 and 3.2,
one of the founding members of the {\it NetHack Development Team}, {\it Dr. Izchak Miller},
was diagnosed with cancer and passed away.  That release of the game was
dedicated to him by the development and porting teams.

%.pg
\medskip
During the lifespan of {\it NetHack\/} 3.1 and 3.2, several enthusiasts
of the game added
their own modifications to the game and made these ``variants'' publicly
available:

%.pg
\medskip
{\it Tom Proudfoot} and {\it Yuval Oren} created {\it NetHack++},
which was quickly renamed {\it NetHack$--$}.
Working independently, {\it Stephen White} wrote {\it NetHack Plus}.
{\it Tom Proudfoot} later merged {\it NetHack Plus}
and his own {\it NetHack$--$} to produce {\it SLASH}.
{\it Larry Stewart-Zerba} and {\it Warwick Allison} improved the spell
casting system with the Wizard Patch.
{\it Warwick Allison} also ported {\it NetHack\/} to use the Qt interface.

%.pg
\medskip
{\it Warren Cheung} combined {\it SLASH} with the Wizard Patch
to produce {\it Slash'EM\/}, and
with the help of {\it Kevin Hugo}, added more features.
Kevin later joined the
{\it NetHack Development Team} and incorporated the best of these ideas into {\it NetHack\/} 3.3.

%.pg
\medskip
The final update to 3.2 was the bug fix release 3.2.3, which was released
simultaneously with 3.3.0 in December 1999 just in time for the Year 2000.

%.pg
\medskip
The 3.3 {\it NetHack Development Team}, consisting of {\it Michael Allison}, {\it Ken Arromdee},
{\it David Cohrs}, {\it Jessie Collet}, {\it Steve Creps}, {\it Kevin Darcy},
{\it Timo Hakulinen}, {\it Kevin Hugo}, {\it Steve Linhart}, {\it Ken Lorber},
{\it Dean Luick}, {\it Pat Rankin}, {\it Eric Smith}, {\it Mike Stephenson},
{\it Janet Walz}, and {\it Paul Winner}, released 3.3.0 in
December 1999 and 3.3.1 in August of 2000.

%.pg
\medskip
Version 3.3 offered many firsts. It was the first version to separate race
and profession. The Elf class was removed in preference to an elf race,
and the races of dwarves, gnomes, and orcs made their first appearance in
the game alongside the familiar human race.  Monk and Ranger roles joined
Archeologists, Barbarians, Cavemen, Healers, Knights, Priests, Rogues, Samurai,
Tourists, Valkyries and of course, Wizards.  It was also the first version
to allow you to ride a steed, and was the first version to have a publicly
available web-site listing all the bugs that had been discovered.  Despite
that constantly growing bug list, 3.3 proved stable enough to last for
more than a year and a half.

%.pg
\medskip
The 3.4 {\it NetHack Development Team} initially consisted of
{\it Michael Allison}, {\it Ken Arromdee},
{\it David Cohrs}, {\it Jessie Collet}, {\it Kevin Hugo}, {\it Ken Lorber},
{\it Dean Luick}, {\it Pat Rankin}, {\it Mike Stephenson},
{\it Janet Walz}, and {\it Paul Winner}, with {\it  Warwick Allison} joining
just before the release of {\it NetHack\/} 3.4.0 in March 2002.

%.pg
\medskip
As with version 3.3, various people contributed to the game as a whole as
well as supporting ports on the different platforms that {\it NetHack\/}
runs on:

%.pg
\medskip
\nd{\it Pat Rankin} maintained 3.4 for VMS.

%.pg
\medskip
\nd {\it Michael Allison} maintained {\it NetHack\/} 3.4 for the MS-DOS
platform.
{\it Paul Winner} and {\it Yitzhak Sapir} provided encouragement.

%.pg
\medskip
\nd {\it Dean Luick}, {\it Mark Modrall}, and {\it Kevin Hugo} maintained and
enhanced the Macintosh port of 3.4.

%.pg
\medskip
\nd {\it Michael Allison}, {\it David Cohrs}, {\it Alex Kompel},
{\it Dion Nicolaas}, and
{\it Yitzhak Sapir} maintained and enhanced 3.4 for the Microsoft Windows
platform.
{\it Alex Kompel} contributed a new graphical interface for the Windows port.
{\it Alex Kompel} also contributed a Windows CE port for 3.4.1.

%.pg
\medskip
\nd {\it Ron Van Iwaarden} was the sole maintainer of {\it NetHack\/} for
OS/2 the past
several releases. Unfortunately Ron's last OS/2 machine stopped working in
early 2006. A great many thanks to Ron for keeping {\it NetHack\/} alive on
OS/2 all these years.

%.pg
\medskip
\nd {\it Janne Salmij\"{a}rvi} and {\it Teemu Suikki} maintained
and enhanced the Amiga port of 3.4 after {\it Janne Salmij\"{a}rvi} resurrected
it for 3.3.1.

%.pg
\medskip
\nd {\it Christian ``Marvin'' Bressler} maintained 3.4 for the Atari after he
resurrected it for 3.3.1.

%.pg
\medskip
The release of {\it NetHack\/} 3.4.3 in December 2003 marked the beginning of
a long release hiatus. 3.4.3 proved to be a remarkably stable version that
provided continued enjoyment by the community for more than a decade. The
{\it NetHack Development Team} slowly and quietly continued to work on the game behind the scenes
during the tenure of 3.4.3. It was during that same period that several new
variants emerged within the {\it NetHack\/} community. Notably sporkhack by
Derek S. Ray, {\it unnethack\/} by Patric Mueller, {\it nitrohack\/} and its
successors originally by Daniel Thaler and then by Alex Smith, and
{\it Dynahack\/} by Tung Nguyen. Some of those variants continue to be
developed, maintained, and enjoyed by the community to this day.

%.pg
\medskip
In September 2014, an interim snapshot of the code under development was
released publicly by other parties. Since that code was a work-in-progress
and had not gone through the process of debugging it as a suitable release,
it was decided that the version numbers present on that code snapshot would
be retired and never used in an official {\it NetHack\/} release. An
announcement was posted on the {\it NetHack Development Team}'s official {\it nethack.org\/} website
to that effect, stating that there would never be a 3.4.4, 3.5, or 3.5.0
official release version.

%.pg
\medskip
In January 2015, preparation began for the release of NetHack 3.6.

%.pg
\medskip
At the beginning of development for what would eventually get released
as 3.6.0, the {\it NetHack Development Team} consisted of {\it Warwick Allison},
{\it Michael Allison}, {\it Ken Arromdee},
{\it David Cohrs}, {\it Jessie Collet},
{\it Ken Lorber}, {\it Dean Luick}, {\it Pat Rankin},
{\it Mike Stephenson}, {\it Janet Walz}, and {\it Paul Winner}.
In early 2015, ahead of the release of 3.6.0, new members
{\it Sean Hunt}, {\it Pasi Kallinen}, and {\it Derek S. Ray}
joined the {\it NetHack\/} development team.

%.pg
\medskip
Near the end of the development of 3.6.0, one of the significant inspirations
for many of the humorous and fun features found in the game,
author Terry Pratchett, passed away. {\it NetHack\/} 3.6.0 introduced
a tribute to him.

%.pg
\medskip
3.6.0 was released in December 2015, and merged work done by the development
team since the release of 3.4.3 with some of the beloved community
patches.  Many bugs were fixed and some code was restructured.

%.pg
\medskip
The {\it NetHack Development Team}, as well as {\it Steve VanDevender} and
{\it Kevin Smolkowski}, ensured that {\it NetHack\/} 3.6 continued to
operate on various Unix flavors and maintained the X11 interface.

%.pg
\medskip
{\it Ken Lorber}, {\it Haoyang Wang}, {\it Pat Rankin}, and {\it Dean Luick}
maintained the port of {\it NetHack\/} 3.6 for Mac OSX.

%.pg
\medskip
{\it Michael Allison}, {\it David Cohrs}, {\it Bart House},
{\it Pasi Kallinen}, {\it Alex Kompel}, {\it Dion Nicolaas},
{\it Derek S. Ray} and  {\it Yitzhak Sapir}
maintained the port of  {\it NetHack\/} 3.6 for Microsoft Windows.

%.pg
\medskip
{\it Pat Rankin} attempted to keep the VMS port running for NetHack 3.6,
hindered by limited access.  {\it Kevin Smolkowski} has updated and tested it
for the most recent version of OpenVMS (V8.4 as of this writing) on Alpha
and Integrity (aka Itanium aka IA64) but not VAX.

%.pg
\medskip
{\it Ray Chason}  resurrected the msdos port for 3.6 and contributed the
necessary updates to the community at large.

%.pg
\medskip
In late April 2018, several hundred bug fixes for 3.6.0 and some new features
were assembled and released as NetHack 3.6.1. The {\it NetHack Development Team} at the
time of release of 3.6.1 consisted of
{\it Warwick Allison}, {\it Michael Allison}, {\it Ken Arromdee},
{\it David Cohrs}, {\it Jessie Collet},
{\it Pasi Kallinen}, {\it Ken Lorber}, {\it Dean Luick},
{\it Patric Mueller}, {\it Pat Rankin}, {\it Derek S. Ray},
{\it Alex Smith}, {\it Mike Stephenson}, {\it Janet Walz}, and
{\it Paul Winner}.

%.pg
\medskip
In early May 2019, another 320 bug fixes along with some enhancements and
the adopted curses window port, were released as 3.6.2.

%.pg
\medskip
{\it Bart House}, who had contributed to the game as a porting team participant
for decades, joined the {\it NetHack Development Team} in late May 2019.

%.pg
\medskip
NetHack 3.6.3 was released on December 5, 2019 containing over 190 bug
fixes to NetHack 3.6.2.

%.pg
\medskip
NetHack 3.6.4 was released on December 18, 2019 containing a security fix and
a few bug fixes.

%.pg
\medskip
NetHack 3.6.5 was released on January 27, 2020 containing some security fixes
and a small number of bug fixes.

%.pg
\medskip
NetHack 3.6.6 was released on March 8, 2020 containing a security fix and
some bug fixes.

%.pg
\medskip
\nd The official {\it NetHack\/} web site is maintained by {\it Ken Lorber} at
{\catcode`\#=11
\special{html:<a href="https://www.nethack.org/">}}
https:{\tt /}{\tt /}www.nethack.org{\tt /}.
{\catcode`\#=11
\special{html:</a>}}

%.pg
%.hn 2

\subsection*{Special Thanks}
\nd On behalf of the {\it NetHack\/} community, thank you very much once
again to {\it M. Drew Streib} and {\it Pasi Kallinen} for providing a
public NetHack server at nethack.alt.org. Thanks to {\it Keith Simpson}
and {\it Andy Thomson} for hardfought.org. Thanks to all those
unnamed dungeoneers who invest their time and effort into annual
{\it NetHack\/} tournaments such as {\it Junethack},
{\it The November NetHack Tournament} and in days past,
{\it devnull.net\/} (gone for now, but not forgotten).
\clearpage

%.hn
\section*{Dungeoneers}
%.pg
\nd From time to time, some depraved individual out there in netland sends a
particularly intriguing modification to help out with the game.  The
{\it NetHack Development Team} sometimes makes note of the names of the worst
of these miscreants in this, the list of Dungeoneers:
%.sd
\begin{center}
\begin{tabular}{llll}
%TABLE_START
Adam Aronow & J. Ali Harlow & Mikko Juola\\
Alex Kompel & Janet Walz & Nathan Eady\\
Alex Smith & Janne Salmij\"{a}rvi & Norm Meluch\\
Andreas Dorn & Jean-Christophe Collet & Olaf Seibert\\
Andy Church & Jeff Bailey & Pasi Kallinen\\
Andy Swanson & Jochen Erwied & Pat Rankin\\
Andy Thomson & John Kallen & Patric Mueller\\
Ari Huttunen & John Rupley & Paul Winner\\
Bart House & John S. Bien & Pierre Martineau\\
Benson I. Margulies & Johnny Lee & Ralf Brown\\
Bill Dyer & Jon W\{tte & Ray Chason\\
Boudewijn Waijers & Jonathan Handler & Richard Addison\\
Bruce Cox & Joshua Delahunty & Richard Beigel\\
Bruce Holloway & Karl Garrison & Richard P. Hughey\\
Bruce Mewborne & Keizo Yamamoto & Rob Menke\\
Carl Schelin & Keith Simpson & Robin Bandy\\
Chris Russo & Ken Arnold & Robin Johnson\\
David Cohrs & Ken Arromdee & Roderick Schertler\\
David Damerell & Ken Lorber & Roland McGrath\\
David Gentzel & Ken Washikita & Ron Van Iwaarden\\
David Hairston & Kevin Darcy & Ronnen Miller\\
Dean Luick & Kevin Hugo & Ross Brown\\
Del Lamb & Kevin Sitze & Sascha Wostmann\\
Derek S. Ray & Kevin Smolkowski & Scott Bigham\\
Deron Meranda & Kevin Sweet & Scott R. Turner\\
Dion Nicolaas & Lars Huttar & Sean Hunt\\
Dylan O'Donnell & Leon Arnott & Stephen Spackman\\
Eric Backus & M. Drew Streib & Stefan Thielscher\\
Eric Hendrickson & Malcolm Ryan & Stephen White\\
Eric R. Smith & Mark Gooderum & Steve Creps\\
Eric S. Raymond & Mark Modrall & Steve Linhart\\
Erik Andersen & Marvin Bressler & Steve VanDevender\\
Fredrik Ljungdahl & Matthew Day & Teemu Suikki\\
Frederick Roeber & Merlyn LeRoy & Tim Lennan\\
Gil Neiger & Michael Allison & Timo Hakulinen\\
Greg Laskin & Michael Feir & Tom Almy\\
Greg Olson & Michael Hamel & Tom West\\
Gregg Wonderly & Michael Sokolov & Warren Cheung\\
Hao-yang Wang & Mike Engber & Warwick Allison\\
Helge Hafting & Mike Gallop & Yitzhak Sapir\\
Irina Rempt-Drijfhout & Mike Passaretti\\
Izchak Miller & Mike Stephenson
%TABLE_END  Do not delete this line.
\end{tabular}
\end{center}
%.ed
\clearpage
%\vfill
%\begin{flushleft}
%\small
%Microsoft and MS-DOS are registered trademarks of Microsoft Corporation.\\
%%%Don't need next line if a UNIX macro automatically inserts footnotes.
%UNIX is a registered trademark of AT\&T.\\
%Lattice is a trademark of Lattice, Inc.\\
%Atari and 1040ST are trademarks of Atari, Inc.\\
%Amiga is a trademark of Commodore-Amiga, Inc.\\
%%.sm
%Brand and product names are trademarks or registered trademarks
%of their respective holders.
%\end{flushleft}

\end{document}<|MERGE_RESOLUTION|>--- conflicted
+++ resolved
@@ -44,13 +44,8 @@
 
 %.au
 \author{Original version - Eric S. Raymond\\
-<<<<<<< HEAD
 (Edited and expanded for 3.7 by Mike Stephenson and others)}
-\date{February 17, 2020}
-=======
-(Edited and expanded for 3.6 by Mike Stephenson and others)}
 \date{March 8, 2020}
->>>>>>> e20024e4
 
 \maketitle
 
