// !$*UTF8*$!
{
	archiveVersion = 1;
	classes = {
	};
	objectVersion = 50;
	objects = {

/* Begin PBXBuildFile section */
		31B8A30C21A20D8B0055BD01 /* makedefs.c in Sources */ = {isa = PBXBuildFile; fileRef = 31B8A30B21A20D8B0055BD01 /* makedefs.c */; };
		31B8A30F21A20DC10055BD01 /* objects.c in Sources */ = {isa = PBXBuildFile; fileRef = 31B8A30D21A20DC10055BD01 /* objects.c */; };
		31B8A31021A20DC10055BD01 /* monst.c in Sources */ = {isa = PBXBuildFile; fileRef = 31B8A30E21A20DC10055BD01 /* monst.c */; };
		31B8A37B21A238060055BD01 /* mkmap.c in Sources */ = {isa = PBXBuildFile; fileRef = 31B8A31521A238000055BD01 /* mkmap.c */; };
		31B8A37C21A238060055BD01 /* pager.c in Sources */ = {isa = PBXBuildFile; fileRef = 31B8A31621A238000055BD01 /* pager.c */; };
		31B8A37D21A238060055BD01 /* restore.c in Sources */ = {isa = PBXBuildFile; fileRef = 31B8A31721A238000055BD01 /* restore.c */; };
		31B8A37E21A238060055BD01 /* steal.c in Sources */ = {isa = PBXBuildFile; fileRef = 31B8A31821A238000055BD01 /* steal.c */; };
		31B8A37F21A238060055BD01 /* extralev.c in Sources */ = {isa = PBXBuildFile; fileRef = 31B8A31921A238000055BD01 /* extralev.c */; };
		31B8A38021A238060055BD01 /* sit.c in Sources */ = {isa = PBXBuildFile; fileRef = 31B8A31A21A238000055BD01 /* sit.c */; };
		31B8A38121A238060055BD01 /* mapglyph.c in Sources */ = {isa = PBXBuildFile; fileRef = 31B8A31B21A238000055BD01 /* mapglyph.c */; };
		31B8A38221A238060055BD01 /* teleport.c in Sources */ = {isa = PBXBuildFile; fileRef = 31B8A31C21A238000055BD01 /* teleport.c */; };
		31B8A38321A238060055BD01 /* mhitu.c in Sources */ = {isa = PBXBuildFile; fileRef = 31B8A31D21A238000055BD01 /* mhitu.c */; };
		31B8A38421A238060055BD01 /* do_name.c in Sources */ = {isa = PBXBuildFile; fileRef = 31B8A31E21A238000055BD01 /* do_name.c */; };
		31B8A38521A238060055BD01 /* rnd.c in Sources */ = {isa = PBXBuildFile; fileRef = 31B8A31F21A238000055BD01 /* rnd.c */; };
		31B8A38621A238060055BD01 /* mondata.c in Sources */ = {isa = PBXBuildFile; fileRef = 31B8A32021A238000055BD01 /* mondata.c */; };
		31B8A38721A238060055BD01 /* o_init.c in Sources */ = {isa = PBXBuildFile; fileRef = 31B8A32121A238000055BD01 /* o_init.c */; };
		31B8A38821A238060055BD01 /* shknam.c in Sources */ = {isa = PBXBuildFile; fileRef = 31B8A32221A238010055BD01 /* shknam.c */; };
		31B8A38921A238060055BD01 /* mklev.c in Sources */ = {isa = PBXBuildFile; fileRef = 31B8A32321A238010055BD01 /* mklev.c */; };
		31B8A38A21A238060055BD01 /* priest.c in Sources */ = {isa = PBXBuildFile; fileRef = 31B8A32421A238010055BD01 /* priest.c */; };
		31B8A38B21A238060055BD01 /* topten.c in Sources */ = {isa = PBXBuildFile; fileRef = 31B8A32521A238010055BD01 /* topten.c */; };
		31B8A38C21A238060055BD01 /* trap.c in Sources */ = {isa = PBXBuildFile; fileRef = 31B8A32621A238010055BD01 /* trap.c */; };
		31B8A38E21A238060055BD01 /* quest.c in Sources */ = {isa = PBXBuildFile; fileRef = 31B8A32821A238010055BD01 /* quest.c */; };
		31B8A38F21A238060055BD01 /* spell.c in Sources */ = {isa = PBXBuildFile; fileRef = 31B8A32921A238010055BD01 /* spell.c */; };
		31B8A39021A238060055BD01 /* objnam.c in Sources */ = {isa = PBXBuildFile; fileRef = 31B8A32A21A238010055BD01 /* objnam.c */; };
		31B8A39121A238060055BD01 /* light.c in Sources */ = {isa = PBXBuildFile; fileRef = 31B8A32B21A238010055BD01 /* light.c */; };
		31B8A39221A238060055BD01 /* do_wear.c in Sources */ = {isa = PBXBuildFile; fileRef = 31B8A32C21A238010055BD01 /* do_wear.c */; };
		31B8A39321A238060055BD01 /* were.c in Sources */ = {isa = PBXBuildFile; fileRef = 31B8A32D21A238010055BD01 /* were.c */; };
		31B8A39421A238060055BD01 /* mcastu.c in Sources */ = {isa = PBXBuildFile; fileRef = 31B8A32E21A238010055BD01 /* mcastu.c */; };
		31B8A39521A238060055BD01 /* windows.c in Sources */ = {isa = PBXBuildFile; fileRef = 31B8A32F21A238010055BD01 /* windows.c */; };
		31B8A39621A238060055BD01 /* attrib.c in Sources */ = {isa = PBXBuildFile; fileRef = 31B8A33021A238010055BD01 /* attrib.c */; };
		31B8A39721A238060055BD01 /* invent.c in Sources */ = {isa = PBXBuildFile; fileRef = 31B8A33121A238010055BD01 /* invent.c */; };
		31B8A39821A238060055BD01 /* mail.c in Sources */ = {isa = PBXBuildFile; fileRef = 31B8A33221A238010055BD01 /* mail.c */; };
		31B8A39921A238060055BD01 /* dungeon.c in Sources */ = {isa = PBXBuildFile; fileRef = 31B8A33321A238010055BD01 /* dungeon.c */; };
		31B8A39A21A238060055BD01 /* questpgr.c in Sources */ = {isa = PBXBuildFile; fileRef = 31B8A33421A238010055BD01 /* questpgr.c */; };
		31B8A39B21A238060055BD01 /* dogmove.c in Sources */ = {isa = PBXBuildFile; fileRef = 31B8A33521A238010055BD01 /* dogmove.c */; };
		31B8A39C21A238060055BD01 /* drawing.c in Sources */ = {isa = PBXBuildFile; fileRef = 31B8A33621A238010055BD01 /* drawing.c */; };
		31B8A39D21A238060055BD01 /* artifact.c in Sources */ = {isa = PBXBuildFile; fileRef = 31B8A33721A238020055BD01 /* artifact.c */; };
		31B8A39E21A238060055BD01 /* mthrowu.c in Sources */ = {isa = PBXBuildFile; fileRef = 31B8A33821A238020055BD01 /* mthrowu.c */; };
		31B8A39F21A238060055BD01 /* fountain.c in Sources */ = {isa = PBXBuildFile; fileRef = 31B8A33921A238020055BD01 /* fountain.c */; };
		31B8A3A021A238060055BD01 /* exper.c in Sources */ = {isa = PBXBuildFile; fileRef = 31B8A33A21A238020055BD01 /* exper.c */; };
		31B8A3A121A238060055BD01 /* rip.c in Sources */ = {isa = PBXBuildFile; fileRef = 31B8A33B21A238020055BD01 /* rip.c */; };
		31B8A3A221A238060055BD01 /* detect.c in Sources */ = {isa = PBXBuildFile; fileRef = 31B8A33C21A238020055BD01 /* detect.c */; };
		31B8A3A321A238060055BD01 /* mhitm.c in Sources */ = {isa = PBXBuildFile; fileRef = 31B8A33D21A238020055BD01 /* mhitm.c */; };
		31B8A3A421A238060055BD01 /* vision.c in Sources */ = {isa = PBXBuildFile; fileRef = 31B8A33E21A238020055BD01 /* vision.c */; };
		31B8A3A521A238060055BD01 /* ball.c in Sources */ = {isa = PBXBuildFile; fileRef = 31B8A33F21A238020055BD01 /* ball.c */; };
		31B8A3A621A238060055BD01 /* makemon.c in Sources */ = {isa = PBXBuildFile; fileRef = 31B8A34021A238020055BD01 /* makemon.c */; };
		31B8A3A721A238060055BD01 /* minion.c in Sources */ = {isa = PBXBuildFile; fileRef = 31B8A34121A238020055BD01 /* minion.c */; };
		31B8A3A821A238060055BD01 /* weapon.c in Sources */ = {isa = PBXBuildFile; fileRef = 31B8A34221A238020055BD01 /* weapon.c */; };
		31B8A3A921A238060055BD01 /* music.c in Sources */ = {isa = PBXBuildFile; fileRef = 31B8A34321A238020055BD01 /* music.c */; };
		31B8A3AA21A238060055BD01 /* wizard.c in Sources */ = {isa = PBXBuildFile; fileRef = 31B8A34421A238020055BD01 /* wizard.c */; };
		31B8A3AB21A238060055BD01 /* mplayer.c in Sources */ = {isa = PBXBuildFile; fileRef = 31B8A34521A238020055BD01 /* mplayer.c */; };
		31B8A3AC21A238060055BD01 /* decl.c in Sources */ = {isa = PBXBuildFile; fileRef = 31B8A34621A238020055BD01 /* decl.c */; };
		31B8A3AD21A238060055BD01 /* uhitm.c in Sources */ = {isa = PBXBuildFile; fileRef = 31B8A34721A238030055BD01 /* uhitm.c */; };
		31B8A3AE21A238060055BD01 /* worn.c in Sources */ = {isa = PBXBuildFile; fileRef = 31B8A34821A238030055BD01 /* worn.c */; };
		31B8A3AF21A238060055BD01 /* lock.c in Sources */ = {isa = PBXBuildFile; fileRef = 31B8A34921A238030055BD01 /* lock.c */; };
		31B8A3B021A238060055BD01 /* mkroom.c in Sources */ = {isa = PBXBuildFile; fileRef = 31B8A34A21A238030055BD01 /* mkroom.c */; };
		31B8A3B121A238060055BD01 /* pline.c in Sources */ = {isa = PBXBuildFile; fileRef = 31B8A34B21A238030055BD01 /* pline.c */; };
		31B8A3B221A238060055BD01 /* pray.c in Sources */ = {isa = PBXBuildFile; fileRef = 31B8A34C21A238030055BD01 /* pray.c */; };
		31B8A3B321A238060055BD01 /* track.c in Sources */ = {isa = PBXBuildFile; fileRef = 31B8A34D21A238030055BD01 /* track.c */; };
		31B8A3B421A238060055BD01 /* save.c in Sources */ = {isa = PBXBuildFile; fileRef = 31B8A34E21A238030055BD01 /* save.c */; };
		31B8A3B521A238060055BD01 /* rect.c in Sources */ = {isa = PBXBuildFile; fileRef = 31B8A34F21A238030055BD01 /* rect.c */; };
		31B8A3B621A238060055BD01 /* bones.c in Sources */ = {isa = PBXBuildFile; fileRef = 31B8A35021A238030055BD01 /* bones.c */; };
		31B8A3B721A238060055BD01 /* rumors.c in Sources */ = {isa = PBXBuildFile; fileRef = 31B8A35121A238030055BD01 /* rumors.c */; };
		31B8A3B821A238060055BD01 /* dokick.c in Sources */ = {isa = PBXBuildFile; fileRef = 31B8A35221A238030055BD01 /* dokick.c */; };
		31B8A3B921A238060055BD01 /* zap.c in Sources */ = {isa = PBXBuildFile; fileRef = 31B8A35321A238030055BD01 /* zap.c */; };
		31B8A3BA21A238060055BD01 /* mkobj.c in Sources */ = {isa = PBXBuildFile; fileRef = 31B8A35421A238030055BD01 /* mkobj.c */; };
		31B8A3BB21A238060055BD01 /* allmain.c in Sources */ = {isa = PBXBuildFile; fileRef = 31B8A35521A238030055BD01 /* allmain.c */; };
		31B8A3BC21A238060055BD01 /* eat.c in Sources */ = {isa = PBXBuildFile; fileRef = 31B8A35621A238030055BD01 /* eat.c */; };
		31B8A3BD21A238060055BD01 /* files.c in Sources */ = {isa = PBXBuildFile; fileRef = 31B8A35721A238040055BD01 /* files.c */; };
		31B8A3BE21A238060055BD01 /* hack.c in Sources */ = {isa = PBXBuildFile; fileRef = 31B8A35821A238040055BD01 /* hack.c */; };
		31B8A3BF21A238060055BD01 /* u_init.c in Sources */ = {isa = PBXBuildFile; fileRef = 31B8A35921A238040055BD01 /* u_init.c */; };
		31B8A3C021A238060055BD01 /* dig.c in Sources */ = {isa = PBXBuildFile; fileRef = 31B8A35A21A238040055BD01 /* dig.c */; };
		31B8A3C121A238060055BD01 /* read.c in Sources */ = {isa = PBXBuildFile; fileRef = 31B8A35B21A238040055BD01 /* read.c */; };
		31B8A3C221A238060055BD01 /* role.c in Sources */ = {isa = PBXBuildFile; fileRef = 31B8A35C21A238040055BD01 /* role.c */; };
		31B8A3C321A238060055BD01 /* steed.c in Sources */ = {isa = PBXBuildFile; fileRef = 31B8A35D21A238040055BD01 /* steed.c */; };
		31B8A3C421A238060055BD01 /* apply.c in Sources */ = {isa = PBXBuildFile; fileRef = 31B8A35E21A238040055BD01 /* apply.c */; };
		31B8A3C521A238060055BD01 /* timeout.c in Sources */ = {isa = PBXBuildFile; fileRef = 31B8A35F21A238040055BD01 /* timeout.c */; };
		31B8A3C621A238060055BD01 /* dbridge.c in Sources */ = {isa = PBXBuildFile; fileRef = 31B8A36021A238040055BD01 /* dbridge.c */; };
		31B8A3C721A238060055BD01 /* monmove.c in Sources */ = {isa = PBXBuildFile; fileRef = 31B8A36121A238040055BD01 /* monmove.c */; };
		31B8A3C821A238060055BD01 /* options.c in Sources */ = {isa = PBXBuildFile; fileRef = 31B8A36221A238040055BD01 /* options.c */; };
		31B8A3C921A238060055BD01 /* sounds.c in Sources */ = {isa = PBXBuildFile; fileRef = 31B8A36321A238040055BD01 /* sounds.c */; };
		31B8A3CA21A238060055BD01 /* hacklib.c in Sources */ = {isa = PBXBuildFile; fileRef = 31B8A36421A238040055BD01 /* hacklib.c */; };
		31B8A3CB21A238060055BD01 /* alloc.c in Sources */ = {isa = PBXBuildFile; fileRef = 31B8A36521A238040055BD01 /* alloc.c */; };
		31B8A3CC21A238060055BD01 /* pickup.c in Sources */ = {isa = PBXBuildFile; fileRef = 31B8A36621A238040055BD01 /* pickup.c */; };
		31B8A3CD21A238060055BD01 /* write.c in Sources */ = {isa = PBXBuildFile; fileRef = 31B8A36721A238040055BD01 /* write.c */; };
		31B8A3CE21A238060055BD01 /* potion.c in Sources */ = {isa = PBXBuildFile; fileRef = 31B8A36821A238050055BD01 /* potion.c */; };
		31B8A3CF21A238060055BD01 /* sp_lev.c in Sources */ = {isa = PBXBuildFile; fileRef = 31B8A36921A238050055BD01 /* sp_lev.c */; };
		31B8A3D021A238060055BD01 /* explode.c in Sources */ = {isa = PBXBuildFile; fileRef = 31B8A36A21A238050055BD01 /* explode.c */; };
		31B8A3D121A238060055BD01 /* do.c in Sources */ = {isa = PBXBuildFile; fileRef = 31B8A36B21A238050055BD01 /* do.c */; };
		31B8A3D221A238060055BD01 /* engrave.c in Sources */ = {isa = PBXBuildFile; fileRef = 31B8A36C21A238050055BD01 /* engrave.c */; };
		31B8A3D321A238060055BD01 /* cmd.c in Sources */ = {isa = PBXBuildFile; fileRef = 31B8A36D21A238050055BD01 /* cmd.c */; };
		31B8A3D421A238060055BD01 /* worm.c in Sources */ = {isa = PBXBuildFile; fileRef = 31B8A36E21A238050055BD01 /* worm.c */; };
		31B8A3D521A238060055BD01 /* shk.c in Sources */ = {isa = PBXBuildFile; fileRef = 31B8A36F21A238050055BD01 /* shk.c */; };
		31B8A3D621A238060055BD01 /* region.c in Sources */ = {isa = PBXBuildFile; fileRef = 31B8A37021A238050055BD01 /* region.c */; };
		31B8A3D721A238060055BD01 /* muse.c in Sources */ = {isa = PBXBuildFile; fileRef = 31B8A37121A238050055BD01 /* muse.c */; };
		31B8A3D821A238060055BD01 /* botl.c in Sources */ = {isa = PBXBuildFile; fileRef = 31B8A37221A238050055BD01 /* botl.c */; };
		31B8A3D921A238060055BD01 /* vault.c in Sources */ = {isa = PBXBuildFile; fileRef = 31B8A37321A238050055BD01 /* vault.c */; };
		31B8A3DA21A238060055BD01 /* mkmaze.c in Sources */ = {isa = PBXBuildFile; fileRef = 31B8A37421A238050055BD01 /* mkmaze.c */; };
		31B8A3DB21A238060055BD01 /* mon.c in Sources */ = {isa = PBXBuildFile; fileRef = 31B8A37521A238050055BD01 /* mon.c */; };
		31B8A3DC21A238060055BD01 /* polyself.c in Sources */ = {isa = PBXBuildFile; fileRef = 31B8A37621A238050055BD01 /* polyself.c */; };
		31B8A3DD21A238060055BD01 /* dothrow.c in Sources */ = {isa = PBXBuildFile; fileRef = 31B8A37721A238060055BD01 /* dothrow.c */; };
		31B8A3DE21A238060055BD01 /* sys.c in Sources */ = {isa = PBXBuildFile; fileRef = 31B8A37821A238060055BD01 /* sys.c */; };
		31B8A3DF21A238060055BD01 /* end.c in Sources */ = {isa = PBXBuildFile; fileRef = 31B8A37921A238060055BD01 /* end.c */; };
		31B8A3E021A238060055BD01 /* wield.c in Sources */ = {isa = PBXBuildFile; fileRef = 31B8A37A21A238060055BD01 /* wield.c */; };
		31B8A3E221A238500055BD01 /* display.c in Sources */ = {isa = PBXBuildFile; fileRef = 31B8A3E121A2384F0055BD01 /* display.c */; };
		31B8A3E521A238B30055BD01 /* dlb.c in Sources */ = {isa = PBXBuildFile; fileRef = 31B8A3E321A238B30055BD01 /* dlb.c */; };
		31B8A3E621A238B30055BD01 /* dog.c in Sources */ = {isa = PBXBuildFile; fileRef = 31B8A3E421A238B30055BD01 /* dog.c */; };
		31B8A3E821A23AB50055BD01 /* vis_tab.c in Sources */ = {isa = PBXBuildFile; fileRef = 31B8A3E721A23AB50055BD01 /* vis_tab.c */; };
		31B8A3EC21A23CF20055BD01 /* posixregex.c in Sources */ = {isa = PBXBuildFile; fileRef = 31B8A3EB21A23CF20055BD01 /* posixregex.c */; };
		31B8A3EF21A23D420055BD01 /* ioctl.c in Sources */ = {isa = PBXBuildFile; fileRef = 31B8A3ED21A23D420055BD01 /* ioctl.c */; };
		31B8A3F021A23D420055BD01 /* unixtty.c in Sources */ = {isa = PBXBuildFile; fileRef = 31B8A3EE21A23D420055BD01 /* unixtty.c */; };
		31B8A3F521A23DD10055BD01 /* unixunix.c in Sources */ = {isa = PBXBuildFile; fileRef = 31B8A3F221A23DD10055BD01 /* unixunix.c */; };
		31B8A3F621A23DD10055BD01 /* unixmain.c in Sources */ = {isa = PBXBuildFile; fileRef = 31B8A3F321A23DD10055BD01 /* unixmain.c */; };
		31B8A3F721A23DD10055BD01 /* unixres.c in Sources */ = {isa = PBXBuildFile; fileRef = 31B8A3F421A23DD10055BD01 /* unixres.c */; };
		31B8A3FE21A23E6E0055BD01 /* termcap.c in Sources */ = {isa = PBXBuildFile; fileRef = 31B8A3FA21A23E6E0055BD01 /* termcap.c */; };
		31B8A3FF21A23E6E0055BD01 /* topl.c in Sources */ = {isa = PBXBuildFile; fileRef = 31B8A3FB21A23E6E0055BD01 /* topl.c */; };
		31B8A40021A23E6E0055BD01 /* getline.c in Sources */ = {isa = PBXBuildFile; fileRef = 31B8A3FC21A23E6E0055BD01 /* getline.c */; };
		31B8A40121A23E6E0055BD01 /* wintty.c in Sources */ = {isa = PBXBuildFile; fileRef = 31B8A3FD21A23E6E0055BD01 /* wintty.c */; };
		31B8A40B21A23EEC0055BD01 /* cursmisc.c in Sources */ = {isa = PBXBuildFile; fileRef = 31B8A40321A23EEB0055BD01 /* cursmisc.c */; };
		31B8A40C21A23EEC0055BD01 /* cursdial.c in Sources */ = {isa = PBXBuildFile; fileRef = 31B8A40421A23EEB0055BD01 /* cursdial.c */; };
		31B8A40D21A23EEC0055BD01 /* cursinvt.c in Sources */ = {isa = PBXBuildFile; fileRef = 31B8A40521A23EEB0055BD01 /* cursinvt.c */; };
		31B8A40E21A23EEC0055BD01 /* cursinit.c in Sources */ = {isa = PBXBuildFile; fileRef = 31B8A40621A23EEB0055BD01 /* cursinit.c */; };
		31B8A40F21A23EEC0055BD01 /* cursmesg.c in Sources */ = {isa = PBXBuildFile; fileRef = 31B8A40721A23EEB0055BD01 /* cursmesg.c */; };
		31B8A41021A23EEC0055BD01 /* cursmain.c in Sources */ = {isa = PBXBuildFile; fileRef = 31B8A40821A23EEB0055BD01 /* cursmain.c */; };
		31B8A41121A23EEC0055BD01 /* cursstat.c in Sources */ = {isa = PBXBuildFile; fileRef = 31B8A40921A23EEB0055BD01 /* cursstat.c */; };
		31B8A41221A23EEC0055BD01 /* curswins.c in Sources */ = {isa = PBXBuildFile; fileRef = 31B8A40A21A23EEB0055BD01 /* curswins.c */; };
		31B8A41321A23F650055BD01 /* version.c in Sources */ = {isa = PBXBuildFile; fileRef = 31B8A32721A238010055BD01 /* version.c */; };
		31B8A41721A243E80055BD01 /* libncurses.tbd in Frameworks */ = {isa = PBXBuildFile; fileRef = 31B8A41521A243CC0055BD01 /* libncurses.tbd */; };
		31B8A41821A2448C0055BD01 /* monst.c in Sources */ = {isa = PBXBuildFile; fileRef = 31B8A30E21A20DC10055BD01 /* monst.c */; };
		31B8A41921A244940055BD01 /* objects.c in Sources */ = {isa = PBXBuildFile; fileRef = 31B8A30D21A20DC10055BD01 /* objects.c */; };
		31B8A45221A26A750055BD01 /* recover.c in Sources */ = {isa = PBXBuildFile; fileRef = 31B8A45121A26A750055BD01 /* recover.c */; };
		31B8A45E21A26ACF0055BD01 /* dlb.c in Sources */ = {isa = PBXBuildFile; fileRef = 31B8A3E321A238B30055BD01 /* dlb.c */; };
		31B8A46021A26AE70055BD01 /* dlb_main.c in Sources */ = {isa = PBXBuildFile; fileRef = 31B8A45F21A26AE70055BD01 /* dlb_main.c */; };
		31B8A46121A26AF60055BD01 /* panic.c in Sources */ = {isa = PBXBuildFile; fileRef = 31B8A42721A267E60055BD01 /* panic.c */; };
		31B8A46221A26B020055BD01 /* alloc.c in Sources */ = {isa = PBXBuildFile; fileRef = 31B8A36521A238040055BD01 /* alloc.c */; };
		544768AB239949FA004B9739 /* sfstruct.c in Sources */ = {isa = PBXBuildFile; fileRef = 544768A8239949FA004B9739 /* sfstruct.c */; };
		544768AE23994A17004B9739 /* nhlsel.c in Sources */ = {isa = PBXBuildFile; fileRef = 544768AC23994A17004B9739 /* nhlsel.c */; };
		544768AF23994A17004B9739 /* nhlua.c in Sources */ = {isa = PBXBuildFile; fileRef = 544768AD23994A17004B9739 /* nhlua.c */; };
		544768B123994A2C004B9739 /* mdlib.c in Sources */ = {isa = PBXBuildFile; fileRef = 544768B023994A2C004B9739 /* mdlib.c */; };
		544768BA23995BB7004B9739 /* liblua.a in Frameworks */ = {isa = PBXBuildFile; fileRef = 544768B923995BB7004B9739 /* liblua.a */; };
		544768BC23A53C9F004B9739 /* nhlobj.c in Sources */ = {isa = PBXBuildFile; fileRef = 544768BB23A53C9F004B9739 /* nhlobj.c */; };
		54FCE8292223261F00F393C8 /* isaac64.c in Sources */ = {isa = PBXBuildFile; fileRef = 54FCE8282223261F00F393C8 /* isaac64.c */; };
/* End PBXBuildFile section */

<<<<<<< HEAD
=======
/* Begin PBXBuildRule section */
		317E7C5221A3774F00F6E4E5 /* PBXBuildRule */ = {
			isa = PBXBuildRule;
			compilerSpec = com.apple.compilers.proxy.script;
			fileType = sourcecode.yacc;
			inputFiles = (
			);
			isEditable = 1;
			outputFiles = (
				"$(NH_INC_DIR)/lev_comp.h",
				"$(NH_UTIL_DIR)/lev_yacc.c",
			);
			script = "cd ${NH_UTIL_DIR}\nbison -o lev_yacc.c -d lev_comp.y\nmv lev_yacc.h ${NH_INC_DIR}/lev_comp.h \n";
		};
		317E7C5321A3796200F6E4E5 /* PBXBuildRule */ = {
			isa = PBXBuildRule;
			compilerSpec = com.apple.compilers.proxy.script;
			fileType = sourcecode.lex;
			inputFiles = (
			);
			isEditable = 1;
			outputFiles = (
				"$(NH_UTIL_DIR)/lev_lex.c",
			);
			script = "cd ${NH_UTIL_DIR}\nlex -o lev_lex.c lev_comp.l\nsed -e 's#  *$$##' -e 's#static void yyunput#void yyunput#' lev_lex.c > lev_lex.x\nmv lev_lex.x lev_lex.c\n";
		};
		31B8A46321A270680055BD01 /* PBXBuildRule */ = {
			isa = PBXBuildRule;
			compilerSpec = com.apple.compilers.proxy.script;
			filePatterns = dgn_comp.y;
			fileType = sourcecode.yacc;
			inputFiles = (
			);
			isEditable = 1;
			outputFiles = (
				"$(NH_UTIL_DIR)/dgn_yacc.c",
				"$(NH_INC_DIR)/dgn_comp.h",
			);
			script = "cd ${NH_UTIL_DIR}\nbison -o dgn_yacc.c -d dgn_comp.y\nmv dgn_yacc.h ${NH_INC_DIR}/dgn_comp.h \n";
		};
		31B8A46721A286E70055BD01 /* PBXBuildRule */ = {
			isa = PBXBuildRule;
			compilerSpec = com.apple.compilers.proxy.script;
			fileType = sourcecode.lex;
			inputFiles = (
			);
			isEditable = 1;
			outputFiles = (
				"$(NH_UTIL_DIR)/dgn_lex.c",
			);
			script = "cd ${NH_UTIL_DIR}\nlex -o dgn_lex.c dgn_comp.l\nsed -e 's#  *$$##' -e 's#static void yyunput#void yyunput#' dgn_lex.c > dgn_lex.x\nmv dgn_lex.x dgn_lex.c\n";
		};
/* End PBXBuildRule section */

>>>>>>> fd6ecbaa
/* Begin PBXContainerItemProxy section */
		316B91CA21A3BD7C00EC3E81 /* PBXContainerItemProxy */ = {
			isa = PBXContainerItemProxy;
			containerPortal = 3189576921A1FCC100FB2ABE /* Project object */;
			proxyType = 1;
			remoteGlobalIDString = 3189577E21A1FDA400FB2ABE;
			remoteInfo = makedefs;
		};
		316B91CC21A3BD8F00EC3E81 /* PBXContainerItemProxy */ = {
			isa = PBXContainerItemProxy;
			containerPortal = 3189576921A1FCC100FB2ABE /* Project object */;
			proxyType = 1;
			remoteGlobalIDString = 3189577E21A1FDA400FB2ABE;
			remoteInfo = makedefs;
		};
		3192867321A3AAFA00325BEB /* PBXContainerItemProxy */ = {
			isa = PBXContainerItemProxy;
			containerPortal = 3189576921A1FCC100FB2ABE /* Project object */;
			proxyType = 1;
			remoteGlobalIDString = 31B8A44921A26A4B0055BD01;
			remoteInfo = recover;
		};
		3192867521A3AAFE00325BEB /* PBXContainerItemProxy */ = {
			isa = PBXContainerItemProxy;
			containerPortal = 3189576921A1FCC100FB2ABE /* Project object */;
			proxyType = 1;
			remoteGlobalIDString = 31B8A45621A26A970055BD01;
			remoteInfo = dlb;
		};
		31B8A31321A2355C0055BD01 /* PBXContainerItemProxy */ = {
			isa = PBXContainerItemProxy;
			containerPortal = 3189576921A1FCC100FB2ABE /* Project object */;
			proxyType = 1;
			remoteGlobalIDString = 3189577E21A1FDA400FB2ABE;
			remoteInfo = makedefs;
		};
/* End PBXContainerItemProxy section */

/* Begin PBXCopyFilesBuildPhase section */
		3189576F21A1FCC100FB2ABE /* CopyFiles */ = {
			isa = PBXCopyFilesBuildPhase;
			buildActionMask = 2147483647;
			dstPath = /usr/share/man/man1;
			dstSubfolderSpec = 0;
			files = (
			);
			runOnlyForDeploymentPostprocessing = 1;
		};
		3189577D21A1FDA400FB2ABE /* CopyFiles */ = {
			isa = PBXCopyFilesBuildPhase;
			buildActionMask = 2147483647;
			dstPath = /usr/share/man/man1;
			dstSubfolderSpec = 0;
			files = (
			);
			runOnlyForDeploymentPostprocessing = 1;
		};
		31B8A44821A26A4B0055BD01 /* CopyFiles */ = {
			isa = PBXCopyFilesBuildPhase;
			buildActionMask = 2147483647;
			dstPath = /usr/share/man/man1/;
			dstSubfolderSpec = 0;
			files = (
			);
			runOnlyForDeploymentPostprocessing = 1;
		};
		31B8A45521A26A970055BD01 /* CopyFiles */ = {
			isa = PBXCopyFilesBuildPhase;
			buildActionMask = 2147483647;
			dstPath = /usr/share/man/man1/;
			dstSubfolderSpec = 0;
			files = (
			);
			runOnlyForDeploymentPostprocessing = 1;
		};
/* End PBXCopyFilesBuildPhase section */

/* Begin PBXFileReference section */
		2A953FB221A3F404007906E5 /* XCode.xcconfig */ = {isa = PBXFileReference; lastKnownFileType = text.xcconfig; path = XCode.xcconfig; sourceTree = "<group>"; };
		3186A36D21A4B0F90052BF02 /* xwindowp.h */ = {isa = PBXFileReference; fileEncoding = 4; lastKnownFileType = sourcecode.c.h; name = xwindowp.h; path = ../../include/xwindowp.h; sourceTree = "<group>"; };
		3186A36E21A4B0FA0052BF02 /* botl.h */ = {isa = PBXFileReference; fileEncoding = 4; lastKnownFileType = sourcecode.c.h; name = botl.h; path = ../../include/botl.h; sourceTree = "<group>"; };
		3186A36F21A4B0FA0052BF02 /* winprocs.h */ = {isa = PBXFileReference; fileEncoding = 4; lastKnownFileType = sourcecode.c.h; name = winprocs.h; path = ../../include/winprocs.h; sourceTree = "<group>"; };
		3186A37021A4B0FA0052BF02 /* extern.h */ = {isa = PBXFileReference; fileEncoding = 4; lastKnownFileType = sourcecode.c.h; name = extern.h; path = ../../include/extern.h; sourceTree = "<group>"; };
		3186A37121A4B0FA0052BF02 /* context.h */ = {isa = PBXFileReference; fileEncoding = 4; lastKnownFileType = sourcecode.c.h; name = context.h; path = ../../include/context.h; sourceTree = "<group>"; };
		3186A37221A4B0FA0052BF02 /* mac-term.h */ = {isa = PBXFileReference; fileEncoding = 4; lastKnownFileType = sourcecode.c.h; name = "mac-term.h"; path = "../../include/mac-term.h"; sourceTree = "<group>"; };
		3186A37321A4B0FA0052BF02 /* func_tab.h */ = {isa = PBXFileReference; fileEncoding = 4; lastKnownFileType = sourcecode.c.h; name = func_tab.h; path = ../../include/func_tab.h; sourceTree = "<group>"; };
		3186A37421A4B0FA0052BF02 /* attrib.h */ = {isa = PBXFileReference; fileEncoding = 4; lastKnownFileType = sourcecode.c.h; name = attrib.h; path = ../../include/attrib.h; sourceTree = "<group>"; };
		3186A37521A4B0FA0052BF02 /* patchlevel.h */ = {isa = PBXFileReference; fileEncoding = 4; lastKnownFileType = sourcecode.c.h; name = patchlevel.h; path = ../../include/patchlevel.h; sourceTree = "<group>"; };
		3186A37621A4B0FA0052BF02 /* wincurs.h */ = {isa = PBXFileReference; fileEncoding = 4; lastKnownFileType = sourcecode.c.h; name = wincurs.h; path = ../../include/wincurs.h; sourceTree = "<group>"; };
		3186A37721A4B0FA0052BF02 /* pm.h */ = {isa = PBXFileReference; fileEncoding = 4; lastKnownFileType = sourcecode.c.h; name = pm.h; path = ../../include/pm.h; sourceTree = "<group>"; };
		3186A37821A4B0FA0052BF02 /* qt_kde0.h */ = {isa = PBXFileReference; fileEncoding = 4; lastKnownFileType = sourcecode.c.h; name = qt_kde0.h; path = ../../include/qt_kde0.h; sourceTree = "<group>"; };
		3186A37921A4B0FA0052BF02 /* monattk.h */ = {isa = PBXFileReference; fileEncoding = 4; lastKnownFileType = sourcecode.c.h; name = monattk.h; path = ../../include/monattk.h; sourceTree = "<group>"; };
		3186A37A21A4B0FA0052BF02 /* integer.h */ = {isa = PBXFileReference; fileEncoding = 4; lastKnownFileType = sourcecode.c.h; name = integer.h; path = ../../include/integer.h; sourceTree = "<group>"; };
		3186A37B21A4B0FA0052BF02 /* region.h */ = {isa = PBXFileReference; fileEncoding = 4; lastKnownFileType = sourcecode.c.h; name = region.h; path = ../../include/region.h; sourceTree = "<group>"; };
		3186A37C21A4B0FA0052BF02 /* rect.h */ = {isa = PBXFileReference; fileEncoding = 4; lastKnownFileType = sourcecode.c.h; name = rect.h; path = ../../include/rect.h; sourceTree = "<group>"; };
		3186A37D21A4B0FA0052BF02 /* wingem.h */ = {isa = PBXFileReference; fileEncoding = 4; lastKnownFileType = sourcecode.c.h; name = wingem.h; path = ../../include/wingem.h; sourceTree = "<group>"; };
		3186A37E21A4B0FA0052BF02 /* vision.h */ = {isa = PBXFileReference; fileEncoding = 4; lastKnownFileType = sourcecode.c.h; name = vision.h; path = ../../include/vision.h; sourceTree = "<group>"; };
		3186A37F21A4B0FA0052BF02 /* prop.h */ = {isa = PBXFileReference; fileEncoding = 4; lastKnownFileType = sourcecode.c.h; name = prop.h; path = ../../include/prop.h; sourceTree = "<group>"; };
		3186A38021A4B0FB0052BF02 /* amiconf.h */ = {isa = PBXFileReference; fileEncoding = 4; lastKnownFileType = sourcecode.c.h; name = amiconf.h; path = ../../include/amiconf.h; sourceTree = "<group>"; };
		3186A38121A4B0FB0052BF02 /* pcconf.h */ = {isa = PBXFileReference; fileEncoding = 4; lastKnownFileType = sourcecode.c.h; name = pcconf.h; path = ../../include/pcconf.h; sourceTree = "<group>"; };
		3186A38221A4B0FB0052BF02 /* skills.h */ = {isa = PBXFileReference; fileEncoding = 4; lastKnownFileType = sourcecode.c.h; name = skills.h; path = ../../include/skills.h; sourceTree = "<group>"; };
		3186A38321A4B0FB0052BF02 /* permonst.h */ = {isa = PBXFileReference; fileEncoding = 4; lastKnownFileType = sourcecode.c.h; name = permonst.h; path = ../../include/permonst.h; sourceTree = "<group>"; };
		3186A38421A4B0FB0052BF02 /* monsym.h */ = {isa = PBXFileReference; fileEncoding = 4; lastKnownFileType = sourcecode.c.h; name = monsym.h; path = ../../include/monsym.h; sourceTree = "<group>"; };
		3186A38521A4B0FB0052BF02 /* mextra.h */ = {isa = PBXFileReference; fileEncoding = 4; lastKnownFileType = sourcecode.c.h; name = mextra.h; path = ../../include/mextra.h; sourceTree = "<group>"; };
		3186A38621A4B0FB0052BF02 /* dgn_comp.h */ = {isa = PBXFileReference; fileEncoding = 4; lastKnownFileType = sourcecode.c.h; name = dgn_comp.h; path = ../../include/dgn_comp.h; sourceTree = "<group>"; };
		3186A38721A4B0FB0052BF02 /* color.h */ = {isa = PBXFileReference; fileEncoding = 4; lastKnownFileType = sourcecode.c.h; name = color.h; path = ../../include/color.h; sourceTree = "<group>"; };
		3186A38821A4B0FB0052BF02 /* artifact.h */ = {isa = PBXFileReference; fileEncoding = 4; lastKnownFileType = sourcecode.c.h; name = artifact.h; path = ../../include/artifact.h; sourceTree = "<group>"; };
		3186A38921A4B0FB0052BF02 /* mttypriv.h */ = {isa = PBXFileReference; fileEncoding = 4; lastKnownFileType = sourcecode.c.h; name = mttypriv.h; path = ../../include/mttypriv.h; sourceTree = "<group>"; };
		3186A38A21A4B0FB0052BF02 /* system.h */ = {isa = PBXFileReference; fileEncoding = 4; lastKnownFileType = sourcecode.c.h; name = system.h; path = ../../include/system.h; sourceTree = "<group>"; };
		3186A38B21A4B0FC0052BF02 /* onames.h */ = {isa = PBXFileReference; fileEncoding = 4; lastKnownFileType = sourcecode.c.h; name = onames.h; path = ../../include/onames.h; sourceTree = "<group>"; };
		3186A38C21A4B0FC0052BF02 /* trampoli.h */ = {isa = PBXFileReference; fileEncoding = 4; lastKnownFileType = sourcecode.c.h; name = trampoli.h; path = ../../include/trampoli.h; sourceTree = "<group>"; };
		3186A38D21A4B0FC0052BF02 /* vis_tab.h */ = {isa = PBXFileReference; fileEncoding = 4; lastKnownFileType = sourcecode.c.h; name = vis_tab.h; path = ../../include/vis_tab.h; sourceTree = "<group>"; };
		3186A38E21A4B0FC0052BF02 /* dlb.h */ = {isa = PBXFileReference; fileEncoding = 4; lastKnownFileType = sourcecode.c.h; name = dlb.h; path = ../../include/dlb.h; sourceTree = "<group>"; };
		3186A38F21A4B0FC0052BF02 /* monflag.h */ = {isa = PBXFileReference; fileEncoding = 4; lastKnownFileType = sourcecode.c.h; name = monflag.h; path = ../../include/monflag.h; sourceTree = "<group>"; };
		3186A39021A4B0FC0052BF02 /* lev_comp.h */ = {isa = PBXFileReference; fileEncoding = 4; lastKnownFileType = sourcecode.c.h; name = lev_comp.h; path = ../../include/lev_comp.h; sourceTree = "<group>"; };
		3186A39121A4B0FC0052BF02 /* micro.h */ = {isa = PBXFileReference; fileEncoding = 4; lastKnownFileType = sourcecode.c.h; name = micro.h; path = ../../include/micro.h; sourceTree = "<group>"; };
		3186A39321A4B0FC0052BF02 /* xwindow.h */ = {isa = PBXFileReference; fileEncoding = 4; lastKnownFileType = sourcecode.c.h; name = xwindow.h; path = ../../include/xwindow.h; sourceTree = "<group>"; };
		3186A39421A4B0FC0052BF02 /* tileset.h */ = {isa = PBXFileReference; fileEncoding = 4; lastKnownFileType = sourcecode.c.h; name = tileset.h; path = ../../include/tileset.h; sourceTree = "<group>"; };
		3186A39521A4B0FC0052BF02 /* obj.h */ = {isa = PBXFileReference; fileEncoding = 4; lastKnownFileType = sourcecode.c.h; name = obj.h; path = ../../include/obj.h; sourceTree = "<group>"; };
		3186A39621A4B0FC0052BF02 /* os2conf.h */ = {isa = PBXFileReference; fileEncoding = 4; lastKnownFileType = sourcecode.c.h; name = os2conf.h; path = ../../include/os2conf.h; sourceTree = "<group>"; };
		3186A39721A4B0FC0052BF02 /* rm.h */ = {isa = PBXFileReference; fileEncoding = 4; lastKnownFileType = sourcecode.c.h; name = rm.h; path = ../../include/rm.h; sourceTree = "<group>"; };
		3186A39821A4B0FC0052BF02 /* qt_clust.h */ = {isa = PBXFileReference; fileEncoding = 4; lastKnownFileType = sourcecode.c.h; name = qt_clust.h; path = ../../include/qt_clust.h; sourceTree = "<group>"; };
		3186A39921A4B0FD0052BF02 /* load_img.h */ = {isa = PBXFileReference; fileEncoding = 4; lastKnownFileType = sourcecode.c.h; name = load_img.h; path = ../../include/load_img.h; sourceTree = "<group>"; };
		3186A39A21A4B0FD0052BF02 /* wintty.h */ = {isa = PBXFileReference; fileEncoding = 4; lastKnownFileType = sourcecode.c.h; name = wintty.h; path = ../../include/wintty.h; sourceTree = "<group>"; };
		3186A39B21A4B0FD0052BF02 /* ntconf.h */ = {isa = PBXFileReference; fileEncoding = 4; lastKnownFileType = sourcecode.c.h; name = ntconf.h; path = ../../include/ntconf.h; sourceTree = "<group>"; };
		3186A39C21A4B0FD0052BF02 /* mkroom.h */ = {isa = PBXFileReference; fileEncoding = 4; lastKnownFileType = sourcecode.c.h; name = mkroom.h; path = ../../include/mkroom.h; sourceTree = "<group>"; };
		3186A39D21A4B0FD0052BF02 /* macpopup.h */ = {isa = PBXFileReference; fileEncoding = 4; lastKnownFileType = sourcecode.c.h; name = macpopup.h; path = ../../include/macpopup.h; sourceTree = "<group>"; };
		3186A39E21A4B0FD0052BF02 /* quest.h */ = {isa = PBXFileReference; fileEncoding = 4; lastKnownFileType = sourcecode.c.h; name = quest.h; path = ../../include/quest.h; sourceTree = "<group>"; };
		3186A39F21A4B0FD0052BF02 /* mac-qt.h */ = {isa = PBXFileReference; fileEncoding = 4; lastKnownFileType = sourcecode.c.h; name = "mac-qt.h"; path = "../../include/mac-qt.h"; sourceTree = "<group>"; };
		3186A3A021A4B0FD0052BF02 /* dgn_file.h */ = {isa = PBXFileReference; fileEncoding = 4; lastKnownFileType = sourcecode.c.h; name = dgn_file.h; path = ../../include/dgn_file.h; sourceTree = "<group>"; };
		3186A3A121A4B0FD0052BF02 /* tile2x11.h */ = {isa = PBXFileReference; fileEncoding = 4; lastKnownFileType = sourcecode.c.h; name = tile2x11.h; path = ../../include/tile2x11.h; sourceTree = "<group>"; };
		3186A3A221A4B0FD0052BF02 /* engrave.h */ = {isa = PBXFileReference; fileEncoding = 4; lastKnownFileType = sourcecode.c.h; name = engrave.h; path = ../../include/engrave.h; sourceTree = "<group>"; };
		3186A3A321A4B0FD0052BF02 /* spell.h */ = {isa = PBXFileReference; fileEncoding = 4; lastKnownFileType = sourcecode.c.h; name = spell.h; path = ../../include/spell.h; sourceTree = "<group>"; };
		3186A3A421A4B0FD0052BF02 /* mac-carbon.h */ = {isa = PBXFileReference; fileEncoding = 4; lastKnownFileType = sourcecode.c.h; name = "mac-carbon.h"; path = "../../include/mac-carbon.h"; sourceTree = "<group>"; };
		3186A3A521A4B0FD0052BF02 /* hack.h */ = {isa = PBXFileReference; fileEncoding = 4; lastKnownFileType = sourcecode.c.h; name = hack.h; path = ../../include/hack.h; sourceTree = "<group>"; };
		3186A3A621A4B0FD0052BF02 /* macconf.h */ = {isa = PBXFileReference; fileEncoding = 4; lastKnownFileType = sourcecode.c.h; name = macconf.h; path = ../../include/macconf.h; sourceTree = "<group>"; };
		3186A3A721A4B0FD0052BF02 /* youprop.h */ = {isa = PBXFileReference; fileEncoding = 4; lastKnownFileType = sourcecode.c.h; name = youprop.h; path = ../../include/youprop.h; sourceTree = "<group>"; };
		3186A3A821A4B0FD0052BF02 /* objclass.h */ = {isa = PBXFileReference; fileEncoding = 4; lastKnownFileType = sourcecode.c.h; name = objclass.h; path = ../../include/objclass.h; sourceTree = "<group>"; };
		3186A3A921A4B0FD0052BF02 /* display.h */ = {isa = PBXFileReference; fileEncoding = 4; lastKnownFileType = sourcecode.c.h; name = display.h; path = ../../include/display.h; sourceTree = "<group>"; };
		3186A3AA21A4B0FD0052BF02 /* winami.h */ = {isa = PBXFileReference; fileEncoding = 4; lastKnownFileType = sourcecode.c.h; name = winami.h; path = ../../include/winami.h; sourceTree = "<group>"; };
		3186A3AB21A4B0FD0052BF02 /* artilist.h */ = {isa = PBXFileReference; fileEncoding = 4; lastKnownFileType = sourcecode.c.h; name = artilist.h; path = ../../include/artilist.h; sourceTree = "<group>"; };
		3186A3AC21A4B0FD0052BF02 /* dungeon.h */ = {isa = PBXFileReference; fileEncoding = 4; lastKnownFileType = sourcecode.c.h; name = dungeon.h; path = ../../include/dungeon.h; sourceTree = "<group>"; };
		3186A3AD21A4B0FD0052BF02 /* unixconf.h */ = {isa = PBXFileReference; fileEncoding = 4; lastKnownFileType = sourcecode.c.h; name = unixconf.h; path = ../../include/unixconf.h; sourceTree = "<group>"; };
		3186A3AE21A4B0FD0052BF02 /* mactty.h */ = {isa = PBXFileReference; fileEncoding = 4; lastKnownFileType = sourcecode.c.h; name = mactty.h; path = ../../include/mactty.h; sourceTree = "<group>"; };
		3186A3AF21A4B0FD0052BF02 /* def_os2.h */ = {isa = PBXFileReference; fileEncoding = 4; lastKnownFileType = sourcecode.c.h; name = def_os2.h; path = ../../include/def_os2.h; sourceTree = "<group>"; };
		3186A3B021A4B0FD0052BF02 /* date.h */ = {isa = PBXFileReference; fileEncoding = 4; lastKnownFileType = sourcecode.c.h; name = date.h; path = ../../include/date.h; sourceTree = "<group>"; };
		3186A3B121A4B0FD0052BF02 /* bitmfile.h */ = {isa = PBXFileReference; fileEncoding = 4; lastKnownFileType = sourcecode.c.h; name = bitmfile.h; path = ../../include/bitmfile.h; sourceTree = "<group>"; };
		3186A3B221A4B0FD0052BF02 /* wceconf.h */ = {isa = PBXFileReference; fileEncoding = 4; lastKnownFileType = sourcecode.c.h; name = wceconf.h; path = ../../include/wceconf.h; sourceTree = "<group>"; };
		3186A3B321A4B0FD0052BF02 /* mfndpos.h */ = {isa = PBXFileReference; fileEncoding = 4; lastKnownFileType = sourcecode.c.h; name = mfndpos.h; path = ../../include/mfndpos.h; sourceTree = "<group>"; };
		3186A3B421A4B0FD0052BF02 /* qt_win.h */ = {isa = PBXFileReference; fileEncoding = 4; lastKnownFileType = sourcecode.c.h; name = qt_win.h; path = ../../include/qt_win.h; sourceTree = "<group>"; };
		3186A3B521A4B0FD0052BF02 /* flag.h */ = {isa = PBXFileReference; fileEncoding = 4; lastKnownFileType = sourcecode.c.h; name = flag.h; path = ../../include/flag.h; sourceTree = "<group>"; };
		3186A3B621A4B0FD0052BF02 /* sp_lev.h */ = {isa = PBXFileReference; fileEncoding = 4; lastKnownFileType = sourcecode.c.h; name = sp_lev.h; path = ../../include/sp_lev.h; sourceTree = "<group>"; };
		3186A3B721A4B0FD0052BF02 /* align.h */ = {isa = PBXFileReference; fileEncoding = 4; lastKnownFileType = sourcecode.c.h; name = align.h; path = ../../include/align.h; sourceTree = "<group>"; };
		3186A3B821A4B0FD0052BF02 /* mail.h */ = {isa = PBXFileReference; fileEncoding = 4; lastKnownFileType = sourcecode.c.h; name = mail.h; path = ../../include/mail.h; sourceTree = "<group>"; };
		3186A3B921A4B0FD0052BF02 /* tosconf.h */ = {isa = PBXFileReference; fileEncoding = 4; lastKnownFileType = sourcecode.c.h; name = tosconf.h; path = ../../include/tosconf.h; sourceTree = "<group>"; };
		3186A3BA21A4B0FD0052BF02 /* beconf.h */ = {isa = PBXFileReference; fileEncoding = 4; lastKnownFileType = sourcecode.c.h; name = beconf.h; path = ../../include/beconf.h; sourceTree = "<group>"; };
		3186A3BB21A4B0FD0052BF02 /* monst.h */ = {isa = PBXFileReference; fileEncoding = 4; lastKnownFileType = sourcecode.c.h; name = monst.h; path = ../../include/monst.h; sourceTree = "<group>"; };
		3186A3BC21A4B0FD0052BF02 /* lint.h */ = {isa = PBXFileReference; fileEncoding = 4; lastKnownFileType = sourcecode.c.h; name = lint.h; path = ../../include/lint.h; sourceTree = "<group>"; };
		3186A3BD21A4B0FD0052BF02 /* qt_xpms.h */ = {isa = PBXFileReference; fileEncoding = 4; lastKnownFileType = sourcecode.c.h; name = qt_xpms.h; path = ../../include/qt_xpms.h; sourceTree = "<group>"; };
		3186A3BE21A4B0FD0052BF02 /* vmsconf.h */ = {isa = PBXFileReference; fileEncoding = 4; lastKnownFileType = sourcecode.c.h; name = vmsconf.h; path = ../../include/vmsconf.h; sourceTree = "<group>"; };
		3186A3BF21A4B0FD0052BF02 /* you.h */ = {isa = PBXFileReference; fileEncoding = 4; lastKnownFileType = sourcecode.c.h; name = you.h; path = ../../include/you.h; sourceTree = "<group>"; };
		3186A3C021A4B0FD0052BF02 /* wintype.h */ = {isa = PBXFileReference; fileEncoding = 4; lastKnownFileType = sourcecode.c.h; name = wintype.h; path = ../../include/wintype.h; sourceTree = "<group>"; };
		3186A3C121A4B0FD0052BF02 /* global.h */ = {isa = PBXFileReference; fileEncoding = 4; lastKnownFileType = sourcecode.c.h; name = global.h; path = ../../include/global.h; sourceTree = "<group>"; };
		3186A3C221A4B0FE0052BF02 /* winX.h */ = {isa = PBXFileReference; fileEncoding = 4; lastKnownFileType = sourcecode.c.h; name = winX.h; path = ../../include/winX.h; sourceTree = "<group>"; };
		3186A3C321A4B0FE0052BF02 /* tcap.h */ = {isa = PBXFileReference; fileEncoding = 4; lastKnownFileType = sourcecode.c.h; name = tcap.h; path = ../../include/tcap.h; sourceTree = "<group>"; };
		3186A3C421A4B0FE0052BF02 /* qttableview.h */ = {isa = PBXFileReference; fileEncoding = 4; lastKnownFileType = sourcecode.c.h; name = qttableview.h; path = ../../include/qttableview.h; sourceTree = "<group>"; };
		3186A3C521A4B0FE0052BF02 /* coord.h */ = {isa = PBXFileReference; fileEncoding = 4; lastKnownFileType = sourcecode.c.h; name = coord.h; path = ../../include/coord.h; sourceTree = "<group>"; };
		3186A3C621A4B0FE0052BF02 /* config1.h */ = {isa = PBXFileReference; fileEncoding = 4; lastKnownFileType = sourcecode.c.h; name = config1.h; path = ../../include/config1.h; sourceTree = "<group>"; };
		3186A3C721A4B0FE0052BF02 /* tradstdc.h */ = {isa = PBXFileReference; fileEncoding = 4; lastKnownFileType = sourcecode.c.h; name = tradstdc.h; path = ../../include/tradstdc.h; sourceTree = "<group>"; };
		3186A3C821A4B0FE0052BF02 /* mondata.h */ = {isa = PBXFileReference; fileEncoding = 4; lastKnownFileType = sourcecode.c.h; name = mondata.h; path = ../../include/mondata.h; sourceTree = "<group>"; };
		3186A3C921A4B0FE0052BF02 /* macwin.h */ = {isa = PBXFileReference; fileEncoding = 4; lastKnownFileType = sourcecode.c.h; name = macwin.h; path = ../../include/macwin.h; sourceTree = "<group>"; };
		3186A3CA21A4B0FE0052BF02 /* timeout.h */ = {isa = PBXFileReference; fileEncoding = 4; lastKnownFileType = sourcecode.c.h; name = timeout.h; path = ../../include/timeout.h; sourceTree = "<group>"; };
		3186A3CB21A4B0FE0052BF02 /* sys.h */ = {isa = PBXFileReference; fileEncoding = 4; lastKnownFileType = sourcecode.c.h; name = sys.h; path = ../../include/sys.h; sourceTree = "<group>"; };
		3186A3CC21A4B0FE0052BF02 /* gem_rsc.h */ = {isa = PBXFileReference; fileEncoding = 4; lastKnownFileType = sourcecode.c.h; name = gem_rsc.h; path = ../../include/gem_rsc.h; sourceTree = "<group>"; };
		3186A3CD21A4B0FE0052BF02 /* trap.h */ = {isa = PBXFileReference; fileEncoding = 4; lastKnownFileType = sourcecode.c.h; name = trap.h; path = ../../include/trap.h; sourceTree = "<group>"; };
		3186A3CE21A4B0FE0052BF02 /* winGnome.h */ = {isa = PBXFileReference; fileEncoding = 4; lastKnownFileType = sourcecode.c.h; name = winGnome.h; path = ../../include/winGnome.h; sourceTree = "<group>"; };
		3186A3D021A4B0FE0052BF02 /* decl.h */ = {isa = PBXFileReference; fileEncoding = 4; lastKnownFileType = sourcecode.c.h; name = decl.h; path = ../../include/decl.h; sourceTree = "<group>"; };
		3186A3D321A4B14B0052BF02 /* cursstat.h */ = {isa = PBXFileReference; fileEncoding = 4; lastKnownFileType = sourcecode.c.h; name = cursstat.h; path = ../../win/curses/cursstat.h; sourceTree = "<group>"; };
		3186A3D421A4B14B0052BF02 /* cursdial.h */ = {isa = PBXFileReference; fileEncoding = 4; lastKnownFileType = sourcecode.c.h; name = cursdial.h; path = ../../win/curses/cursdial.h; sourceTree = "<group>"; };
		3186A3D521A4B14B0052BF02 /* cursmesg.h */ = {isa = PBXFileReference; fileEncoding = 4; lastKnownFileType = sourcecode.c.h; name = cursmesg.h; path = ../../win/curses/cursmesg.h; sourceTree = "<group>"; };
		3186A3D621A4B14B0052BF02 /* cursinit.h */ = {isa = PBXFileReference; fileEncoding = 4; lastKnownFileType = sourcecode.c.h; name = cursinit.h; path = ../../win/curses/cursinit.h; sourceTree = "<group>"; };
		3186A3D721A4B14B0052BF02 /* cursinvt.h */ = {isa = PBXFileReference; fileEncoding = 4; lastKnownFileType = sourcecode.c.h; name = cursinvt.h; path = ../../win/curses/cursinvt.h; sourceTree = "<group>"; };
		3186A3D821A4B14B0052BF02 /* cursmisc.h */ = {isa = PBXFileReference; fileEncoding = 4; lastKnownFileType = sourcecode.c.h; name = cursmisc.h; path = ../../win/curses/cursmisc.h; sourceTree = "<group>"; };
		3186A3D921A4B14B0052BF02 /* curswins.h */ = {isa = PBXFileReference; fileEncoding = 4; lastKnownFileType = sourcecode.c.h; name = curswins.h; path = ../../win/curses/curswins.h; sourceTree = "<group>"; };
		3189577121A1FCC100FB2ABE /* NetHack */ = {isa = PBXFileReference; explicitFileType = "compiled.mach-o.executable"; includeInIndex = 0; path = NetHack; sourceTree = BUILT_PRODUCTS_DIR; };
		3189577F21A1FDA400FB2ABE /* makedefs */ = {isa = PBXFileReference; explicitFileType = "compiled.mach-o.executable"; includeInIndex = 0; path = makedefs; sourceTree = BUILT_PRODUCTS_DIR; };
		3192867B21A3ACAB00325BEB /* lev_comp.y */ = {isa = PBXFileReference; fileEncoding = 4; lastKnownFileType = sourcecode.yacc; name = lev_comp.y; path = ../../util/lev_comp.y; sourceTree = "<group>"; };
		3192867D21A3ACB800325BEB /* lev_comp.l */ = {isa = PBXFileReference; fileEncoding = 4; lastKnownFileType = sourcecode.lex; name = lev_comp.l; path = ../../util/lev_comp.l; sourceTree = "<group>"; };
		31B8A30A21A20D730055BD01 /* config.h */ = {isa = PBXFileReference; fileEncoding = 4; lastKnownFileType = sourcecode.c.h; name = config.h; path = ../../include/config.h; sourceTree = "<group>"; };
		31B8A30B21A20D8B0055BD01 /* makedefs.c */ = {isa = PBXFileReference; fileEncoding = 4; lastKnownFileType = sourcecode.c.c; name = makedefs.c; path = ../../util/makedefs.c; sourceTree = "<group>"; };
		31B8A30D21A20DC10055BD01 /* objects.c */ = {isa = PBXFileReference; fileEncoding = 4; lastKnownFileType = sourcecode.c.c; name = objects.c; path = ../../src/objects.c; sourceTree = "<group>"; };
		31B8A30E21A20DC10055BD01 /* monst.c */ = {isa = PBXFileReference; fileEncoding = 4; lastKnownFileType = sourcecode.c.c; name = monst.c; path = ../../src/monst.c; sourceTree = "<group>"; };
		31B8A31521A238000055BD01 /* mkmap.c */ = {isa = PBXFileReference; fileEncoding = 4; lastKnownFileType = sourcecode.c.c; name = mkmap.c; path = ../../src/mkmap.c; sourceTree = "<group>"; };
		31B8A31621A238000055BD01 /* pager.c */ = {isa = PBXFileReference; fileEncoding = 4; lastKnownFileType = sourcecode.c.c; name = pager.c; path = ../../src/pager.c; sourceTree = "<group>"; };
		31B8A31721A238000055BD01 /* restore.c */ = {isa = PBXFileReference; fileEncoding = 4; lastKnownFileType = sourcecode.c.c; name = restore.c; path = ../../src/restore.c; sourceTree = "<group>"; };
		31B8A31821A238000055BD01 /* steal.c */ = {isa = PBXFileReference; fileEncoding = 4; lastKnownFileType = sourcecode.c.c; name = steal.c; path = ../../src/steal.c; sourceTree = "<group>"; };
		31B8A31921A238000055BD01 /* extralev.c */ = {isa = PBXFileReference; fileEncoding = 4; lastKnownFileType = sourcecode.c.c; name = extralev.c; path = ../../src/extralev.c; sourceTree = "<group>"; };
		31B8A31A21A238000055BD01 /* sit.c */ = {isa = PBXFileReference; fileEncoding = 4; lastKnownFileType = sourcecode.c.c; name = sit.c; path = ../../src/sit.c; sourceTree = "<group>"; };
		31B8A31B21A238000055BD01 /* mapglyph.c */ = {isa = PBXFileReference; fileEncoding = 4; lastKnownFileType = sourcecode.c.c; name = mapglyph.c; path = ../../src/mapglyph.c; sourceTree = "<group>"; };
		31B8A31C21A238000055BD01 /* teleport.c */ = {isa = PBXFileReference; fileEncoding = 4; lastKnownFileType = sourcecode.c.c; name = teleport.c; path = ../../src/teleport.c; sourceTree = "<group>"; };
		31B8A31D21A238000055BD01 /* mhitu.c */ = {isa = PBXFileReference; fileEncoding = 4; lastKnownFileType = sourcecode.c.c; name = mhitu.c; path = ../../src/mhitu.c; sourceTree = "<group>"; };
		31B8A31E21A238000055BD01 /* do_name.c */ = {isa = PBXFileReference; fileEncoding = 4; lastKnownFileType = sourcecode.c.c; name = do_name.c; path = ../../src/do_name.c; sourceTree = "<group>"; };
		31B8A31F21A238000055BD01 /* rnd.c */ = {isa = PBXFileReference; fileEncoding = 4; lastKnownFileType = sourcecode.c.c; name = rnd.c; path = ../../src/rnd.c; sourceTree = "<group>"; };
		31B8A32021A238000055BD01 /* mondata.c */ = {isa = PBXFileReference; fileEncoding = 4; lastKnownFileType = sourcecode.c.c; name = mondata.c; path = ../../src/mondata.c; sourceTree = "<group>"; };
		31B8A32121A238000055BD01 /* o_init.c */ = {isa = PBXFileReference; fileEncoding = 4; lastKnownFileType = sourcecode.c.c; name = o_init.c; path = ../../src/o_init.c; sourceTree = "<group>"; };
		31B8A32221A238010055BD01 /* shknam.c */ = {isa = PBXFileReference; fileEncoding = 4; lastKnownFileType = sourcecode.c.c; name = shknam.c; path = ../../src/shknam.c; sourceTree = "<group>"; };
		31B8A32321A238010055BD01 /* mklev.c */ = {isa = PBXFileReference; fileEncoding = 4; lastKnownFileType = sourcecode.c.c; name = mklev.c; path = ../../src/mklev.c; sourceTree = "<group>"; };
		31B8A32421A238010055BD01 /* priest.c */ = {isa = PBXFileReference; fileEncoding = 4; lastKnownFileType = sourcecode.c.c; name = priest.c; path = ../../src/priest.c; sourceTree = "<group>"; };
		31B8A32521A238010055BD01 /* topten.c */ = {isa = PBXFileReference; fileEncoding = 4; lastKnownFileType = sourcecode.c.c; name = topten.c; path = ../../src/topten.c; sourceTree = "<group>"; };
		31B8A32621A238010055BD01 /* trap.c */ = {isa = PBXFileReference; fileEncoding = 4; lastKnownFileType = sourcecode.c.c; name = trap.c; path = ../../src/trap.c; sourceTree = "<group>"; };
		31B8A32721A238010055BD01 /* version.c */ = {isa = PBXFileReference; fileEncoding = 4; lastKnownFileType = sourcecode.c.c; name = version.c; path = ../../src/version.c; sourceTree = "<group>"; };
		31B8A32821A238010055BD01 /* quest.c */ = {isa = PBXFileReference; fileEncoding = 4; lastKnownFileType = sourcecode.c.c; name = quest.c; path = ../../src/quest.c; sourceTree = "<group>"; };
		31B8A32921A238010055BD01 /* spell.c */ = {isa = PBXFileReference; fileEncoding = 4; lastKnownFileType = sourcecode.c.c; name = spell.c; path = ../../src/spell.c; sourceTree = "<group>"; };
		31B8A32A21A238010055BD01 /* objnam.c */ = {isa = PBXFileReference; fileEncoding = 4; lastKnownFileType = sourcecode.c.c; name = objnam.c; path = ../../src/objnam.c; sourceTree = "<group>"; };
		31B8A32B21A238010055BD01 /* light.c */ = {isa = PBXFileReference; fileEncoding = 4; lastKnownFileType = sourcecode.c.c; name = light.c; path = ../../src/light.c; sourceTree = "<group>"; };
		31B8A32C21A238010055BD01 /* do_wear.c */ = {isa = PBXFileReference; fileEncoding = 4; lastKnownFileType = sourcecode.c.c; name = do_wear.c; path = ../../src/do_wear.c; sourceTree = "<group>"; };
		31B8A32D21A238010055BD01 /* were.c */ = {isa = PBXFileReference; fileEncoding = 4; lastKnownFileType = sourcecode.c.c; name = were.c; path = ../../src/were.c; sourceTree = "<group>"; };
		31B8A32E21A238010055BD01 /* mcastu.c */ = {isa = PBXFileReference; fileEncoding = 4; lastKnownFileType = sourcecode.c.c; name = mcastu.c; path = ../../src/mcastu.c; sourceTree = "<group>"; };
		31B8A32F21A238010055BD01 /* windows.c */ = {isa = PBXFileReference; fileEncoding = 4; lastKnownFileType = sourcecode.c.c; name = windows.c; path = ../../src/windows.c; sourceTree = "<group>"; };
		31B8A33021A238010055BD01 /* attrib.c */ = {isa = PBXFileReference; fileEncoding = 4; lastKnownFileType = sourcecode.c.c; name = attrib.c; path = ../../src/attrib.c; sourceTree = "<group>"; };
		31B8A33121A238010055BD01 /* invent.c */ = {isa = PBXFileReference; fileEncoding = 4; lastKnownFileType = sourcecode.c.c; name = invent.c; path = ../../src/invent.c; sourceTree = "<group>"; };
		31B8A33221A238010055BD01 /* mail.c */ = {isa = PBXFileReference; fileEncoding = 4; lastKnownFileType = sourcecode.c.c; name = mail.c; path = ../../src/mail.c; sourceTree = "<group>"; };
		31B8A33321A238010055BD01 /* dungeon.c */ = {isa = PBXFileReference; fileEncoding = 4; lastKnownFileType = sourcecode.c.c; name = dungeon.c; path = ../../src/dungeon.c; sourceTree = "<group>"; };
		31B8A33421A238010055BD01 /* questpgr.c */ = {isa = PBXFileReference; fileEncoding = 4; lastKnownFileType = sourcecode.c.c; name = questpgr.c; path = ../../src/questpgr.c; sourceTree = "<group>"; };
		31B8A33521A238010055BD01 /* dogmove.c */ = {isa = PBXFileReference; fileEncoding = 4; lastKnownFileType = sourcecode.c.c; name = dogmove.c; path = ../../src/dogmove.c; sourceTree = "<group>"; };
		31B8A33621A238010055BD01 /* drawing.c */ = {isa = PBXFileReference; fileEncoding = 4; lastKnownFileType = sourcecode.c.c; name = drawing.c; path = ../../src/drawing.c; sourceTree = "<group>"; };
		31B8A33721A238020055BD01 /* artifact.c */ = {isa = PBXFileReference; fileEncoding = 4; lastKnownFileType = sourcecode.c.c; name = artifact.c; path = ../../src/artifact.c; sourceTree = "<group>"; };
		31B8A33821A238020055BD01 /* mthrowu.c */ = {isa = PBXFileReference; fileEncoding = 4; lastKnownFileType = sourcecode.c.c; name = mthrowu.c; path = ../../src/mthrowu.c; sourceTree = "<group>"; };
		31B8A33921A238020055BD01 /* fountain.c */ = {isa = PBXFileReference; fileEncoding = 4; lastKnownFileType = sourcecode.c.c; name = fountain.c; path = ../../src/fountain.c; sourceTree = "<group>"; };
		31B8A33A21A238020055BD01 /* exper.c */ = {isa = PBXFileReference; fileEncoding = 4; lastKnownFileType = sourcecode.c.c; name = exper.c; path = ../../src/exper.c; sourceTree = "<group>"; };
		31B8A33B21A238020055BD01 /* rip.c */ = {isa = PBXFileReference; fileEncoding = 4; lastKnownFileType = sourcecode.c.c; name = rip.c; path = ../../src/rip.c; sourceTree = "<group>"; };
		31B8A33C21A238020055BD01 /* detect.c */ = {isa = PBXFileReference; fileEncoding = 4; lastKnownFileType = sourcecode.c.c; name = detect.c; path = ../../src/detect.c; sourceTree = "<group>"; };
		31B8A33D21A238020055BD01 /* mhitm.c */ = {isa = PBXFileReference; fileEncoding = 4; lastKnownFileType = sourcecode.c.c; name = mhitm.c; path = ../../src/mhitm.c; sourceTree = "<group>"; };
		31B8A33E21A238020055BD01 /* vision.c */ = {isa = PBXFileReference; fileEncoding = 4; lastKnownFileType = sourcecode.c.c; name = vision.c; path = ../../src/vision.c; sourceTree = "<group>"; };
		31B8A33F21A238020055BD01 /* ball.c */ = {isa = PBXFileReference; fileEncoding = 4; lastKnownFileType = sourcecode.c.c; name = ball.c; path = ../../src/ball.c; sourceTree = "<group>"; };
		31B8A34021A238020055BD01 /* makemon.c */ = {isa = PBXFileReference; fileEncoding = 4; lastKnownFileType = sourcecode.c.c; name = makemon.c; path = ../../src/makemon.c; sourceTree = "<group>"; };
		31B8A34121A238020055BD01 /* minion.c */ = {isa = PBXFileReference; fileEncoding = 4; lastKnownFileType = sourcecode.c.c; name = minion.c; path = ../../src/minion.c; sourceTree = "<group>"; };
		31B8A34221A238020055BD01 /* weapon.c */ = {isa = PBXFileReference; fileEncoding = 4; lastKnownFileType = sourcecode.c.c; name = weapon.c; path = ../../src/weapon.c; sourceTree = "<group>"; };
		31B8A34321A238020055BD01 /* music.c */ = {isa = PBXFileReference; fileEncoding = 4; lastKnownFileType = sourcecode.c.c; name = music.c; path = ../../src/music.c; sourceTree = "<group>"; };
		31B8A34421A238020055BD01 /* wizard.c */ = {isa = PBXFileReference; fileEncoding = 4; lastKnownFileType = sourcecode.c.c; name = wizard.c; path = ../../src/wizard.c; sourceTree = "<group>"; };
		31B8A34521A238020055BD01 /* mplayer.c */ = {isa = PBXFileReference; fileEncoding = 4; lastKnownFileType = sourcecode.c.c; name = mplayer.c; path = ../../src/mplayer.c; sourceTree = "<group>"; };
		31B8A34621A238020055BD01 /* decl.c */ = {isa = PBXFileReference; fileEncoding = 4; lastKnownFileType = sourcecode.c.c; name = decl.c; path = ../../src/decl.c; sourceTree = "<group>"; };
		31B8A34721A238030055BD01 /* uhitm.c */ = {isa = PBXFileReference; fileEncoding = 4; lastKnownFileType = sourcecode.c.c; name = uhitm.c; path = ../../src/uhitm.c; sourceTree = "<group>"; };
		31B8A34821A238030055BD01 /* worn.c */ = {isa = PBXFileReference; fileEncoding = 4; lastKnownFileType = sourcecode.c.c; name = worn.c; path = ../../src/worn.c; sourceTree = "<group>"; };
		31B8A34921A238030055BD01 /* lock.c */ = {isa = PBXFileReference; fileEncoding = 4; lastKnownFileType = sourcecode.c.c; name = lock.c; path = ../../src/lock.c; sourceTree = "<group>"; };
		31B8A34A21A238030055BD01 /* mkroom.c */ = {isa = PBXFileReference; fileEncoding = 4; lastKnownFileType = sourcecode.c.c; name = mkroom.c; path = ../../src/mkroom.c; sourceTree = "<group>"; };
		31B8A34B21A238030055BD01 /* pline.c */ = {isa = PBXFileReference; fileEncoding = 4; lastKnownFileType = sourcecode.c.c; name = pline.c; path = ../../src/pline.c; sourceTree = "<group>"; };
		31B8A34C21A238030055BD01 /* pray.c */ = {isa = PBXFileReference; fileEncoding = 4; lastKnownFileType = sourcecode.c.c; name = pray.c; path = ../../src/pray.c; sourceTree = "<group>"; };
		31B8A34D21A238030055BD01 /* track.c */ = {isa = PBXFileReference; fileEncoding = 4; lastKnownFileType = sourcecode.c.c; name = track.c; path = ../../src/track.c; sourceTree = "<group>"; };
		31B8A34E21A238030055BD01 /* save.c */ = {isa = PBXFileReference; fileEncoding = 4; lastKnownFileType = sourcecode.c.c; name = save.c; path = ../../src/save.c; sourceTree = "<group>"; };
		31B8A34F21A238030055BD01 /* rect.c */ = {isa = PBXFileReference; fileEncoding = 4; lastKnownFileType = sourcecode.c.c; name = rect.c; path = ../../src/rect.c; sourceTree = "<group>"; };
		31B8A35021A238030055BD01 /* bones.c */ = {isa = PBXFileReference; fileEncoding = 4; lastKnownFileType = sourcecode.c.c; name = bones.c; path = ../../src/bones.c; sourceTree = "<group>"; };
		31B8A35121A238030055BD01 /* rumors.c */ = {isa = PBXFileReference; fileEncoding = 4; lastKnownFileType = sourcecode.c.c; name = rumors.c; path = ../../src/rumors.c; sourceTree = "<group>"; };
		31B8A35221A238030055BD01 /* dokick.c */ = {isa = PBXFileReference; fileEncoding = 4; lastKnownFileType = sourcecode.c.c; name = dokick.c; path = ../../src/dokick.c; sourceTree = "<group>"; };
		31B8A35321A238030055BD01 /* zap.c */ = {isa = PBXFileReference; fileEncoding = 4; lastKnownFileType = sourcecode.c.c; name = zap.c; path = ../../src/zap.c; sourceTree = "<group>"; };
		31B8A35421A238030055BD01 /* mkobj.c */ = {isa = PBXFileReference; fileEncoding = 4; lastKnownFileType = sourcecode.c.c; name = mkobj.c; path = ../../src/mkobj.c; sourceTree = "<group>"; };
		31B8A35521A238030055BD01 /* allmain.c */ = {isa = PBXFileReference; fileEncoding = 4; lastKnownFileType = sourcecode.c.c; name = allmain.c; path = ../../src/allmain.c; sourceTree = "<group>"; };
		31B8A35621A238030055BD01 /* eat.c */ = {isa = PBXFileReference; fileEncoding = 4; lastKnownFileType = sourcecode.c.c; name = eat.c; path = ../../src/eat.c; sourceTree = "<group>"; };
		31B8A35721A238040055BD01 /* files.c */ = {isa = PBXFileReference; fileEncoding = 4; lastKnownFileType = sourcecode.c.c; name = files.c; path = ../../src/files.c; sourceTree = "<group>"; };
		31B8A35821A238040055BD01 /* hack.c */ = {isa = PBXFileReference; fileEncoding = 4; lastKnownFileType = sourcecode.c.c; name = hack.c; path = ../../src/hack.c; sourceTree = "<group>"; };
		31B8A35921A238040055BD01 /* u_init.c */ = {isa = PBXFileReference; fileEncoding = 4; lastKnownFileType = sourcecode.c.c; name = u_init.c; path = ../../src/u_init.c; sourceTree = "<group>"; };
		31B8A35A21A238040055BD01 /* dig.c */ = {isa = PBXFileReference; fileEncoding = 4; lastKnownFileType = sourcecode.c.c; name = dig.c; path = ../../src/dig.c; sourceTree = "<group>"; };
		31B8A35B21A238040055BD01 /* read.c */ = {isa = PBXFileReference; fileEncoding = 4; lastKnownFileType = sourcecode.c.c; name = read.c; path = ../../src/read.c; sourceTree = "<group>"; };
		31B8A35C21A238040055BD01 /* role.c */ = {isa = PBXFileReference; fileEncoding = 4; lastKnownFileType = sourcecode.c.c; name = role.c; path = ../../src/role.c; sourceTree = "<group>"; };
		31B8A35D21A238040055BD01 /* steed.c */ = {isa = PBXFileReference; fileEncoding = 4; lastKnownFileType = sourcecode.c.c; name = steed.c; path = ../../src/steed.c; sourceTree = "<group>"; };
		31B8A35E21A238040055BD01 /* apply.c */ = {isa = PBXFileReference; fileEncoding = 4; lastKnownFileType = sourcecode.c.c; name = apply.c; path = ../../src/apply.c; sourceTree = "<group>"; };
		31B8A35F21A238040055BD01 /* timeout.c */ = {isa = PBXFileReference; fileEncoding = 4; lastKnownFileType = sourcecode.c.c; name = timeout.c; path = ../../src/timeout.c; sourceTree = "<group>"; };
		31B8A36021A238040055BD01 /* dbridge.c */ = {isa = PBXFileReference; fileEncoding = 4; lastKnownFileType = sourcecode.c.c; name = dbridge.c; path = ../../src/dbridge.c; sourceTree = "<group>"; };
		31B8A36121A238040055BD01 /* monmove.c */ = {isa = PBXFileReference; fileEncoding = 4; lastKnownFileType = sourcecode.c.c; name = monmove.c; path = ../../src/monmove.c; sourceTree = "<group>"; };
		31B8A36221A238040055BD01 /* options.c */ = {isa = PBXFileReference; fileEncoding = 4; lastKnownFileType = sourcecode.c.c; name = options.c; path = ../../src/options.c; sourceTree = "<group>"; };
		31B8A36321A238040055BD01 /* sounds.c */ = {isa = PBXFileReference; fileEncoding = 4; lastKnownFileType = sourcecode.c.c; name = sounds.c; path = ../../src/sounds.c; sourceTree = "<group>"; };
		31B8A36421A238040055BD01 /* hacklib.c */ = {isa = PBXFileReference; fileEncoding = 4; lastKnownFileType = sourcecode.c.c; name = hacklib.c; path = ../../src/hacklib.c; sourceTree = "<group>"; };
		31B8A36521A238040055BD01 /* alloc.c */ = {isa = PBXFileReference; fileEncoding = 4; lastKnownFileType = sourcecode.c.c; name = alloc.c; path = ../../src/alloc.c; sourceTree = "<group>"; };
		31B8A36621A238040055BD01 /* pickup.c */ = {isa = PBXFileReference; fileEncoding = 4; lastKnownFileType = sourcecode.c.c; name = pickup.c; path = ../../src/pickup.c; sourceTree = "<group>"; };
		31B8A36721A238040055BD01 /* write.c */ = {isa = PBXFileReference; fileEncoding = 4; lastKnownFileType = sourcecode.c.c; name = write.c; path = ../../src/write.c; sourceTree = "<group>"; };
		31B8A36821A238050055BD01 /* potion.c */ = {isa = PBXFileReference; fileEncoding = 4; lastKnownFileType = sourcecode.c.c; name = potion.c; path = ../../src/potion.c; sourceTree = "<group>"; };
		31B8A36921A238050055BD01 /* sp_lev.c */ = {isa = PBXFileReference; fileEncoding = 4; lastKnownFileType = sourcecode.c.c; name = sp_lev.c; path = ../../src/sp_lev.c; sourceTree = "<group>"; };
		31B8A36A21A238050055BD01 /* explode.c */ = {isa = PBXFileReference; fileEncoding = 4; lastKnownFileType = sourcecode.c.c; name = explode.c; path = ../../src/explode.c; sourceTree = "<group>"; };
		31B8A36B21A238050055BD01 /* do.c */ = {isa = PBXFileReference; fileEncoding = 4; lastKnownFileType = sourcecode.c.c; name = do.c; path = ../../src/do.c; sourceTree = "<group>"; };
		31B8A36C21A238050055BD01 /* engrave.c */ = {isa = PBXFileReference; fileEncoding = 4; lastKnownFileType = sourcecode.c.c; name = engrave.c; path = ../../src/engrave.c; sourceTree = "<group>"; };
		31B8A36D21A238050055BD01 /* cmd.c */ = {isa = PBXFileReference; fileEncoding = 4; lastKnownFileType = sourcecode.c.c; name = cmd.c; path = ../../src/cmd.c; sourceTree = "<group>"; };
		31B8A36E21A238050055BD01 /* worm.c */ = {isa = PBXFileReference; fileEncoding = 4; lastKnownFileType = sourcecode.c.c; name = worm.c; path = ../../src/worm.c; sourceTree = "<group>"; };
		31B8A36F21A238050055BD01 /* shk.c */ = {isa = PBXFileReference; fileEncoding = 4; lastKnownFileType = sourcecode.c.c; name = shk.c; path = ../../src/shk.c; sourceTree = "<group>"; };
		31B8A37021A238050055BD01 /* region.c */ = {isa = PBXFileReference; fileEncoding = 4; lastKnownFileType = sourcecode.c.c; name = region.c; path = ../../src/region.c; sourceTree = "<group>"; };
		31B8A37121A238050055BD01 /* muse.c */ = {isa = PBXFileReference; fileEncoding = 4; lastKnownFileType = sourcecode.c.c; name = muse.c; path = ../../src/muse.c; sourceTree = "<group>"; };
		31B8A37221A238050055BD01 /* botl.c */ = {isa = PBXFileReference; fileEncoding = 4; lastKnownFileType = sourcecode.c.c; name = botl.c; path = ../../src/botl.c; sourceTree = "<group>"; };
		31B8A37321A238050055BD01 /* vault.c */ = {isa = PBXFileReference; fileEncoding = 4; lastKnownFileType = sourcecode.c.c; name = vault.c; path = ../../src/vault.c; sourceTree = "<group>"; };
		31B8A37421A238050055BD01 /* mkmaze.c */ = {isa = PBXFileReference; fileEncoding = 4; lastKnownFileType = sourcecode.c.c; name = mkmaze.c; path = ../../src/mkmaze.c; sourceTree = "<group>"; };
		31B8A37521A238050055BD01 /* mon.c */ = {isa = PBXFileReference; fileEncoding = 4; lastKnownFileType = sourcecode.c.c; name = mon.c; path = ../../src/mon.c; sourceTree = "<group>"; };
		31B8A37621A238050055BD01 /* polyself.c */ = {isa = PBXFileReference; fileEncoding = 4; lastKnownFileType = sourcecode.c.c; name = polyself.c; path = ../../src/polyself.c; sourceTree = "<group>"; };
		31B8A37721A238060055BD01 /* dothrow.c */ = {isa = PBXFileReference; fileEncoding = 4; lastKnownFileType = sourcecode.c.c; name = dothrow.c; path = ../../src/dothrow.c; sourceTree = "<group>"; };
		31B8A37821A238060055BD01 /* sys.c */ = {isa = PBXFileReference; fileEncoding = 4; lastKnownFileType = sourcecode.c.c; name = sys.c; path = ../../src/sys.c; sourceTree = "<group>"; };
		31B8A37921A238060055BD01 /* end.c */ = {isa = PBXFileReference; fileEncoding = 4; lastKnownFileType = sourcecode.c.c; name = end.c; path = ../../src/end.c; sourceTree = "<group>"; };
		31B8A37A21A238060055BD01 /* wield.c */ = {isa = PBXFileReference; fileEncoding = 4; lastKnownFileType = sourcecode.c.c; name = wield.c; path = ../../src/wield.c; sourceTree = "<group>"; };
		31B8A3E121A2384F0055BD01 /* display.c */ = {isa = PBXFileReference; fileEncoding = 4; lastKnownFileType = sourcecode.c.c; name = display.c; path = ../../src/display.c; sourceTree = "<group>"; };
		31B8A3E321A238B30055BD01 /* dlb.c */ = {isa = PBXFileReference; fileEncoding = 4; lastKnownFileType = sourcecode.c.c; name = dlb.c; path = ../../src/dlb.c; sourceTree = "<group>"; };
		31B8A3E421A238B30055BD01 /* dog.c */ = {isa = PBXFileReference; fileEncoding = 4; lastKnownFileType = sourcecode.c.c; name = dog.c; path = ../../src/dog.c; sourceTree = "<group>"; };
		31B8A3E721A23AB50055BD01 /* vis_tab.c */ = {isa = PBXFileReference; fileEncoding = 4; lastKnownFileType = sourcecode.c.c; name = vis_tab.c; path = ../../src/vis_tab.c; sourceTree = "<group>"; };
		31B8A3EB21A23CF20055BD01 /* posixregex.c */ = {isa = PBXFileReference; fileEncoding = 4; lastKnownFileType = sourcecode.c.c; name = posixregex.c; path = ../share/posixregex.c; sourceTree = "<group>"; };
		31B8A3ED21A23D420055BD01 /* ioctl.c */ = {isa = PBXFileReference; fileEncoding = 4; lastKnownFileType = sourcecode.c.c; name = ioctl.c; path = ../share/ioctl.c; sourceTree = "<group>"; };
		31B8A3EE21A23D420055BD01 /* unixtty.c */ = {isa = PBXFileReference; fileEncoding = 4; lastKnownFileType = sourcecode.c.c; name = unixtty.c; path = ../share/unixtty.c; sourceTree = "<group>"; };
		31B8A3F221A23DD10055BD01 /* unixunix.c */ = {isa = PBXFileReference; fileEncoding = 4; lastKnownFileType = sourcecode.c.c; path = unixunix.c; sourceTree = "<group>"; };
		31B8A3F321A23DD10055BD01 /* unixmain.c */ = {isa = PBXFileReference; fileEncoding = 4; lastKnownFileType = sourcecode.c.c; path = unixmain.c; sourceTree = "<group>"; };
		31B8A3F421A23DD10055BD01 /* unixres.c */ = {isa = PBXFileReference; fileEncoding = 4; lastKnownFileType = sourcecode.c.c; path = unixres.c; sourceTree = "<group>"; };
		31B8A3FA21A23E6E0055BD01 /* termcap.c */ = {isa = PBXFileReference; fileEncoding = 4; lastKnownFileType = sourcecode.c.c; name = termcap.c; path = ../../win/tty/termcap.c; sourceTree = "<group>"; };
		31B8A3FB21A23E6E0055BD01 /* topl.c */ = {isa = PBXFileReference; fileEncoding = 4; lastKnownFileType = sourcecode.c.c; name = topl.c; path = ../../win/tty/topl.c; sourceTree = "<group>"; };
		31B8A3FC21A23E6E0055BD01 /* getline.c */ = {isa = PBXFileReference; fileEncoding = 4; lastKnownFileType = sourcecode.c.c; name = getline.c; path = ../../win/tty/getline.c; sourceTree = "<group>"; };
		31B8A3FD21A23E6E0055BD01 /* wintty.c */ = {isa = PBXFileReference; fileEncoding = 4; lastKnownFileType = sourcecode.c.c; name = wintty.c; path = ../../win/tty/wintty.c; sourceTree = "<group>"; };
		31B8A40321A23EEB0055BD01 /* cursmisc.c */ = {isa = PBXFileReference; fileEncoding = 4; lastKnownFileType = sourcecode.c.c; name = cursmisc.c; path = ../../win/curses/cursmisc.c; sourceTree = "<group>"; };
		31B8A40421A23EEB0055BD01 /* cursdial.c */ = {isa = PBXFileReference; fileEncoding = 4; lastKnownFileType = sourcecode.c.c; name = cursdial.c; path = ../../win/curses/cursdial.c; sourceTree = "<group>"; };
		31B8A40521A23EEB0055BD01 /* cursinvt.c */ = {isa = PBXFileReference; fileEncoding = 4; lastKnownFileType = sourcecode.c.c; name = cursinvt.c; path = ../../win/curses/cursinvt.c; sourceTree = "<group>"; };
		31B8A40621A23EEB0055BD01 /* cursinit.c */ = {isa = PBXFileReference; fileEncoding = 4; lastKnownFileType = sourcecode.c.c; name = cursinit.c; path = ../../win/curses/cursinit.c; sourceTree = "<group>"; };
		31B8A40721A23EEB0055BD01 /* cursmesg.c */ = {isa = PBXFileReference; fileEncoding = 4; lastKnownFileType = sourcecode.c.c; name = cursmesg.c; path = ../../win/curses/cursmesg.c; sourceTree = "<group>"; };
		31B8A40821A23EEB0055BD01 /* cursmain.c */ = {isa = PBXFileReference; fileEncoding = 4; lastKnownFileType = sourcecode.c.c; name = cursmain.c; path = ../../win/curses/cursmain.c; sourceTree = "<group>"; };
		31B8A40921A23EEB0055BD01 /* cursstat.c */ = {isa = PBXFileReference; fileEncoding = 4; lastKnownFileType = sourcecode.c.c; name = cursstat.c; path = ../../win/curses/cursstat.c; sourceTree = "<group>"; };
		31B8A40A21A23EEB0055BD01 /* curswins.c */ = {isa = PBXFileReference; fileEncoding = 4; lastKnownFileType = sourcecode.c.c; name = curswins.c; path = ../../win/curses/curswins.c; sourceTree = "<group>"; };
		31B8A41521A243CC0055BD01 /* libncurses.tbd */ = {isa = PBXFileReference; lastKnownFileType = "sourcecode.text-based-dylib-definition"; name = libncurses.tbd; path = usr/lib/libncurses.tbd; sourceTree = SDKROOT; };
		31B8A42521A267E60055BD01 /* lev_yacc.c */ = {isa = PBXFileReference; fileEncoding = 4; lastKnownFileType = sourcecode.c.c; name = lev_yacc.c; path = ../../util/lev_yacc.c; sourceTree = "<group>"; };
		31B8A42621A267E60055BD01 /* lev_lex.c */ = {isa = PBXFileReference; fileEncoding = 4; lastKnownFileType = sourcecode.c.c; name = lev_lex.c; path = ../../util/lev_lex.c; sourceTree = "<group>"; };
		31B8A42721A267E60055BD01 /* panic.c */ = {isa = PBXFileReference; fileEncoding = 4; lastKnownFileType = sourcecode.c.c; name = panic.c; path = ../../util/panic.c; sourceTree = "<group>"; };
		31B8A42821A267E60055BD01 /* lev_main.c */ = {isa = PBXFileReference; fileEncoding = 4; lastKnownFileType = sourcecode.c.c; name = lev_main.c; path = ../../util/lev_main.c; sourceTree = "<group>"; };
		31B8A43D21A2699B0055BD01 /* dgn_yacc.c */ = {isa = PBXFileReference; fileEncoding = 4; lastKnownFileType = sourcecode.c.c; name = dgn_yacc.c; path = ../../util/dgn_yacc.c; sourceTree = "<group>"; };
		31B8A44021A269C80055BD01 /* dgn_lex.c */ = {isa = PBXFileReference; fileEncoding = 4; lastKnownFileType = sourcecode.c.c; name = dgn_lex.c; path = ../../util/dgn_lex.c; sourceTree = "<group>"; };
		31B8A44221A269EA0055BD01 /* dgn_main.c */ = {isa = PBXFileReference; fileEncoding = 4; lastKnownFileType = sourcecode.c.c; name = dgn_main.c; path = ../../util/dgn_main.c; sourceTree = "<group>"; };
		31B8A44A21A26A4B0055BD01 /* recover */ = {isa = PBXFileReference; explicitFileType = "compiled.mach-o.executable"; includeInIndex = 0; path = recover; sourceTree = BUILT_PRODUCTS_DIR; };
		31B8A45121A26A750055BD01 /* recover.c */ = {isa = PBXFileReference; fileEncoding = 4; lastKnownFileType = sourcecode.c.c; name = recover.c; path = ../../util/recover.c; sourceTree = "<group>"; };
		31B8A45721A26A970055BD01 /* dlb */ = {isa = PBXFileReference; explicitFileType = "compiled.mach-o.executable"; includeInIndex = 0; path = dlb; sourceTree = BUILT_PRODUCTS_DIR; };
		31B8A45F21A26AE70055BD01 /* dlb_main.c */ = {isa = PBXFileReference; fileEncoding = 4; lastKnownFileType = sourcecode.c.c; name = dlb_main.c; path = ../../util/dlb_main.c; sourceTree = "<group>"; };
		31B8A46421A278AC0055BD01 /* dgn_comp.y */ = {isa = PBXFileReference; fileEncoding = 4; lastKnownFileType = sourcecode.yacc; name = dgn_comp.y; path = ../../util/dgn_comp.y; sourceTree = "<group>"; };
		31B8A46821A288770055BD01 /* dgn_comp.l */ = {isa = PBXFileReference; fileEncoding = 4; lastKnownFileType = sourcecode.lex; name = dgn_comp.l; path = ../../util/dgn_comp.l; sourceTree = "<group>"; };
		544768A8239949FA004B9739 /* sfstruct.c */ = {isa = PBXFileReference; fileEncoding = 4; lastKnownFileType = sourcecode.c.c; name = sfstruct.c; path = ../../src/sfstruct.c; sourceTree = "<group>"; };
		544768AC23994A17004B9739 /* nhlsel.c */ = {isa = PBXFileReference; fileEncoding = 4; lastKnownFileType = sourcecode.c.c; name = nhlsel.c; path = ../../src/nhlsel.c; sourceTree = "<group>"; };
		544768AD23994A17004B9739 /* nhlua.c */ = {isa = PBXFileReference; fileEncoding = 4; lastKnownFileType = sourcecode.c.c; name = nhlua.c; path = ../../src/nhlua.c; sourceTree = "<group>"; };
		544768B023994A2C004B9739 /* mdlib.c */ = {isa = PBXFileReference; fileEncoding = 4; lastKnownFileType = sourcecode.c.c; name = mdlib.c; path = ../../src/mdlib.c; sourceTree = "<group>"; };
		544768B423995447004B9739 /* isaac64.h */ = {isa = PBXFileReference; fileEncoding = 4; lastKnownFileType = sourcecode.c.h; name = isaac64.h; path = ../../include/isaac64.h; sourceTree = "<group>"; };
		544768B523995488004B9739 /* nhlua.h */ = {isa = PBXFileReference; fileEncoding = 4; lastKnownFileType = sourcecode.c.h; name = nhlua.h; path = ../../include/nhlua.h; sourceTree = "<group>"; };
		544768B923995BB7004B9739 /* liblua.a */ = {isa = PBXFileReference; lastKnownFileType = archive.ar; name = liblua.a; path = ../../lib/lua/liblua.a; sourceTree = "<group>"; };
		544768BB23A53C9F004B9739 /* nhlobj.c */ = {isa = PBXFileReference; fileEncoding = 4; lastKnownFileType = sourcecode.c.c; name = nhlobj.c; path = ../../src/nhlobj.c; sourceTree = "<group>"; };
		54FCE8282223261F00F393C8 /* isaac64.c */ = {isa = PBXFileReference; fileEncoding = 4; lastKnownFileType = sourcecode.c.c; name = isaac64.c; path = ../../src/isaac64.c; sourceTree = "<group>"; };
/* End PBXFileReference section */

/* Begin PBXFrameworksBuildPhase section */
		3189576E21A1FCC100FB2ABE /* Frameworks */ = {
			isa = PBXFrameworksBuildPhase;
			buildActionMask = 2147483647;
			files = (
				31B8A41721A243E80055BD01 /* libncurses.tbd in Frameworks */,
				544768BA23995BB7004B9739 /* liblua.a in Frameworks */,
			);
			runOnlyForDeploymentPostprocessing = 0;
		};
		3189577C21A1FDA400FB2ABE /* Frameworks */ = {
			isa = PBXFrameworksBuildPhase;
			buildActionMask = 2147483647;
			files = (
			);
			runOnlyForDeploymentPostprocessing = 0;
		};
		31B8A44721A26A4B0055BD01 /* Frameworks */ = {
			isa = PBXFrameworksBuildPhase;
			buildActionMask = 2147483647;
			files = (
			);
			runOnlyForDeploymentPostprocessing = 0;
		};
		31B8A45421A26A970055BD01 /* Frameworks */ = {
			isa = PBXFrameworksBuildPhase;
			buildActionMask = 2147483647;
			files = (
			);
			runOnlyForDeploymentPostprocessing = 0;
		};
/* End PBXFrameworksBuildPhase section */

/* Begin PBXGroup section */
		3189576821A1FCC100FB2ABE = {
			isa = PBXGroup;
			children = (
				2A953FB221A3F404007906E5 /* XCode.xcconfig */,
				544768BB23A53C9F004B9739 /* nhlobj.c */,
				31B8A3F821A23E490055BD01 /* win */,
				31B8A3E921A23CC40055BD01 /* sys */,
				3189579621A2046700FB2ABE /* include */,
				3189579321A200EC00FB2ABE /* util */,
				3189578C21A1FF8200FB2ABE /* src */,
				3189577221A1FCC100FB2ABE /* Products */,
				31B8A41421A243CB0055BD01 /* Frameworks */,
			);
			sourceTree = "<group>";
		};
		3189577221A1FCC100FB2ABE /* Products */ = {
			isa = PBXGroup;
			children = (
				3189577121A1FCC100FB2ABE /* NetHack */,
				3189577F21A1FDA400FB2ABE /* makedefs */,
				31B8A44A21A26A4B0055BD01 /* recover */,
				31B8A45721A26A970055BD01 /* dlb */,
			);
			name = Products;
			sourceTree = "<group>";
		};
		3189578C21A1FF8200FB2ABE /* src */ = {
			isa = PBXGroup;
			children = (
				544768B023994A2C004B9739 /* mdlib.c */,
				544768AC23994A17004B9739 /* nhlsel.c */,
				544768AD23994A17004B9739 /* nhlua.c */,
				544768A8239949FA004B9739 /* sfstruct.c */,
				31B8A35521A238030055BD01 /* allmain.c */,
				31B8A36521A238040055BD01 /* alloc.c */,
				31B8A35E21A238040055BD01 /* apply.c */,
				31B8A33721A238020055BD01 /* artifact.c */,
				31B8A33021A238010055BD01 /* attrib.c */,
				31B8A33F21A238020055BD01 /* ball.c */,
				31B8A35021A238030055BD01 /* bones.c */,
				31B8A37221A238050055BD01 /* botl.c */,
				31B8A36D21A238050055BD01 /* cmd.c */,
				31B8A36021A238040055BD01 /* dbridge.c */,
				31B8A34621A238020055BD01 /* decl.c */,
				31B8A33C21A238020055BD01 /* detect.c */,
				31B8A35A21A238040055BD01 /* dig.c */,
				31B8A3E121A2384F0055BD01 /* display.c */,
				31B8A3E321A238B30055BD01 /* dlb.c */,
				31B8A31E21A238000055BD01 /* do_name.c */,
				31B8A32C21A238010055BD01 /* do_wear.c */,
				31B8A36B21A238050055BD01 /* do.c */,
				31B8A3E421A238B30055BD01 /* dog.c */,
				31B8A33521A238010055BD01 /* dogmove.c */,
				31B8A35221A238030055BD01 /* dokick.c */,
				31B8A37721A238060055BD01 /* dothrow.c */,
				31B8A33621A238010055BD01 /* drawing.c */,
				31B8A33321A238010055BD01 /* dungeon.c */,
				31B8A35621A238030055BD01 /* eat.c */,
				31B8A37921A238060055BD01 /* end.c */,
				31B8A36C21A238050055BD01 /* engrave.c */,
				31B8A33A21A238020055BD01 /* exper.c */,
				31B8A36A21A238050055BD01 /* explode.c */,
				31B8A31921A238000055BD01 /* extralev.c */,
				31B8A35721A238040055BD01 /* files.c */,
				31B8A33921A238020055BD01 /* fountain.c */,
				31B8A35821A238040055BD01 /* hack.c */,
				31B8A36421A238040055BD01 /* hacklib.c */,
				31B8A33121A238010055BD01 /* invent.c */,
				54FCE8282223261F00F393C8 /* isaac64.c */,
				31B8A32B21A238010055BD01 /* light.c */,
				31B8A34921A238030055BD01 /* lock.c */,
				31B8A33221A238010055BD01 /* mail.c */,
				31B8A34021A238020055BD01 /* makemon.c */,
				31B8A31B21A238000055BD01 /* mapglyph.c */,
				31B8A32E21A238010055BD01 /* mcastu.c */,
				31B8A33D21A238020055BD01 /* mhitm.c */,
				31B8A31D21A238000055BD01 /* mhitu.c */,
				31B8A34121A238020055BD01 /* minion.c */,
				31B8A32321A238010055BD01 /* mklev.c */,
				31B8A31521A238000055BD01 /* mkmap.c */,
				31B8A37421A238050055BD01 /* mkmaze.c */,
				31B8A35421A238030055BD01 /* mkobj.c */,
				31B8A34A21A238030055BD01 /* mkroom.c */,
				31B8A37521A238050055BD01 /* mon.c */,
				31B8A32021A238000055BD01 /* mondata.c */,
				31B8A36121A238040055BD01 /* monmove.c */,
				31B8A30E21A20DC10055BD01 /* monst.c */,
				31B8A34521A238020055BD01 /* mplayer.c */,
				31B8A33821A238020055BD01 /* mthrowu.c */,
				31B8A37121A238050055BD01 /* muse.c */,
				31B8A34321A238020055BD01 /* music.c */,
				31B8A32121A238000055BD01 /* o_init.c */,
				31B8A30D21A20DC10055BD01 /* objects.c */,
				31B8A32A21A238010055BD01 /* objnam.c */,
				31B8A36221A238040055BD01 /* options.c */,
				31B8A31621A238000055BD01 /* pager.c */,
				31B8A36621A238040055BD01 /* pickup.c */,
				31B8A34B21A238030055BD01 /* pline.c */,
				31B8A37621A238050055BD01 /* polyself.c */,
				31B8A36821A238050055BD01 /* potion.c */,
				31B8A34C21A238030055BD01 /* pray.c */,
				31B8A32421A238010055BD01 /* priest.c */,
				31B8A32821A238010055BD01 /* quest.c */,
				31B8A33421A238010055BD01 /* questpgr.c */,
				31B8A35B21A238040055BD01 /* read.c */,
				31B8A34F21A238030055BD01 /* rect.c */,
				31B8A37021A238050055BD01 /* region.c */,
				31B8A31721A238000055BD01 /* restore.c */,
				31B8A33B21A238020055BD01 /* rip.c */,
				31B8A31F21A238000055BD01 /* rnd.c */,
				31B8A35C21A238040055BD01 /* role.c */,
				31B8A35121A238030055BD01 /* rumors.c */,
				31B8A34E21A238030055BD01 /* save.c */,
				31B8A36F21A238050055BD01 /* shk.c */,
				31B8A32221A238010055BD01 /* shknam.c */,
				31B8A31A21A238000055BD01 /* sit.c */,
				31B8A36321A238040055BD01 /* sounds.c */,
				31B8A36921A238050055BD01 /* sp_lev.c */,
				31B8A32921A238010055BD01 /* spell.c */,
				31B8A31821A238000055BD01 /* steal.c */,
				31B8A35D21A238040055BD01 /* steed.c */,
				31B8A37821A238060055BD01 /* sys.c */,
				31B8A31C21A238000055BD01 /* teleport.c */,
				31B8A35F21A238040055BD01 /* timeout.c */,
				31B8A32521A238010055BD01 /* topten.c */,
				31B8A34D21A238030055BD01 /* track.c */,
				31B8A32621A238010055BD01 /* trap.c */,
				31B8A35921A238040055BD01 /* u_init.c */,
				31B8A34721A238030055BD01 /* uhitm.c */,
				31B8A37321A238050055BD01 /* vault.c */,
				31B8A32721A238010055BD01 /* version.c */,
				31B8A3E721A23AB50055BD01 /* vis_tab.c */,
				31B8A33E21A238020055BD01 /* vision.c */,
				31B8A34221A238020055BD01 /* weapon.c */,
				31B8A32D21A238010055BD01 /* were.c */,
				31B8A37A21A238060055BD01 /* wield.c */,
				31B8A32F21A238010055BD01 /* windows.c */,
				31B8A34421A238020055BD01 /* wizard.c */,
				31B8A36E21A238050055BD01 /* worm.c */,
				31B8A34821A238030055BD01 /* worn.c */,
				31B8A36721A238040055BD01 /* write.c */,
				31B8A35321A238030055BD01 /* zap.c */,
			);
			name = src;
			sourceTree = "<group>";
		};
		3189579321A200EC00FB2ABE /* util */ = {
			isa = PBXGroup;
			children = (
				3192867D21A3ACB800325BEB /* lev_comp.l */,
				3192867B21A3ACAB00325BEB /* lev_comp.y */,
				31B8A46421A278AC0055BD01 /* dgn_comp.y */,
				31B8A45F21A26AE70055BD01 /* dlb_main.c */,
				31B8A45121A26A750055BD01 /* recover.c */,
				31B8A44221A269EA0055BD01 /* dgn_main.c */,
				31B8A44021A269C80055BD01 /* dgn_lex.c */,
				31B8A46821A288770055BD01 /* dgn_comp.l */,
				31B8A43D21A2699B0055BD01 /* dgn_yacc.c */,
				31B8A42621A267E60055BD01 /* lev_lex.c */,
				31B8A42821A267E60055BD01 /* lev_main.c */,
				31B8A42521A267E60055BD01 /* lev_yacc.c */,
				31B8A42721A267E60055BD01 /* panic.c */,
				31B8A30B21A20D8B0055BD01 /* makedefs.c */,
			);
			name = util;
			sourceTree = "<group>";
		};
		3189579621A2046700FB2ABE /* include */ = {
			isa = PBXGroup;
			children = (
				544768B523995488004B9739 /* nhlua.h */,
				544768B423995447004B9739 /* isaac64.h */,
				3186A3B721A4B0FD0052BF02 /* align.h */,
				3186A38021A4B0FB0052BF02 /* amiconf.h */,
				3186A38821A4B0FB0052BF02 /* artifact.h */,
				3186A3AB21A4B0FD0052BF02 /* artilist.h */,
				3186A37421A4B0FA0052BF02 /* attrib.h */,
				3186A3BA21A4B0FD0052BF02 /* beconf.h */,
				3186A3B121A4B0FD0052BF02 /* bitmfile.h */,
				3186A36E21A4B0FA0052BF02 /* botl.h */,
				3186A38721A4B0FB0052BF02 /* color.h */,
				31B8A30A21A20D730055BD01 /* config.h */,
				3186A3C621A4B0FE0052BF02 /* config1.h */,
				3186A37121A4B0FA0052BF02 /* context.h */,
				3186A3C521A4B0FE0052BF02 /* coord.h */,
				3186A3B021A4B0FD0052BF02 /* date.h */,
				3186A3D021A4B0FE0052BF02 /* decl.h */,
				3186A3AF21A4B0FD0052BF02 /* def_os2.h */,
				3186A38621A4B0FB0052BF02 /* dgn_comp.h */,
				3186A3A021A4B0FD0052BF02 /* dgn_file.h */,
				3186A3A921A4B0FD0052BF02 /* display.h */,
				3186A38E21A4B0FC0052BF02 /* dlb.h */,
				3186A3AC21A4B0FD0052BF02 /* dungeon.h */,
				3186A3A221A4B0FD0052BF02 /* engrave.h */,
				3186A37021A4B0FA0052BF02 /* extern.h */,
				3186A3B521A4B0FD0052BF02 /* flag.h */,
				3186A37321A4B0FA0052BF02 /* func_tab.h */,
				3186A3CC21A4B0FE0052BF02 /* gem_rsc.h */,
				3186A3C121A4B0FD0052BF02 /* global.h */,
				3186A3A521A4B0FD0052BF02 /* hack.h */,
				3186A37A21A4B0FA0052BF02 /* integer.h */,
				3186A39021A4B0FC0052BF02 /* lev_comp.h */,
				3186A3BC21A4B0FD0052BF02 /* lint.h */,
				3186A39921A4B0FD0052BF02 /* load_img.h */,
				3186A3A421A4B0FD0052BF02 /* mac-carbon.h */,
				3186A39F21A4B0FD0052BF02 /* mac-qt.h */,
				3186A37221A4B0FA0052BF02 /* mac-term.h */,
				3186A3A621A4B0FD0052BF02 /* macconf.h */,
				3186A39D21A4B0FD0052BF02 /* macpopup.h */,
				3186A3AE21A4B0FD0052BF02 /* mactty.h */,
				3186A3C921A4B0FE0052BF02 /* macwin.h */,
				3186A3B821A4B0FD0052BF02 /* mail.h */,
				3186A38521A4B0FB0052BF02 /* mextra.h */,
				3186A3B321A4B0FD0052BF02 /* mfndpos.h */,
				3186A39121A4B0FC0052BF02 /* micro.h */,
				3186A39C21A4B0FD0052BF02 /* mkroom.h */,
				3186A37921A4B0FA0052BF02 /* monattk.h */,
				3186A3C821A4B0FE0052BF02 /* mondata.h */,
				3186A38F21A4B0FC0052BF02 /* monflag.h */,
				3186A3BB21A4B0FD0052BF02 /* monst.h */,
				3186A38421A4B0FB0052BF02 /* monsym.h */,
				3186A38921A4B0FB0052BF02 /* mttypriv.h */,
				3186A39B21A4B0FD0052BF02 /* ntconf.h */,
				3186A39521A4B0FC0052BF02 /* obj.h */,
				3186A3A821A4B0FD0052BF02 /* objclass.h */,
				3186A38B21A4B0FC0052BF02 /* onames.h */,
				3186A39621A4B0FC0052BF02 /* os2conf.h */,
				3186A37521A4B0FA0052BF02 /* patchlevel.h */,
				3186A38121A4B0FB0052BF02 /* pcconf.h */,
				3186A38321A4B0FB0052BF02 /* permonst.h */,
				3186A37721A4B0FA0052BF02 /* pm.h */,
				3186A37F21A4B0FA0052BF02 /* prop.h */,
				3186A39821A4B0FC0052BF02 /* qt_clust.h */,
				3186A37821A4B0FA0052BF02 /* qt_kde0.h */,
				3186A3B421A4B0FD0052BF02 /* qt_win.h */,
				3186A3BD21A4B0FD0052BF02 /* qt_xpms.h */,
				3186A3C421A4B0FE0052BF02 /* qttableview.h */,
				3186A39E21A4B0FD0052BF02 /* quest.h */,
				3186A37C21A4B0FA0052BF02 /* rect.h */,
				3186A37B21A4B0FA0052BF02 /* region.h */,
				3186A39721A4B0FC0052BF02 /* rm.h */,
				3186A38221A4B0FB0052BF02 /* skills.h */,
				3186A3B621A4B0FD0052BF02 /* sp_lev.h */,
				3186A3A321A4B0FD0052BF02 /* spell.h */,
				3186A3CB21A4B0FE0052BF02 /* sys.h */,
				3186A38A21A4B0FB0052BF02 /* system.h */,
				3186A3C321A4B0FE0052BF02 /* tcap.h */,
				3186A3A121A4B0FD0052BF02 /* tile2x11.h */,
				3186A39421A4B0FC0052BF02 /* tileset.h */,
				3186A3CA21A4B0FE0052BF02 /* timeout.h */,
				3186A3B921A4B0FD0052BF02 /* tosconf.h */,
				3186A3C721A4B0FE0052BF02 /* tradstdc.h */,
				3186A38C21A4B0FC0052BF02 /* trampoli.h */,
				3186A3CD21A4B0FE0052BF02 /* trap.h */,
				3186A3AD21A4B0FD0052BF02 /* unixconf.h */,
				3186A38D21A4B0FC0052BF02 /* vis_tab.h */,
				3186A37E21A4B0FA0052BF02 /* vision.h */,
				3186A3BE21A4B0FD0052BF02 /* vmsconf.h */,
				3186A3B221A4B0FD0052BF02 /* wceconf.h */,
				3186A3AA21A4B0FD0052BF02 /* winami.h */,
				3186A37621A4B0FA0052BF02 /* wincurs.h */,
				3186A37D21A4B0FA0052BF02 /* wingem.h */,
				3186A3CE21A4B0FE0052BF02 /* winGnome.h */,
				3186A36F21A4B0FA0052BF02 /* winprocs.h */,
				3186A39A21A4B0FD0052BF02 /* wintty.h */,
				3186A3C021A4B0FD0052BF02 /* wintype.h */,
				3186A3C221A4B0FE0052BF02 /* winX.h */,
				3186A39321A4B0FC0052BF02 /* xwindow.h */,
				3186A36D21A4B0F90052BF02 /* xwindowp.h */,
				3186A3BF21A4B0FD0052BF02 /* you.h */,
				3186A3A721A4B0FD0052BF02 /* youprop.h */,
			);
			name = include;
			sourceTree = "<group>";
		};
		31B8A3E921A23CC40055BD01 /* sys */ = {
			isa = PBXGroup;
			children = (
				31B8A3F121A23D4B0055BD01 /* unix */,
				31B8A3EA21A23CDB0055BD01 /* share */,
			);
			name = sys;
			sourceTree = "<group>";
		};
		31B8A3EA21A23CDB0055BD01 /* share */ = {
			isa = PBXGroup;
			children = (
				31B8A3ED21A23D420055BD01 /* ioctl.c */,
				31B8A3EE21A23D420055BD01 /* unixtty.c */,
				31B8A3EB21A23CF20055BD01 /* posixregex.c */,
			);
			name = share;
			sourceTree = "<group>";
		};
		31B8A3F121A23D4B0055BD01 /* unix */ = {
			isa = PBXGroup;
			children = (
				31B8A3F321A23DD10055BD01 /* unixmain.c */,
				31B8A3F421A23DD10055BD01 /* unixres.c */,
				31B8A3F221A23DD10055BD01 /* unixunix.c */,
			);
			name = unix;
			sourceTree = "<group>";
		};
		31B8A3F821A23E490055BD01 /* win */ = {
			isa = PBXGroup;
			children = (
				31B8A40221A23EAA0055BD01 /* curses */,
				31B8A3F921A23E4F0055BD01 /* tty */,
			);
			name = win;
			sourceTree = "<group>";
		};
		31B8A3F921A23E4F0055BD01 /* tty */ = {
			isa = PBXGroup;
			children = (
				31B8A3FC21A23E6E0055BD01 /* getline.c */,
				31B8A3FA21A23E6E0055BD01 /* termcap.c */,
				31B8A3FB21A23E6E0055BD01 /* topl.c */,
				31B8A3FD21A23E6E0055BD01 /* wintty.c */,
			);
			name = tty;
			sourceTree = "<group>";
		};
		31B8A40221A23EAA0055BD01 /* curses */ = {
			isa = PBXGroup;
			children = (
				3186A3D421A4B14B0052BF02 /* cursdial.h */,
				3186A3D621A4B14B0052BF02 /* cursinit.h */,
				3186A3D721A4B14B0052BF02 /* cursinvt.h */,
				3186A3D521A4B14B0052BF02 /* cursmesg.h */,
				3186A3D821A4B14B0052BF02 /* cursmisc.h */,
				3186A3D321A4B14B0052BF02 /* cursstat.h */,
				3186A3D921A4B14B0052BF02 /* curswins.h */,
				31B8A40421A23EEB0055BD01 /* cursdial.c */,
				31B8A40621A23EEB0055BD01 /* cursinit.c */,
				31B8A40521A23EEB0055BD01 /* cursinvt.c */,
				31B8A40821A23EEB0055BD01 /* cursmain.c */,
				31B8A40721A23EEB0055BD01 /* cursmesg.c */,
				31B8A40321A23EEB0055BD01 /* cursmisc.c */,
				31B8A40921A23EEB0055BD01 /* cursstat.c */,
				31B8A40A21A23EEB0055BD01 /* curswins.c */,
			);
			name = curses;
			sourceTree = "<group>";
		};
		31B8A41421A243CB0055BD01 /* Frameworks */ = {
			isa = PBXGroup;
			children = (
				544768B923995BB7004B9739 /* liblua.a */,
				31B8A41521A243CC0055BD01 /* libncurses.tbd */,
			);
			name = Frameworks;
			sourceTree = "<group>";
		};
/* End PBXGroup section */

/* Begin PBXNativeTarget section */
		3189577021A1FCC100FB2ABE /* NetHack */ = {
			isa = PBXNativeTarget;
			buildConfigurationList = 3189577821A1FCC100FB2ABE /* Build configuration list for PBXNativeTarget "NetHack" */;
			buildPhases = (
				3189576D21A1FCC100FB2ABE /* Sources */,
				3189576E21A1FCC100FB2ABE /* Frameworks */,
				3189576F21A1FCC100FB2ABE /* CopyFiles */,
				3192867121A3A2D500325BEB /* Copy nethack */,
				317E7C5421A3804400F6E4E5 /* Build Guidebook */,
				317E7C5521A3912D00F6E4E5 /* Build nhdat */,
				3192867021A39F6A00325BEB /* Install */,
			);
			buildRules = (
			);
			dependencies = (
				31B8A31421A2355C0055BD01 /* PBXTargetDependency */,
				3192867621A3AAFE00325BEB /* PBXTargetDependency */,
				3192867421A3AAFA00325BEB /* PBXTargetDependency */,
			);
			name = NetHack;
			productName = NetHack;
			productReference = 3189577121A1FCC100FB2ABE /* NetHack */;
			productType = "com.apple.product-type.tool";
		};
		3189577E21A1FDA400FB2ABE /* makedefs */ = {
			isa = PBXNativeTarget;
			buildConfigurationList = 3189578321A1FDA400FB2ABE /* Build configuration list for PBXNativeTarget "makedefs" */;
			buildPhases = (
				544768B223995106004B9739 /* Build nhlua header */,
				3189577B21A1FDA400FB2ABE /* Sources */,
				3189577C21A1FDA400FB2ABE /* Frameworks */,
				3189577D21A1FDA400FB2ABE /* CopyFiles */,
				317E7C4B21A35F0500F6E4E5 /* Copy makedefs */,
				319CBA3821A3458100150830 /* Build data */,
				317E7C4521A3548F00F6E4E5 /* Build rumors */,
				317E7C4E21A3697300F6E4E5 /* Build options and headers */,
				544768B8239954B9004B9739 /* Build Lua library */,
				317E7C4F21A36A5700F6E4E5 /* Build engrave, epitaph and bogusmon */,
				3192867F21A3AF8000325BEB /* Build oracles */,
			);
			buildRules = (
			);
			dependencies = (
			);
			name = makedefs;
			productName = makedefs;
			productReference = 3189577F21A1FDA400FB2ABE /* makedefs */;
			productType = "com.apple.product-type.tool";
		};
		31B8A44921A26A4B0055BD01 /* recover */ = {
			isa = PBXNativeTarget;
			buildConfigurationList = 31B8A44E21A26A4B0055BD01 /* Build configuration list for PBXNativeTarget "recover" */;
			buildPhases = (
				31B8A44621A26A4B0055BD01 /* Sources */,
				31B8A44721A26A4B0055BD01 /* Frameworks */,
				31B8A44821A26A4B0055BD01 /* CopyFiles */,
			);
			buildRules = (
			);
			dependencies = (
				316B91CD21A3BD8F00EC3E81 /* PBXTargetDependency */,
			);
			name = recover;
			productName = recover;
			productReference = 31B8A44A21A26A4B0055BD01 /* recover */;
			productType = "com.apple.product-type.tool";
		};
		31B8A45621A26A970055BD01 /* dlb */ = {
			isa = PBXNativeTarget;
			buildConfigurationList = 31B8A45B21A26A970055BD01 /* Build configuration list for PBXNativeTarget "dlb" */;
			buildPhases = (
				31B8A45321A26A970055BD01 /* Sources */,
				31B8A45421A26A970055BD01 /* Frameworks */,
				31B8A45521A26A970055BD01 /* CopyFiles */,
				3192867221A3AA5700325BEB /* copy dlb */,
			);
			buildRules = (
			);
			dependencies = (
				316B91CB21A3BD7C00EC3E81 /* PBXTargetDependency */,
			);
			name = dlb;
			productName = dlb;
			productReference = 31B8A45721A26A970055BD01 /* dlb */;
			productType = "com.apple.product-type.tool";
		};
/* End PBXNativeTarget section */

/* Begin PBXProject section */
		3189576921A1FCC100FB2ABE /* Project object */ = {
			isa = PBXProject;
			attributes = {
<<<<<<< HEAD
				LastUpgradeCheck = 1120;
=======
				LastUpgradeCheck = 1130;
>>>>>>> fd6ecbaa
				ORGANIZATIONNAME = "Bart House";
				TargetAttributes = {
					3189577021A1FCC100FB2ABE = {
						CreatedOnToolsVersion = 10.1;
					};
					3189577E21A1FDA400FB2ABE = {
						CreatedOnToolsVersion = 10.1;
					};
					31B8A44921A26A4B0055BD01 = {
						CreatedOnToolsVersion = 10.1;
					};
					31B8A45621A26A970055BD01 = {
						CreatedOnToolsVersion = 10.1;
					};
				};
			};
			buildConfigurationList = 3189576C21A1FCC100FB2ABE /* Build configuration list for PBXProject "NetHack" */;
			compatibilityVersion = "Xcode 9.3";
			developmentRegion = en;
			hasScannedForEncodings = 0;
			knownRegions = (
				en,
				Base,
			);
			mainGroup = 3189576821A1FCC100FB2ABE;
			productRefGroup = 3189577221A1FCC100FB2ABE /* Products */;
			projectDirPath = "";
			projectRoot = "";
			targets = (
				3189577021A1FCC100FB2ABE /* NetHack */,
				3189577E21A1FDA400FB2ABE /* makedefs */,
				31B8A44921A26A4B0055BD01 /* recover */,
				31B8A45621A26A970055BD01 /* dlb */,
			);
		};
/* End PBXProject section */

/* Begin PBXShellScriptBuildPhase section */
		317E7C4521A3548F00F6E4E5 /* Build rumors */ = {
			isa = PBXShellScriptBuildPhase;
			buildActionMask = 2147483647;
			files = (
			);
			inputFileListPaths = (
			);
			inputPaths = (
				"$(NH_DAT_DIR)/rumors.tru",
				"$(NH_DAT_DIR)/rumors.fal",
				"$(NH_UTIL_DIR)/makedefs",
			);
			name = "Build rumors";
			outputFileListPaths = (
			);
			outputPaths = (
				"$(NH_DAT_DIR)/rumors",
			);
			runOnlyForDeploymentPostprocessing = 0;
			shellPath = /bin/sh;
			shellScript = "cd ${NH_DAT_DIR}\n${NH_UTIL_DIR}/makedefs -r\n";
		};
		317E7C4B21A35F0500F6E4E5 /* Copy makedefs */ = {
			isa = PBXShellScriptBuildPhase;
			buildActionMask = 2147483647;
			files = (
			);
			inputFileListPaths = (
			);
			inputPaths = (
				"$(BUILT_PRODUCTS_DIR)/makedefs",
			);
			name = "Copy makedefs";
			outputFileListPaths = (
			);
			outputPaths = (
				"$(NH_UTIL_DIR)/makedefs",
			);
			runOnlyForDeploymentPostprocessing = 0;
			shellPath = /bin/sh;
			shellScript = "cp ${BUILT_PRODUCTS_DIR}/makedefs ${NH_UTIL_DIR}/makedefs\n";
		};
		317E7C4E21A3697300F6E4E5 /* Build options and headers */ = {
			isa = PBXShellScriptBuildPhase;
			buildActionMask = 2147483647;
			files = (
			);
			inputFileListPaths = (
			);
			inputPaths = (
				"$(NH_UTIL_DIR)/makedefs",
			);
			name = "Build options and headers";
			outputFileListPaths = (
			);
			outputPaths = (
				"$(NH_UTIL_DIR)/options",
				"$(NH_INC_DIR)/date.h",
				"$(NH_INC_DIR)/onames.h",
				"$(NH_INC_DIR)/vis_tab.h",
				"$(NH_SRC_DIR)/vis_tab.c",
			);
			runOnlyForDeploymentPostprocessing = 0;
			shellPath = /bin/sh;
			shellScript = "cd ${NH_DAT_DIR}\n${NH_UTIL_DIR}/makedefs -v\ncd ${NH_UTIL_DIR}\n./makedefs -o\n./makedefs -p\n./makedefs -z\n";
		};
		317E7C4F21A36A5700F6E4E5 /* Build engrave, epitaph and bogusmon */ = {
			isa = PBXShellScriptBuildPhase;
			buildActionMask = 2147483647;
			files = (
			);
			inputFileListPaths = (
			);
			inputPaths = (
				"$(NH_DAT_DIR)/engrave.txt",
				"$(NH_DAT_DIR)/epitaph.txt",
				"$(NH_DAT_DIR)/bogusmon.txt",
			);
			name = "Build engrave, epitaph and bogusmon";
			outputFileListPaths = (
			);
			outputPaths = (
				"$(NH_DAT_DIR)/engrave",
				"$(NH_DAT_DIR)/epitaph",
				"$(NH_DAT_DIR)/bogusmon",
			);
			runOnlyForDeploymentPostprocessing = 0;
			shellPath = /bin/sh;
			shellScript = "cd ${NH_DAT_DIR}\n${NH_UTIL_DIR}/makedefs -s\n";
		};
		317E7C5421A3804400F6E4E5 /* Build Guidebook */ = {
			isa = PBXShellScriptBuildPhase;
			buildActionMask = 2147483647;
			files = (
			);
			inputFileListPaths = (
			);
			inputPaths = (
				"$(NH_UTIL_DIR)/makedefs",
				"$(NH_DOC_DIR)/Guidebook.mn",
				"$(NH_DOC_DIR)/tmac.n",
				"$(NH_DOC_DIR)/tmac.nh",
			);
			name = "Build Guidebook";
			outputFileListPaths = (
			);
			outputPaths = (
				"$(NH_DOC_DIR)/Guidebook",
			);
			runOnlyForDeploymentPostprocessing = 0;
			shellPath = /bin/sh;
			shellScript = "cd ${NH_DOC_DIR}\ncat Guidebook.mn | ${NH_UTIL_DIR}/makedefs --grep --input - --output - | tbl tmac.n - | nroff -c -Tascii | col -bx > Guidebook\n";
		};
		317E7C5521A3912D00F6E4E5 /* Build nhdat */ = {
			isa = PBXShellScriptBuildPhase;
			buildActionMask = 2147483647;
			files = (
			);
			inputFileListPaths = (
			);
			inputPaths = (
				"$(NH_DAT_DIR)/Arc-fila.lua",
				"$(NH_DAT_DIR)/Arc-filb.lua",
				"$(NH_DAT_DIR)/Arc-goal.lua",
				"$(NH_DAT_DIR)/Arc-loca.lua",
				"$(NH_DAT_DIR)/Arc-strt.lua",
				"$(NH_DAT_DIR)/Bar-fila.lua",
				"$(NH_DAT_DIR)/Bar-filb.lua",
				"$(NH_DAT_DIR)/Bar-goal.lua",
				"$(NH_DAT_DIR)/Bar-loca.lua",
				"$(NH_DAT_DIR)/Bar-strt.lua",
				"$(NH_DAT_DIR)/Cav-fila.lua",
				"$(NH_DAT_DIR)/Cav-filb.lua",
				"$(NH_DAT_DIR)/Cav-goal.lua",
				"$(NH_DAT_DIR)/Cav-loca.lua",
				"$(NH_DAT_DIR)/Cav-strt.lua",
				"$(NH_DAT_DIR)/Hea-fila.lua",
				"$(NH_DAT_DIR)/Hea-filb.lua",
				"$(NH_DAT_DIR)/Hea-goal.lua",
				"$(NH_DAT_DIR)/Hea-loca.lua",
				"$(NH_DAT_DIR)/Hea-strt.lua",
				"$(NH_DAT_DIR)/Kni-fila.lua",
				"$(NH_DAT_DIR)/Kni-filb.lua",
				"$(NH_DAT_DIR)/Kni-goal.lua",
				"$(NH_DAT_DIR)/Kni-loca.lua",
				"$(NH_DAT_DIR)/Kni-strt.lua",
				"$(NH_DAT_DIR)/Mon-fila.lua",
				"$(NH_DAT_DIR)/Mon-filb.lua",
				"$(NH_DAT_DIR)/Mon-goal.lua",
				"$(NH_DAT_DIR)/Mon-loca.lua",
				"$(NH_DAT_DIR)/Mon-strt.lua",
				"$(NH_DAT_DIR)/Pri-fila.lua",
				"$(NH_DAT_DIR)/Pri-filb.lua",
				"$(NH_DAT_DIR)/Pri-goal.lua",
				"$(NH_DAT_DIR)/Pri-loca.lua",
				"$(NH_DAT_DIR)/Pri-strt.lua",
				"$(NH_DAT_DIR)/Ran-fila.lua",
				"$(NH_DAT_DIR)/Ran-filb.lua",
				"$(NH_DAT_DIR)/Ran-goal.lua",
				"$(NH_DAT_DIR)/Ran-loca.lua",
				"$(NH_DAT_DIR)/Ran-strt.lua",
				"$(NH_DAT_DIR)/Rog-fila.lua",
				"$(NH_DAT_DIR)/Rog-filb.lua",
				"$(NH_DAT_DIR)/Rog-goal.lua",
				"$(NH_DAT_DIR)/Rog-loca.lua",
				"$(NH_DAT_DIR)/Rog-strt.lua",
				"$(NH_DAT_DIR)/Sam-fila.lua",
				"$(NH_DAT_DIR)/Sam-filb.lua",
				"$(NH_DAT_DIR)/Sam-goal.lua",
				"$(NH_DAT_DIR)/Sam-loca.lua",
				"$(NH_DAT_DIR)/Sam-strt.lua",
				"$(NH_DAT_DIR)/Tou-fila.lua",
				"$(NH_DAT_DIR)/Tou-filb.lua",
				"$(NH_DAT_DIR)/Tou-goal.lua",
				"$(NH_DAT_DIR)/Tou-loca.lua",
				"$(NH_DAT_DIR)/Tou-strt.lua",
				"$(NH_DAT_DIR)/Val-fila.lua",
				"$(NH_DAT_DIR)/Val-filb.lua",
				"$(NH_DAT_DIR)/Val-goal.lua",
				"$(NH_DAT_DIR)/Val-loca.lua",
				"$(NH_DAT_DIR)/Val-strt.lua",
				"$(NH_DAT_DIR)/Wiz-fila.lua",
				"$(NH_DAT_DIR)/Wiz-filb.lua",
				"$(NH_DAT_DIR)/Wiz-goal.lua",
				"$(NH_DAT_DIR)/Wiz-loca.lua",
				"$(NH_DAT_DIR)/Wiz-strt.lua",
				"$(NH_DAT_DIR)/air.lua",
				"$(NH_DAT_DIR)/asmodeus.lua",
				"$(NH_DAT_DIR)/astral.lua",
				"$(NH_DAT_DIR)/baalz.lua",
				"$(NH_DAT_DIR)/bigrm-1.lua",
				"$(NH_DAT_DIR)/bigrm-10.lua",
				"$(NH_DAT_DIR)/bigrm-2.lua",
				"$(NH_DAT_DIR)/bigrm-3.lua",
				"$(NH_DAT_DIR)/bigrm-4.lua",
				"$(NH_DAT_DIR)/bigrm-5.lua",
				"$(NH_DAT_DIR)/bigrm-6.lua",
				"$(NH_DAT_DIR)/bigrm-7.lua",
				"$(NH_DAT_DIR)/bigrm-8.lua",
				"$(NH_DAT_DIR)/bigrm-9.lua",
				"$(NH_DAT_DIR)/bogusmon",
				"$(NH_DAT_DIR)/castle.lua",
				"$(NH_DAT_DIR)/cmdhelp",
				"$(NH_DAT_DIR)/data",
				"$(NH_DAT_DIR)/dungeon.lua",
				"$(NH_DAT_DIR)/earth.lua",
				"$(NH_DAT_DIR)/engrave",
				"$(NH_DAT_DIR)/epitaph",
				"$(NH_DAT_DIR)/fakewiz1.lua",
				"$(NH_DAT_DIR)/fakewiz2.lua",
				"$(NH_DAT_DIR)/fire.lua",
				"$(NH_DAT_DIR)/help",
				"$(NH_DAT_DIR)/hh",
				"$(NH_DAT_DIR)/history",
				"$(NH_DAT_DIR)/juiblex.lua",
				"$(NH_DAT_DIR)/keyhelp",
				"$(NH_DAT_DIR)/knox.lua",
				"$(NH_DAT_DIR)/medusa-1.lua",
				"$(NH_DAT_DIR)/medusa-2.lua",
				"$(NH_DAT_DIR)/medusa-3.lua",
				"$(NH_DAT_DIR)/medusa-4.lua",
				"$(NH_DAT_DIR)/minefill.lua",
				"$(NH_DAT_DIR)/minend-1.lua",
				"$(NH_DAT_DIR)/minend-2.lua",
				"$(NH_DAT_DIR)/minend-3.lua",
				"$(NH_DAT_DIR)/minetn-1.lua",
				"$(NH_DAT_DIR)/minetn-2.lua",
				"$(NH_DAT_DIR)/minetn-3.lua",
				"$(NH_DAT_DIR)/minetn-4.lua",
				"$(NH_DAT_DIR)/minetn-5.lua",
				"$(NH_DAT_DIR)/minetn-6.lua",
				"$(NH_DAT_DIR)/minetn-7.lua",
				"$(NH_DAT_DIR)/opthelp",
				"$(NH_DAT_DIR)/options",
				"$(NH_DAT_DIR)/oracle.lua",
				"$(NH_DAT_DIR)/oracles",
				"$(NH_DAT_DIR)/orcus.lua",
				"$(NH_DAT_DIR)/quest.lua",
				"$(NH_DAT_DIR)/rumors",
				"$(NH_DAT_DIR)/sanctum.lua",
				"$(NH_DAT_DIR)/soko1-1.lua",
				"$(NH_DAT_DIR)/soko1-2.lua",
				"$(NH_DAT_DIR)/soko2-1.lua",
				"$(NH_DAT_DIR)/soko2-2.lua",
				"$(NH_DAT_DIR)/soko3-1.lua",
				"$(NH_DAT_DIR)/soko3-2.lua",
				"$(NH_DAT_DIR)/soko4-1.lua",
				"$(NH_DAT_DIR)/soko4-2.lua",
				"$(NH_DAT_DIR)/tower1.lua",
				"$(NH_DAT_DIR)/tower2.lua",
				"$(NH_DAT_DIR)/tower3.lua",
				"$(NH_DAT_DIR)/tribute",
				"$(NH_DAT_DIR)/valley.lua",
				"$(NH_DAT_DIR)/water.lua",
				"$(NH_DAT_DIR)/wizard1.lua",
				"$(NH_DAT_DIR)/wizard2.lua",
				"$(NH_DAT_DIR)/wizard3.lua",
				"$(NH_DAT_DIR)/wizhelp",
			);
			name = "Build nhdat";
			outputFileListPaths = (
			);
			outputPaths = (
				"$(NH_DAT_DIR)/nhdat",
			);
			runOnlyForDeploymentPostprocessing = 0;
			shellPath = /bin/sh;
			shellScript = "cd ${NH_DAT_DIR}\n${NH_UTIL_DIR}/dlb cf nhdat help hh cmdhelp keyhelp history opthelp wizhelp dungeon.lua tribute asmodeus.lua baalz.lua bigrm-*.lua castle.lua fakewiz?.lua juiblex.lua knox.lua medusa-?.lua minend-?.lua minefill.lua minetn-?.lua oracle.lua orcus.lua sanctum.lua soko?-?.lua tower?.lua valley.lua wizard?.lua astral.lua air.lua earth.lua fire.lua water.lua ???-goal.lua ???-fil?.lua ???-loca.lua ???-strt.lua bogusmon data engrave epitaph oracles options quest.lua rumors\n\n";
		};
		3192867021A39F6A00325BEB /* Install */ = {
			isa = PBXShellScriptBuildPhase;
			buildActionMask = 12;
			files = (
			);
			inputFileListPaths = (
			);
			inputPaths = (
				"$(NH_DAT_DIR)/nhdat",
				"$(NH_DAT_DIR)/license",
				"$(NH_DAT_DIR)/symbols",
				"$(NH_SRC_DIR)/nethack",
				"$(NH_UTIL_DIR)/recover",
				"$(NH_UNIX_DIR)/sysconf",
				"$(NH_UNIX_DIR)/hints/macosx.sh",
			);
			name = Install;
			outputFileListPaths = (
			);
			outputPaths = (
				"$(NH_INSTALL_DIR)/nhdat",
				"$(NH_INSTALL_DIR)/licenses",
				"$(NH_INSTALL_DIR)/symbols",
				"$(NH_INSTALL_DIR)/nethack",
				"$(NH_INSTALL_DIR)/recover",
				"$(NH_INSTALL_DIR)/sysconf",
			);
			runOnlyForDeploymentPostprocessing = 0;
			shellPath = /bin/sh;
			shellScript = "mkdir -p ${NH_INSTALL_DIR}/save\ncd ${NH_DAT_DIR}\ncp nhdat license symbols ${NH_INSTALL_DIR}\ncp ${NH_SRC_DIR}/nethack ${NH_INSTALL_DIR}\ncp ${NH_UTIL_DIR}/recover ${NH_INSTALL_DIR}\ntouch ${NH_INSTALL_DIR}/perm\ntouch ${NH_INSTALL_DIR}/record\ntouch ${NH_INSTALL_DIR}/logfile\ntouch ${NH_INSTALL_DIR}/xlogfile\ncd ${NH_UNIX_DIR}\nsh hints/macosx.sh editsysconf sysconf ${NH_INSTALL_DIR}/sysconf\n";
		};
		3192867121A3A2D500325BEB /* Copy nethack */ = {
			isa = PBXShellScriptBuildPhase;
			buildActionMask = 2147483647;
			files = (
			);
			inputFileListPaths = (
			);
			inputPaths = (
				"$(BUILT_PRODUCTS_DIR)/nethack",
			);
			name = "Copy nethack";
			outputFileListPaths = (
			);
			outputPaths = (
				"$(NH_SRC_DIR)/nethack",
			);
			runOnlyForDeploymentPostprocessing = 0;
			shellPath = /bin/sh;
			shellScript = "cp ${BUILT_PRODUCTS_DIR}/nethack ${NH_SRC_DIR}/nethack\n";
		};
		3192867221A3AA5700325BEB /* copy dlb */ = {
			isa = PBXShellScriptBuildPhase;
			buildActionMask = 2147483647;
			files = (
			);
			inputFileListPaths = (
			);
			inputPaths = (
				"${BUILT_PRODUCTS_DIR}/dlb",
			);
			name = "copy dlb";
			outputFileListPaths = (
			);
			outputPaths = (
				"$(NH_UTIL_DIR)/dlb",
			);
			runOnlyForDeploymentPostprocessing = 0;
			shellPath = /bin/sh;
			shellScript = "cp ${BUILT_PRODUCTS_DIR}/dlb ${NH_UTIL_DIR}/dlb\n";
		};
		3192867F21A3AF8000325BEB /* Build oracles */ = {
			isa = PBXShellScriptBuildPhase;
			buildActionMask = 2147483647;
			files = (
			);
			inputFileListPaths = (
			);
			inputPaths = (
				"$(NH_DAT_DIR)/oracles.txt",
			);
			name = "Build oracles";
			outputFileListPaths = (
			);
			outputPaths = (
				"$(NH_DAT_DIR)/oracles",
			);
			runOnlyForDeploymentPostprocessing = 0;
			shellPath = /bin/sh;
			shellScript = "cd ${NH_DAT_DIR}\n${NH_UTIL_DIR}/makedefs -h\n";
		};
		319CBA3821A3458100150830 /* Build data */ = {
			isa = PBXShellScriptBuildPhase;
			buildActionMask = 2147483647;
			files = (
			);
			inputFileListPaths = (
			);
			inputPaths = (
				"$(NH_DAT_DIR)/data.base",
				"$(NH_UTIL_DIR)/makedefs",
			);
			name = "Build data";
			outputFileListPaths = (
			);
			outputPaths = (
				"$(NH_DAT_DIR)/data",
			);
			runOnlyForDeploymentPostprocessing = 0;
			shellPath = /bin/sh;
			shellScript = "# make data from data.base\ncd ${NH_DAT_DIR}\n${NH_UTIL_DIR}/makedefs -d\n";
		};
		544768B223995106004B9739 /* Build nhlua header */ = {
			isa = PBXShellScriptBuildPhase;
			buildActionMask = 2147483647;
			files = (
			);
			inputFileListPaths = (
			);
			inputPaths = (
			);
			name = "Build nhlua header";
			outputFileListPaths = (
			);
			outputPaths = (
				"${NH_INC_DIR}/nhlua.h",
			);
			runOnlyForDeploymentPostprocessing = 0;
			shellPath = /bin/sh;
			shellScript = "# Type a script or drag a script file from your workspace to insert its path.\ncd ${NH_INC_DIR}\necho '/* nhlua.h - generated by Xcode script */' > nhlua.h\necho '#include \"../lib/lua-5.3.5/src/lua.h\"' >> nhlua.h\nsed -e '/(lua_error)/!d' -e '/(lua_error)/s/;/ NORETURN;/1' < ${NH_LIB_DIR}/lua-5.3.5/src/lua.h >> nhlua.h\necho '#include \"../lib/lua-5.3.5/src/lualib.h\"' >> nhlua.h\necho '#include \"../lib/lua-5.3.5/src/lauxlib.h\"' >> nhlua.h\necho '/*nhlua.h*/' >> nhlua.h\n";
		};
		544768B8239954B9004B9739 /* Build Lua library */ = {
			isa = PBXShellScriptBuildPhase;
			buildActionMask = 2147483647;
			files = (
			);
			inputFileListPaths = (
			);
			inputPaths = (
			);
			name = "Build Lua library";
			outputFileListPaths = (
			);
			outputPaths = (
				"${NH_LIB_DIR}/lua/liblua.a",
			);
			runOnlyForDeploymentPostprocessing = 0;
			shellPath = /bin/sh;
			shellScript = "# Type a script or drag a script file from your workspace to insert its path.\ncd ${NH_LIB_DIR}\nmkdir -p lua\ncd ${NH_LIB_DIR}/lua-5.3.5/src\nmake a\ncp liblua.a ../../lua\ncd ../../..\n\n";
		};
/* End PBXShellScriptBuildPhase section */

/* Begin PBXSourcesBuildPhase section */
		3189576D21A1FCC100FB2ABE /* Sources */ = {
			isa = PBXSourcesBuildPhase;
			buildActionMask = 2147483647;
			files = (
				31B8A3BC21A238060055BD01 /* eat.c in Sources */,
				31B8A3A921A238060055BD01 /* music.c in Sources */,
				544768B123994A2C004B9739 /* mdlib.c in Sources */,
				31B8A3D221A238060055BD01 /* engrave.c in Sources */,
				31B8A3A021A238060055BD01 /* exper.c in Sources */,
				31B8A38A21A238060055BD01 /* priest.c in Sources */,
				31B8A3A221A238060055BD01 /* detect.c in Sources */,
				31B8A3B421A238060055BD01 /* save.c in Sources */,
				31B8A3A421A238060055BD01 /* vision.c in Sources */,
				31B8A3C621A238060055BD01 /* dbridge.c in Sources */,
				31B8A38521A238060055BD01 /* rnd.c in Sources */,
				31B8A38B21A238060055BD01 /* topten.c in Sources */,
				31B8A38121A238060055BD01 /* mapglyph.c in Sources */,
				31B8A41321A23F650055BD01 /* version.c in Sources */,
				31B8A3BB21A238060055BD01 /* allmain.c in Sources */,
				31B8A39521A238060055BD01 /* windows.c in Sources */,
				31B8A38621A238060055BD01 /* mondata.c in Sources */,
				31B8A41921A244940055BD01 /* objects.c in Sources */,
				31B8A3AA21A238060055BD01 /* wizard.c in Sources */,
				31B8A3D021A238060055BD01 /* explode.c in Sources */,
				31B8A3DE21A238060055BD01 /* sys.c in Sources */,
				31B8A38021A238060055BD01 /* sit.c in Sources */,
				31B8A3AF21A238060055BD01 /* lock.c in Sources */,
				54FCE8292223261F00F393C8 /* isaac64.c in Sources */,
				31B8A38C21A238060055BD01 /* trap.c in Sources */,
				31B8A3AE21A238060055BD01 /* worn.c in Sources */,
				31B8A3B821A238060055BD01 /* dokick.c in Sources */,
				31B8A38221A238060055BD01 /* teleport.c in Sources */,
				31B8A37B21A238060055BD01 /* mkmap.c in Sources */,
				31B8A3AC21A238060055BD01 /* decl.c in Sources */,
				31B8A3BE21A238060055BD01 /* hack.c in Sources */,
				31B8A3EC21A23CF20055BD01 /* posixregex.c in Sources */,
				31B8A3C321A238060055BD01 /* steed.c in Sources */,
				31B8A39D21A238060055BD01 /* artifact.c in Sources */,
				31B8A3FF21A23E6E0055BD01 /* topl.c in Sources */,
				544768AF23994A17004B9739 /* nhlua.c in Sources */,
				31B8A3C021A238060055BD01 /* dig.c in Sources */,
				31B8A3CB21A238060055BD01 /* alloc.c in Sources */,
				31B8A39821A238060055BD01 /* mail.c in Sources */,
				31B8A3C821A238060055BD01 /* options.c in Sources */,
				31B8A3CD21A238060055BD01 /* write.c in Sources */,
				31B8A40F21A23EEC0055BD01 /* cursmesg.c in Sources */,
				544768BC23A53C9F004B9739 /* nhlobj.c in Sources */,
				31B8A3DF21A238060055BD01 /* end.c in Sources */,
				31B8A38921A238060055BD01 /* mklev.c in Sources */,
				31B8A3D721A238060055BD01 /* muse.c in Sources */,
				31B8A40121A23E6E0055BD01 /* wintty.c in Sources */,
				31B8A3FE21A23E6E0055BD01 /* termcap.c in Sources */,
				31B8A39621A238060055BD01 /* attrib.c in Sources */,
				544768AE23994A17004B9739 /* nhlsel.c in Sources */,
				31B8A40C21A23EEC0055BD01 /* cursdial.c in Sources */,
				31B8A3A321A238060055BD01 /* mhitm.c in Sources */,
				31B8A3DC21A238060055BD01 /* polyself.c in Sources */,
				31B8A3A621A238060055BD01 /* makemon.c in Sources */,
				31B8A3B721A238060055BD01 /* rumors.c in Sources */,
				31B8A39921A238060055BD01 /* dungeon.c in Sources */,
				31B8A3D121A238060055BD01 /* do.c in Sources */,
				31B8A39021A238060055BD01 /* objnam.c in Sources */,
				31B8A3B621A238060055BD01 /* bones.c in Sources */,
				31B8A3C521A238060055BD01 /* timeout.c in Sources */,
				31B8A3AD21A238060055BD01 /* uhitm.c in Sources */,
				31B8A3B321A238060055BD01 /* track.c in Sources */,
				31B8A41221A23EEC0055BD01 /* curswins.c in Sources */,
				544768AB239949FA004B9739 /* sfstruct.c in Sources */,
				31B8A3A721A238060055BD01 /* minion.c in Sources */,
				31B8A3F021A23D420055BD01 /* unixtty.c in Sources */,
				31B8A37F21A238060055BD01 /* extralev.c in Sources */,
				31B8A39B21A238060055BD01 /* dogmove.c in Sources */,
				31B8A3C121A238060055BD01 /* read.c in Sources */,
				31B8A3D521A238060055BD01 /* shk.c in Sources */,
				31B8A3E221A238500055BD01 /* display.c in Sources */,
				31B8A3DD21A238060055BD01 /* dothrow.c in Sources */,
				31B8A39421A238060055BD01 /* mcastu.c in Sources */,
				31B8A3C221A238060055BD01 /* role.c in Sources */,
				31B8A3E821A23AB50055BD01 /* vis_tab.c in Sources */,
				31B8A38821A238060055BD01 /* shknam.c in Sources */,
				31B8A3A521A238060055BD01 /* ball.c in Sources */,
				31B8A39E21A238060055BD01 /* mthrowu.c in Sources */,
				31B8A3C721A238060055BD01 /* monmove.c in Sources */,
				31B8A3BF21A238060055BD01 /* u_init.c in Sources */,
				31B8A3D921A238060055BD01 /* vault.c in Sources */,
				31B8A38F21A238060055BD01 /* spell.c in Sources */,
				31B8A3B221A238060055BD01 /* pray.c in Sources */,
				31B8A3A821A238060055BD01 /* weapon.c in Sources */,
				31B8A3DA21A238060055BD01 /* mkmaze.c in Sources */,
				31B8A37E21A238060055BD01 /* steal.c in Sources */,
				31B8A3BA21A238060055BD01 /* mkobj.c in Sources */,
				31B8A41121A23EEC0055BD01 /* cursstat.c in Sources */,
				31B8A3E021A238060055BD01 /* wield.c in Sources */,
				31B8A41821A2448C0055BD01 /* monst.c in Sources */,
				31B8A3CA21A238060055BD01 /* hacklib.c in Sources */,
				31B8A3A121A238060055BD01 /* rip.c in Sources */,
				31B8A39321A238060055BD01 /* were.c in Sources */,
				31B8A3EF21A23D420055BD01 /* ioctl.c in Sources */,
				31B8A38321A238060055BD01 /* mhitu.c in Sources */,
				31B8A3B021A238060055BD01 /* mkroom.c in Sources */,
				31B8A3B121A238060055BD01 /* pline.c in Sources */,
				31B8A39A21A238060055BD01 /* questpgr.c in Sources */,
				31B8A3E621A238B30055BD01 /* dog.c in Sources */,
				31B8A40D21A23EEC0055BD01 /* cursinvt.c in Sources */,
				31B8A38721A238060055BD01 /* o_init.c in Sources */,
				31B8A40E21A23EEC0055BD01 /* cursinit.c in Sources */,
				31B8A3F521A23DD10055BD01 /* unixunix.c in Sources */,
				31B8A3CE21A238060055BD01 /* potion.c in Sources */,
				31B8A3F621A23DD10055BD01 /* unixmain.c in Sources */,
				31B8A3D821A238060055BD01 /* botl.c in Sources */,
				31B8A39121A238060055BD01 /* light.c in Sources */,
				31B8A3DB21A238060055BD01 /* mon.c in Sources */,
				31B8A3B921A238060055BD01 /* zap.c in Sources */,
				31B8A38421A238060055BD01 /* do_name.c in Sources */,
				31B8A3C421A238060055BD01 /* apply.c in Sources */,
				31B8A3F721A23DD10055BD01 /* unixres.c in Sources */,
				31B8A3BD21A238060055BD01 /* files.c in Sources */,
				31B8A39221A238060055BD01 /* do_wear.c in Sources */,
				31B8A3E521A238B30055BD01 /* dlb.c in Sources */,
				31B8A37D21A238060055BD01 /* restore.c in Sources */,
				31B8A39C21A238060055BD01 /* drawing.c in Sources */,
				31B8A41021A23EEC0055BD01 /* cursmain.c in Sources */,
				31B8A38E21A238060055BD01 /* quest.c in Sources */,
				31B8A3D621A238060055BD01 /* region.c in Sources */,
				31B8A3D421A238060055BD01 /* worm.c in Sources */,
				31B8A3C921A238060055BD01 /* sounds.c in Sources */,
				31B8A37C21A238060055BD01 /* pager.c in Sources */,
				31B8A39F21A238060055BD01 /* fountain.c in Sources */,
				31B8A40B21A23EEC0055BD01 /* cursmisc.c in Sources */,
				31B8A3CF21A238060055BD01 /* sp_lev.c in Sources */,
				31B8A3D321A238060055BD01 /* cmd.c in Sources */,
				31B8A3AB21A238060055BD01 /* mplayer.c in Sources */,
				31B8A3CC21A238060055BD01 /* pickup.c in Sources */,
				31B8A39721A238060055BD01 /* invent.c in Sources */,
				31B8A40021A23E6E0055BD01 /* getline.c in Sources */,
				31B8A3B521A238060055BD01 /* rect.c in Sources */,
			);
			runOnlyForDeploymentPostprocessing = 0;
		};
		3189577B21A1FDA400FB2ABE /* Sources */ = {
			isa = PBXSourcesBuildPhase;
			buildActionMask = 2147483647;
			files = (
				31B8A31021A20DC10055BD01 /* monst.c in Sources */,
				31B8A30F21A20DC10055BD01 /* objects.c in Sources */,
				31B8A30C21A20D8B0055BD01 /* makedefs.c in Sources */,
			);
			runOnlyForDeploymentPostprocessing = 0;
		};
		31B8A44621A26A4B0055BD01 /* Sources */ = {
			isa = PBXSourcesBuildPhase;
			buildActionMask = 2147483647;
			files = (
				31B8A45221A26A750055BD01 /* recover.c in Sources */,
			);
			runOnlyForDeploymentPostprocessing = 0;
		};
		31B8A45321A26A970055BD01 /* Sources */ = {
			isa = PBXSourcesBuildPhase;
			buildActionMask = 2147483647;
			files = (
				31B8A46121A26AF60055BD01 /* panic.c in Sources */,
				31B8A45E21A26ACF0055BD01 /* dlb.c in Sources */,
				31B8A46021A26AE70055BD01 /* dlb_main.c in Sources */,
				31B8A46221A26B020055BD01 /* alloc.c in Sources */,
			);
			runOnlyForDeploymentPostprocessing = 0;
		};
/* End PBXSourcesBuildPhase section */

/* Begin PBXTargetDependency section */
		316B91CB21A3BD7C00EC3E81 /* PBXTargetDependency */ = {
			isa = PBXTargetDependency;
			target = 3189577E21A1FDA400FB2ABE /* makedefs */;
			targetProxy = 316B91CA21A3BD7C00EC3E81 /* PBXContainerItemProxy */;
		};
		316B91CD21A3BD8F00EC3E81 /* PBXTargetDependency */ = {
			isa = PBXTargetDependency;
			target = 3189577E21A1FDA400FB2ABE /* makedefs */;
			targetProxy = 316B91CC21A3BD8F00EC3E81 /* PBXContainerItemProxy */;
		};
		3192867421A3AAFA00325BEB /* PBXTargetDependency */ = {
			isa = PBXTargetDependency;
			target = 31B8A44921A26A4B0055BD01 /* recover */;
			targetProxy = 3192867321A3AAFA00325BEB /* PBXContainerItemProxy */;
		};
		3192867621A3AAFE00325BEB /* PBXTargetDependency */ = {
			isa = PBXTargetDependency;
			target = 31B8A45621A26A970055BD01 /* dlb */;
			targetProxy = 3192867521A3AAFE00325BEB /* PBXContainerItemProxy */;
		};
		31B8A31421A2355C0055BD01 /* PBXTargetDependency */ = {
			isa = PBXTargetDependency;
			target = 3189577E21A1FDA400FB2ABE /* makedefs */;
			targetProxy = 31B8A31321A2355C0055BD01 /* PBXContainerItemProxy */;
		};
/* End PBXTargetDependency section */

/* Begin XCBuildConfiguration section */
		3189577621A1FCC100FB2ABE /* Debug */ = {
			isa = XCBuildConfiguration;
			baseConfigurationReference = 2A953FB221A3F404007906E5 /* XCode.xcconfig */;
			buildSettings = {
				ALWAYS_SEARCH_USER_PATHS = NO;
				CLANG_ANALYZER_NONNULL = YES;
				CLANG_ANALYZER_NUMBER_OBJECT_CONVERSION = YES_AGGRESSIVE;
				CLANG_CXX_LANGUAGE_STANDARD = "c++98";
				CLANG_CXX_LIBRARY = "libc++";
				CLANG_ENABLE_MODULES = NO;
				CLANG_ENABLE_OBJC_ARC = YES;
				CLANG_ENABLE_OBJC_WEAK = YES;
				CLANG_WARN_BLOCK_CAPTURE_AUTORELEASING = YES;
				CLANG_WARN_BOOL_CONVERSION = YES;
				CLANG_WARN_COMMA = NO;
				CLANG_WARN_CONSTANT_CONVERSION = YES;
				CLANG_WARN_DEPRECATED_OBJC_IMPLEMENTATIONS = YES;
				CLANG_WARN_DIRECT_OBJC_ISA_USAGE = YES_ERROR;
				CLANG_WARN_DOCUMENTATION_COMMENTS = NO;
				CLANG_WARN_EMPTY_BODY = YES;
				CLANG_WARN_ENUM_CONVERSION = YES;
				CLANG_WARN_INFINITE_RECURSION = YES;
				CLANG_WARN_INT_CONVERSION = YES;
				CLANG_WARN_NON_LITERAL_NULL_CONVERSION = YES;
				CLANG_WARN_OBJC_IMPLICIT_RETAIN_SELF = YES;
				CLANG_WARN_OBJC_LITERAL_CONVERSION = YES;
				CLANG_WARN_OBJC_ROOT_CLASS = YES_ERROR;
				CLANG_WARN_RANGE_LOOP_ANALYSIS = YES;
				CLANG_WARN_STRICT_PROTOTYPES = NO;
				CLANG_WARN_SUSPICIOUS_MOVE = YES;
				CLANG_WARN_UNGUARDED_AVAILABILITY = YES_AGGRESSIVE;
				CLANG_WARN_UNREACHABLE_CODE = NO;
				CLANG_WARN__DUPLICATE_METHOD_MATCH = YES;
				CODE_SIGN_IDENTITY = "Mac Developer";
				COPY_PHASE_STRIP = NO;
				DEBUG_INFORMATION_FORMAT = dwarf;
				ENABLE_STRICT_OBJC_MSGSEND = YES;
				ENABLE_TESTABILITY = YES;
				GCC_C_LANGUAGE_STANDARD = c99;
				GCC_DYNAMIC_NO_PIC = NO;
				GCC_NO_COMMON_BLOCKS = NO;
				GCC_OPTIMIZATION_LEVEL = 0;
				GCC_PREPROCESSOR_DEFINITIONS = (
					"DEBUG=1",
					"$(inherited)",
				);
				GCC_WARN_64_TO_32_BIT_CONVERSION = NO;
				GCC_WARN_ABOUT_RETURN_TYPE = YES_ERROR;
				GCC_WARN_PEDANTIC = YES;
				GCC_WARN_UNDECLARED_SELECTOR = YES;
				GCC_WARN_UNINITIALIZED_AUTOS = YES_AGGRESSIVE;
				GCC_WARN_UNUSED_FUNCTION = YES;
				GCC_WARN_UNUSED_VARIABLE = YES;
				HEADER_SEARCH_PATHS = "$(SRCROOT)/../../include";
				MACOSX_DEPLOYMENT_TARGET = 10.14;
				MTL_ENABLE_DEBUG_INFO = INCLUDE_SOURCE;
				MTL_FAST_MATH = YES;
				NH_DAT_DIR = "$(NH_ROOT_DIR)/dat";
				NH_DOC_DIR = "$(NH_ROOT_DIR)/doc";
				NH_INC_DIR = "$(NH_ROOT_DIR)/include";
				NH_INSTALL_DIR = "$(HOME)/nethackdir";
				NH_LIB_DIR = "$(NH_ROOT_DIR)/sys/unix/../../lib";
				NH_ROOT_DIR = "$(SOURCE_ROOT)/../..";
				NH_SRC_DIR = "$(NH_ROOT_DIR)/src";
				NH_UNIX_DIR = "$(NH_ROOT_DIR)/sys/unix";
				NH_UTIL_DIR = "$(NH_ROOT_DIR)/util";
				ONLY_ACTIVE_ARCH = YES;
				OTHER_CFLAGS = (
					"-DNOMAIL",
					"-DNOTPARMDECL",
					"-DDEFAULT_WINDOW_SYS=\\\"tty\\\"",
					"-DDLB",
					"-DGREPPATH=\\\"/usr/bin/grep\\\"",
					"-DSYSCF",
					"-DSYSCF_FILE=\\\"$(NH_INSTALL_DIR)/sysconf\\\"",
					"-DHACKDIR=\\\"$(NH_INSTALL_DIR)\\\"",
					"-DSECURE",
					"-DCURSES_GRAPHICS",
				);
				SDKROOT = macosx;
			};
			name = Debug;
		};
		3189577721A1FCC100FB2ABE /* Release */ = {
			isa = XCBuildConfiguration;
			baseConfigurationReference = 2A953FB221A3F404007906E5 /* XCode.xcconfig */;
			buildSettings = {
				ALWAYS_SEARCH_USER_PATHS = NO;
				CLANG_ANALYZER_NONNULL = YES;
				CLANG_ANALYZER_NUMBER_OBJECT_CONVERSION = YES_AGGRESSIVE;
				CLANG_CXX_LANGUAGE_STANDARD = "c++98";
				CLANG_CXX_LIBRARY = "libc++";
				CLANG_ENABLE_MODULES = NO;
				CLANG_ENABLE_OBJC_ARC = YES;
				CLANG_ENABLE_OBJC_WEAK = YES;
				CLANG_WARN_BLOCK_CAPTURE_AUTORELEASING = YES;
				CLANG_WARN_BOOL_CONVERSION = YES;
				CLANG_WARN_COMMA = NO;
				CLANG_WARN_CONSTANT_CONVERSION = YES;
				CLANG_WARN_DEPRECATED_OBJC_IMPLEMENTATIONS = YES;
				CLANG_WARN_DIRECT_OBJC_ISA_USAGE = YES_ERROR;
				CLANG_WARN_DOCUMENTATION_COMMENTS = NO;
				CLANG_WARN_EMPTY_BODY = YES;
				CLANG_WARN_ENUM_CONVERSION = YES;
				CLANG_WARN_INFINITE_RECURSION = YES;
				CLANG_WARN_INT_CONVERSION = YES;
				CLANG_WARN_NON_LITERAL_NULL_CONVERSION = YES;
				CLANG_WARN_OBJC_IMPLICIT_RETAIN_SELF = YES;
				CLANG_WARN_OBJC_LITERAL_CONVERSION = YES;
				CLANG_WARN_OBJC_ROOT_CLASS = YES_ERROR;
				CLANG_WARN_RANGE_LOOP_ANALYSIS = YES;
				CLANG_WARN_STRICT_PROTOTYPES = NO;
				CLANG_WARN_SUSPICIOUS_MOVE = YES;
				CLANG_WARN_UNGUARDED_AVAILABILITY = YES_AGGRESSIVE;
				CLANG_WARN_UNREACHABLE_CODE = NO;
				CLANG_WARN__DUPLICATE_METHOD_MATCH = YES;
				CODE_SIGN_IDENTITY = "Mac Developer";
				COPY_PHASE_STRIP = NO;
				DEBUG_INFORMATION_FORMAT = "dwarf-with-dsym";
				ENABLE_NS_ASSERTIONS = NO;
				ENABLE_STRICT_OBJC_MSGSEND = YES;
				GCC_C_LANGUAGE_STANDARD = c99;
				GCC_NO_COMMON_BLOCKS = NO;
				GCC_WARN_64_TO_32_BIT_CONVERSION = NO;
				GCC_WARN_ABOUT_RETURN_TYPE = YES_ERROR;
				GCC_WARN_PEDANTIC = YES;
				GCC_WARN_UNDECLARED_SELECTOR = YES;
				GCC_WARN_UNINITIALIZED_AUTOS = YES_AGGRESSIVE;
				GCC_WARN_UNUSED_FUNCTION = YES;
				GCC_WARN_UNUSED_VARIABLE = YES;
				HEADER_SEARCH_PATHS = "$(SRCROOT)/../../include";
				MACOSX_DEPLOYMENT_TARGET = 10.14;
				MTL_ENABLE_DEBUG_INFO = NO;
				MTL_FAST_MATH = YES;
				NH_DAT_DIR = "$(NH_ROOT_DIR)/dat";
				NH_DOC_DIR = "$(NH_ROOT_DIR)/doc";
				NH_INC_DIR = "$(NH_ROOT_DIR)/include";
				NH_INSTALL_DIR = "$(HOME)/nethackdir";
				NH_LIB_DIR = "$(NH_ROOT_DIR)/sys/unix/../../lib";
				NH_ROOT_DIR = "$(SOURCE_ROOT)/../..";
				NH_SRC_DIR = "$(NH_ROOT_DIR)/src";
				NH_UNIX_DIR = "$(NH_ROOT_DIR)/sys/unix";
				NH_UTIL_DIR = "$(NH_ROOT_DIR)/util";
				OTHER_CFLAGS = (
					"-DNOMAIL",
					"-DNOTPARMDECL",
					"-DDEFAULT_WINDOW_SYS=\\\"tty\\\"",
					"-DDLB",
					"-DGREPPATH=\\\"/usr/bin/grep\\\"",
					"-DSYSCF",
					"-DSYSCF_FILE=\\\"$(NH_INSTALL_DIR)/sysconf\\\"",
					"-DHACKDIR=\\\"$(NH_INSTALL_DIR)\\\"",
					"-DSECURE",
					"-DCURSES_GRAPHICS",
				);
				SDKROOT = macosx;
			};
			name = Release;
		};
		3189577921A1FCC100FB2ABE /* Debug */ = {
			isa = XCBuildConfiguration;
			buildSettings = {
				CODE_SIGN_IDENTITY = "-";
				CODE_SIGN_STYLE = Automatic;
				GCC_C_LANGUAGE_STANDARD = c99;
				INSTALL_PATH = "$(NH_INSTALL_DIR)";
				"OTHER_LDFLAGS[arch=*]" = "-L${NH_LIB_DIR}/lua";
				PRODUCT_NAME = "$(TARGET_NAME)";
			};
			name = Debug;
		};
		3189577A21A1FCC100FB2ABE /* Release */ = {
			isa = XCBuildConfiguration;
			buildSettings = {
				CODE_SIGN_IDENTITY = "-";
				CODE_SIGN_STYLE = Automatic;
				GCC_C_LANGUAGE_STANDARD = c99;
				INSTALL_PATH = "$(NH_INSTALL_DIR)";
				"OTHER_LDFLAGS[arch=*]" = "-L${NH_LIB_DIR}/lua";
				PRODUCT_NAME = "$(TARGET_NAME)";
			};
			name = Release;
		};
		3189578421A1FDA400FB2ABE /* Debug */ = {
			isa = XCBuildConfiguration;
			buildSettings = {
				CODE_SIGN_IDENTITY = "-";
				CODE_SIGN_STYLE = Automatic;
				PRODUCT_NAME = "$(TARGET_NAME)";
			};
			name = Debug;
		};
		3189578521A1FDA400FB2ABE /* Release */ = {
			isa = XCBuildConfiguration;
			buildSettings = {
				CODE_SIGN_IDENTITY = "-";
				CODE_SIGN_STYLE = Automatic;
				PRODUCT_NAME = "$(TARGET_NAME)";
			};
			name = Release;
		};
<<<<<<< HEAD
=======
		31B8A42321A2669A0055BD01 /* Debug */ = {
			isa = XCBuildConfiguration;
			buildSettings = {
				CODE_SIGN_IDENTITY = "-";
				CODE_SIGN_STYLE = Automatic;
				PRODUCT_NAME = "$(TARGET_NAME)";
			};
			name = Debug;
		};
		31B8A42421A2669A0055BD01 /* Release */ = {
			isa = XCBuildConfiguration;
			buildSettings = {
				CODE_SIGN_IDENTITY = "-";
				CODE_SIGN_STYLE = Automatic;
				PRODUCT_NAME = "$(TARGET_NAME)";
			};
			name = Release;
		};
		31B8A43B21A268E00055BD01 /* Debug */ = {
			isa = XCBuildConfiguration;
			buildSettings = {
				CLANG_CXX_LANGUAGE_STANDARD = "gnu++14";
				CLANG_ENABLE_MODULES = YES;
				CODE_SIGN_IDENTITY = "-";
				CODE_SIGN_STYLE = Automatic;
				GCC_C_LANGUAGE_STANDARD = gnu11;
				PRODUCT_NAME = "$(TARGET_NAME)";
			};
			name = Debug;
		};
		31B8A43C21A268E00055BD01 /* Release */ = {
			isa = XCBuildConfiguration;
			buildSettings = {
				CLANG_CXX_LANGUAGE_STANDARD = "gnu++14";
				CLANG_ENABLE_MODULES = YES;
				CODE_SIGN_IDENTITY = "-";
				CODE_SIGN_STYLE = Automatic;
				GCC_C_LANGUAGE_STANDARD = gnu11;
				PRODUCT_NAME = "$(TARGET_NAME)";
			};
			name = Release;
		};
>>>>>>> fd6ecbaa
		31B8A44F21A26A4B0055BD01 /* Debug */ = {
			isa = XCBuildConfiguration;
			buildSettings = {
				CODE_SIGN_IDENTITY = "-";
				CODE_SIGN_STYLE = Automatic;
				PRODUCT_NAME = "$(TARGET_NAME)";
			};
			name = Debug;
		};
		31B8A45021A26A4B0055BD01 /* Release */ = {
			isa = XCBuildConfiguration;
			buildSettings = {
				CODE_SIGN_IDENTITY = "-";
				CODE_SIGN_STYLE = Automatic;
				PRODUCT_NAME = "$(TARGET_NAME)";
			};
			name = Release;
		};
		31B8A45C21A26A970055BD01 /* Debug */ = {
			isa = XCBuildConfiguration;
			buildSettings = {
				CODE_SIGN_IDENTITY = "-";
				CODE_SIGN_STYLE = Automatic;
				PRODUCT_NAME = "$(TARGET_NAME)";
			};
			name = Debug;
		};
		31B8A45D21A26A970055BD01 /* Release */ = {
			isa = XCBuildConfiguration;
			buildSettings = {
				CODE_SIGN_IDENTITY = "-";
				CODE_SIGN_STYLE = Automatic;
				PRODUCT_NAME = "$(TARGET_NAME)";
			};
			name = Release;
		};
/* End XCBuildConfiguration section */

/* Begin XCConfigurationList section */
		3189576C21A1FCC100FB2ABE /* Build configuration list for PBXProject "NetHack" */ = {
			isa = XCConfigurationList;
			buildConfigurations = (
				3189577621A1FCC100FB2ABE /* Debug */,
				3189577721A1FCC100FB2ABE /* Release */,
			);
			defaultConfigurationIsVisible = 0;
			defaultConfigurationName = Release;
		};
		3189577821A1FCC100FB2ABE /* Build configuration list for PBXNativeTarget "NetHack" */ = {
			isa = XCConfigurationList;
			buildConfigurations = (
				3189577921A1FCC100FB2ABE /* Debug */,
				3189577A21A1FCC100FB2ABE /* Release */,
			);
			defaultConfigurationIsVisible = 0;
			defaultConfigurationName = Release;
		};
		3189578321A1FDA400FB2ABE /* Build configuration list for PBXNativeTarget "makedefs" */ = {
			isa = XCConfigurationList;
			buildConfigurations = (
				3189578421A1FDA400FB2ABE /* Debug */,
				3189578521A1FDA400FB2ABE /* Release */,
			);
			defaultConfigurationIsVisible = 0;
			defaultConfigurationName = Release;
		};
		31B8A44E21A26A4B0055BD01 /* Build configuration list for PBXNativeTarget "recover" */ = {
			isa = XCConfigurationList;
			buildConfigurations = (
				31B8A44F21A26A4B0055BD01 /* Debug */,
				31B8A45021A26A4B0055BD01 /* Release */,
			);
			defaultConfigurationIsVisible = 0;
			defaultConfigurationName = Release;
		};
		31B8A45B21A26A970055BD01 /* Build configuration list for PBXNativeTarget "dlb" */ = {
			isa = XCConfigurationList;
			buildConfigurations = (
				31B8A45C21A26A970055BD01 /* Debug */,
				31B8A45D21A26A970055BD01 /* Release */,
			);
			defaultConfigurationIsVisible = 0;
			defaultConfigurationName = Release;
		};
/* End XCConfigurationList section */
	};
	rootObject = 3189576921A1FCC100FB2ABE /* Project object */;
}<|MERGE_RESOLUTION|>--- conflicted
+++ resolved
@@ -151,63 +151,14 @@
 		54FCE8292223261F00F393C8 /* isaac64.c in Sources */ = {isa = PBXBuildFile; fileRef = 54FCE8282223261F00F393C8 /* isaac64.c */; };
 /* End PBXBuildFile section */
 
-<<<<<<< HEAD
-=======
-/* Begin PBXBuildRule section */
-		317E7C5221A3774F00F6E4E5 /* PBXBuildRule */ = {
-			isa = PBXBuildRule;
-			compilerSpec = com.apple.compilers.proxy.script;
-			fileType = sourcecode.yacc;
 			inputFiles = (
 			);
-			isEditable = 1;
-			outputFiles = (
-				"$(NH_INC_DIR)/lev_comp.h",
-				"$(NH_UTIL_DIR)/lev_yacc.c",
-			);
-			script = "cd ${NH_UTIL_DIR}\nbison -o lev_yacc.c -d lev_comp.y\nmv lev_yacc.h ${NH_INC_DIR}/lev_comp.h \n";
-		};
-		317E7C5321A3796200F6E4E5 /* PBXBuildRule */ = {
-			isa = PBXBuildRule;
-			compilerSpec = com.apple.compilers.proxy.script;
-			fileType = sourcecode.lex;
 			inputFiles = (
 			);
-			isEditable = 1;
-			outputFiles = (
-				"$(NH_UTIL_DIR)/lev_lex.c",
-			);
-			script = "cd ${NH_UTIL_DIR}\nlex -o lev_lex.c lev_comp.l\nsed -e 's#  *$$##' -e 's#static void yyunput#void yyunput#' lev_lex.c > lev_lex.x\nmv lev_lex.x lev_lex.c\n";
-		};
-		31B8A46321A270680055BD01 /* PBXBuildRule */ = {
-			isa = PBXBuildRule;
-			compilerSpec = com.apple.compilers.proxy.script;
-			filePatterns = dgn_comp.y;
-			fileType = sourcecode.yacc;
 			inputFiles = (
 			);
-			isEditable = 1;
-			outputFiles = (
-				"$(NH_UTIL_DIR)/dgn_yacc.c",
-				"$(NH_INC_DIR)/dgn_comp.h",
-			);
-			script = "cd ${NH_UTIL_DIR}\nbison -o dgn_yacc.c -d dgn_comp.y\nmv dgn_yacc.h ${NH_INC_DIR}/dgn_comp.h \n";
-		};
-		31B8A46721A286E70055BD01 /* PBXBuildRule */ = {
-			isa = PBXBuildRule;
-			compilerSpec = com.apple.compilers.proxy.script;
-			fileType = sourcecode.lex;
 			inputFiles = (
 			);
-			isEditable = 1;
-			outputFiles = (
-				"$(NH_UTIL_DIR)/dgn_lex.c",
-			);
-			script = "cd ${NH_UTIL_DIR}\nlex -o dgn_lex.c dgn_comp.l\nsed -e 's#  *$$##' -e 's#static void yyunput#void yyunput#' dgn_lex.c > dgn_lex.x\nmv dgn_lex.x dgn_lex.c\n";
-		};
-/* End PBXBuildRule section */
-
->>>>>>> fd6ecbaa
 /* Begin PBXContainerItemProxy section */
 		316B91CA21A3BD7C00EC3E81 /* PBXContainerItemProxy */ = {
 			isa = PBXContainerItemProxy;
@@ -1033,11 +984,7 @@
 		3189576921A1FCC100FB2ABE /* Project object */ = {
 			isa = PBXProject;
 			attributes = {
-<<<<<<< HEAD
-				LastUpgradeCheck = 1120;
-=======
 				LastUpgradeCheck = 1130;
->>>>>>> fd6ecbaa
 				ORGANIZATIONNAME = "Bart House";
 				TargetAttributes = {
 					3189577021A1FCC100FB2ABE = {
@@ -1898,51 +1845,10 @@
 			};
 			name = Release;
 		};
-<<<<<<< HEAD
-=======
-		31B8A42321A2669A0055BD01 /* Debug */ = {
-			isa = XCBuildConfiguration;
-			buildSettings = {
 				CODE_SIGN_IDENTITY = "-";
-				CODE_SIGN_STYLE = Automatic;
-				PRODUCT_NAME = "$(TARGET_NAME)";
-			};
-			name = Debug;
-		};
-		31B8A42421A2669A0055BD01 /* Release */ = {
-			isa = XCBuildConfiguration;
-			buildSettings = {
 				CODE_SIGN_IDENTITY = "-";
-				CODE_SIGN_STYLE = Automatic;
-				PRODUCT_NAME = "$(TARGET_NAME)";
-			};
-			name = Release;
-		};
-		31B8A43B21A268E00055BD01 /* Debug */ = {
-			isa = XCBuildConfiguration;
-			buildSettings = {
-				CLANG_CXX_LANGUAGE_STANDARD = "gnu++14";
-				CLANG_ENABLE_MODULES = YES;
 				CODE_SIGN_IDENTITY = "-";
-				CODE_SIGN_STYLE = Automatic;
-				GCC_C_LANGUAGE_STANDARD = gnu11;
-				PRODUCT_NAME = "$(TARGET_NAME)";
-			};
-			name = Debug;
-		};
-		31B8A43C21A268E00055BD01 /* Release */ = {
-			isa = XCBuildConfiguration;
-			buildSettings = {
-				CLANG_CXX_LANGUAGE_STANDARD = "gnu++14";
-				CLANG_ENABLE_MODULES = YES;
 				CODE_SIGN_IDENTITY = "-";
-				CODE_SIGN_STYLE = Automatic;
-				GCC_C_LANGUAGE_STANDARD = gnu11;
-				PRODUCT_NAME = "$(TARGET_NAME)";
-			};
-			name = Release;
-		};
->>>>>>> fd6ecbaa
 		31B8A44F21A26A4B0055BD01 /* Debug */ = {
 			isa = XCBuildConfiguration;
 			buildSettings = {
