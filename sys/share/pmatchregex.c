--- conflicted
+++ resolved
@@ -1,8 +1,4 @@
-<<<<<<< HEAD
-/* NetHack 3.6  pmatchregex.c	$NHDT-Date: 1507583259 2017/10/09 21:07:39 $  $NHDT-Branch: master $:$NHDT-Revision: 1.2 $ */
-=======
 /* NetHack 3.6  pmatchregex.c	$NHDT-Date: 1544482890 2018/12/10 23:01:30 $  $NHDT-Branch: NetHack-3.6.2-beta01 $:$NHDT-Revision: 1.2 $ */
->>>>>>> d11b85f4
 /* Copyright (c) Sean Hunt  2015.                                 */
 /* NetHack may be freely redistributed.  See license for details. */
 
