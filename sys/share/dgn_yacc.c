--- conflicted
+++ resolved
@@ -11,11 +11,7 @@
 #define yyerrok (yyerrflag=0)
 #define YYRECOVERING (yyerrflag!=0)
 #define YYPREFIX "yy"
-<<<<<<< HEAD
-/* NetHack 3.6  dgn_comp.y	$NHDT-Date: 1449188840 2015/12/04 00:27:20 $  $NHDT-Branch: master $:$NHDT-Revision: 1.11 $ */
-=======
 /* NetHack 3.6  dgn_comp.y	$NHDT-Date: 1449233106 2015/12/04 12:45:06 $  $NHDT-Branch: NetHack-3.6.0 $:$NHDT-Revision: 1.11 $ */
->>>>>>> 7079c0a3
 /*	Copyright (c) 1989 by Jean-Christophe Collet */
 /*	Copyright (c) 1990 by M. Stephenson				  */
 /* NetHack may be freely redistributed.  See license for details. */
