<<<<<<< HEAD
/* NetHack 3.6	pcmain.c	$NHDT-Date: 1449116934 2015/12/03 04:28:54 $  $NHDT-Branch: win32-x64-working $:$NHDT-Revision: 1.66 $ */
=======
/* NetHack 3.6	pcmain.c	$NHDT-Date: 1449116336 2015/12/03 04:18:56 $  $NHDT-Branch: NetHack-3.6.0 $:$NHDT-Revision: 1.66 $ */
>>>>>>> 7079c0a3
/* Copyright (c) Stichting Mathematisch Centrum, Amsterdam, 1985. */
/* NetHack may be freely redistributed.  See license for details. */

/* main.c - MSDOS, OS/2, ST, Amiga, and Windows NetHack */

#include "hack.h"
#include "dlb.h"

#ifndef NO_SIGNAL
#include <signal.h>
#endif

#include <ctype.h>

#if !defined(AMIGA) && !defined(GNUDOS)
#include <sys\stat.h>
#else
#ifdef GNUDOS
#include <sys/stat.h>
#endif
#endif

#ifdef WIN32
#include "win32api.h" /* for GetModuleFileName */
#endif

#ifdef __DJGPP__
#include <unistd.h> /* for getcwd() prototype */
#endif

char orgdir[PATHLEN]; /* also used in pcsys.c, amidos.c */

#ifdef TOS
boolean run_from_desktop = TRUE; /* should we pause before exiting?? */
#ifdef __GNUC__
long _stksize = 16 * 1024;
#endif
#endif

#ifdef AMIGA
extern int bigscreen;
void NDECL(preserve_icon);
#endif

STATIC_DCL void FDECL(process_options, (int argc, char **argv));
STATIC_DCL void NDECL(nhusage);

#if defined(MICRO) || defined(WIN32) || defined(OS2)
extern void FDECL(nethack_exit, (int));
#else
#define nethack_exit exit
#endif

#ifdef WIN32
extern boolean getreturn_enabled; /* from sys/share/pcsys.c */
extern int redirect_stdout;       /* from sys/share/pcsys.c */
char *NDECL(exename);
char default_window_sys[] = "mswin";
#endif

#if defined(MSWIN_GRAPHICS)
extern void NDECL(mswin_destroy_reg);
#endif

#ifdef EXEPATH
STATIC_DCL char *FDECL(exepath, (char *));
#endif

int FDECL(main, (int, char **));

extern boolean FDECL(pcmain, (int, char **));

#if defined(__BORLANDC__) && !defined(_WIN32)
void NDECL(startup);
unsigned _stklen = STKSIZ;
#endif

/* If the graphics version is built, we don't need a main; it is skipped
 * to help MinGW decide which entry point to choose. If both main and
 * WinMain exist, the resulting executable won't work correctly.
 */
#ifndef __MINGW32__
int
main(argc, argv)
int argc;
char *argv[];
{
    boolean resuming;

    sys_early_init();
#ifdef WIN32
    Strcpy(default_window_sys, "tty");
#endif

    resuming = pcmain(argc, argv);
#ifdef LAN_FEATURES
    init_lan_features();
#endif
    moveloop(resuming);
    nethack_exit(EXIT_SUCCESS);
    /*NOTREACHED*/
    return 0;
}
#endif

boolean
pcmain(argc, argv)
int argc;
char *argv[];
{
    register int fd;
    register char *dir;
#if defined(WIN32)
    char *envp = NULL;
    char *sptr = NULL;
    char fnamebuf[BUFSZ], encodedfnamebuf[BUFSZ];
    boolean save_getreturn_status = getreturn_enabled;
#endif
#ifdef NOCWD_ASSUMPTIONS
    char failbuf[BUFSZ];
#endif
    boolean resuming = FALSE; /* assume new game */

#ifdef _MSC_VER
# ifdef DEBUG
    /* set these appropriately for VS debugging */
    _CrtSetReportMode(_CRT_WARN, _CRTDBG_MODE_DEBUG);
    _CrtSetReportMode(_CRT_ERROR,
                      _CRTDBG_MODE_DEBUG); /* | _CRTDBG_MODE_FILE);*/
    _CrtSetReportMode(_CRT_ASSERT, _CRTDBG_MODE_DEBUG);
/*| _CRTDBG_MODE_FILE | _CRTDBG_MODE_WNDW);*/
/* use STDERR by default
_CrtSetReportFile(_CRT_ERROR, _CRTDBG_FILE_STDERR);
_CrtSetReportFile(_CRT_ASSERT, _CRTDBG_FILE_STDERR);*/
# endif
#endif

#if defined(__BORLANDC__) && !defined(_WIN32)
    startup();
#endif

#ifdef TOS
    long clock_time;
    if (*argv[0]) { /* only a CLI can give us argv[0] */
        hname = argv[0];
        run_from_desktop = FALSE;
    } else
#endif
        hname = "NetHack"; /* used for syntax messages */

#ifndef WIN32
    choose_windows(DEFAULT_WINDOW_SYS);
#else
    choose_windows(default_window_sys);
#endif

#if !defined(AMIGA) && !defined(GNUDOS)
    /* Save current directory and make sure it gets restored when
     * the game is exited.
     */
    if (getcwd(orgdir, sizeof orgdir) == (char *) 0)
        error("NetHack: current directory path too long");
#ifndef NO_SIGNAL
    signal(SIGINT,
           (SIG_RET_TYPE) nethack_exit); /* restore original directory */
#endif
#endif /* !AMIGA && !GNUDOS */

    dir = nh_getenv("NETHACKDIR");
    if (dir == (char *) 0)
        dir = nh_getenv("HACKDIR");
#ifdef EXEPATH
    if (dir == (char *) 0)
        dir = exepath(argv[0]);
#endif
    if (dir != (char *) 0) {
        (void) strncpy(hackdir, dir, PATHLEN - 1);
        hackdir[PATHLEN - 1] = '\0';
#ifdef NOCWD_ASSUMPTIONS
        {
            int prefcnt;

            fqn_prefix[0] = (char *) alloc(strlen(hackdir) + 2);
            Strcpy(fqn_prefix[0], hackdir);
            append_slash(fqn_prefix[0]);
            for (prefcnt = 1; prefcnt < PREFIX_COUNT; prefcnt++)
                fqn_prefix[prefcnt] = fqn_prefix[0];

#if defined(WIN32) || defined(MSDOS)
            /* sysconf should be searched for in this location */
            envp = nh_getenv("COMMONPROGRAMFILES");
            if (envp) {
                if ((sptr = index(envp, ';')) != 0)
                    *sptr = '\0';
                if (strlen(envp) > 0) {
                    fqn_prefix[SYSCONFPREFIX] =
                        (char *) alloc(strlen(envp) + 10);
                    Strcpy(fqn_prefix[SYSCONFPREFIX], envp);
                    append_slash(fqn_prefix[SYSCONFPREFIX]);
                    Strcat(fqn_prefix[SYSCONFPREFIX], "NetHack\\");
                }
            }

            /* user's home directory should default to this - unless
             * overridden */
            envp = nh_getenv("USERPROFILE");
            if (envp) {
                if ((sptr = index(envp, ';')) != 0)
                    *sptr = '\0';
                if (strlen(envp) > 0) {
                    fqn_prefix[CONFIGPREFIX] =
                        (char *) alloc(strlen(envp) + 2);
                    Strcpy(fqn_prefix[CONFIGPREFIX], envp);
                    append_slash(fqn_prefix[CONFIGPREFIX]);
                }
            }
#endif
        }
#endif
#if defined(CHDIR) && !defined(NOCWD_ASSUMPTIONS)
        chdirx(dir, 1);
#endif
    }
#ifdef AMIGA
#ifdef CHDIR
    /*
     * If we're dealing with workbench, change the directory.  Otherwise
     * we could get "Insert disk in drive 0" messages. (Must be done
     * before initoptions())....
     */
    if (argc == 0)
        chdirx(HACKDIR, 1);
#endif
    ami_wininit_data();
#endif
#ifdef WIN32
    save_getreturn_status = getreturn_enabled;
    raw_clear_screen();
    getreturn_enabled = TRUE;
#endif
    initoptions();

#ifdef NOCWD_ASSUMPTIONS
    if (!validate_prefix_locations(failbuf)) {
        raw_printf("Some invalid directory locations were specified:\n\t%s\n",
                   failbuf);
        nethack_exit(EXIT_FAILURE);
    }
#endif

#if defined(TOS) && defined(TEXTCOLOR)
    if (iflags.BIOS && iflags.use_color)
        set_colors();
#endif
    if (!hackdir[0])
#if !defined(LATTICE) && !defined(AMIGA)
        Strcpy(hackdir, orgdir);
#else
        Strcpy(hackdir, HACKDIR);
#endif
    if (argc > 1) {
        if (!strncmp(argv[1], "-d", 2) && argv[1][2] != 'e') {
            /* avoid matching "-dec" for DECgraphics; since the man page
             * says -d directory, hope nobody's using -desomething_else
             */
            argc--;
            argv++;
            dir = argv[0] + 2;
            if (*dir == '=' || *dir == ':')
                dir++;
            if (!*dir && argc > 1) {
                argc--;
                argv++;
                dir = argv[0];
            }
            if (!*dir)
                error("Flag -d must be followed by a directory name.");
            Strcpy(hackdir, dir);
        }
        if (argc > 1) {
            /*
             * Now we know the directory containing 'record' and
             * may do a prscore().
             */
            if (!strncmp(argv[1], "-s", 2)) {
#if defined(WIN32)
                int sfd = (int) _fileno(stdout);
                redirect_stdout = (sfd >= 0) ? !isatty(sfd) : 0;

                if (!redirect_stdout) {
                    raw_printf(
                        "-s is not supported for the Graphical Interface\n");
                    nethack_exit(EXIT_SUCCESS);
                }
#endif

#if defined(CHDIR) && !defined(NOCWD_ASSUMPTIONS)
                chdirx(hackdir, 0);
#endif
#ifdef SYSCF
                initoptions();
#endif
                prscore(argc, argv);
                nethack_exit(EXIT_SUCCESS);
            }

#ifdef MSWIN_GRAPHICS
            if (!strncmpi(argv[1], "-clearreg", 6)) { /* clear registry */
                mswin_destroy_reg();
                nethack_exit(EXIT_SUCCESS);
            }
#endif
            /* Don't initialize the window system just to print usage */
            if (!strncmp(argv[1], "-?", 2) || !strncmp(argv[1], "/?", 2)) {
                nhusage();
                nethack_exit(EXIT_SUCCESS);
            }
        }
    }

#ifdef WIN32
    getreturn_enabled = save_getreturn_status;
#endif
/*
 * It seems you really want to play.
 */
#ifdef TOS
    if (comp_times((long) time(&clock_time)))
        error("Your clock is incorrectly set!");
#endif
    if (!dlb_init()) {
        pline(
            "%s\n%s\n%s\n%s\n\nNetHack was unable to open the required file "
            "\"%s\".%s",
            copyright_banner_line(1), copyright_banner_line(2),
            copyright_banner_line(3), copyright_banner_line(4), DLBFILE,
#ifdef WIN32
            "\nAre you perhaps trying to run NetHack within a zip utility?");
#else
            "");
#endif
        error("dlb_init failure.");
    }

    u.uhp = 1; /* prevent RIP on early quits */
    u.ux = 0;  /* prevent flush_screen() */

/* chdir shouldn't be called before this point to keep the
 * code parallel to other ports.
 */
#if defined(CHDIR) && !defined(NOCWD_ASSUMPTIONS)
    chdirx(hackdir, 1);
#endif

#if defined(MSDOS) || defined(WIN32)
    /* In 3.6.0, several ports process options before they init
     * the window port. This allows settings that impact window
     * ports to be specified or read from the sys or user config files.
     */
    process_options(argc, argv);

#ifdef WIN32
    /*
        if (!strncmpi(windowprocs.name, "mswin", 5))
            NHWinMainInit();
        else
    */
    if (!strncmpi(windowprocs.name, "tty", 3)) {
        iflags.use_background_glyph = FALSE;
        nttty_open(1);
    } else {
        iflags.use_background_glyph = TRUE;
    }
#endif
#endif

#if defined(MSDOS) || defined(WIN32)
    /* Player didn't specify any symbol set so use IBM defaults */
    if (!symset[PRIMARY].name) {
        load_symset("IBMGraphics_2", PRIMARY);
    }
    if (!symset[ROGUESET].name) {
        load_symset("RogueEpyx", ROGUESET);
    }
#endif

#if defined(MSDOS) || defined(WIN32)
    init_nhwindows(&argc, argv);
#else
    init_nhwindows(&argc, argv);
    process_options(argc, argv);
#endif

#ifdef WIN32
    toggle_mouse_support(); /* must come after process_options */
#endif

#ifdef MFLOPPY
    set_lock_and_bones();
#ifndef AMIGA
    copybones(FROMPERM);
#endif
#endif

    /* strip role,race,&c suffix; calls askname() if plname[] is empty
       or holds a generic user name like "player" or "games" */
    plnamesuffix();
    set_playmode(); /* sets plname to "wizard" for wizard mode */
#if 0
    /* unlike Unix where the game might be invoked with a script
       which forces a particular character name for each player
       using a shared account, we always allow player to rename
       the character during role/race/&c selection */
    iflags.renameallowed = TRUE;
#else
    /* until the getlock code is resolved, override askname()'s
       setting of renameallowed; when False, player_selection()
       won't resent renaming as an option */
    iflags.renameallowed = FALSE;
#endif

#if defined(PC_LOCKING)
/* 3.3.0 added this to support detection of multiple games
 * under the same plname on the same machine in a windowed
 * or multitasking environment.
 *
 * That allows user confirmation prior to overwriting the
 * level files of a game in progress.
 *
 * Also prevents an aborted game's level files from being
 * overwritten without confirmation when a user starts up
 * another game with the same player name.
 */
#if defined(WIN32)
    /* Obtain the name of the logged on user and incorporate
     * it into the name. */
    Sprintf(fnamebuf, "%s-%s", get_username(0), plname);
    (void) fname_encode(
        "ABCDEFGHIJKLMNOPQRSTUVWXYZabcdefghijklmnopqrstuvwxyz_-.", '%',
        fnamebuf, encodedfnamebuf, BUFSZ);
    Sprintf(lock, "%s", encodedfnamebuf);
    /* regularize(lock); */ /* we encode now, rather than substitute */
#else
    Strcpy(lock, plname);
    regularize(lock);
#endif
    getlock();
#else        /* What follows is !PC_LOCKING */
#ifdef AMIGA /* We'll put the bones & levels in the user specified directory \
                -jhsa */
    Strcat(lock, plname);
    Strcat(lock, ".99");
#else
#ifndef MFLOPPY
    /* I'm not sure what, if anything, is left here, but MFLOPPY has
     * conflicts with set_lock_and_bones() in files.c.
     */
    Strcpy(lock, plname);
    Strcat(lock, ".99");
    regularize(lock); /* is this necessary? */
                      /* not compatible with full path a la AMIGA */
#endif
#endif
#endif /* PC_LOCKING */

    /* Set up level 0 file to keep the game state.
     */
    fd = create_levelfile(0, (char *) 0);
    if (fd < 0) {
        raw_print("Cannot create lock file");
    } else {
#ifdef WIN32
        hackpid = GetCurrentProcessId();
#else
        hackpid = 1;
#endif
        write(fd, (genericptr_t) &hackpid, sizeof(hackpid));
        nhclose(fd);
    }
#ifdef MFLOPPY
    level_info[0].where = ACTIVE;
#endif

    /*
     *  Initialize the vision system.  This must be before mklev() on a
     *  new game or before a level restore on a saved game.
     */
    vision_init();

    display_gamewindows();
#ifdef WIN32
    getreturn_enabled = TRUE;
#endif

/*
 * First, try to find and restore a save file for specified character.
 * We'll return here if new game player_selection() renames the hero.
 */
attempt_restore:
    if ((fd = restore_saved_game()) >= 0) {
#ifndef NO_SIGNAL
        (void) signal(SIGINT, (SIG_RET_TYPE) done1);
#endif
#ifdef NEWS
        if (iflags.news) {
            display_file(NEWS, FALSE);
            iflags.news = FALSE;
        }
#endif
        pline("Restoring save file...");
        mark_synch(); /* flush output */

        if (dorecover(fd)) {
            resuming = TRUE; /* not starting new game */
            if (discover)
                You("are in non-scoring discovery mode.");
            if (discover || wizard) {
                if (yn("Do you want to keep the save file?") == 'n')
                    (void) delete_savefile();
                else {
                    nh_compress(fqname(SAVEF, SAVEPREFIX, 0));
                }
            }
        }
    }

    if (!resuming) {
        /* new game:  start by choosing role, race, etc;
           player might change the hero's name while doing that,
           in which case we try to restore under the new name
           and skip selection this time if that didn't succeed */
        if (!iflags.renameinprogress) {
            player_selection();
            if (iflags.renameinprogress) {
/* player has renamed the hero while selecting role;
   discard current lock file and create another for
   the new character name */
#if 0 /* this needs to be reconciled with the getlock mess above... */
            delete_levelfile(0); /* remove empty lock file */
            getlock();
#endif
                goto attempt_restore;
            }
        }
        newgame();
        if (discover)
            You("are in non-scoring discovery mode.");
    }

#ifndef NO_SIGNAL
    (void) signal(SIGINT, SIG_IGN);
#endif
#ifdef OS2
    gettty(); /* somehow ctrl-P gets turned back on during startup ... */
#endif
    return resuming;
}

STATIC_OVL void
process_options(argc, argv)
int argc;
char *argv[];
{
    int i;

    /*
     * Process options.
     */
    while (argc > 1 && argv[1][0] == '-') {
        argv++;
        argc--;
        switch (argv[0][1]) {
        case 'a':
            if (argv[0][2]) {
                if ((i = str2align(&argv[0][2])) >= 0)
                    flags.initalign = i;
            } else if (argc > 1) {
                argc--;
                argv++;
                if ((i = str2align(argv[0])) >= 0)
                    flags.initalign = i;
            }
            break;
        case 'D':
            wizard = TRUE, discover = FALSE;
            break;
        case 'X':
            discover = TRUE, wizard = FALSE;
            break;
#ifdef NEWS
        case 'n':
            iflags.news = FALSE;
            break;
#endif
        case 'u':
            if (argv[0][2])
                (void) strncpy(plname, argv[0] + 2, sizeof(plname) - 1);
            else if (argc > 1) {
                argc--;
                argv++;
                (void) strncpy(plname, argv[0], sizeof(plname) - 1);
            } else
                raw_print("Player name expected after -u");
            break;
#ifndef AMIGA
        case 'I':
        case 'i':
            if (!strncmpi(argv[0] + 1, "IBM", 3)) {
                load_symset("IBMGraphics", PRIMARY);
                load_symset("RogueIBM", ROGUESET);
                switch_symbols(TRUE);
            }
            break;
        /*	case 'D': */
        case 'd':
            if (!strncmpi(argv[0] + 1, "DEC", 3)) {
                load_symset("DECGraphics", PRIMARY);
                switch_symbols(TRUE);
            }
            break;
#endif
        case 'g':
            if (argv[0][2]) {
                if ((i = str2gend(&argv[0][2])) >= 0)
                    flags.initgend = i;
            } else if (argc > 1) {
                argc--;
                argv++;
                if ((i = str2gend(argv[0])) >= 0)
                    flags.initgend = i;
            }
            break;
        case 'p': /* profession (role) */
            if (argv[0][2]) {
                if ((i = str2role(&argv[0][2])) >= 0)
                    flags.initrole = i;
            } else if (argc > 1) {
                argc--;
                argv++;
                if ((i = str2role(argv[0])) >= 0)
                    flags.initrole = i;
            }
            break;
        case 'r': /* race */
            if (argv[0][2]) {
                if ((i = str2race(&argv[0][2])) >= 0)
                    flags.initrace = i;
            } else if (argc > 1) {
                argc--;
                argv++;
                if ((i = str2race(argv[0])) >= 0)
                    flags.initrace = i;
            }
            break;
#ifdef MFLOPPY
#ifndef AMIGA
        /* Player doesn't want to use a RAM disk
         */
        case 'R':
            ramdisk = FALSE;
            break;
#endif
#endif
#ifdef AMIGA
        /* interlaced and non-interlaced screens */
        case 'L':
            bigscreen = 1;
            break;
        case 'l':
            bigscreen = -1;
            break;
#endif
#ifdef WIN32
        case 'w': /* windowtype */
            if (strncmpi(&argv[0][2], "tty", 3)) {
                nttty_open(1);
            }
            /*
                        else {
                            NHWinMainInit();
                        }
            */
            choose_windows(&argv[0][2]);
            break;
#endif
        case '@':
            flags.randomall = 1;
            break;
        default:
            if ((i = str2role(&argv[0][1])) >= 0) {
                flags.initrole = i;
                break;
            } else
                raw_printf("\nUnknown switch: %s", argv[0]);
        /* FALL THROUGH */
        case '?':
            nhusage();
            nethack_exit(EXIT_SUCCESS);
        }
    }
}

STATIC_OVL void
nhusage()
{
    char buf1[BUFSZ], buf2[BUFSZ], *bufptr;

    buf1[0] = '\0';
    bufptr = buf1;

#define ADD_USAGE(s)                              \
    if ((strlen(buf1) + strlen(s)) < (BUFSZ - 1)) \
        Strcat(bufptr, s);

    /* -role still works for those cases which aren't already taken, but
     * is deprecated and will not be listed here.
     */
    (void) Sprintf(buf2, "\nUsage:\n%s [-d dir] -s [-r race] [-p profession] "
                         "[maxrank] [name]...\n       or",
                   hname);
    ADD_USAGE(buf2);

    (void) Sprintf(
        buf2, "\n%s [-d dir] [-u name] [-r race] [-p profession] [-[DX]]",
        hname);
    ADD_USAGE(buf2);
#ifdef NEWS
    ADD_USAGE(" [-n]");
#endif
#ifndef AMIGA
    ADD_USAGE(" [-I] [-i] [-d]");
#endif
#ifdef MFLOPPY
#ifndef AMIGA
    ADD_USAGE(" [-R]");
#endif
#endif
#ifdef AMIGA
    ADD_USAGE(" [-[lL]]");
#endif
    if (!iflags.window_inited)
        raw_printf("%s\n", buf1);
    else
        (void) printf("%s\n", buf1);
#undef ADD_USAGE
}

#ifdef CHDIR
void
chdirx(dir, wr)
char *dir;
boolean wr;
{
#ifdef AMIGA
    static char thisdir[] = "";
#else
    static char thisdir[] = ".";
#endif
    if (dir && chdir(dir) < 0) {
        error("Cannot chdir to %s.", dir);
    }

#ifndef AMIGA
    /* Change the default drive as well.
     */
    chdrive(dir);
#endif

    /* warn the player if we can't write the record file */
    /* perhaps we should also test whether . is writable */
    /* unfortunately the access system-call is worthless */
    if (wr)
        check_recordfile(dir ? dir : thisdir);
}
#endif /* CHDIR */

#ifdef PORT_HELP
#if defined(MSDOS) || defined(WIN32)
void
port_help()
{
    /* display port specific help file */
    display_file(PORT_HELP, 1);
}
#endif /* MSDOS || WIN32 */
#endif /* PORT_HELP */

/* validate wizard mode if player has requested access to it */
boolean
authorize_wizard_mode()
{
    if (!strcmp(plname, WIZARD_NAME))
        return TRUE;
    return FALSE;
}

#ifdef EXEPATH
#ifdef __DJGPP__
#define PATH_SEPARATOR '/'
#else
#define PATH_SEPARATOR '\\'
#endif

#ifdef WIN32
static char exenamebuf[PATHLEN];

char *
exename()
{
    int bsize = PATHLEN;
    char *tmp = exenamebuf, *tmp2;

#ifdef UNICODE
    {
        TCHAR wbuf[PATHLEN * 4];
        GetModuleFileName((HANDLE) 0, wbuf, PATHLEN * 4);
        WideCharToMultiByte(CP_ACP, 0, wbuf, -1, tmp, bsize, NULL, NULL);
    }
#else
    *(tmp + GetModuleFileName((HANDLE) 0, tmp, bsize)) = '\0';
#endif
    tmp2 = strrchr(tmp, PATH_SEPARATOR);
    if (tmp2)
        *tmp2 = '\0';
    tmp2++;
    return tmp2;
}
#endif

#define EXEPATHBUFSZ 256
char exepathbuf[EXEPATHBUFSZ];

char *
exepath(str)
char *str;
{
    char *tmp, *tmp2;
    int bsize;

    if (!str)
        return (char *) 0;
    bsize = EXEPATHBUFSZ;
    tmp = exepathbuf;
#ifndef WIN32
    Strcpy(tmp, str);
#else
#ifdef UNICODE
    {
        TCHAR wbuf[BUFSZ];
        GetModuleFileName((HANDLE) 0, wbuf, BUFSZ);
        WideCharToMultiByte(CP_ACP, 0, wbuf, -1, tmp, bsize, NULL, NULL);
    }
#else
    *(tmp + GetModuleFileName((HANDLE) 0, tmp, bsize)) = '\0';
#endif
#endif
    tmp2 = strrchr(tmp, PATH_SEPARATOR);
    if (tmp2)
        *tmp2 = '\0';
    return tmp;
}
#endif /* EXEPATH */

/*pcmain.c*/<|MERGE_RESOLUTION|>--- conflicted
+++ resolved
@@ -1,8 +1,4 @@
-<<<<<<< HEAD
-/* NetHack 3.6	pcmain.c	$NHDT-Date: 1449116934 2015/12/03 04:28:54 $  $NHDT-Branch: win32-x64-working $:$NHDT-Revision: 1.66 $ */
-=======
 /* NetHack 3.6	pcmain.c	$NHDT-Date: 1449116336 2015/12/03 04:18:56 $  $NHDT-Branch: NetHack-3.6.0 $:$NHDT-Revision: 1.66 $ */
->>>>>>> 7079c0a3
 /* Copyright (c) Stichting Mathematisch Centrum, Amsterdam, 1985. */
 /* NetHack may be freely redistributed.  See license for details. */
 
