--- conflicted
+++ resolved
@@ -37,13 +37,13 @@
         [.sys   .msdos]  -- MSDOS for IBM PCs and compatibles
         [.sys   .os2]    -- OS/2
         [.sys   .share   .sounds] -- AIFF format audio files
-<<<<<<< HEAD
         [.sys   .unix]   -- guess :-)
-        [.sys   .unit    .hints] -- configuration data for setup.sh
+        [.sys   .unix    .hints] -- configuration data for setup.sh
         [.sys   .wince]  -- Windows CE
         [.sys   .wince   .ceinc] -- more WinCE
         [.sys   .wince   .ceinc   .sys] -- ditto
         [.sys   .winnt]  -- Windows NT
+        [.win   .curses] - window routines for curses interface
         [.win   .gem]    -- window routines for Atari/GEM
         [.win   .gnome]  -- window routines for Unix/GNOME
         [.win   .Qt]     -- window routines for Qt
@@ -51,22 +51,6 @@
         [.win   .win32]  -- Windows NT and Windows CE
         [.win   .X11]    -- window routines for X-Windows; requires X11R4
                             or later and MIT's Athena Widget set
-=======
-        [.sys   .unix]  -- guess :-)
-        [.sys   .unix    .hints] -- configuration data for setup.sh
-        [.sys   .wince] -- Windows CE
-        [.sys   .wince   .ceinc] -- more WinCE
-        [.sys   .wince   .ceinc   .sys] -- ditto
-        [.sys   .winnt] -- Windows NT
-        [.win   .curses] - window routines for curses interface
-        [.win   .gem]   -- window routines for Atari/GEM
-        [.win   .gnome] -- window routines for Unix/GNOME
-        [.win   .Qt]    -- window routines for Qt
-        [.win   .share] -- "tile" graphic support
-        [.win   .win32] -- Windows NT and Windows CE
-        [.win   .X11]   -- window routines for X-Windows; requires X11R4
-                           or later and MIT's Athena Widget set
->>>>>>> 0305d0ae
     You must arrange things in this structure or the supplied procedures
     and instructions in this file will not work properly.  Several DCL
     command files are present in the [.sys.vms] subdirectory and will not
