<<<<<<< HEAD
# NetHack 3.7	Makefile.gcc	$NHDT-Date: 1546174698 2018/12/30 12:58:18 $  $NHDT-Branch: NetHack-3.6.2-beta01 $:$NHDT-Revision: 1.71 $
=======
# NetHack 3.6	Makefile.gcc	$NHDT-Date: 1572748375 2019/11/03 02:32:55 $  $NHDT-Branch: NetHack-3.6 $:$NHDT-Revision: 1.80 $
>>>>>>> a7e31299
# Copyright (c) 2010 by Michael Allison
# NetHack may be freely redistributed.  See license for details.
#
#==============================================================================
#
#   Win32 Compilers Tested with this Makefile.gcc:
#       mingw-w64
#   from:
#       https://sourceforge.net/p/mingw-w64/wiki2/GeneralUsageInstructions/
#           Toolchain for Windows 32-bit target
#
#
#==============================================================================
#   This is used for building two versions of NetHack:
#
#   A tty port utilizing the Win32 Console I/O subsystem, Console
#       NetHack.
#
#   A Win32 native port built on the Windows API, Graphical NetHack or
#       NetHackW.
#
#   In addition to your C compiler,
#
#     if you want to change     you will need a
#     files with suffix         workalike for
#         .y                     yacc   (such as bison)
#         .l                     lex    (such as flex)
#
#   If you have any questions read the sys/winnt/Install.nt file included
#   with the distribution.
#==============================================================================
# DECISIONS SECTION
#
# Build Options Decisions
#
#       There are currently 4 decisions that you can choose to make. 
#       None of the 4 decisions are absolutely required because defaults are in place:
#	1. Where do you want your build to end up?
#	2. Do you want debug information in the executable?
#	3. Do you want to explicitly override auto-detection of a 32-bit or 64-bit target?
#       4. Do you want to include any optional interfaces in the port?
#          4a) curses
#          4b) Qt
#
# Mandatory LUA source Location
#
#       LUA source code or is required to build NetHack-3.7.
#       LUATOP must point to the location of the LUA sources.
#
#-----------------------------------------------------------------------------------------
#=========================================================================================

#==============================================================================
#---------------------------------------------------------------
# 1. Where do you want the game to be built (which folder)?
#    If not present prior to compilation it gets created.
#

GAMEDIR = ../binary

# 1. 32-bit or 64-bit?
#

#
#---------------------------------------------------------------
# 2. Do you want debug information in the executable?
#

DEBUGINFO = Y

#
#---------------------------------------------------------------
# 3. Do you want to explicitly override auto-detection of a 32-bit
#    or 64-bit executable (save files do not interchange currently)?
#
# 64 bit
#TARGET_CPU=x64
#
# 32 bit
TARGET_CPU=x86
#
#
#---------------------------------------------------------------
# 4. Do you want additional GUI interfaces in the executable?
#    Make these Y to enable the GUIs. Win32 is always enabled,
#    and is the default.
#

#4a Curses window port support
#
#
# 4. Uncomment these and set them appropriately if you want to
#    include curses port support alongside TTY support in your
#    NetHack.exe binary. 
#
#    You'll have to set PDCURSES_H to the correct location of the 
#    PDCurses header (.h) files and PDCURSES_C to the location
#    of your PDCurses C files which must already be resident on 
#    your machine.
#
# ADD_CURSES=Y
# PDCURSES_TOP=../../pdcurses

#4b Qt
#
#WANT_WIN_QT4 = N

# WANT_WIN_QT4 requires Qt 4 or Qt 5, see
# https://www.qt.io/download-open-source/
# Earlier versions of Qt are not compatible with Windows
# For Qt 5, use:
#
#QT4_DIRECTORY = c:/Qt/Qt5.9.2/5.9.2/mingw53_32
#HAVE_QT5 = Y

# For Qt 4, comment out the above two lines and use:
#
#QT4_DIRECTORY = c:/Qt/4.8.6
#HAVE_QT5 = N

#
# Note that additional GUI interfaces may require external libraries.
# Qt is placed where the official installer places it.
# Other libraries are placed in a subdirectory of your home directory, either
# x86libs or x64libs depending on whether you're building for 64 bits.
#
#---------------------------------------------------------------
# Location of LUA
#
# Original source needs to be obtained from: 
#    http://www.lua.org/ftp/lua-5.3.5.tar.gz
#
#    This build assumes that the LUA sources are located
#    at the specified location. If they are actually elsewhere
#    you'll need to specify the correct spot below in order to
#    successfully build NetHack-3.7.
#
ADD_LUA=Y
LUATOP=../../lua-5.3.5
#
#==============================================================================
# This marks the end of the BUILD DECISIONS section.
#==============================================================================
#
#===============================================
#======= End of Modification Section ===========
#===============================================
#
################################################
#                                              #
# Nothing below here should have to be changed.#
#                                              #
################################################
#
#==============================================================================

SKIP_NETHACKW=Y

#==============================================================================

#  The version of the game this Makefile was designed for
NETHACK_VERSION="3.6.3"

# A brief version for use in macros
NHV1=$(subst .,,$(NETHACK_VERSION))
NHV=$(subst ",,$(NHV1))

#
#  Source directories.    Makedefs hardcodes these, don't change them.
#

# INCL    - NetHack include files
# DAT     - NetHack data files
# DOC     - NetHack documentation files
# UTIL    - Utility source
# SRC     - Main source
# SSYS    - Shared system files
# MSWSYS  - mswin specific files
# TTY     - window port files (tty)
# MSWIN   - window port files (win32)
# WCURSES - window port files (curses) 
# WSHR    - Tile support files 

INCL    =../include
DAT     =../dat
DOC     =../doc
UTIL    =../util
SRC     =../src
SSYS    =../sys/share
MSWSYS  =../sys/winnt
TTY     =../win/tty
MSWIN   =../win/win32
WCURSES =../win/curses
WSHR    =../win/share

#
#  Object directory.
#

OBJ = o

#
# Optional high-quality BSD random number generation routines
# (see pcconf.h). Set to nothing if not used.
#

RANDOM  = $(OBJ)/random.o
#RANDOM =
BCRYPT=-lbcrypt

WINPFLAG   = -DTILES -DMSWIN_GRAPHICS -DWIN32CON -D_WIN32_IE=0x0400 -D_WIN32_WINNT=0x0601 -DWINVER=0x0601
ifeq "$(WANT_WIN_QT4)" "Y"
    WINPFLAG += -DQT_GRAPHICS -DPIXMAPDIR='"."'
endif
# To store all the level files,
# help files, etc. in a single library file.
# USE_DLB = Y is left uncommented

USE_DLB = Y

ifeq  "$(USE_DLB)" "Y"
DLBFLG = -DDLB
else
DLBFLG =
endif

#
# If you defined ZLIB_COMP in include/config.h and you need
# to link with the zlib.lib library, uncomment the line below.
# If necessary, prefix explicit path information to the file name
# otherwise it assumes the NetHack src directory.
#

#ZLIB = zlib.lib

# Have windows path styles available for use in commands
W_OBJ     =$(subst /,\, $(OBJ))
W_INCL    =$(subst /,\, $(INCL))
W_DAT     =$(subst /,\, $(DAT))
W_DOC     =$(subst /,\, $(DOC))
W_UTIL    =$(subst /,\, $(UTIL))
W_SRC     =$(subst /,\, $(SRC))
W_SSYS    =$(subst /,\, $(SSYS))
W_MSWSYS  =$(subst /,\, $(MSWSYS))
W_TTY     =$(subst /,\, $(TTY))
W_MSWIN   =$(subst /,\, $(MSWIN))
W_WCURSES =$(subst /,\, $(WCURSES))
W_WSHR    =$(subst /,\, $(WSHR))
W_GAMEDIR =$(subst /,\, $(GAMEDIR))

#==========================================
#================ MACROS ==================
#==========================================
# This section creates shorthand macros for many objects
# referenced later on in the Makefile.
#

DEFFILE = $(MSWSYS)/$(GAME).def

#
# Shorten up the location for some files
#

O  = $(OBJ)/

U  = $(UTIL)/

#
# Utility Objects.
#

MAKESRC        = $(U)makedefs.c

DGNCOMPSRC     = $(U)dgn_yacc.c  $(U)dgn_lex.c $(U)dgn_main.c

MAKEOBJS       = $(O)makedefs.o $(O)monst.o $(O)objects.o

DGNCOMPOBJS    = $(O)dgn_yacc.o  $(O)dgn_lex.o $(O)dgn_main.o \
	$(O)alloc.o   $(O)panic.o

RECOVOBJS      = $(O)recover.o

TILEFILES      = $(WSHR)/monsters.txt $(WSHR)/objects.txt $(WSHR)/other.txt

#
# These are not invoked during a normal game build in 3.4+
#
TEXT_IO        = $(O)tiletext.o  $(O)tiletxt.o   $(O)drawing.o \
	$(O)decl.o    $(O)monst.o     $(O)objects.o

TEXT_IO32      = $(O)tilete32.o $(O)tiletx32.o $(O)drawing.o \
	$(O)decl.o    $(O)monst.o     $(O)objects.o

GIFREADERS     = $(O)gifread.o   $(O)alloc.o $(O)panic.o
GIFREADERS32   = $(O)gifrd32.o $(O)alloc.o $(O)panic.o

PPMWRITERS     = $(O)ppmwrite.o $(O)alloc.o $(O)panic.o

#
#  Object files for the game itself.
#

VOBJ01 = $(O)allmain.o  $(O)alloc.o    $(O)apply.o    $(O)artifact.o
VOBJ02 = $(O)attrib.o   $(O)ball.o     $(O)bones.o    $(O)botl.o    
VOBJ03 = $(O)cmd.o      $(O)dbridge.o  $(O)decl.o     $(O)detect.o  
VOBJ04 = $(O)dig.o      $(O)display.o  $(O)do.o       $(O)do_name.o 
VOBJ05 = $(O)do_wear.o  $(O)dog.o      $(O)dogmove.o  $(O)dokick.o  
VOBJ06 = $(O)dothrow.o  $(O)drawing.o  $(O)dungeon.o  $(O)eat.o     
VOBJ07 = $(O)end.o      $(O)engrave.o  $(O)exper.o    $(O)explode.o 
VOBJ08 = $(O)extralev.o $(O)files.o    $(O)fountain.o $(O)hack.o    
VOBJ09 = $(O)hacklib.o  $(O)invent.o   $(O)light.o    $(O)lock.o    
VOBJ10 = $(O)mail.o     $(O)makemon.o  $(O)mapglyph.o $(O)isaac64.o
VOBJ11 = $(O)mcastu.o   $(O)mhitm.o    $(O)mhitu.o    $(O)minion.o
VOBJ12 = $(O)mklev.o    $(O)mkmap.o    $(O)mkmaze.o   $(O)mkobj.o
VOBJ13 = $(O)mkroom.o   $(O)mon.o      $(O)mondata.o  $(O)monmove.o
VOBJ14 = $(O)monst.o    $(O)mplayer.o  $(O)mthrowu.o  $(O)muse.o
VOBJ15 = $(O)music.o    $(O)o_init.o   $(O)objects.o  $(O)objnam.o
VOBJ16 = $(O)options.o  $(O)pager.o    $(O)pickup.o   $(O)pline.o
VOBJ17 = $(O)polyself.o $(O)potion.o   $(O)pray.o     $(O)priest.o
VOBJ18 = $(O)quest.o    $(O)questpgr.o $(RANDOM)      $(O)read.o
VOBJ19 = $(O)rect.o     $(O)region.o   $(O)restore.o  $(O)rip.o
VOBJ20 = $(O)rnd.o      $(O)role.o     $(O)rumors.o   $(O)save.o
VOBJ21 = $(O)shk.o      $(O)shknam.o   $(O)sit.o      $(O)sounds.o
VOBJ22 = $(O)sp_lev.o   $(O)spell.o    $(O)steal.o    $(O)steed.o
VOBJ23 = $(O)sys.o      $(O)teleport.o $(O)timeout.o  $(O)topten.o
VOBJ24 = $(O)track.o    $(O)trap.o     $(O)u_init.o   $(O)uhitm.o
VOBJ25 = $(O)vault.o    $(O)vis_tab.o  $(O)vision.o   $(O)weapon.o
VOBJ26 = $(O)were.o     $(O)wield.o    $(O)windows.o  $(O)wizard.o
VOBJ27 = $(O)worm.o     $(O)worn.o     $(O)write.o    $(O)zap.o
VOBJ28 = $(O)sfbase.o   $(O)sfdata.o   
VOBJ29 = $(O)sfstruct.o $(O)sfascii.o  $(O)sflendian.o
#VOBJ31 = $(O)win10.o

ifeq "$(ADD_LUA)" "Y"
LUAOBJ = $(O)nhlua.c    $(O)nhlsel.c
endif

DLBOBJ = $(O)dlb.o

REGEX  = $(O)cppregex.o

TTYOBJ = $(O)topl.o     $(O)getline.o  $(O)wintty.o

ifeq "$(ADD_CURSES)" "Y"
CURSESOBJ= $(O)cursdial.o $(O)cursinit.o $(O)cursinvt.o $(O)cursmain.o \
	   $(O)cursmesg.o $(O)cursmisc.o $(O)cursstat.o $(O)curswins.o
else
CURSESOBJ=
endif

SOBJ   = $(O)windmain.o $(O)winnt.o $(O)win10.o \
	$(O)safeproc.o $(O)nhlan.o $(SOUND) 

OBJS   = $(VOBJ01) $(VOBJ02) $(VOBJ03) $(VOBJ04) $(VOBJ05) \
	 $(VOBJ06) $(VOBJ07) $(VOBJ08) $(VOBJ09) $(VOBJ10) \
	 $(VOBJ11) $(VOBJ12) $(VOBJ13) $(VOBJ14) $(VOBJ15) \
	 $(VOBJ16) $(VOBJ17) $(VOBJ18) $(VOBJ19) $(VOBJ20) \
	 $(VOBJ21) $(VOBJ22) $(VOBJ23) $(VOBJ24) $(VOBJ25) \
	 $(VOBJ26) $(VOBJ27) $(VOBJ28) $(VOBJ29) $(REGEX)  \
	 $(CURSESOBJ)

ifneq "$(SKIP_NETHACKW)" "Y"
GUIOBJ  = $(O)mhaskyn.o $(O)mhdlg.o \
	$(O)mhfont.o $(O)mhinput.o $(O)mhmain.o $(O)mhmap.o \
	$(O)mhmenu.o $(O)mhmsgwnd.o $(O)mhrip.o $(O)mhsplash.o \
	$(O)mhstatus.o $(O)mhtext.o $(O)mswproc.o $(O)NetHackW.o

endif

ifeq "$(WANT_WIN_QT4)" "Y"
    GUIOBJ += $(O)qt4bind.o $(O)qt4click.o $(O)qt4clust.o $(O)qt4delay.o \
	$(O)qt4glyph.o $(O)qt4icon.o $(O)qt4inv.o $(O)qt4key.o $(O)qt4line.o \
	$(O)qt4main.o $(O)qt4map.o $(O)qt4menu.o $(O)qt4msg.o $(O)qt4plsel.o \
	$(O)qt4rip.o $(O)qt4set.o $(O)qt4stat.o $(O)qt4str.o $(O)qt4streq.o \
	$(O)qt4svsel.o $(O)qt4win.o $(O)qt4xcmd.o $(O)qt4yndlg.o
endif

ifneq "$(SKIP_NETHACKW)" "Y"
GUIHDR = $(MSWIN)/mhaskyn.h $(MSWIN)/mhdlg.h $(MSWIN)/mhfont.h \
	$(MSWIN)/mhinput.h $(MSWIN)/mhmain.h $(MSWIN)/mhmap.h \
	$(MSWIN)/mhmenu.h $(MSWIN)/mhmsg.h $(MSWIN)/mhmsgwnd.h \
	$(MSWIN)/mhrip.h $(MSWIN)/mhstatus.h \
	$(MSWIN)/mhtext.h $(MSWIN)/resource.h $(MSWIN)/winMS.h
endif

ifeq "$(WANT_WIN_QT4)" "Y"
    GUIHDR += $(QT4)/qt4bind.h $(QT4)/qt4click.h $(QT4)/qt4clust.h \
	$(QT4)/qt4delay.h $(QT4)/qt4glyph.h $(QT4)/qt4icon.h $(QT4)/qt4inv.h \
	$(QT4)/qt4kde0.h $(QT4)/qt4key.h $(QT4)/qt4line.h $(QT4)/qt4main.h \
	$(QT4)/qt4map.h $(QT4)/qt4menu.h $(QT4)/qt4msg.h $(QT4)/qt4plsel.h \
	$(QT4)/qt4rip.h $(QT4)/qt4set.h $(QT4)/qt4stat.h $(QT4)/qt4str.h \
	$(QT4)/qt4streq.h $(QT4)/qt4svsel.h $(QT4)/qt4win.h $(QT4)/qt4xcmd.h \
	$(QT4)/qt4yndlg.h
endif

COMCTRL = comctl32.lib

KEYDLLS = $(GAMEDIR)/nhdefkey.dll $(GAMEDIR)/nh340key.dll \
	  $(GAMEDIR)/nhraykey.dll

TILEUTIL16  = $(UTIL)/tile2bmp.exe
TILEBMP16   = $(SRC)/tiles.bmp

TILEUTIL32  = $(UTIL)/til2bm32.exe
TILEBMP32   = $(SRC)/tiles32.bmp

SOUND = $(OBJ)/ntsound.o
#SOUND =

VVOBJ = $(O)version.o

ALLOBJ = $(SOBJ) $(DLBOBJ) $(WOBJ) $(OBJS) $(VVOBJ) $(LUAOBJ)

OPTIONS_FILE = $(DAT)\options

#===============-=================================================
# LUA library
# Source from http://www.lua.org/ftp/lua-5.3.5.tar.gz
#=================================================================

LUASRC   = $(LUATOP)/src
LUALIB   = $(O)lua-5.3.5.static.a
LUADLL   = $(O)lua-5.3.5.a
LUAINCL  = -I$(LUASRC)
#LUAFLAGS = unix added -lm here?
LUATARGETS = lua.exe luac.exe $(LUADLL) $(LUALIB)

LUASRCFILES =   lapi.c lauxlib.c lbaselib.c lbitlib.c lcode.c    \
		lcorolib.c lctype.c ldblib.c ldebug.c ldo.c      \
		ldump.c lfunc.c lgc.c linit.c liolib.c llex.c    \
		lmathlib.c lmem.c loadlib.c lobject.c lopcodes.c \
		loslib.c lparser.c lstate.c lstring.c lstrlib.c  \
		ltable.c ltablib.c ltm.c lundump.c lutf8lib.c    \
		lvm.c lzio.c

LUAOBJFILES =   $(O)lapi.o $(O)lauxlib.o $(O)lbaselib.o $(O)lbitlib.o  \
		$(O)lcode.o $(O)lcorolib.o $(O)lctype.o $(O)ldblib.o   \
		$(O)ldebug.o $(O)ldo.o $(O)ldump.o $(O)lfunc.o         \
		$(O)lgc.o $(O)linit.o $(O)liolib.o $(O)llex.o          \
		$(O)lmathlib.o $(O)lmem.o $(O)loadlib.o $(O)lobject.o  \
		$(O)lopcodes.o $(O)loslib.o $(O)lparser.o $(O)lstate.o \
		$(O)lstring.o $(O)lstrlib.o $(O)ltable.o $(O)ltablib.o \
		$(O)ltm.o $(O)lundump.o $(O)lutf8lib.o $(O)lvm.o $(O)lzio.o

ifeq "$(ADD_CURSES)" "Y"
#==========================================
# PDCurses build macros
#==========================================
PDCURSES_CURSES_H	= $(PDCURSES_TOP)/curses.h
PDCURSES_CURSPRIV_H	= $(PDCURSES_TOP)/curspriv.h
PDCURSES_HEADERS	= $(PDCURSES_CURSES_H) $(PDCURSES_CURSPRIV_H)
PDCSRC                  = $(PDCURSES_TOP)/pdcurses
PDCWINCON               = $(PDCURSES_TOP)/wincon
PDCLIBOBJS = $(O)addch.o $(O)addchstr.o $(O)addstr.o $(O)attr.o $(O)beep.o             \
	$(O)bkgd.o $(O)border.o $(O)clear.o $(O)color.o $(O)delch.o $(O)deleteln.o     \
	$(O)getch.o $(O)getstr.o $(O)getyx.o $(O)inch.o $(O)inchstr.o                  \
	$(O)initscr.o $(O)inopts.o $(O)insch.o $(O)insstr.o $(O)instr.o $(O)kernel.o   \
	$(O)keyname.o $(O)mouse.o $(O)move.o $(O)outopts.o $(O)overlay.o $(O)pad.o     \
	$(O)panel.o $(O)printw.o $(O)refresh.o $(O)scanw.o $(O)scr_dump.o $(O)scroll.o \
	$(O)slk.o $(O)termattr.o $(O)touch.o $(O)util.o $(O)window.o $(O)debug.o

PDCOBJS = $(O)pdcclip.o $(O)pdcdisp.o $(O)pdcgetsc.o $(O)pdckbd.o $(O)pdcscrn.o \
	  $(O)pdcsetsc.o $(O)pdcutil.o

PDCLIB = $(O)pdcurses.a

PDCINCL = -I$(PDCURSES_TOP) -I$(PDCSRC) -I$(PDCWINCON)
else
PDCLIB = 
endif

#==========================================
# Header file macros
#==========================================

CONFIG_H = $(INCL)/config.h $(INCL)/config1.h $(INCL)/tradstdc.h \
	       $(INCL)/global.h $(INCL)/coord.h $(INCL)/vmsconf.h \
	       $(INCL)/system.h $(INCL)/unixconf.h $(INCL)/os2conf.h \
	       $(INCL)/micro.h $(INCL)/pcconf.h $(INCL)/tosconf.h \
	       $(INCL)/amiconf.h $(INCL)/macconf.h $(INCL)/beconf.h \
	       $(INCL)/ntconf.h

HACK_H = $(INCL)/hack.h $(CONFIG_H) $(INCL)/align.h $(INCL)/context.h \
	       $(INCL)/dungeon.h $(INCL)/monsym.h $(INCL)/mkroom.h \
	       $(INCL)/objclass.h $(INCL)/youprop.h $(INCL)/prop.h \
	       $(INCL)/permonst.h $(INCL)/monattk.h \
	       $(INCL)/monflag.h $(INCL)/mondata.h $(INCL)/pm.h \
	       $(INCL)/wintype.h $(INCL)/decl.h $(INCL)/quest.h \
	       $(INCL)/spell.h $(INCL)/color.h $(INCL)/obj.h \
	       $(INCL)/you.h $(INCL)/attrib.h $(INCL)/monst.h $(INCL)/lint.h \
	       $(INCL)/mextra.h $(INCL)/skills.h $(INCL)/onames.h \
	       $(INCL)/timeout.h $(INCL)/trap.h $(INCL)/flag.h $(INCL)/rm.h \
	       $(INCL)/vision.h $(INCL)/display.h $(INCL)/engrave.h \
	       $(INCL)/rect.h $(INCL)/region.h $(INCL)/winprocs.h \
	       $(INCL)/wintty.h $(INCL)/sys.h $(INCL)/trampoli.h

LEV_H       = $(INCL)/lev.h
DGN_FILE_H  = $(INCL)/dgn_file.h
SP_LEV_H    = $(INCL)/sp_lev.h
TILE_H      = ../win/share/tile.h

#==========================================
# Miscellaneous
#==========================================

DATABASE = $(DAT)/data.base

#==========================================
# More compiler setup macros
#==========================================
#
ifeq "$(ADD_CURSES)" "Y"
CURSESDEF=-D"CURSES_GRAPHICS" -D"CURSES_BRIEF_INCLUDE"
else
CURSDEF=
CURSESLIB=
endif

INCLDIR=-I../include -I../sys/winnt $(LUAINCL)

#==========================================
#==========================================
# Setting up the compiler and linker
# macros. All builds include the base ones.
#==========================================
#==========================================

ifndef TRAVIS_COMPILER
cc     = i686-w64-mingw32-gcc.exe
cxx    = g++
rc     = windres
link   = i686-w64-mingw32-gcc.exe
else
cc     = gcc
cxx    = g++
rc     = windres
link   = gcc
endif

ifeq "$(WANT_WIN_QT4)" "Y"
    link = g++
endif

cflags = -mms-bitfields $(INCLDIR)
lflags  =
ifeq  "$(DEBUGINFO)" "Y"
cdebug = -g
linkdebug = -g
else
cdebug =
linkdebug =
endif

CFLAGSBASE  = -c $(cflags) $(WINPINC) $(cdebug) $(CURSESDEF)
#LFLAGSBASEC = $(linkdebug)
#LFLAGSBASEG = $(linkdebug) -mwindows
baselibs = -lwinmm -lshell32 -lole32 -luuid
conlibs = -lgdi32 $(baselibs) $(BCRYPT)
guilibs = -lcomctl32 $(baselibs)
ifeq "$(WANT_WIN_QT4)" "Y"
    # Might be either Qt 4 or Qt 5
    ifeq "$(HAVE_QT5)" "Y"
	guilibs += $(QT4_DIRECTORY)/lib/libQt5Core.a
	guilibs += $(QT4_DIRECTORY)/lib/libQt5Gui.a
	guilibs += $(QT4_DIRECTORY)/lib/libQt5Widgets.a
	conlibs += $(QT4_DIRECTORY)/lib/libQt5Core.a
    else
	guilibs += $(QT4_DIRECTORY)/lib/libQtCore4.a
	guilibs += $(QT4_DIRECTORY)/lib/libQtGui4.a
	conlibs += $(QT4_DIRECTORY)/lib/libQtCore4.a
    endif
endif

#==========================================
# Extra files needed for some ports
#==========================================
EXTRA_FILES =
ifeq "$(WANT_WIN_QT4)" "Y"
    ifeq "$(HAVE_QT5)" "Y"
	EXTRA_FILES += $(GAMEDIR)/Qt5Core.dll
	EXTRA_FILES += $(GAMEDIR)/Qt5Gui.dll
	EXTRA_FILES += $(GAMEDIR)/Qt5Widgets.dll
    else
    # TODO: define QT 4 DLLs here
	EXTRA_FILES += $(GAMEDIR)/QtCore4.dll
	EXTRA_FILES += $(GAMEDIR)/QtGui4.dll
    endif
    EXTRA_FILES += $(GAMEDIR)/rip.xpm
endif

#==========================================
# Util builds
#==========================================

CFLAGSU = $(CFLAGSBASE) $(WINPFLAG) $(DLBFLG)
LFLAGSU = $(LFLAGSBASEC)

#==========================================
# - Game build
#==========================================

CFLAGS   = $(CFLAGSBASE) $(WINPFLAG) $(DLBFLG) -DSAFEPROCS
lflags  = $(LFLAGSBASEC) $(linkdebuf)

CXXFLAGS = $(CFLAGS)

ifeq  "$(USE_DLB)" "Y"
DLB = nhdat$(NHV)
else
DLB =
endif

#==========================================
#================ RULES ==================
#==========================================

.SUFFIXES: .exe .o .til .uu .c .y .l .moc

#==========================================
# Rules for files in src
#==========================================

$(OBJ)/%.o : /%.c
	$(cc) $(CFLAGS)  -o$@ $<

$(OBJ)/%.o : $(SRC)/%.c
	$(cc) $(CFLAGS)   -o$@  $<

#==========================================
# Rules for files in sys/share
#==========================================

$(OBJ)/%.o : $(SSYS)/%.c
	$(cc) $(CFLAGS)  -o$@  $<

$(OBJ)/%.o : $(SSYS)/%.cpp
	$(cxx) $(CXXFLAGS) -std=c++11  -o$@  $<

#==========================================
# Rules for files in sys/winnt
#==========================================

$(OBJ)/%.o : $(MSWSYS)/%.c
	$(cc) $(CFLAGS)  -o$@  $<

#==========================================
# Rules for files in util
#==========================================

$(OBJ)/%.o : $(UTIL)/%.c
	$(cc) $(CFLAGSU) -o$@ $<

#==========================================
# Rules for files in win/share
#==========================================

$(OBJ)/%.o : $(WSHR)/%.c
	$(cc) $(CFLAGS)  -o$@ $<

#$(INCL)/%.h : $(WSHR)/%.h
#	@copy $< $@

#{$(WSHR)}.txt{$(DAT)}.txt:
#	@copy $< $@

#==========================================
# Rules for files in win/tty
#==========================================

$(OBJ)/%.o : $(TTY)/%.c
	$(cc) $(CFLAGS)  -o$@  $<

#==========================================
# Rules for files in win/win32
#==========================================

$(OBJ)/%.o : $(MSWIN)/%.c
	$(cc) $(CFLAGS)  -o$@  $<

#==========================================
# Rules for files in win/curses
#==========================================

$(OBJ)/%.o : $(WCURSES)/%.c
	$(cc) -DPDC_NCMOUSE $(PDCINCL) $(CFLAGS) -o$@  $<

#==========================================
# Rules for files in PDCurses
#==========================================

$(OBJ)/%.o : $(PDCURSES_TOP)/%.c
	$(cc) $(PDCINCL) $(CFLAGS)  -o$@  $<

$(OBJ)/%.o : $(PDCSRC)/%.c
	$(cc) $(PDCINCL) $(CFLAGS)  -o$@  $<

$(OBJ)/%.o : $(PDCWINCON)/%.c
	$(cc) $(PDCINCL) $(CFLAGS)  -o$@  $<

#==========================================
# Rules for LUA files
#==========================================

$(OBJ)/%.o : $(LUASRC)/%.c
	$(cc) $(CFLAGS)  -o$@  $<

#==========================================
# Rules for files in win/Qt4
#==========================================

ifeq "$(HAVE_QT5)" "Y"
QT4_CXXFLAGS = -std=c++11
else
QT4_CXXFLAGS =
endif
$(OBJ)/%.o : $(QT4)/%.cpp
	$(cxx) $(CXXFLAGS) $(QT4_CXXFLAGS) -I$(MSWIN) -I$(QT4_DIRECTORY)/include -o$@  $<

$(QT4)/%.moc : $(QT4)/%.h
	$(QT4_DIRECTORY)\bin\moc -o $@ $<

ifeq "$(SKIP_NETHACKW)" "Y"
NETHACKW_EXE =
else
NETHACKW_EXE = $(GAMEDIR)/NetHack.exe
endif

SHELL=CMD.EXE

#==========================================
#=============== TARGETS ==================
#==========================================

# Since DOS doesn't allow / as path separator, and GCC doesn't allow \ as
# path separator, we must change all pathnames when performing DOS commands.
# This is done by blindly applying $(subst /,\, ...) on every command.
# Where any command contain / for another reason (switch char, or echoing
# comment lines to lev/dungeon files) a little more care is taken.

#
#  The default make target (so just typing 'nmake' is useful).
#
default : install

#
#  Everything
#

all :   install

install: initialchk $(O)utility.tag $(GAMEDIR)/NetHack.exe $(NETHACKW_EXE) \
	$(O)install.tag $(EXTRA_FILES)
	@echo NetHack is up to date.
	@echo Done.

$(O)install.tag:  $(DAT)/data    $(DAT)/rumors    $(DAT)/dungeon \
	       $(DAT)/oracles $(DAT)/quest.dat $(O)sp_lev.tag $(DLB)
ifdef TRAVIS_COMPILER
	ls -l $(SRC)
	ls -l $(DAT)
	ls -l $(UTIL)
endif
ifeq  "$(USE_DLB)" "Y"
	$(subst /,\,copy nhdat$(NHV)          $(GAMEDIR))
	$(subst /,\,copy $(DAT)/license       $(GAMEDIR))
	$(subst /,\,copy $(DAT)/opthelp       $(GAMEDIR))
else
	$(subst /,\,copy $(DAT)/*.            $(GAMEDIR))
	$(subst /,\,copy $(DAT)/*.dat         $(GAMEDIR))
#	$(subst /,\,copy $(DAT)/*.lua         $(GAMEDIR))
	$(subst /,\,if exist $(GAMEDIR)/makefile del $(GAMEDIR)/makefile)
endif
	$(subst /,\,if exist $(MSWSYS)/sysconf.template copy $(MSWSYS)/sysconf.template $(GAMEDIR))
	$(subst /,\,if exist $(DAT)/symbols copy $(DAT)/symbols $(GAMEDIR)/symbols.template)
	$(subst /,\,if exist $(DOC)/guidebook.txt copy $(DOC)/guidebook.txt $(GAMEDIR)/Guidebook.txt)
	$(subst /,\,if exist $(DOC)/nethack.txt copy $(DOC)/nethack.txt $(GAMEDIR)/NetHack.txt)
	$(subst /,\,if exist $(MSWSYS)/.nethackrc.template copy $(MSWSYS)/.nethackrc.template $(GAMEDIR))
	$(subst /,\,-if not exist $(GAMEDIR)/record. echo.>$(GAMEDIR)/record.)
#
#
	$(subst /,\,echo install done > $@)

#  copy $(MSWSYS)/winnt.hlp    $(GAMEDIR)

recover: $(U)recover.exe
	$(subst /,\,if exist $(U)recover.exe copy $(U)recover.exe  $(GAMEDIR))
	$(subst /,\,if exist $(DOC)/recover.txt copy $(DOC)/recover.txt $(GAMEDIR)/recover.txt)

<<<<<<< HEAD
$(O)sp_lev.tag: $(O)utility.tag 
	$(subst /,\,echo sp_levs done > $(O)sp_lev.tag)

$(O)utility.tag: $(INCL)/date.h $(INCL)/onames.h $(INCL)/pm.h \
	 $(SRC)/vis_tab.c $(INCL)/vis_tab.h \
=======
$(O)sp_lev.tag: $(O)utility.tag $(DAT)/bigroom.des  $(DAT)/castle.des \
	 $(DAT)/endgame.des $(DAT)/gehennom.des $(DAT)/knox.des   \
	 $(DAT)/medusa.des  $(DAT)/oracle.des   $(DAT)/tower.des  \
	 $(DAT)/yendor.des  $(DAT)/arch.des     $(DAT)/barb.des   \
	 $(DAT)/caveman.des $(DAT)/healer.des   $(DAT)/knight.des \
	 $(DAT)/monk.des    $(DAT)/priest.des   $(DAT)/ranger.des \
	 $(DAT)/rogue.des   $(DAT)/samurai.des  $(DAT)/sokoban.des \
	 $(DAT)/tourist.des $(DAT)/valkyrie.des $(DAT)/wizard.des
	$(subst /,\,$(U)levcomp $(DAT)/bigroom.des)
	$(subst /,\,$(U)levcomp $(DAT)/castle.des)
	$(subst /,\,$(U)levcomp $(DAT)/endgame.des)
	$(subst /,\,$(U)levcomp $(DAT)/gehennom.des)
	$(subst /,\,$(U)levcomp $(DAT)/knox.des)
	$(subst /,\,$(U)levcomp $(DAT)/mines.des)
	$(subst /,\,$(U)levcomp $(DAT)/medusa.des)
	$(subst /,\,$(U)levcomp $(DAT)/oracle.des)
	$(subst /,\,$(U)levcomp $(DAT)/sokoban.des)
	$(subst /,\,$(U)levcomp $(DAT)/tower.des)
	$(subst /,\,$(U)levcomp $(DAT)/yendor.des)
	$(subst /,\,$(U)levcomp $(DAT)/arch.des)
	$(subst /,\,$(U)levcomp $(DAT)/barb.des)
	$(subst /,\,$(U)levcomp $(DAT)/caveman.des)
	$(subst /,\,$(U)levcomp $(DAT)/healer.des)
	$(subst /,\,$(U)levcomp $(DAT)/knight.des)
	$(subst /,\,$(U)levcomp $(DAT)/monk.des)
	$(subst /,\,$(U)levcomp $(DAT)/priest.des)
	$(subst /,\,$(U)levcomp $(DAT)/ranger.des)
	$(subst /,\,$(U)levcomp $(DAT)/rogue.des)
	$(subst /,\,$(U)levcomp $(DAT)/samurai.des)
	$(subst /,\,$(U)levcomp $(DAT)/tourist.des)
	$(subst /,\,$(U)levcomp $(DAT)/valkyrie.des)
	$(subst /,\,$(U)levcomp $(DAT)/wizard.des)
	$(subst /,\,copy *.lev $(DAT))
	$(subst /,\,del *.lev)
	$(subst /,\,echo sp_levs done > $(O)sp_lev.tag)

$(O)utility.tag: $(INCL)/date.h $(INCL)/onames.h $(INCL)/pm.h \
	 $(SRC)/vis_tab.c $(U)levcomp.exe $(INCL)/vis_tab.h \
>>>>>>> a7e31299
	 $(U)dgncomp.exe $(TILEUTIL16)
	$(subst /,\,@echo utilities made >$@)
	@echo utilities made.

tileutil: $(U)gif2txt.exe $(U)gif2tx32.exe $(U)txt2ppm.exe
	@echo Optional tile development utilities are up to date.

$(O)winres.o: $(TILEBMP16) $(MSWIN)/NetHackW.rc $(MSWIN)/mnsel.bmp \
	 $(MSWIN)/mnselcnt.bmp $(MSWIN)/mnunsel.bmp \
	 $(MSWIN)/petmark.bmp $(MSWIN)/pilemark.bmp $(MSWIN)/NetHack.ico $(MSWIN)/rip.bmp \
	 $(MSWIN)/splash.bmp
	$(rc) -o$@ --include-dir $(MSWIN) -i $(MSWIN)/NetHackW.rc

$(O)conres.o: $(MSWSYS)/console.rc $(MSWSYS)/NetHack.ico 
	$(rc) -o$@ --include-dir $(MSWSYS) -i $(MSWSYS)/console.rc

#==========================================
#  The game targets.
#==========================================

gamedir.tag:
	test -d $(GAMEDIR) || echo creating directory $(W_GAMEDIR)
	test -d $(GAMEDIR) || mkdir $(W_GAMEDIR)
	test -d $(GAMEDIR) && echo directory created > $@

$(GAMEDIR)/NetHack.exe : gamedir.tag $(PDCLIB) $(O)tile.o $(O)nttty.o $(O)guistub.o \
			$(ALLOBJ) $(TTYOBJ) $(GUIOBJ) $(O)conres.o $(KEYDLLS) \
			$(LUATARGETS)
	@echo Linking $@...
	$(link) $(lflags) -o$@ $(ALLOBJ) $(TTYOBJ) $(O)nttty.o $(O)tile.o \
<<<<<<< HEAD
		$(O)guistub.o $(O)conres.o $(PDCLIB) $(LUALIB) $(conlibs) -static -lstdc++
=======
		$(O)guistub.o $(O)conres.o $(PDCLIB) $(conlibs) -static -lstdc++
>>>>>>> a7e31299
	$(subst /,\,@if exist $(O)install.tag del $(O)install.tag)

# NetHackW
# full tty linkage libs:
#    libs: $(LIBS) $(guilibs) $(COMCTRL)
#    objs: $(GAMEOBJ) $(GUIOBJ) $(TTYOBJ) $(O)tile.o $(O)nttty.o
# otherwise:
#    libs: $(LIBS) $(guilibs) $(COMCTRL)
#    objs: $(GAMEOBJ) $(GUIOBJ) $(O)tile.o $(O)ttystub.o

ifneq "$(SKIP_NETHACKW)" "Y"
$(GAMEDIR)/NetHackW.exe : gamedir.tag $(PDCLIB) $(O)tile.o $(O)ttystub.o \
			$(ALLOBJ) $(TTYOBJ) $(GUIOBJ) $(O)winres.o $(KEYDLLS) \
			$(LUATARGETS)
	@echo Linking $@...
	$(link) $(lflags) -mwindows -o$@ $(ALLOBJ) $(GUIOBJ) $(O)tile.o $(O)ttystub.o \
<<<<<<< HEAD
		$(O)winres.o $(PDCLIB) $(guilibs) $(LUALIB) -static -lstdc++
=======
		$(O)winres.o $(PDCLIB) $(guilibs) -static -lstdc++
>>>>>>> a7e31299
	$(subst /,\,@if exist $(O)install.tag del $(O)install.tag)
endif

$(O)nhdefkey.o:
	$(cc) $(CFLAGS) -DBUILD_DLL -o$@ $(MSWSYS)/nhdefkey.c 

$(GAMEDIR)/nhdefkey.dll : $(O)nhdefkey.o gamedir.tag
	@echo Linking $@
	$(cc) -shared -Wl,--export-all-symbols \
		-Wl,--add-stdcall-alias -o $@ $<

$(O)nh340key.o:
	$(cc) $(CFLAGS) -DBUILD_DLL -o$@ $(MSWSYS)/nh340key.c 

$(GAMEDIR)/nh340key.dll : $(O)nh340key.o gamedir.tag
	@echo Linking $@
	$(cc) -shared -Wl,--export-all-symbols \
		-Wl,--add-stdcall-alias -o $@ $<

$(O)nhraykey.o:
		$(cc) $(CFLAGS) -DBUILD_DLL -o$@ $(MSWSYS)/nhraykey.c 

$(GAMEDIR)/nhraykey.dll : $(O)nhraykey.o gamedir.tag
	@echo Linking $@
	$(cc) -shared -Wl,--export-all-symbols \
		-Wl,--add-stdcall-alias -o $@ $<

$(GAME)_.ico : $(MSWSYS)/$(GAME).ico
	$(subst /,\,@copy $(MSWSYS)/$(GAME).ico $@)

#==========================================
# Create directory for holding object files
#==========================================

initialchk: objdir.tag
	@echo ----
	@echo NOTE: This build will include tile support.
	@echo ----

objdir.tag:
	@test -d $(OBJ) || echo creating directory $(OBJ)
	@test -d $(OBJ) || mkdir $(OBJ)
	@test -d $(OBJ) && echo directory created > $@

#==========================================
#=========== SECONDARY TARGETS ============
#==========================================

#==========================================
# Makedefs Stuff
#==========================================

$(U)makedefs.exe: $(MAKEOBJS)
	$(link) $(LFLAGSU) -o$@ $(MAKEOBJS)

$(O)makedefs.o: $(CONFIG_H) $(INCL)/monattk.h $(INCL)/monflag.h \
	 $(INCL)/objclass.h $(INCL)/monsym.h $(INCL)/qtext.h \
	 $(INCL)/patchlevel.h $(U)makedefs.c
	$(cc) $(CFLAGSU) -o$@ $(U)makedefs.c

#
#  date.h should be remade every time any of the source or include
#  files is modified.
#

$(INCL)/date.h $(OPTIONS_FILE): $(U)makedefs.exe
	$(subst /,\,$(U)makedefs -v)

$(INCL)/onames.h : $(U)makedefs.exe
	$(subst /,\,$(U)makedefs -o)

$(INCL)/pm.h : $(U)makedefs.exe
	$(subst /,\,$(U)makedefs -p)

$(INCL)/vis_tab.h: $(U)makedefs.exe
	$(subst /,\,$(U)makedefs -z)

$(SRC)/vis_tab.c: $(U)makedefs.exe
	$(subst /,\,$(U)makedefs -z)

$(DAT)/data: $(O)utility.tag    $(DATABASE)
	$(subst /,\,$(U)makedefs -d)

$(DAT)/rumors: $(O)utility.tag    $(DAT)/rumors.tru   $(DAT)/rumors.fal
	$(subst /,\,$(U)makedefs -r)

$(DAT)/quest.dat: $(O)utility.tag  $(DAT)/quest.txt
	$(subst /,\,$(U)makedefs -q)

$(DAT)/oracles: $(O)utility.tag    $(DAT)/oracles.txt
	$(subst /,\,$(U)makedefs -h)

$(DAT)/engrave: $(DAT)/engrave.txt $(U)makedefs.exe
	$(subst /,\,$(U)makedefs -s)

$(DAT)/epitaph: $(DAT)/epitaph.txt $(U)makedefs.exe
	$(subst /,\,$(U)makedefs -s)

$(DAT)/bogusmon: $(DAT)/bogusmon.txt $(U)makedefs.exe
	$(subst /,\,$(U)makedefs -s)

$(DAT)/dungeon: $(O)utility.tag  $(DAT)/dungeon.def
	$(subst /,\,$(U)makedefs -e)
	$(subst /,\,$(U)dgncomp $(DAT)/dungeon.pdf)

#==========================================
# uudecode utility and uuencoded targets
#==========================================

$(U)uudecode.exe: $(O)uudecode.o
	$(link) $(LFLAGSU) -o$@ $(O)uudecode.o

$(O)uudecode.o: $(SSYS)/uudecode.c

$(MSWSYS)/NetHack.ico : $(U)uudecode.exe $(MSWSYS)/nhico.uu
	$(subst /,\,$(U)uudecode.exe $(MSWSYS)/nhico.uu)
	copy NetHack.ico $(W_MSWSYS)\NetHack.ico
	del NetHack.ico

$(MSWIN)/NetHack.ico : $(MSWSYS)/NetHack.ico
	$(subst /,\,copy $< $@)

$(MSWIN)/mnsel.bmp: $(U)uudecode.exe $(MSWIN)/mnsel.uu
	$(subst /,\,$(U)uudecode.exe $(MSWIN)/mnsel.uu)
	$(subst /,\,copy mnsel.bmp $@)
	del mnsel.bmp

$(MSWIN)/mnselcnt.bmp: $(U)uudecode.exe $(MSWIN)/mnselcnt.uu
	$(subst /,\,$(U)uudecode.exe $(MSWIN)/mnselcnt.uu)
	$(subst /,\,copy mnselcnt.bmp $@)
	del mnselcnt.bmp

$(MSWIN)/mnunsel.bmp: $(U)uudecode.exe $(MSWIN)/mnunsel.uu
	$(subst /,\,$(U)uudecode.exe $(MSWIN)/mnunsel.uu)
	$(subst /,\,copy mnunsel.bmp $@)
	del mnunsel.bmp

$(MSWIN)/petmark.bmp: $(U)uudecode.exe $(MSWIN)/petmark.uu
	$(subst /,\,$(U)uudecode.exe $(MSWIN)/petmark.uu)
	$(subst /,\,copy petmark.bmp $@)
	del petmark.bmp

$(MSWIN)/pilemark.bmp: $(U)uudecode.exe $(MSWIN)/pilemark.uu
	$(subst /,\,$(U)uudecode.exe $(MSWIN)/pilemark.uu)
	$(subst /,\,copy pilemark.bmp $@)
	del pilemark.bmp

$(MSWIN)/rip.bmp: $(U)uudecode.exe $(MSWIN)/rip.uu
	$(subst /,\,$(U)uudecode.exe $(MSWIN)/rip.uu)
	$(subst /,\,copy rip.bmp $@)
	del rip.bmp

$(MSWIN)/splash.bmp: $(U)uudecode.exe $(MSWIN)/splash.uu
	$(subst /,\,$(U)uudecode.exe $(MSWIN)/splash.uu)
	$(subst /,\,copy splash.bmp $@)
	del splash.bmp

#==========================================
# Dungeon Compiler Stuff
#==========================================
$(U)dgn_yacc.c: $(U)dgn_comp.y
	mingw32-make -C ../util -f ../win/win32/dgnstuff-mingw32.mak $(U)dgn_yacc.c

$(INCL)/dgn_comp.h:
	mingw32-make -C ../include -f ../win/win32/dgnstuff-mingw32.mak $(INCL)/dgn_comp.h

$(U)dgn_lex.c: $(U)dgn_comp.l
	mingw32-make -C ../util -f ../win/win32/dgnstuff-mingw32.mak $(U)dgn_lex.c

$(O)dgn_yacc.o:	$(HACK_H) $(DGN_FILE_H) $(INCL)/dgn_comp.h $(U)dgn_yacc.c
	$(cc) $(LEVCFLAGS) -o$@ $(U)dgn_yacc.c

$(O)dgn_lex.o: $(HACK_H)   $(DGN_FILE_H)  $(INCL)\dgn_comp.h \
	$(U)dgn_lex.c
	$(cc) $(LEVCFLAGS) -o$@ $(U)dgn_lex.c

$(O)dgn_main.o:	$(HACK_H) $(U)dgn_main.c
	$(cc) $(LEVCFLAGS) -o$@ $(U)dgn_main.c

$(U)dgncomp.exe: $(DGNCOMPOBJS)
	@echo Linking $@...
	@echo Linking $@...
	$(link) $(LFLAGSU) -o$@ $(DGNCOMPOBJS)

#=================================================
# For a couple of devteam utilities
#=================================================

$(U)nhsizes.exe: $(O)nhsizes.o
	@echo Linking $@...
	$(link) $(LFLAGSU) -o$@ $(O)nhsizes.o $(O)panic.o $(O)alloc.o$(U)nhsizes.exe: $(O)nhsizes.o

$(U)nhsize2.exe: $(O)nhsizes2.o
	@echo Linking $@...
	$(link) $(LFLAGSU) -o$@ $(O)nhsizes2.o $(O)panic.o $(O)alloc.o

$(O)nhsizes.o: $(CONFIG_H) nhsizes.c
	$(cc) $(CFLAGSU) -o$@ nhsizes.c

$(O)nhsizes2.o: $(CONFIG_H) nhsizes2.c
	$(cc) $(CFLAGSU) -o$@ nhsizes2.c

#==========================================
# Create directory for holding object files
#==========================================


#==========================================
# DLB utility and nhdat file creation
#==========================================

$(U)dlb_main.exe: $(DLBOBJ) $(O)dlb.o
	$(link) $(LFLAGSU) -o$@ $(O)dlb_main.o $(O)dlb.o $(O)alloc.o $(O)panic.o


$(O)dlb.o:   $(O)dlb_main.o $(O)alloc.o $(O)panic.o $(INCL)/dlb.h
	$(cc) $(CFLAGS) -o$@ $(SRC)/dlb.c

$(O)dlb_main.o: $(UTIL)/dlb_main.c $(INCL)/config.h $(INCL)/dlb.h
	$(cc) $(CFLAGS) -o$@ $(UTIL)/dlb_main.c

$(DAT)/porthelp: $(MSWSYS)/porthelp
	$(subst /,\,@copy $(MSWSYS)/porthelp $@ >nul)

nhdat$(NHV):  $(U)dlb_main.exe $(DAT)/data $(DAT)/oracles $(OPTIONS_FILE) \
	 $(DAT)/quest.dat $(DAT)/rumors $(DAT)/help $(DAT)/hh $(DAT)/cmdhelp $(DAT)/keyhelp \
	 $(DAT)/history $(DAT)/opthelp $(DAT)/wizhelp $(DAT)/dungeon \
	 $(DAT)/porthelp $(DAT)/license $(DAT)/engrave \
	 $(DAT)/epitaph $(DAT)/bogusmon $(DAT)/tribute $(O)sp_lev.tag
	$(subst /,\,echo data >$(DAT)/dlb.lst)
	$(subst /,\,echo oracles >>$(DAT)/dlb.lst)
	$(subst /,\,if exist $(DAT)/options echo options >>$(DAT)/dlb.lst)
	$(subst /,\,if exist $(DAT)/ttyoptions echo ttyoptions >>$(DAT)/dlb.lst)
	$(subst /,\,if exist $(DAT)/guioptions echo guioptions >>$(DAT)/dlb.lst)
	$(subst /,\,if exist $(DAT)/porthelp echo porthelp >>$(DAT)/dlb.lst)
	$(subst /,\,echo quest.dat >>$(DAT)/dlb.lst)
	$(subst /,\,echo rumors >>$(DAT)/dlb.lst)
	$(subst /,\,echo help >>$(DAT)/dlb.lst)
	$(subst /,\,echo hh >>$(DAT)/dlb.lst)
	$(subst /,\,echo cmdhelp >>$(DAT)/dlb.lst)
	$(subst /,\,echo keyhelp >>$(DAT)/dlb.lst)
	$(subst /,\,echo history >>$(DAT)/dlb.lst)
	$(subst /,\,echo opthelp >>$(DAT)/dlb.lst)
	$(subst /,\,echo wizhelp >>$(DAT)/dlb.lst)
	$(subst /,\,echo dungeon >>$(DAT)/dlb.lst)
	$(subst /,\,echo license >>$(DAT)/dlb.lst)
	$(subst /,\,echo engrave >>$(DAT)/dlb.lst)
	$(subst /,\,echo epitaph >>$(DAT)/dlb.lst)
	$(subst /,\,echo bogusmon >>$(DAT)/dlb.lst)
	$(subst /,\,echo tribute >>$(DAT)/dlb.lst)
	dir /l /b /-p $(subst /,\,*.lua >>$(DAT)/dlb.lst)
	$(subst /,\,$(U)dlb_main CcIf $(DAT) dlb.lst $(SRC)/nhdat)

#==========================================
#  Recover Utility
#==========================================

$(U)recover.exe: $(RECOVOBJS)
	$(link) $(LFLAGSU) -o$@ $(RECOVOBJS)

$(O)recover.o: $(CONFIG_H) $(U)recover.c $(MSWSYS)/win32api.h
	$(cc) $(CFLAGSU) -o$@ $(U)recover.c

#==========================================
#  Tile Mapping
#==========================================

$(SRC)/tile.c: $(U)tilemap.exe
	@echo A new $@ has been created
	@$(U)tilemap

$(U)tilemap.exe: $(O)tilemap.o
	$(link) $(LFLAGSU) -o$@ $(O)tilemap.o

$(O)tilemap.o: $(WSHR)/tilemap.c $(HACK_H)
	$(cc) $(CFLAGSU) -o$@ $(WSHR)/tilemap.c

$(O)tiletx32.o: $(WSHR)/tilemap.c $(HACK_H)
	$(cc) $(CFLAGS) -DTILETEXT -DTILE_X=32 -DTILE_Y=32 -o$@ $(WSHR)/tilemap.c

$(O)tiletxt.o: $(WSHR)/tilemap.c $(HACK_H)
	$(cc) $(CFLAGS) -DTILETEXT -o$@ $(WSHR)/tilemap.c

$(O)gifread.o: $(WSHR)/gifread.c  $(CONFIG_H) $(TILE_H)
	$(cc) $(CFLAGS) -I$(WSHR) -o$@ $(WSHR)/gifread.c

$(O)gifrd32.o: $(WSHR)/gifread.c  $(CONFIG_H) $(TILE_H)
	$(cc) $(CFLAGS) -I$(WSHR) -DTILE_X=32 -DTILE_Y=32 -o$@ $(WSHR)/gifread.c

$(O)ppmwrite.o: $(WSHR)/ppmwrite.c $(CONFIG_H) $(TILE_H)
	$(cc) $(CFLAGS) -I$(WSHR) -o$@ $(WSHR)/ppmwrite.c

$(O)tiletext.o: $(WSHR)/tiletext.c  $(CONFIG_H) $(TILE_H)
	$(cc) $(CFLAGS) -I$(WSHR) -o$@ $(WSHR)/tiletext.c

$(O)tilete32.o: $(WSHR)/tiletext.c  $(CONFIG_H) $(TILE_H)
	$(cc) $(CFLAGS) -I$(WSHR) -DTILE_X=32 -DTILE_Y=32 -o$@ $(WSHR)/tiletext.c

#==========================================
# Optional Tile Utilities
#==========================================

$(U)gif2txt.exe: $(GIFREADERS) $(TEXT_IO)
	@echo Linking $@...
	$(link) $(LFLAGSU) -o$@ $(GIFREADERS) $(TEXT_IO)

$(U)gif2tx32.exe: $(GIFREADERS32) $(TEXT_IO32)
	@echo Linking $@...
	$(link) $(LFLAGSU) -o$@ $(GIFREADERS32) $(TEXT_IO32)


$(U)txt2ppm.exe: $(PPMWRITERS) $(TEXT_IO)
	@echo Linking $@...
	$(link) $(LFLAGSU) -o$@ $(PPMWRITERS) $(TEXT_IO)


$(TILEBMP16): $(TILEUTIL16) $(TILEFILES)
	@echo Creating 16x16 binary tile files which may take some time
	$(subst /,\,@$(U)tile2bmp $(TILEBMP16))

#$(TILEBMP32): $(TILEUTIL32) $(TILEFILES32)
#	@echo Creating 32x32 binary tile files which may take some time
#	$(subst /,\,@$(U)til2bm32 $(TILEBMP32))

$(U)tile2bmp.exe: $(O)tile2bmp.o $(TEXT_IO)
	@echo Linking $@...
	$(link) $(LFLAGSU) -o$@ $(O)tile2bmp.o $(TEXT_IO)

$(U)til2bm32.exe: $(O)til2bm32.o $(TEXT_IO32)
	@echo Linking $@...
	$(link) $(LFLAGSU) -o$@ $(O)til2bm32.o $(TEXT_IO32)

$(O)tile2bmp.o: $(WSHR)/tile2bmp.c $(HACK_H) $(TILE_H) $(MSWSYS)/win32api.h
	$(cc) $(CFLAGS) -mno-ms-bitfields -I$(WSHR) -o$@ $(WSHR)/tile2bmp.c

$(O)til2bm32.o: $(WSHR)/til2bm32.c $(HACK_H) $(TILE_H) $(MSWSYS)/win32api.h
	$(cc) $(CFLAGS) -I$(WSHR) -DTILE_X=32 -DTILE_Y=32 -o$@ $(WSHR)/til2bm32.c

#==========================================
# PDCurses Library
#==========================================

$(O)pdcurses.a : $(PDCLIBOBJS) $(PDCOBJS)
	ar rcs $@ $(PDCLIBOBJS) $(PDCOBJS)

  
#=============================================================
# LUA
#=============================================================

lua.exe: $(O)lua.o $(LUALIB)
	$(link) $(LFLAGSU) -o$@ $(O)lua.o $(LUALIB)

luac.exe: $(O)luac.o $(LUALIB)
	$(link) $(LFLAGSU) -o$@ $(O)luac.o $(LUALIB)

lua5.3.5.dll: $(LUAOBJFILES)
	$(cc) -shared -Wl,--export-all-symbols \
		-Wl,--add-stdcall-alias -o $@ $<

lua5.3.5-static.a: $(LUAOBJFILES)
	ar rcs $@ $(LUAOBJFILES)

$(O)lua.o: $(LUASRC)/lua.c
$(O)luac.o: $(LUASRC)/luac.c

#==========================================
# Housekeeping
#==========================================

spotless: clean
	if exist o\* del /Q o\*
	-test -d o && rd o
	if exist objdir.tag del objdir.tag
	if exist gamedir.tag del gamedir.tag
ifneq "$(W_GAMEDIR)" ""
	if exist $(W_GAMEDIR)\NetHack.exe  del $(W_GAMEDIR)\NetHack.exe
	if exist $(W_GAMEDIR)\nhdefkey.dll del $(W_GAMEDIR)\nhdefkey.dll
	if exist $(W_GAMEDIR)\nh340key.dll del $(W_GAMEDIR)\nh340key.dll
	if exist $(W_GAMEDIR)\nhraykey.dll del $(W_GAMEDIR)\nhraykey.dll
	if exist $(W_GAMEDIR)\NetHack.exe  del $(W_GAMEDIR)\NetHack.exe
	if exist $(W_GAMEDIR)\NetHack.pdb  del $(W_GAMEDIR)\NetHack.pdb
	if exist $(W_GAMEDIR)\nhdat$(NHV)  del $(W_GAMEDIR)\nhdat$(NHV)
endif
ifneq "$(W_SRC)" ""
	if exist $(W_SRC)\vis_tab.c        del $(W_SRC)\vis_tab.c
	if exist $(W_SRC)\tile.c           del $(W_SRC)\tile.c
	if exist $(W_SRC)\vis_tab.c        del $(W_SRC)\vis_tab.c
	if exist $(W_SRC)\nhdat$(NHV).	   del $(W_SRC)\nhdat$(NHV).
endif
ifneq "$(W_DAT)" ""
	if exist $(W_DAT)\data             del $(W_DAT)\data
	if exist $(W_DAT)\rumors           del $(W_DAT)\rumors
	if exist $(W_DAT)\engrave          del $(W_DAT)\engrave
	if exist $(W_DAT)\epitaph          del $(W_DAT)\epitaph
	if exist $(W_DAT)\bogusmon         del $(W_DAT)\bogusmon
	if exist $(W_DAT)\oracles          del $(W_DAT)\oracles
	if exist $(W_DAT)\rumors           del $(W_DAT)\rumors
	if exist $(W_DAT)\quest.dat	   del $(W_DAT)\quest.dat
	if exist $(W_DAT)\dungeon          del $(W_DAT)\dungeon
	if exist $(W_DAT)\dungeon.pdf	   del $(W_DAT)\dungeon.pdf
	if exist $(W_DAT)\data		   del $(W_DAT)\data
	if exist $(W_DAT)\options          del $(W_DAT)\options
	if exist $(W_DAT)\ttyoptions	   del $(W_DAT)\ttyoptions
	if exist $(W_DAT)\guioptions       del $(W_DAT)\guioptions
	if exist $(W_DAT)\dlb.lst          del $(W_DAT)\dlb.lst
	if exist $(W_DAT)\porthelp	   del $(W_DAT)\porthelp
ifdef OBSOLETE_LEVEL_COMPILER
	if exist $(W_DAT)\???-fil?.des	   del $(W_DAT)\???-fil?.des
	if exist $(W_DAT)\???-goal.des	   del $(W_DAT)\???-goal.des
	if exist $(W_DAT)\???-loca.des	   del $(W_DAT)\???-loca.des
	if exist $(W_DAT)\???-strt.des	   del $(W_DAT)\???-strt.des
	if exist $(W_DAT)\air.des          del $(W_DAT)\air.des
	if exist $(W_DAT)\asmodeus.des	   del $(W_DAT)\asmodeus.des
	if exist $(W_DAT)\astral.des	   del $(W_DAT)\astral.des
	if exist $(W_DAT)\baalz.des	   del $(W_DAT)\baalz.des
	if exist $(W_DAT)\bigrm-*.des	   del $(W_DAT)\bigrm-*.des
	if exist $(W_DAT)\castle.des	   del $(W_DAT)\castle.des
	if exist $(W_DAT)\earth.des	   del $(W_DAT)\earth.des
	if exist $(W_DAT)\fakewiz?.des	   del $(W_DAT)\fakewiz?.des
	if exist $(W_DAT)\fire.des	   del $(W_DAT)\fire.des
	if exist $(W_DAT)\juiblex.des	   del $(W_DAT)\juiblex.des
	if exist $(W_DAT)\knox.des	   del $(W_DAT)\knox.des
	if exist $(W_DAT)\medusa-?.des	   del $(W_DAT)\medusa-?.des
	if exist $(W_DAT)\mine*.des	   del $(W_DAT)\mine*.des
	if exist $(W_DAT)\oracle.des       del $(W_DAT)\oracle.des
	if exist $(W_DAT)\orcus.des	   del $(W_DAT)\orcus.des
	if exist $(W_DAT)\sanctum.des	   del $(W_DAT)\sanctum.des
	if exist $(W_DAT)\soko?-?.des	   del $(W_DAT)\soko?-?.des
	if exist $(W_DAT)\tower?.des	   del $(W_DAT)\tower?.des
	if exist $(W_DAT)\valley.des	   del $(W_DAT)\valley.des
	if exist $(W_DAT)\water.des	   del $(W_DAT)\water.des
	if exist $(W_DAT)\wizard?.des	   del $(W_DAT)\wizard?.des
endif
endif
ifneq "$(W_OBJ)" ""
	if exist $(W_OBJ)\sp_lev.tag	   del $(W_OBJ)\sp_lev.tag
	if exist $(W_OBJ)\obj.tag          del $(W_OBJ)\obj.tag
	if exist $(W_OBJ)\gamedir.tag      del $(W_OBJ)\gamedir.tag
	if exist $(W_OBJ)\nh*key.lib       del $(W_OBJ)\nh*key.lib
	if exist $(W_OBJ)\nh*key.exp       del $(W_OBJ)\nh*key.exp
endif
ifneq "$(W_MSWIN)" ""
	if exist $(W_MSWIN)\mnsel.bmp      del $(W_MSWIN)\mnsel.bmp
	if exist $(W_MSWIN)\mnselcnt.bmp   del $(W_MSWIN)\mnselcnt.bmp
	if exist $(W_MSWIN)\mnunsel.bmp    del $(W_MSWIN)\mnunsel.bmp
	if exist $(W_MSWIN)\petmark.bmp    del $(W_MSWIN)\petmark.bmp
	if exist $(W_MSWIN)\pilemark.bmp   del $(W_MSWIN)\pilemark.bmp
	if exist $(W_MSWIN)\rip.bmp        del $(W_MSWIN)\rip.bmp
	if exist $(W_MSWIN)\splash.bmp     del $(W_MSWIN)\splash.bmp
	if exist $(W_MSWIN)\nethack.ico    del $(W_MSWIN)\nethack.ico
endif
ifneq "$(W_MSWSYS)" ""
	if exist $(W_MSWSYS)\nethack.ico   del $(W_MSWSYS)\nethack.ico
endif
ifneq "$(W_UTIL)" ""
	if exist $(W_UTIL)\*.lnk           del $(W_UTIL)\*.lnk
	if exist $(W_UTIL)\*.map           del $(W_UTIL)\*.map
	if exist $(W_UTIL)\recover.exe     del $(W_UTIL)\recover.exe
	if exist $(W_UTIL)\tile2bmp.exe    del $(W_UTIL)\tile2bmp.exe
	if exist $(W_UTIL)\tilemap.exe     del $(W_UTIL)\tilemap.exe
	if exist $(W_UTIL)\uudecode.exe    del $(W_UTIL)\uudecode.exe
	if exist $(W_UTIL)\dlb_main.exe    del $(W_UTIL)\dlb_main.exe
endif
ifneq "$(W_INCL)" ""
	if exist $(W_INCL)\date.h          del $(W_INCL)\date.h
	if exist $(W_INCL)\onames.h        del $(W_INCL)\onames.h
	if exist $(W_INCL)\pm.h            del $(W_INCL)\pm.h
	if exist $(W_INCL)\vis_tab.h       del $(W_INCL)\vis_tab.h
endif
ifeq "$(ADD_CURSES)" "Y"
ifneq "$(W_OBJ)" ""
	if exist $(W_OBJ)\pdcurses.lib     del $(W_OBJ)\pdcurses.lib
endif
endif
	if exist $(W_GAMEDIR)\license. del $(W_GAMEDIR)\license.
	if exist $(W_GAMEDIR)\nh340key.dll del $(W_GAMEDIR)\nh340key.dll
	if exist $(W_GAMEDIR)\nhdefkey.dll del $(W_GAMEDIR)\nhdefkey.dll
	if exist $(W_GAMEDIR)\nhraykey.dll del $(W_GAMEDIR)\nhraykey.dll
	-test -d ..\binary && rd ..\binary

clean:
	if exist initialchk del initialchk
	if exist $(O)install.tag del $(O)install.tag
	if exist $(O)utility.tag del $(O)utility.tag
ifneq "$(W_UTIL)" ""
	if exist $(W_UTIL)\makedefs.exe    del $(W_UTIL)\makedefs.exe
	if exist $(W_UTIL)\dgncomp.exe     del $(W_UTIL)\dgncomp.exe
endif
ifneq "$(W_SRC)" ""
	if exist $(W_SRC)\*.lnk            del $(W_SRC)\*.lnk
	if exist $(W_SRC)\*.map            del $(W_SRC)\*.map
endif
ifneq "$(W_OBJ)" ""
	if exist $(W_OBJ)\*.o              del $(W_OBJ)\*.o
	if exist $(W_OBJ)\utility.tag      del $(W_OBJ)\utility.tag
	if exist $(W_OBJ)\install.tag      del $(W_OBJ)\install.tag
	if exist $(W_OBJ)\console.res      del $(W_OBJ)\console.res
	if exist $(W_OBJ)\dgncomp.MAP      del $(W_OBJ)\dgncomp.MAP
	if exist $(W_OBJ)\dgncomp.PDB      del $(W_OBJ)\dgncomp.PDB
	if exist $(W_OBJ)\dlb_main.MAP     del $(W_OBJ)\dlb_main.MAP
	if exist $(W_OBJ)\dlb_main.PDB     del $(W_OBJ)\dlb_main.PDB
	if exist $(W_OBJ)\gamedir.tag      del $(W_OBJ)\gamedir.tag
	if exist $(W_OBJ)\makedefs.MAP     del $(W_OBJ)\makedefs.MAP
	if exist $(W_OBJ)\makedefs.PDB     del $(W_OBJ)\makedefs.PDB
	if exist $(W_OBJ)\NetHack.MAP      del $(W_OBJ)\NetHack.MAP
	if exist $(W_OBJ)\nh340key.def     del $(W_OBJ)\nh340key.def
	if exist $(W_OBJ)\nh340key.exp     del $(W_OBJ)\nh340key.exp
	if exist $(W_OBJ)\nh340key.lib     del $(W_OBJ)\nh340key.lib
	if exist $(W_OBJ)\nh340key.map     del $(W_OBJ)\nh340key.map
	if exist $(W_OBJ)\nh340key.PDB     del $(W_OBJ)\nh340key.PDB
	if exist $(W_OBJ)\nhdefkey.def     del $(W_OBJ)\nhdefkey.def
	if exist $(W_OBJ)\nhdefkey.exp     del $(W_OBJ)\nhdefkey.exp
	if exist $(W_OBJ)\nhdefkey.lib     del $(W_OBJ)\nhdefkey.lib
	if exist $(W_OBJ)\nhdefkey.map     del $(W_OBJ)\nhdefkey.map
	if exist $(W_OBJ)\nhdefkey.PDB     del $(W_OBJ)\nhdefkey.PDB
	if exist $(W_OBJ)\nhraykey.def     del $(W_OBJ)\nhraykey.def
	if exist $(W_OBJ)\nhraykey.exp     del $(W_OBJ)\nhraykey.exp
	if exist $(W_OBJ)\nhraykey.lib     del $(W_OBJ)\nhraykey.lib
	if exist $(W_OBJ)\nhraykey.map     del $(W_OBJ)\nhraykey.map
	if exist $(W_OBJ)\nhraykey.PDB     del $(W_OBJ)\nhraykey.PDB
	if exist $(W_OBJ)\envchk.tag       del $(W_OBJ)\envchk.tag
	if exist $(W_OBJ)\obj.tag          del $(W_OBJ)\obj.tag
	if exist $(W_OBJ)\sp_lev.tag       del $(W_OBJ)\sp_lev.tag
	if exist $(W_OBJ)\uudecode.MAP     del $(W_OBJ)\uudecode.MAP
	if exist $(W_OBJ)\uudecode.PDB     del $(W_OBJ)\uudecode.PDB
endif
	rem
	rem defer to the steps in ../win/win32/levstuff-mingw32.mak
	rem 
	mingw32-make -f ../win/win32/levstuff-mingw32.mak clean
	rem
	rem defer to the steps in ../win/win32/dgnstuff-mingw32.mak
	mingw32-make -f ../win/win32/dgnstuff-mingw32.mak clean
	$(subst /,\,if exist $(TILEBMP16) del $(TILEBMP16))
	$(subst /,\,if exist $(TILEBMP32) del $(TILEBMP32))

#clean:
#	-test -f $(O)install.tag && del $(O)install.tag
#	-test -f $(O)utility.tag && del $(O)utility.tag
#	-test -f $(U)makedefs.exe && del $(U)makedefs.exe
#	-test -f $(U)levcomp.exe && del $(U)levcomp.exe
#	-test -f $(U)dgncomp.exe && del $(U)dgncomp.exe
#	-del $(SRC)/*.lnk
#	-del $(SRC)/*.map
#	-test -f $(TILEBMP16) && del $(TILEBMP16)
#	-test -f $(TILEBMP32) && del $(TILEBMP32)
# 
#===================================================================
# OTHER DEPENDENCIES
#===================================================================
#
# NT dependencies
#

$(O)nttty.o:   $(HACK_H) $(TILE_H) $(MSWSYS)/win32api.h $(MSWSYS)/nttty.c
	$(cc) $(CFLAGS) -I$(WSHR) -o$@  $(MSWSYS)/nttty.c
$(O)winnt.o: $(HACK_H) $(MSWSYS)/win32api.h $(MSWSYS)/winnt.c
	$(cc) $(CFLAGS) -o$@  $(MSWSYS)/winnt.c
$(O)ntsound.o: $(HACK_H) $(MSWSYS)/ntsound.c
	$(cc) $(CFLAGS)  -o$@ $(MSWSYS)/ntsound.c


#if you aren't linking in the full gui then
#include the following stub for proper linkage.

$(O)guistub.o: $(HACK_H) $(MSWSYS)/stubs.c
	$(cc) $(CFLAGS) -DGUISTUB  -o$@ $(MSWSYS)/stubs.c

#if you aren't linking in the full tty then
#include the following stub for proper linkage.

$(O)ttystub.o: $(HACK_H) $(MSWSYS)/stubs.c
	$(cc) $(CFLAGS) -DTTYSTUB -o$@ $(MSWSYS)/stubs.c

$(O)tile.o: $(SRC)/tile.c $(HACK_H)

#
# util dependencies
#

$(O)panic.o:  $(U)panic.c $(CONFIG_H)
	$(cc) $(CFLAGS) -o$@ $(U)panic.c

# 
# sys/share dependencies
#

(O)cppregex.o:	$(O)cppregex.cpp $(HACK_H)
	$(cc) $(CFLAGS) -o$@ ../sys/share/cppregex.cpp

#
# Other dependencies needed by some ports
# 

ifeq "$(ADD_CURSES)" "Y"
# curses window port dependencies
$(O)cursdial.o: $(WCURSES)/cursdial.c $(WCURSES)/cursdial.h $(INCL)/wincurs.h
$(O)cursinit.o: $(WCURSES)/cursinit.c $(WCURSES)/cursinit.h $(INCL)/wincurs.h
$(O)cursinvt.o: $(WCURSES)/cursinvt.c $(WCURSES)/cursinvt.h $(INCL)/wincurs.h
$(O)cursmain.o: $(WCURSES)/cursmain.c $(INCL)/wincurs.h
$(O)cursmesg.o: $(WCURSES)/cursmesg.c $(WCURSES)/cursmesg.h $(INCL)/wincurs.h
$(O)cursmisc.o: $(WCURSES)/cursmisc.c $(WCURSES)/cursmisc.h $(INCL)/wincurs.h
$(O)cursstat.o: $(WCURSES)/cursstat.c $(WCURSES)/cursstat.h $(INCL)/wincurs.h
$(O)curswins.o: $(WCURSES)/curswins.c $(WCURSES)/curswins.h $(INCL)/wincurs.h
endif

ifeq "$(WANT_WIN_QT4)" "Y"
# Qt dependencies

$(GAMEDIR))/Qt5Core.dll : $(QT4_DIRECTORY)/bin/Qt5Core.dll
	$(subst /,\,@copy $< $@ >nul)

$(GAMEDIR))/Qt5Gui.dll : $(QT4_DIRECTORY)/bin/Qt5Gui.dll
	$(subst /,\,@copy $< $@ >nul)

$(GAMEDIR)/Qt5Widgets.dll : $(QT4_DIRECTORY)/bin/Qt5Widgets.dll
	$(subst /,\,@copy $< $@ >nul)

$(GAMEDIR)/QtCore4.dll : $(QT4_DIRECTORY)/bin/QtCore4.dll
	$(subst /,\,@copy $< $@ >nul)

$(GAMEDIR)/QtGui4.dll : $(QT4_DIRECTORY)/bin/QtGui4.dll
	$(subst /,\,@copy $< $@ >nul)

$(GAMEDIR)/nhtiles.bmp : $(SRC)/tiles.bmp
	$(subst /,\,@copy $< $@ >nul)

$(GAMEDIR)/rip.xpm : ../win/X11/rip.xpm
	$(subst /,\,@copy $< $@ >nul)
# Dependencies on .moc files (for Qt 4 or 5)
$(OBJ)/qt4main.o : $(QT4)/qt4main.cpp $(QT4)/qt4main.moc $(QT4)/qt4kde0.moc
$(OBJ)/qt4map.o : $(QT4)/qt4map.cpp $(QT4)/qt4map.moc
$(OBJ)/qt4menu.o : $(QT4)/qt4menu.cpp $(QT4)/qt4menu.moc
$(OBJ)/qt4msg.o : $(QT4)/qt4msg.cpp $(QT4)/qt4msg.moc
$(OBJ)/qt4plsel.o : $(QT4)/qt4plsel.cpp $(QT4)/qt4plsel.moc
$(OBJ)/qt4set.o : $(QT4)/qt4set.cpp $(QT4)/qt4set.moc
$(OBJ)/qt4stat.o : $(QT4)/qt4stat.cpp $(QT4)/qt4stat.moc
$(OBJ)/qt4xcmd.o : $(QT4)/qt4xcmd.cpp $(QT4)/qt4xcmd.moc
$(OBJ)/qt4yndlg.o : $(QT4)/qt4yndlg.cpp $(QT4)/qt4yndlg.moc
endif

#
# The rest are stolen from sys/unix/Makefile.src,
# with the following changes:
#   * ../include changed to $(INCL)
#   * -c (which is included in CFLAGS) substituted
#	with -o$@
#   * targets prefixed with $(O)
#   * $(CC) changed to $(cc)
# but otherwise untouched. 
# That means that there is some irrelevant stuff
# in here, but maintenance should be easier.
#
$(O)tos.o: ../sys/atari/tos.c $(HACK_H) $(INCL)/tcap.h
	$(cc) $(CFLAGS) -o$@ ../sys/atari/tos.c
$(O)pcmain.o: ../sys/share/pcmain.c $(HACK_H) $(INCL)/dlb.h \
		$(MSWSYS)/win32api.h
	$(cc) $(CFLAGS) -o$@ ../sys/share/pcmain.c
$(O)pcsys.o: ../sys/share/pcsys.c $(HACK_H)
	$(cc) $(CFLAGS) -o$@ ../sys/share/pcsys.c
$(O)pctty.o: ../sys/share/pctty.c $(HACK_H)
	$(cc) $(CFLAGS) -o$@ ../sys/share/pctty.c
$(O)pcunix.o: ../sys/share/pcunix.c $(HACK_H)
	$(cc) $(CFLAGS) -o$@ ../sys/share/pcunix.c
$(O)random.o: ../sys/share/random.c $(HACK_H)
	$(cc) $(CFLAGS) -o$@ ../sys/share/random.c
$(O)ioctl.o: ../sys/share/ioctl.c $(HACK_H) $(INCL)/tcap.h
	$(cc) $(CFLAGS) -o$@ ../sys/share/ioctl.c
$(O)unixtty.o: ../sys/share/unixtty.c $(HACK_H)
	$(cc) $(CFLAGS) -o$@ ../sys/share/unixtty.c
$(O)unixmain.o: ../sys/unix/unixmain.c $(HACK_H) $(INCL)/dlb.h
	$(cc) $(CFLAGS) -o$@ ../sys/unix/unixmain.c
$(O)unixunix.o: ../sys/unix/unixunix.c $(HACK_H)
	$(cc) $(CFLAGS) -o$@ ../sys/unix/unixunix.c
$(O)unixres.o: ../sys/unix/unixres.c $(CONFIG_H)
	$(cc) $(CFLAGS) -o$@ ../sys/unix/unixres.c
$(O)bemain.o: ../sys/be/bemain.c $(HACK_H) $(INCL)/dlb.h
	$(cc) $(CFLAGS) -o$@ ../sys/be/bemain.c
$(O)getline.o: ../win/tty/getline.c $(HACK_H) $(INCL)/func_tab.h
	$(cc) $(CFLAGS) -o$@ ../win/tty/getline.c
$(O)termcap.o: ../win/tty/termcap.c $(HACK_H) $(INCL)/tcap.h
	$(cc) $(CFLAGS) -o$@ ../win/tty/termcap.c
$(O)topl.o: ../win/tty/topl.c $(HACK_H) $(INCL)/tcap.h
	$(cc) $(CFLAGS) -o$@ ../win/tty/topl.c
$(O)wintty.o: ../win/tty/wintty.c $(HACK_H) $(INCL)/dlb.h \
		$(INCL)/date.h $(INCL)/patchlevel.h $(INCL)/tcap.h
	$(cc) $(CFLAGS) -o$@ ../win/tty/wintty.c
#$(O)Window.o: ../win/X11/Window.c $(INCL)/xwindowp.h $(INCL)/xwindow.h \
#		$(CONFIG_H)
#	$(cc) $(CFLAGS) -o$@ ../win/X11/Window.c
$(O)dialogs.o: ../win/X11/dialogs.c $(CONFIG_H)
	$(cc) $(CFLAGS) -o$@ ../win/X11/dialogs.c
$(O)winX.o: ../win/X11/winX.c $(HACK_H) $(INCL)/winX.h $(INCL)/dlb.h \
		$(INCL)/patchlevel.h ../win/X11/nh72icon \
		../win/X11/nh56icon ../win/X11/nh32icon
	$(cc) $(CFLAGS) -o$@ ../win/X11/winX.c
$(O)winmap.o: ../win/X11/winmap.c $(INCL)/xwindow.h $(HACK_H) $(INCL)/dlb.h \
		$(INCL)/winX.h $(INCL)/tile2x11.h
	$(cc) $(CFLAGS) -o$@ ../win/X11/winmap.c
$(O)winmenu.o: ../win/X11/winmenu.c $(HACK_H) $(INCL)/winX.h
	$(cc) $(CFLAGS) -o$@ ../win/X11/winmenu.c
$(O)winmesg.o: ../win/X11/winmesg.c $(INCL)/xwindow.h $(HACK_H) $(INCL)/winX.h
	$(cc) $(CFLAGS) -o$@ ../win/X11/winmesg.c
$(O)winmisc.o: ../win/X11/winmisc.c $(HACK_H) $(INCL)/func_tab.h \
		$(INCL)/winX.h
	$(cc) $(CFLAGS) -o$@ ../win/X11/winmisc.c
$(O)winstat.o: ../win/X11/winstat.c $(HACK_H) $(INCL)/winX.h
	$(cc) $(CFLAGS) -o$@ ../win/X11/winstat.c
$(O)wintext.o: ../win/X11/wintext.c $(HACK_H) $(INCL)/winX.h $(INCL)/xwindow.h
	$(cc) $(CFLAGS) -o$@ ../win/X11/wintext.c
$(O)winval.o: ../win/X11/winval.c $(HACK_H) $(INCL)/winX.h
	$(cc) $(CFLAGS) -o$@ ../win/X11/winval.c
$(O)tile.o: $(SRC)/tile.c $(HACK_H)
$(O)gnaskstr.o: ../win/gnome/gnaskstr.c ../win/gnome/gnaskstr.h \
		../win/gnome/gnmain.h
	$(cc) $(CFLAGS) $(GNOMEINC) -o$@ ../win/gnome/gnaskstr.c
$(O)gnbind.o: ../win/gnome/gnbind.c ../win/gnome/gnbind.h ../win/gnome/gnmain.h \
		../win/gnome/gnaskstr.h ../win/gnome/gnyesno.h
	$(cc) $(CFLAGS) $(GNOMEINC) -o$@ ../win/gnome/gnbind.c
$(O)gnglyph.o: ../win/gnome/gnglyph.c ../win/gnome/gnglyph.h $(INCL)/tile2x11.h
	$(cc) $(CFLAGS) $(GNOMEINC) -o$@ ../win/gnome/gnglyph.c
$(O)gnmain.o: ../win/gnome/gnmain.c ../win/gnome/gnmain.h ../win/gnome/gnsignal.h \
		../win/gnome/gnbind.h ../win/gnome/gnopts.h $(HACK_H) \
		$(INCL)/date.h
	$(cc) $(CFLAGS) $(GNOMEINC) -o$@ ../win/gnome/gnmain.c
$(O)gnmap.o: ../win/gnome/gnmap.c ../win/gnome/gnmap.h ../win/gnome/gnglyph.h \
		../win/gnome/gnsignal.h $(HACK_H)
	$(cc) $(CFLAGS) $(GNOMEINC) -o$@ ../win/gnome/gnmap.c
$(O)gnmenu.o: ../win/gnome/gnmenu.c ../win/gnome/gnmenu.h ../win/gnome/gnmain.h \
		../win/gnome/gnbind.h
	$(cc) $(CFLAGS) $(GNOMEINC) -o$@ ../win/gnome/gnmenu.c
$(O)gnmesg.o: ../win/gnome/gnmesg.c ../win/gnome/gnmesg.h ../win/gnome/gnsignal.h
	$(cc) $(CFLAGS) $(GNOMEINC) -o$@ ../win/gnome/gnmesg.c
$(O)gnopts.o: ../win/gnome/gnopts.c ../win/gnome/gnopts.h ../win/gnome/gnglyph.h \
		../win/gnome/gnmain.h ../win/gnome/gnmap.h $(HACK_H)
	$(cc) $(CFLAGS) $(GNOMEINC) -o$@ ../win/gnome/gnopts.c
$(O)gnplayer.o: ../win/gnome/gnplayer.c ../win/gnome/gnplayer.h \
		../win/gnome/gnmain.h $(HACK_H)
	$(cc) $(CFLAGS) $(GNOMEINC) -o$@ ../win/gnome/gnplayer.c
$(O)gnsignal.o: ../win/gnome/gnsignal.c ../win/gnome/gnsignal.h \
		../win/gnome/gnmain.h
	$(cc) $(CFLAGS) $(GNOMEINC) -o$@ ../win/gnome/gnsignal.c
$(O)gnstatus.o: ../win/gnome/gnstatus.c ../win/gnome/gnstatus.h \
		../win/gnome/gnsignal.h ../win/gnome/gn_xpms.h \
		../win/gnome/gnomeprv.h
	$(cc) $(CFLAGS) $(GNOMEINC) -o$@ ../win/gnome/gnstatus.c
$(O)gntext.o: ../win/gnome/gntext.c ../win/gnome/gntext.h ../win/gnome/gnmain.h \
		../win/gnome/gn_rip.h
	$(cc) $(CFLAGS) $(GNOMEINC) -o$@ ../win/gnome/gntext.c
$(O)gnworn.o: ../win/gnome/gnworn.c ../win/gnome/gnworn.h ../win/gnome/gnglyph.h \
		../win/gnome/gnsignal.h ../win/gnome/gnomeprv.h
	$(cc) $(CFLAGS) $(GNOMEINC) -o$@ ../win/gnome/gnworn.c
$(O)gnyesno.o: ../win/gnome/gnyesno.c ../win/gnome/gnbind.h ../win/gnome/gnyesno.h
	$(cc) $(CFLAGS) $(GNOMEINC) -o$@ ../win/gnome/gnyesno.c
$(O)wingem.o: ../win/gem/wingem.c $(HACK_H) $(INCL)/func_tab.h $(INCL)/dlb.h \
		$(INCL)/patchlevel.h $(INCL)/wingem.h
	$(cc) $(CFLAGS) -o$@ ../win/gem/wingem.c
$(O)wingem1.o: ../win/gem/wingem1.c $(INCL)/gem_rsc.h $(INCL)/load_img.h \
		$(INCL)/gr_rect.h $(INCL)/wintype.h $(INCL)/wingem.h
	$(cc) $(CFLAGS) -o$@ ../win/gem/wingem1.c
$(O)load_img.o: ../win/gem/load_img.c $(INCL)/load_img.h
	$(cc) $(CFLAGS) -o$@ ../win/gem/load_img.c
$(O)gr_rect.o: ../win/gem/gr_rect.c $(INCL)/gr_rect.h
	$(cc) $(CFLAGS) -o$@ ../win/gem/gr_rect.c
$(O)qt_win.o: ../win/Qt/qt_win.cpp $(HACK_H) $(INCL)/func_tab.h \
		$(INCL)/dlb.h $(INCL)/patchlevel.h $(INCL)/tile2x11.h \
		$(INCL)/qt_win.h $(INCL)/qt_clust.h $(INCL)/qt_kde0.h \
		$(INCL)/qt_xpms.h qt_win.moc qt_kde0.moc qttableview.moc
	$(CXX) $(CXXFLAGS) -o$@ ../win/Qt/qt_win.cpp
$(O)qt_clust.o: ../win/Qt/qt_clust.cpp $(INCL)/qt_clust.h
	$(CXX) $(CXXFLAGS) -o$@ ../win/Qt/qt_clust.cpp
$(O)qttableview.o: ../win/Qt/qttableview.cpp $(INCL)/qttableview.h
	$(CXX) $(CXXFLAGS) -o$@ ../win/Qt/qttableview.cpp
$(O)vis_tab.o: vis_tab.c $(CONFIG_H) $(INCL)/vis_tab.h
$(O)allmain.o: allmain.c $(HACK_H)
$(O)alloc.o: alloc.c $(CONFIG_H)
$(O)apply.o: apply.c $(HACK_H)
$(O)artifact.o: artifact.c $(HACK_H) $(INCL)/artifact.h $(INCL)/artilist.h
$(O)attrib.o: attrib.c $(HACK_H)
$(O)ball.o: ball.c $(HACK_H)
$(O)bones.o: bones.c $(HACK_H) $(INCL)/lev.h
$(O)botl.o: botl.c $(HACK_H)
$(O)cmd.o: cmd.c $(HACK_H) $(INCL)/func_tab.h
$(O)dbridge.o: dbridge.c $(HACK_H)
$(O)decl.o: decl.c $(HACK_H)
$(O)detect.o: detect.c $(HACK_H) $(INCL)/artifact.h
$(O)dig.o: dig.c $(HACK_H)
$(O)display.o: display.c $(HACK_H)
$(O)dlb.o: dlb.c $(CONFIG_H) $(INCL)/dlb.h
$(O)do.o: do.c $(HACK_H) $(INCL)/lev.h
$(O)do_name.o: do_name.c $(HACK_H)
$(O)do_wear.o: do_wear.c $(HACK_H)
$(O)dog.o: dog.c $(HACK_H)
$(O)dogmove.o: dogmove.c $(HACK_H) $(INCL)/mfndpos.h
$(O)dokick.o: dokick.c $(HACK_H)
$(O)dothrow.o: dothrow.c $(HACK_H)
$(O)drawing.o: drawing.c $(HACK_H) $(INCL)/tcap.h
$(O)dungeon.o: dungeon.c $(HACK_H) $(INCL)/dgn_file.h $(INCL)/dlb.h
$(O)eat.o: eat.c $(HACK_H)
$(O)end.o: end.c $(HACK_H) $(INCL)/lev.h $(INCL)/dlb.h
$(O)engrave.o: engrave.c $(HACK_H) $(INCL)/lev.h
$(O)exper.o: exper.c $(HACK_H)
$(O)explode.o: explode.c $(HACK_H)
$(O)extralev.o: extralev.c $(HACK_H)
$(O)files.o: files.c $(HACK_H) $(INCL)/dlb.h
$(O)fountain.o: fountain.c $(HACK_H)
$(O)hack.o: hack.c $(HACK_H)
$(O)hacklib.o: hacklib.c $(HACK_H)
$(O)invent.o: invent.c $(HACK_H)
$(O)light.o: light.c $(HACK_H) $(INCL)/lev.h
$(O)lock.o: lock.c $(HACK_H)
$(O)mail.o: mail.c $(HACK_H) $(INCL)/mail.h
$(O)makemon.o: makemon.c $(HACK_H)
$(O)mapglyph.o: mapglyph.c $(HACK_H)
$(O)mcastu.o: mcastu.c $(HACK_H)
$(O)mhitm.o: mhitm.c $(HACK_H) $(INCL)/artifact.h
$(O)mhitu.o: mhitu.c $(HACK_H) $(INCL)/artifact.h
$(O)minion.o: minion.c $(HACK_H)
$(O)mklev.o: mklev.c $(HACK_H)
$(O)mkmap.o: mkmap.c $(HACK_H) $(INCL)/sp_lev.h
$(O)mkmaze.o: mkmaze.c $(HACK_H) $(INCL)/sp_lev.h $(INCL)/lev.h
$(O)mkobj.o: mkobj.c $(HACK_H)
$(O)mkroom.o: mkroom.c $(HACK_H)
$(O)mon.o: mon.c $(HACK_H) $(INCL)/mfndpos.h
$(O)mondata.o: mondata.c $(HACK_H)
$(O)monmove.o: monmove.c $(HACK_H) $(INCL)/mfndpos.h $(INCL)/artifact.h
$(O)monst.o: monst.c $(CONFIG_H) $(INCL)/permonst.h $(INCL)/align.h \
		$(INCL)/monattk.h $(INCL)/monflag.h $(INCL)/monsym.h \
		$(INCL)/color.h
$(O)mplayer.o: mplayer.c $(HACK_H)
$(O)mthrowu.o: mthrowu.c $(HACK_H)
$(O)muse.o: muse.c $(HACK_H)
$(O)music.o: music.c $(HACK_H) #interp.c
$(O)nhlua.o: nhlua.c $(HACK_H)
$(O)nhlsel.o: nhlsel.c $(HACK_H)
$(O)o_init.o: o_init.c $(HACK_H) $(INCL)/lev.h
$(O)objects.o: objects.c $(CONFIG_H) $(INCL)/obj.h $(INCL)/objclass.h \
		$(INCL)/prop.h $(INCL)/skills.h $(INCL)/color.h
$(O)objnam.o: objnam.c $(HACK_H)
$(O)options.o: options.c $(CONFIG_H) $(INCL)/objclass.h $(INCL)/flag.h \
		$(HACK_H) $(INCL)/tcap.h
$(O)pager.o: pager.c $(HACK_H) $(INCL)/dlb.h
$(O)pickup.o: pickup.c $(HACK_H)
$(O)pline.o: pline.c $(HACK_H)
$(O)polyself.o: polyself.c $(HACK_H)
$(O)potion.o: potion.c $(HACK_H)
$(O)pray.o: pray.c $(HACK_H)
$(O)priest.o: priest.c $(HACK_H) $(INCL)/mfndpos.h
$(O)quest.o: quest.c $(HACK_H) $(INCL)/qtext.h
$(O)questpgr.o: questpgr.c $(HACK_H) $(INCL)/dlb.h $(INCL)/qtext.h
$(O)read.o: read.c $(HACK_H)
$(O)rect.o: rect.c $(HACK_H)
$(O)region.o: region.c $(HACK_H) $(INCL)/lev.h
$(O)restore.o: restore.c $(HACK_H) $(INCL)/lev.h $(INCL)/tcap.h
$(O)rip.o: rip.c $(HACK_H)
$(O)rnd.o: rnd.c $(HACK_H)
$(O)role.o: role.c $(HACK_H)
$(O)rumors.o: rumors.c $(HACK_H) $(INCL)/lev.h $(INCL)/dlb.h
$(O)save.o: save.c $(HACK_H) $(INCL)/lev.h
$(O)shk.o: shk.c $(HACK_H)
$(O)shknam.o: shknam.c $(HACK_H)
$(O)sit.o: sit.c $(HACK_H) $(INCL)/artifact.h
$(O)sounds.o: sounds.c $(HACK_H)
$(O)sp_lev.o: sp_lev.c $(HACK_H) $(INCL)/dlb.h $(INCL)/sp_lev.h
$(O)spell.o: spell.c $(HACK_H)
$(O)steal.o: steal.c $(HACK_H)
$(O)steed.o: steed.c $(HACK_H)
$(O)sys.o: sys.c $(HACK_H)
$(O)teleport.o: teleport.c $(HACK_H)
$(O)timeout.o: timeout.c $(HACK_H) $(INCL)/lev.h
$(O)topten.o: topten.c $(HACK_H) $(INCL)/dlb.h $(INCL)/patchlevel.h
$(O)track.o: track.c $(HACK_H)
$(O)trap.o: trap.c $(HACK_H)
$(O)u_init.o: u_init.c $(HACK_H)
$(O)uhitm.o: uhitm.c $(HACK_H)
$(O)vault.o: vault.c $(HACK_H)
$(O)version.o: version.c $(HACK_H) $(INCL)/date.h $(INCL)/patchlevel.h
$(O)vision.o: vision.c $(HACK_H) $(INCL)/vis_tab.h
$(O)weapon.o: weapon.c $(HACK_H)
$(O)were.o: were.c $(HACK_H)
$(O)wield.o: wield.c $(HACK_H)
$(O)windows.o: windows.c $(HACK_H) $(INCL)/wingem.h $(INCL)/winGnome.h
$(O)wizard.o: wizard.c $(HACK_H) $(INCL)/qtext.h
$(O)worm.o: worm.c $(HACK_H) $(INCL)/lev.h
$(O)worn.o: worn.c $(HACK_H)
$(O)write.o: write.c $(HACK_H)
$(O)zap.o: zap.c $(HACK_H)

# end of file<|MERGE_RESOLUTION|>--- conflicted
+++ resolved
@@ -1,8 +1,4 @@
-<<<<<<< HEAD
 # NetHack 3.7	Makefile.gcc	$NHDT-Date: 1546174698 2018/12/30 12:58:18 $  $NHDT-Branch: NetHack-3.6.2-beta01 $:$NHDT-Revision: 1.71 $
-=======
-# NetHack 3.6	Makefile.gcc	$NHDT-Date: 1572748375 2019/11/03 02:32:55 $  $NHDT-Branch: NetHack-3.6 $:$NHDT-Revision: 1.80 $
->>>>>>> a7e31299
 # Copyright (c) 2010 by Michael Allison
 # NetHack may be freely redistributed.  See license for details.
 #
@@ -791,52 +787,11 @@
 	$(subst /,\,if exist $(U)recover.exe copy $(U)recover.exe  $(GAMEDIR))
 	$(subst /,\,if exist $(DOC)/recover.txt copy $(DOC)/recover.txt $(GAMEDIR)/recover.txt)
 
-<<<<<<< HEAD
 $(O)sp_lev.tag: $(O)utility.tag 
 	$(subst /,\,echo sp_levs done > $(O)sp_lev.tag)
 
 $(O)utility.tag: $(INCL)/date.h $(INCL)/onames.h $(INCL)/pm.h \
 	 $(SRC)/vis_tab.c $(INCL)/vis_tab.h \
-=======
-$(O)sp_lev.tag: $(O)utility.tag $(DAT)/bigroom.des  $(DAT)/castle.des \
-	 $(DAT)/endgame.des $(DAT)/gehennom.des $(DAT)/knox.des   \
-	 $(DAT)/medusa.des  $(DAT)/oracle.des   $(DAT)/tower.des  \
-	 $(DAT)/yendor.des  $(DAT)/arch.des     $(DAT)/barb.des   \
-	 $(DAT)/caveman.des $(DAT)/healer.des   $(DAT)/knight.des \
-	 $(DAT)/monk.des    $(DAT)/priest.des   $(DAT)/ranger.des \
-	 $(DAT)/rogue.des   $(DAT)/samurai.des  $(DAT)/sokoban.des \
-	 $(DAT)/tourist.des $(DAT)/valkyrie.des $(DAT)/wizard.des
-	$(subst /,\,$(U)levcomp $(DAT)/bigroom.des)
-	$(subst /,\,$(U)levcomp $(DAT)/castle.des)
-	$(subst /,\,$(U)levcomp $(DAT)/endgame.des)
-	$(subst /,\,$(U)levcomp $(DAT)/gehennom.des)
-	$(subst /,\,$(U)levcomp $(DAT)/knox.des)
-	$(subst /,\,$(U)levcomp $(DAT)/mines.des)
-	$(subst /,\,$(U)levcomp $(DAT)/medusa.des)
-	$(subst /,\,$(U)levcomp $(DAT)/oracle.des)
-	$(subst /,\,$(U)levcomp $(DAT)/sokoban.des)
-	$(subst /,\,$(U)levcomp $(DAT)/tower.des)
-	$(subst /,\,$(U)levcomp $(DAT)/yendor.des)
-	$(subst /,\,$(U)levcomp $(DAT)/arch.des)
-	$(subst /,\,$(U)levcomp $(DAT)/barb.des)
-	$(subst /,\,$(U)levcomp $(DAT)/caveman.des)
-	$(subst /,\,$(U)levcomp $(DAT)/healer.des)
-	$(subst /,\,$(U)levcomp $(DAT)/knight.des)
-	$(subst /,\,$(U)levcomp $(DAT)/monk.des)
-	$(subst /,\,$(U)levcomp $(DAT)/priest.des)
-	$(subst /,\,$(U)levcomp $(DAT)/ranger.des)
-	$(subst /,\,$(U)levcomp $(DAT)/rogue.des)
-	$(subst /,\,$(U)levcomp $(DAT)/samurai.des)
-	$(subst /,\,$(U)levcomp $(DAT)/tourist.des)
-	$(subst /,\,$(U)levcomp $(DAT)/valkyrie.des)
-	$(subst /,\,$(U)levcomp $(DAT)/wizard.des)
-	$(subst /,\,copy *.lev $(DAT))
-	$(subst /,\,del *.lev)
-	$(subst /,\,echo sp_levs done > $(O)sp_lev.tag)
-
-$(O)utility.tag: $(INCL)/date.h $(INCL)/onames.h $(INCL)/pm.h \
-	 $(SRC)/vis_tab.c $(U)levcomp.exe $(INCL)/vis_tab.h \
->>>>>>> a7e31299
 	 $(U)dgncomp.exe $(TILEUTIL16)
 	$(subst /,\,@echo utilities made >$@)
 	@echo utilities made.
@@ -867,11 +822,7 @@
 			$(LUATARGETS)
 	@echo Linking $@...
 	$(link) $(lflags) -o$@ $(ALLOBJ) $(TTYOBJ) $(O)nttty.o $(O)tile.o \
-<<<<<<< HEAD
 		$(O)guistub.o $(O)conres.o $(PDCLIB) $(LUALIB) $(conlibs) -static -lstdc++
-=======
-		$(O)guistub.o $(O)conres.o $(PDCLIB) $(conlibs) -static -lstdc++
->>>>>>> a7e31299
 	$(subst /,\,@if exist $(O)install.tag del $(O)install.tag)
 
 # NetHackW
@@ -888,11 +839,7 @@
 			$(LUATARGETS)
 	@echo Linking $@...
 	$(link) $(lflags) -mwindows -o$@ $(ALLOBJ) $(GUIOBJ) $(O)tile.o $(O)ttystub.o \
-<<<<<<< HEAD
 		$(O)winres.o $(PDCLIB) $(guilibs) $(LUALIB) -static -lstdc++
-=======
-		$(O)winres.o $(PDCLIB) $(guilibs) -static -lstdc++
->>>>>>> a7e31299
 	$(subst /,\,@if exist $(O)install.tag del $(O)install.tag)
 endif
 
