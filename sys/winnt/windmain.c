/* NetHack 3.6	windmain.c	$NHDT-Date: 1543465755 2018/11/29 04:29:15 $  $NHDT-Branch: NetHack-3.6.2-beta01 $:$NHDT-Revision: 1.101 $ */
/* Copyright (c) Derek S. Ray, 2015. */
/* NetHack may be freely redistributed.  See license for details. */

/* main.c - Windows */

#include "win32api.h" /* for GetModuleFileName */
#include "hack.h"
#include "dlb.h"
#include <ctype.h>
#include <stdlib.h>
#include <sys\stat.h>
#include <errno.h>
#include <ShlObj.h>
#if !defined(VERSION_MAJOR)
#include "patchlevel.h"
#endif

#if !defined(SAFEPROCS)
#error You must #define SAFEPROCS to build windmain.c
#endif

#define E extern
static void FDECL(process_options, (int argc, char **argv));
static void NDECL(nhusage);
static char *NDECL(get_executable_path);
char *FDECL(translate_path_variables, (const char *, char *));
char *NDECL(exename);
boolean NDECL(fakeconsole);
void NDECL(freefakeconsole);
E void FDECL(nethack_exit, (int));
#if defined(MSWIN_GRAPHICS)
E void NDECL(mswin_destroy_reg);
#endif
#ifdef TTY_GRAPHICS
extern void NDECL(backsp);
#endif
extern void NDECL(clear_screen);
#undef E

#ifdef _MSC_VER
#ifdef kbhit
#undef kbhit
#endif
#include <conio.h.>
#endif

#ifdef PC_LOCKING
static int NDECL(eraseoldlocks);
#endif
int NDECL(windows_nhgetch);
void NDECL(windows_nhbell);
int FDECL(windows_nh_poskey, (int *, int *, int *));
void FDECL(windows_raw_print, (const char *));
char FDECL(windows_yn_function, (const char *, const char *, CHAR_P));
static void FDECL(windows_getlin, (const char *, char *));
extern int NDECL(windows_console_custom_nhgetch);
void NDECL(safe_routines);
int NDECL(tty_self_recover_prompt);
int NDECL(other_self_recover_prompt);

char orgdir[PATHLEN];
boolean getreturn_enabled;
int windows_startup_state = 0;    /* we flag whether to continue with this */
                                  /* 0 = keep starting up, everything is good */

extern int redirect_stdout;       /* from sys/share/pcsys.c */
extern int GUILaunched;
HANDLE hStdOut;
#if defined(MSWIN_GRAPHICS)
char default_window_sys[] = "mswin";
#endif
#ifdef WANT_GETHDATE
static struct stat hbuf;
#endif
#include <sys/stat.h>


extern char orgdir[];

void
get_known_folder_path(
    const KNOWNFOLDERID * folder_id,
    char * path
    , size_t path_size)
{
    PWSTR wide_path;
    if (FAILED(SHGetKnownFolderPath(folder_id, 0, NULL, &wide_path)))
        error("Unable to get known folder path");

    size_t converted;
    errno_t err;

    err = wcstombs_s(&converted, path, path_size, wide_path, path_size - 1);

    CoTaskMemFree(wide_path);

    if (err != 0) error("Failed folder path string conversion");
}

void
create_directory(const char * path)
{
    HRESULT hr = CreateDirectoryA(path, NULL);

    if (FAILED(hr) && hr != ERROR_ALREADY_EXISTS)
        error("Unable to create directory '%s'", path);
}

void
build_known_folder_path(
    const KNOWNFOLDERID * folder_id,
    char * path,
    size_t path_size,
    boolean versioned)
{
    get_known_folder_path(folder_id, path, path_size);
    strcat(path, "\\NetHack\\");
    create_directory(path);
    if (versioned) {
        Sprintf(eos(path), "%d.%d\\", 
                    VERSION_MAJOR, VERSION_MINOR);
        create_directory(path);
    }
}

void
build_environment_path(
    const char * env_str,
    const char * folder,
    char * path,
    size_t path_size)
{
    path[0] = '\0';

    const char * root_path = nh_getenv(env_str);

    if (root_path == NULL) return;

    strcpy_s(path, path_size, root_path);

    char * colon = index(path, ';');
    if (colon != NULL) path[0] = '\0';

    if (strlen(path) == 0) return;

    append_slash(path);

    if (folder != NULL) {
        strcat_s(path, path_size, folder);
        strcat_s(path, path_size, "\\");
    }
}

boolean
folder_file_exists(const char * folder, const char * file_name)
{
    char path[MAX_PATH];

    if (folder[0] == '\0') return FALSE;

    strcpy(path, folder);
    strcat(path, file_name);
    return file_exists(path);
}

boolean
test_portable_config(
    const char *executable_path,
    char *portable_device_path,
    size_t portable_device_path_size)
{
    int lth = 0;
    const char *sysconf = "sysconf";
    char tmppath[MAX_PATH];
    boolean retval = FALSE,
            save_initoptions_noterminate = iflags.initoptions_noterminate;

    if (portable_device_path && folder_file_exists(executable_path, "sysconf")) {
        /*
           There is a sysconf file (not just sysconf.template) present in
           the exe path, which is not the way NetHack is initially distributed,
           so assume it means that the admin/installer wants to override
           something, perhaps set up for a fully-portable configuration that
           leaves no traces behind elsewhere on this computer's hard drive -
           delve into that...
         */

        *portable_device_path = '\0';
        lth = sizeof tmppath - strlen(sysconf); 
        (void) strncpy(tmppath, executable_path, lth - 1);
        tmppath[lth - 1] = '\0';
        (void) strcat(tmppath, sysconf);

        iflags.initoptions_noterminate = 1;
        /* assure_syscf_file(); */
        config_error_init(TRUE, tmppath, FALSE);
        /* ... and _must_ parse correctly. */
        if (read_config_file(tmppath, SET_IN_SYS)
            && sysopt.portable_device_paths)
            retval = TRUE;
        (void) config_error_done();
        iflags.initoptions_noterminate = save_initoptions_noterminate;
        sysopt_release();   /* the real sysconf processing comes later */
    }
    if (retval) {
        lth = strlen(executable_path);
        if (lth <= (int) portable_device_path_size - 1)
            Strcpy(portable_device_path, executable_path);
        else
            retval = FALSE;
    }
    return retval;
}

static char portable_device_path[MAX_PATH];

const char *get_portable_device()
{
    return (const char *) portable_device_path;
}

void
set_default_prefix_locations(const char *programPath)
{
    char *envp = NULL;
    char *sptr = NULL;

    static char executable_path[MAX_PATH];
    static char profile_path[MAX_PATH];
    static char versioned_profile_path[MAX_PATH];
    static char versioned_user_data_path[MAX_PATH];
    static char versioned_global_data_path[MAX_PATH];
    static char versioninfo[20];

    strcpy(executable_path, get_executable_path());
    append_slash(executable_path);

<<<<<<< HEAD
    if (test_portable_config(executable_path, portable_device_top_path,
                                        sizeof portable_device_top_path)) {
        if (illegal_dir(portable_device_top_path, executable_path))
            windows_startup_state = 2;
        g.fqn_prefix[SYSCONFPREFIX] = executable_path;
        g.fqn_prefix[CONFIGPREFIX]  = portable_device_top_path;
        g.fqn_prefix[HACKPREFIX]    = portable_device_top_path;
        g.fqn_prefix[SAVEPREFIX]    = portable_device_top_path;
        g.fqn_prefix[LEVELPREFIX]   = portable_device_top_path;
        g.fqn_prefix[BONESPREFIX]   = portable_device_top_path;
        g.fqn_prefix[SCOREPREFIX]   = portable_device_top_path;
        g.fqn_prefix[LOCKPREFIX]    = portable_device_top_path;
        g.fqn_prefix[TROUBLEPREFIX] = portable_device_top_path;
        g.fqn_prefix[DATAPREFIX]    = executable_path;
=======
    if (test_portable_config(executable_path,
                          portable_device_path, sizeof portable_device_path)) {
        fqn_prefix[SYSCONFPREFIX] = executable_path;
        fqn_prefix[CONFIGPREFIX]  = portable_device_path;
        fqn_prefix[HACKPREFIX]    = portable_device_path;
        fqn_prefix[SAVEPREFIX]    = portable_device_path;
        fqn_prefix[LEVELPREFIX]   = portable_device_path;
        fqn_prefix[BONESPREFIX]   = portable_device_path;
        fqn_prefix[SCOREPREFIX]   = portable_device_path;
        fqn_prefix[LOCKPREFIX]    = portable_device_path;
        fqn_prefix[TROUBLEPREFIX] = portable_device_path;
        fqn_prefix[DATAPREFIX]    = executable_path;
>>>>>>> 7348621e
    } else {
        build_known_folder_path(&FOLDERID_Profile, profile_path,
            sizeof(profile_path), FALSE);

        build_known_folder_path(&FOLDERID_Profile, versioned_profile_path,
            sizeof(profile_path), TRUE);

        build_known_folder_path(&FOLDERID_LocalAppData,
            versioned_user_data_path, sizeof(versioned_user_data_path), TRUE);

        build_known_folder_path(&FOLDERID_ProgramData,
            versioned_global_data_path, sizeof(versioned_global_data_path), TRUE);
        g.fqn_prefix[SYSCONFPREFIX] = versioned_global_data_path;
        g.fqn_prefix[CONFIGPREFIX]  = profile_path;
        g.fqn_prefix[HACKPREFIX]    = versioned_profile_path;
        g.fqn_prefix[SAVEPREFIX]    = versioned_user_data_path;
        g.fqn_prefix[LEVELPREFIX]   = versioned_user_data_path;
        g.fqn_prefix[BONESPREFIX]   = versioned_global_data_path;
        g.fqn_prefix[SCOREPREFIX]   = versioned_global_data_path;
        g.fqn_prefix[LOCKPREFIX]    = versioned_global_data_path;
        g.fqn_prefix[TROUBLEPREFIX] = versioned_profile_path;
        g.fqn_prefix[DATAPREFIX]    = executable_path;
    }
}

/* copy file if destination does not exist */
void
copy_file(
    const char * dst_folder,
    const char * dst_name,
    const char * src_folder,
    const char * src_name)
{
    char dst_path[MAX_PATH];
    strcpy(dst_path, dst_folder);
    strcat(dst_path, dst_name);

    char src_path[MAX_PATH];
    strcpy(src_path, src_folder);
    strcat(src_path, src_name);

    if(!file_exists(src_path))
        error("Unable to copy file '%s' as it does not exist", src_path);

    if(file_exists(dst_path))
        return;

    BOOL success = CopyFileA(src_path, dst_path, TRUE);
    if(!success) error("Failed to copy '%s' to '%s'", src_path, dst_path);
}

/* update file copying if it does not exist or src is newer then dst */
void
update_file(
    const char * dst_folder,
    const char * dst_name,
    const char * src_folder,
    const char * src_name,
    BOOL save_copy)
{
    char dst_path[MAX_PATH];
    strcpy(dst_path, dst_folder);
    strcat(dst_path, dst_name);

    char src_path[MAX_PATH];
    strcpy(src_path, src_folder);
    strcat(src_path, src_name);

    char save_path[MAX_PATH];
    strcpy(save_path, dst_folder);
    strcat(save_path, dst_name);
    strcat(save_path, ".save");

    if(!file_exists(src_path))
        error("Unable to copy file '%s' as it does not exist", src_path);

    if (!file_newer(src_path, dst_path))
        return;

    if (file_exists(dst_path) && save_copy)
        CopyFileA(dst_path, save_path, FALSE);

    BOOL success = CopyFileA(src_path, dst_path, FALSE);
    if(!success) error("Failed to update '%s' to '%s'", src_path, dst_path);

}

void copy_sysconf_content()
{
    /* Using the SYSCONFPREFIX path, lock it so that it does not change */
    fqn_prefix_locked[SYSCONFPREFIX] = TRUE;

    update_file(g.fqn_prefix[SYSCONFPREFIX], SYSCF_TEMPLATE,
        g.fqn_prefix[DATAPREFIX], SYSCF_TEMPLATE, FALSE);

    update_file(g.fqn_prefix[SYSCONFPREFIX], SYMBOLS_TEMPLATE,
        g.fqn_prefix[DATAPREFIX], SYMBOLS_TEMPLATE, FALSE);

    /* If the required early game file does not exist, copy it */
    copy_file(g.fqn_prefix[SYSCONFPREFIX], SYSCF_FILE,
        g.fqn_prefix[DATAPREFIX], SYSCF_TEMPLATE);

    update_file(g.fqn_prefix[SYSCONFPREFIX], SYMBOLS,
        g.fqn_prefix[DATAPREFIX], SYMBOLS_TEMPLATE, TRUE);
}

void copy_config_content()
{
    /* Using the CONFIGPREFIX path, lock it so that it does not change */
    fqn_prefix_locked[CONFIGPREFIX] = TRUE;

    /* Keep templates up to date */
    update_file(g.fqn_prefix[CONFIGPREFIX], CONFIG_TEMPLATE,
        g.fqn_prefix[DATAPREFIX], CONFIG_TEMPLATE, FALSE);

    /* If the required early game file does not exist, copy it */
    /* NOTE: We never replace .nethackrc or sysconf */
    copy_file(g.fqn_prefix[CONFIGPREFIX], CONFIG_FILE,
        g.fqn_prefix[DATAPREFIX], CONFIG_TEMPLATE);
}

void
copy_hack_content()
{
    nhassert(fqn_prefix_locked[HACKPREFIX]);

    /* Keep Guidebook and opthelp up to date */
    update_file(g.fqn_prefix[HACKPREFIX], GUIDEBOOK_FILE,
        g.fqn_prefix[DATAPREFIX], GUIDEBOOK_FILE, FALSE);
    update_file(g.fqn_prefix[HACKPREFIX], OPTIONFILE,
        g.fqn_prefix[DATAPREFIX], OPTIONFILE, FALSE);
}

/*
 * __MINGW32__ Note
 * If the graphics version is built, we don't need a main; it is skipped
 * to help MinGW decide which entry point to choose. If both main and
 * WinMain exist, the resulting executable won't work correctly.
 */
int
#ifndef __MINGW32__ 
main(argc, argv)
#else
mingw_main(argc, argv)
#endif
int argc;
char *argv[];
{
    boolean resuming = FALSE; /* assume new game */
    NHFILE *nhfp;
    char *windowtype = NULL;
    char *envp = NULL;
    char *sptr = NULL;
    char fnamebuf[BUFSZ], encodedfnamebuf[BUFSZ];
    char failbuf[BUFSZ];

    /*
     * Get a set of valid safe windowport function
     * pointers during early startup initialization.
     */
    safe_routines();
    early_init();
#ifdef _MSC_VER
# ifdef DEBUG
    /* set these appropriately for VS debugging */
    _CrtSetReportMode(_CRT_WARN, _CRTDBG_MODE_DEBUG);
    _CrtSetReportMode(_CRT_ERROR,
                      _CRTDBG_MODE_DEBUG); /* | _CRTDBG_MODE_FILE);*/
    _CrtSetReportMode(_CRT_ASSERT, _CRTDBG_MODE_DEBUG);
/*| _CRTDBG_MODE_FILE | _CRTDBG_MODE_WNDW);*/
/* use STDERR by default
_CrtSetReportFile(_CRT_ERROR, _CRTDBG_FILE_STDERR);
_CrtSetReportFile(_CRT_ASSERT, _CRTDBG_FILE_STDERR);*/
/* Heap Debugging
    _CrtSetDbgFlag( _CrtSetDbgFlag(_CRTDBG_REPORT_FLAG)
        | _CRTDBG_ALLOC_MEM_DF
        | _CRTDBG_CHECK_ALWAYS_DF
        | _CRTDBG_CHECK_CRT_DF
        | _CRTDBG_DELAY_FREE_MEM_DF
        | _CRTDBG_LEAK_CHECK_DF);
    _CrtSetBreakAlloc(1423);
*/
# endif
#endif

    g.hname = "NetHack"; /* used for syntax messages */

#if defined(CHDIR) && !defined(NOCWD_ASSUMPTIONS)
    /* Save current directory and make sure it gets restored when
     * the game is exited.
     */
    if (getcwd(orgdir, sizeof orgdir) == (char *) 0)
        error("NetHack: current directory path too long");
#endif

    set_default_prefix_locations(argv[0]);

#if defined(CHDIR) && !defined(NOCWD_ASSUMPTIONS)
    chdir(g.fqn_prefix[HACKPREFIX]);
#endif

    if (GUILaunched || IsDebuggerPresent())
        getreturn_enabled = TRUE;

    check_recordfile((char *) 0);
    iflags.windowtype_deferred = TRUE;
    copy_sysconf_content();
    initoptions();

    /* Now that sysconf has had a chance to set the TROUBLEPREFIX, don't
       allow it to be changed from here on out. */
    fqn_prefix_locked[TROUBLEPREFIX] = TRUE;

    copy_config_content();
    process_options(argc, argv);

    /* did something earlier flag a need to exit without starting a game? */
    if (windows_startup_state > 0) {
        raw_printf("Exiting.");
        nethack_exit(EXIT_FAILURE);
    }

    /* Finished processing options, lock all directory paths */
    for(int i = 0; i < PREFIX_COUNT; i++)
        fqn_prefix_locked[i] = TRUE;

    if (!validate_prefix_locations(failbuf)) {
        raw_printf("Some invalid directory locations were specified:\n\t%s\n",
                   failbuf);
        nethack_exit(EXIT_FAILURE);
    }

    copy_hack_content();

/*
 * It seems you really want to play.
 */
    if (argc >= 1
        && !strcmpi(default_window_sys, "mswin")
        && (strstri(argv[0], "nethackw.exe") || GUILaunched))
        iflags.windowtype_locked = TRUE;
    windowtype = default_window_sys;

    if (!dlb_init()) {
        pline("%s\n%s\n%s\n%s\n\n",
              copyright_banner_line(1), copyright_banner_line(2),
              copyright_banner_line(3), copyright_banner_line(4));
        pline("NetHack was unable to open the required file \"%s\"",DLBFILE);
        if (file_exists(DLBFILE))
            pline("\nAre you perhaps trying to run NetHack within a zip utility?");
        error("dlb_init failure.");
    }

    if (!iflags.windowtype_locked) {
#if defined(TTY_GRAPHICS)
        Strcpy(default_window_sys, "tty");
#else
#if defined(CURSES_GRAPHICS)
        Strcpy(default_window_sys, "curses");
#endif /* CURSES */
#endif /* TTY */
        if (iflags.windowtype_deferred && g.chosen_windowtype[0])
            windowtype = g.chosen_windowtype;
    }
    choose_windows(windowtype);

    u.uhp = 1; /* prevent RIP on early quits */
    u.ux = 0;  /* prevent flush_screen() */

    nethack_enter(argc, argv);
    iflags.use_background_glyph = FALSE;
    if (WINDOWPORT("mswin"))
        iflags.use_background_glyph = TRUE;
    if (WINDOWPORT("tty"))
        nttty_open(1);

    init_nhwindows(&argc, argv);

    if (WINDOWPORT("tty"))
        toggle_mouse_support();

    /* strip role,race,&c suffix; calls askname() if g.plname[] is empty
       or holds a generic user name like "player" or "games" */
    plnamesuffix();
    set_playmode(); /* sets g.plname to "wizard" for wizard mode */
    /* until the getlock code is resolved, override askname()'s
       setting of renameallowed; when False, player_selection()
       won't resent renaming as an option */
    iflags.renameallowed = FALSE;
    /* Obtain the name of the logged on user and incorporate
     * it into the name. */
    Sprintf(fnamebuf, "%s", g.plname);
    (void) fname_encode(
        "ABCDEFGHIJKLMNOPQRSTUVWXYZabcdefghijklmnopqrstuvwxyz_-.", '%',
        fnamebuf, encodedfnamebuf, BUFSZ);
    Sprintf(g.lock, "%s", encodedfnamebuf);
    /* regularize(lock); */ /* we encode now, rather than substitute */
    if (getlock() == 0)
        nethack_exit(EXIT_SUCCESS);

    /* Set up level 0 file to keep the game state.
     */
    nhfp = create_levelfile(0, (char *) 0);
    if (!nhfp) {
        raw_print("Cannot create lock file");
    } else {
        g.hackpid = GetCurrentProcessId();
        write(nhfp->fd, (genericptr_t) &g.hackpid, sizeof(g.hackpid));
        close_nhfile(nhfp);
    }
    /*
     *  Initialize the vision system.  This must be before mklev() on a
     *  new game or before a level restore on a saved game.
     */
    vision_init();
    display_gamewindows();
    /*
     * First, try to find and restore a save file for specified character.
     * We'll return here if new game player_selection() renames the hero.
     */
attempt_restore:
    if ((nhfp = restore_saved_game()) != 0) {
#ifdef NEWS
        if (iflags.news) {
            display_file(NEWS, FALSE);
            iflags.news = FALSE;
        }
#endif
        pline("Restoring save file...");
        mark_synch(); /* flush output */
        if (dorecover(nhfp)) {
            resuming = TRUE; /* not starting new game */
            if (discover)
                You("are in non-scoring discovery mode.");
            if (discover || wizard) {
                if (yn("Do you want to keep the save file?") == 'n')
                    (void) delete_savefile();
                else {
                    nh_compress(fqname(g.SAVEF, SAVEPREFIX, 0));
                }
            }
        }
        if (g.program_state.in_self_recover) {
            g.program_state.in_self_recover = FALSE;
            set_savefile_name(TRUE);
	}
    }

    if (!resuming) {
        /* new game:  start by choosing role, race, etc;
           player might change the hero's name while doing that,
           in which case we try to restore under the new name
           and skip selection this time if that didn't succeed */
        if (!iflags.renameinprogress) {
            player_selection();
            if (iflags.renameinprogress) {
            /* player has renamed the hero while selecting role;
            discard current lock file and create another for
            the new character name */
                goto attempt_restore;
            }
        }
        newgame();
        if (discover)
            You("are in non-scoring discovery mode.");
    }

        //	iflags.debug_fuzzer = TRUE;

        moveloop(resuming);
    nethack_exit(EXIT_SUCCESS);
    /*NOTREACHED*/
    return 0;
}

static void
process_options(argc, argv)
int argc;
char *argv[];
{
    int i;

    /*
     * Process options.
     */
    if (argc > 1) {
        if (argcheck(argc, argv, ARG_VERSION) == 2)
            nethack_exit(EXIT_SUCCESS);

        if (argcheck(argc, argv, ARG_SHOWPATHS) == 2) {
            iflags.initoptions_noterminate = TRUE;
            initoptions();
            iflags.initoptions_noterminate = FALSE;
            reveal_paths();
            nethack_exit(EXIT_SUCCESS);
        }
        if (argcheck(argc, argv, ARG_DEBUG) == 1) {
            argc--;
            argv++;
        }
        if (argcheck(argc, argv, ARG_WINDOWS) == 1) {
            argc--;
            argv++;
        }
        if (argc > 1 && !strncmp(argv[1], "-d", 2) && argv[1][2] != 'e') {
            /* avoid matching "-dec" for DECgraphics; since the man page
             * says -d directory, hope nobody's using -desomething_else
             */
            argc--;
            argv++;
            const char * dir = argv[0] + 2;
            if (*dir == '=' || *dir == ':')
                dir++;
            if (!*dir && argc > 1) {
                argc--;
                argv++;
                dir = argv[0];
            }
            if (!*dir)
                error("Flag -d must be followed by a directory name.");
            Strcpy(g.hackdir, dir);
        }

        if (argc > 1) {
            /*
             * Now we know the directory containing 'record' and
             * may do a prscore().
             */
            if (!strncmp(argv[1], "-s", 2)) {
#ifdef SYSCF
                initoptions();
#endif
                prscore(argc, argv);

                nethack_exit(EXIT_SUCCESS);
            }
            if (GUILaunched) {
                if (!strncmpi(argv[1], "-clearreg", 6)) { /* clear registry */
                    mswin_destroy_reg();
                    nethack_exit(EXIT_SUCCESS);
                }
            }
            /* Don't initialize the full window system just to print usage */
            if (!strncmp(argv[1], "-?", 2) || !strncmp(argv[1], "/?", 2)) {
                nhusage();
                nethack_exit(EXIT_SUCCESS);
            }
        }
    }
    while (argc > 1 && argv[1][0] == '-') {
        argv++;
        argc--;
        switch (argv[0][1]) {
        case 'a':
            if (argv[0][2]) {
                if ((i = str2align(&argv[0][2])) >= 0)
                    flags.initalign = i;
            } else if (argc > 1) {
                argc--;
                argv++;
                if ((i = str2align(argv[0])) >= 0)
                    flags.initalign = i;
            }
            break;
        case 'D':
            wizard = TRUE, discover = FALSE;
            break;
        case 'X':
            discover = TRUE, wizard = FALSE;
            break;
#ifdef NEWS
        case 'n':
            iflags.news = FALSE;
            break;
#endif
        case 'u':
            if (argv[0][2])
                (void) strncpy(g.plname, argv[0] + 2, sizeof(g.plname) - 1);
            else if (argc > 1) {
                argc--;
                argv++;
                (void) strncpy(g.plname, argv[0], sizeof(g.plname) - 1);
            } else
                raw_print("Player name expected after -u");
            break;
        case 'g':
            if (argv[0][2]) {
                if ((i = str2gend(&argv[0][2])) >= 0)
                    flags.initgend = i;
            } else if (argc > 1) {
                argc--;
                argv++;
                if ((i = str2gend(argv[0])) >= 0)
                    flags.initgend = i;
            }
            break;
        case 'p': /* profession (role) */
            if (argv[0][2]) {
                if ((i = str2role(&argv[0][2])) >= 0)
                    flags.initrole = i;
            } else if (argc > 1) {
                argc--;
                argv++;
                if ((i = str2role(argv[0])) >= 0)
                    flags.initrole = i;
            }
            break;
        case 'r': /* race */
            if (argv[0][2]) {
                if ((i = str2race(&argv[0][2])) >= 0)
                    flags.initrace = i;
            } else if (argc > 1) {
                argc--;
                argv++;
                if ((i = str2race(argv[0])) >= 0)
                    flags.initrace = i;
            }
            break;
        case 'w': /* windowtype */
            config_error_init(FALSE, "command line", FALSE);
            if (strlen(&argv[0][2]) < (WINTYPELEN - 1))
                Strcpy(g.chosen_windowtype, &argv[0][2]);
            config_error_done();
            break;
        case '@':
            flags.randomall = 1;
            break;
        default:
            if ((i = str2role(&argv[0][1])) >= 0) {
                flags.initrole = i;
                break;
            } else
                raw_printf("\nUnknown switch: %s", argv[0]);
        /* FALL THROUGH */
        case '?':
            nhusage();
            nethack_exit(EXIT_SUCCESS);
        }
    }
}

static void
nhusage()
{
    char buf1[BUFSZ], buf2[BUFSZ], *bufptr;

    buf1[0] = '\0';
    bufptr = buf1;

#define ADD_USAGE(s)                              \
    if ((strlen(buf1) + strlen(s)) < (BUFSZ - 1)) \
        Strcat(bufptr, s);

    /* -role still works for those cases which aren't already taken, but
     * is deprecated and will not be listed here.
     */
    (void) Sprintf(buf2, "\nUsage:\n%s [-d dir] -s [-r race] [-p profession] "
                         "[maxrank] [name]...\n       or",
                   g.hname);
    ADD_USAGE(buf2);

    (void) Sprintf(
        buf2, "\n%s [-d dir] [-u name] [-r race] [-p profession] [-[DX]]",
        g.hname);
    ADD_USAGE(buf2);
#ifdef NEWS
    ADD_USAGE(" [-n]");
#endif
    (void) Sprintf(buf2, "\n       or\n%s [--showpaths]",
        g.hname);
    ADD_USAGE(buf2);
    if (!iflags.window_inited)
        raw_printf("%s\n", buf1);
    else
        (void) printf("%s\n", buf1);
#undef ADD_USAGE
}

void
safe_routines(VOID_ARGS)
{
    /*
     * Get a set of valid safe windowport function
     * pointers during early startup initialization.
     */
    if (!WINDOWPORT("safe-startup"))
        windowprocs = *get_safe_procs(1);
    if (!GUILaunched)
        windowprocs.win_nhgetch = windows_console_custom_nhgetch;
}

#ifdef PORT_HELP
void
port_help()
{
    /* display port specific help file */
    display_file(PORT_HELP, 1);
}
#endif /* PORT_HELP */

/* validate wizard mode if player has requested access to it */
boolean
authorize_wizard_mode()
{
    if (!strcmp(g.plname, WIZARD_NAME))
        return TRUE;
    return FALSE;
}

#define PATH_SEPARATOR '\\'

#if defined(WIN32) && !defined(WIN32CON)
static char exenamebuf[PATHLEN];
extern HANDLE hConIn;
extern HANDLE hConOut;
boolean has_fakeconsole;

char *
exename()
{
    int bsize = PATHLEN;
    char *tmp = exenamebuf, *tmp2;

#ifdef UNICODE
    {
        TCHAR wbuf[PATHLEN * 4];
        GetModuleFileName((HANDLE) 0, wbuf, PATHLEN * 4);
        WideCharToMultiByte(CP_ACP, 0, wbuf, -1, tmp, bsize, NULL, NULL);
    }
#else
    *(tmp + GetModuleFileName((HANDLE) 0, tmp, bsize)) = '\0';
#endif
    tmp2 = strrchr(tmp, PATH_SEPARATOR);
    if (tmp2)
        *tmp2 = '\0';
    tmp2++;
    return tmp2;
}

boolean
fakeconsole(void)
{
    if (!hStdOut) {
        HANDLE hStdOut = GetStdHandle(STD_OUTPUT_HANDLE);
        HANDLE hStdIn = GetStdHandle(STD_INPUT_HANDLE);

        if (!hStdOut && !hStdIn) {
            /* Bool rval; */
            AllocConsole();
            AttachConsole(GetCurrentProcessId());
            /* 	rval = SetStdHandle(STD_OUTPUT_HANDLE, hWrite); */
            freopen("CON", "w", stdout);
            freopen("CON", "r", stdin);
        }
        has_fakeconsole = TRUE;
    }
    
    /* Obtain handles for the standard Console I/O devices */
    hConIn = GetStdHandle(STD_INPUT_HANDLE);
    hConOut = GetStdHandle(STD_OUTPUT_HANDLE);
#if 0
    if (!SetConsoleCtrlHandler((PHANDLER_ROUTINE) CtrlHandler, TRUE)) {
        /* Unable to set control handler */
        cmode = 0; /* just to have a statement to break on for debugger */
    }
#endif
    return has_fakeconsole;
}
void freefakeconsole()
{
    if (has_fakeconsole) {
        FreeConsole();
    }
}
#endif

char *
get_executable_path()
{
    static char path_buffer[MAX_PATH];

#ifdef UNICODE
    {
        TCHAR wbuf[BUFSZ];
        GetModuleFileName((HANDLE) 0, wbuf, BUFSZ);
        WideCharToMultiByte(CP_ACP, 0, wbuf, -1, path_buffer, sizeof(path_buffer), NULL, NULL);
    }
#else
    DWORD length = GetModuleFileName((HANDLE) 0, path_buffer, MAX_PATH);
    if (length == ERROR_INSUFFICIENT_BUFFER) error("Unable to get module name");
    path_buffer[length] = '\0';
#endif

    char  * seperator = strrchr(path_buffer, PATH_SEPARATOR);
    if (seperator)
        *seperator = '\0';

    return path_buffer;
}

char *
translate_path_variables(str, buf)
const char *str;
char *buf;
{
    const char *src;
    char evar[BUFSZ], *dest, *envp, *eptr = (char *) 0;
    boolean in_evar;
    size_t ccount, ecount, destcount, slen = str ? strlen(str) : 0;

    if (!slen || !buf) {
        if (buf)
            *buf = '\0';
        return buf;
    }

    dest = buf;
    src = str;
    in_evar = FALSE;
    destcount = ecount = 0;
    for (ccount = 0; ccount < slen && destcount < (BUFSZ - 1) &&
                     ecount < (BUFSZ - 1); ++ccount, ++src) {
        if (*src == '%') {
            if (in_evar) {
                *eptr = '\0';
                envp = nh_getenv(evar);
                if (envp) {
                    size_t elen = strlen(envp);

                    if ((elen + destcount) < (size_t) (BUFSZ - 1)) {
                        Strcpy(dest, envp);
                        dest += elen;
                        destcount += elen;
                    }
                }
            } else {
                eptr = evar;
                ecount = 0;
            }
            in_evar = !in_evar;
            continue;
        }
        if (in_evar) {
            *eptr++ = *src;
            ecount++;
        } else {
            *dest++ = *src;
            destcount++;
        }
    }
    *dest = '\0';
    return buf;
}


/*ARGSUSED*/
void
windows_raw_print(str)
const char *str;
{
    if (str)
        fprintf(stdout, "%s\n", str);
    windows_nhgetch();
    return;
}

/*ARGSUSED*/
void
windows_raw_print_bold(str)
const char *str;
{
    windows_raw_print(str);
    return;
}

int
windows_nhgetch()
{
    return getchar();
}


void
windows_nhbell()
{
    return;
}

/*ARGSUSED*/
int
windows_nh_poskey(x, y, mod)
int *x, *y, *mod;
{
    return '\033';
}

/*ARGSUSED*/
char
windows_yn_function(query, resp, def)
const char *query;
const char *resp;
char def;
{
    return '\033';
}

/*ARGSUSED*/
static void
windows_getlin(prompt, outbuf)
const char *prompt UNUSED;
char *outbuf;
{
    Strcpy(outbuf, "\033");
}

#ifdef PC_LOCKING
static int
eraseoldlocks()
{
    register int i;

    /* cannot use maxledgerno() here, because we need to find a lock name
     * before starting everything (including the dungeon initialization
     * that sets astral_level, needed for maxledgerno()) up
     */
    for (i = 1; i <= MAXDUNGEON * MAXLEVEL + 1; i++) {
        /* try to remove all */
        set_levelfile_name(g.lock, i);
        (void) unlink(fqname(g.lock, LEVELPREFIX, 0));
    }
    set_levelfile_name(g.lock, 0);
#ifdef HOLD_LOCKFILE_OPEN
    really_close();
#endif
    if (unlink(fqname(g.lock, LEVELPREFIX, 0)))
        return 0; /* cannot remove it */
    return (1);   /* success! */
}

int
getlock()
{
    register int fd, ern, prompt_result = 0;
    int fcmask = FCMASK;
#ifndef SELF_RECOVER
    char tbuf[BUFSZ];
#endif
    const char *fq_lock;
#define OOPS_BUFSZ 512
    char oops[OOPS_BUFSZ];
    boolean istty = WINDOWPORT("tty");

    /* we ignore QUIT and INT at this point */
    if (!lock_file(HLOCK, LOCKPREFIX, 10)) {
        wait_synch();
#if defined(CHDIR) && !defined(NOCWD_ASSUMPTIONS)
        chdirx(orgdir, 0);
#endif
        error("Quitting.");
    }

    /* regularize(lock); */ /* already done in pcmain */
    /*Sprintf(tbuf, "%s", fqname(g.lock, LEVELPREFIX, 0)); */
    set_levelfile_name(g.lock, 0);
    fq_lock = fqname(g.lock, LEVELPREFIX, 1);
    if ((fd = open(fq_lock, 0)) == -1) {
        if (errno == ENOENT)
            goto gotlock; /* no such file */
#if defined(CHDIR) && !defined(NOCWD_ASSUMPTIONS)
        chdirx(orgdir, 0);
#endif
        error("Bad directory or name: %s\n%s\n", fq_lock,
                  strerror(errno));
        unlock_file(HLOCK);
        Sprintf(oops, "Cannot open %s", fq_lock);
        raw_print(oops);
        nethack_exit(EXIT_FAILURE);
    }

    (void) nhclose(fd);

    if (WINDOWPORT("tty"))
        prompt_result = tty_self_recover_prompt();
    else
        prompt_result = other_self_recover_prompt();
    /*
     * prompt_result == 1  means recover old game.
     * prompt_result == -1 means willfully destroy the old game.
     * prompt_result == 0 should just exit.
     */
    Sprintf(oops, "You chose to %s.",
                (prompt_result == -1)
                    ? "destroy the old game and start a new one"
                    : (prompt_result == 1)
                        ? "recover the old game"
                        : "not start a new game");
    if (istty)
        clear_screen();
    pline(oops);
    if (prompt_result == 1) {          /* recover */
        if (recover_savefile()) {
#if 0
            if (istty)
                clear_screen(); /* display gets fouled up otherwise */
#endif
            goto gotlock;
        } else {
            unlock_file(HLOCK);
#if defined(CHDIR) && !defined(NOCWD_ASSUMPTIONS)
            chdirx(orgdir, 0);
#endif
            raw_print("Couldn't recover the old game.");
        }
    } else if (prompt_result < 0) {    /* destroy old game */
        if (eraseoldlocks()) {
            if (istty)
                clear_screen(); /* display gets fouled up otherwise */
            goto gotlock;
        } else {
            unlock_file(HLOCK);
#if defined(CHDIR) && !defined(NOCWD_ASSUMPTIONS)
            chdirx(orgdir, 0);
#endif
            raw_print("Couldn't destroy the old game.");
            return 0;
        }
    } else {
        unlock_file(HLOCK);
#if defined(CHDIR) && !defined(NOCWD_ASSUMPTIONS)
        chdirx(orgdir, 0);
#endif
        return 0;
    }

gotlock:
    fd = creat(fq_lock, fcmask);
    if (fd == -1)
        ern = errno;
    unlock_file(HLOCK);
    if (fd == -1) {
#if defined(CHDIR) && !defined(NOCWD_ASSUMPTIONS)
        chdirx(orgdir, 0);
#endif
        Sprintf(oops, "cannot creat file (%s.)\n%s\n%s\"%s\" exists?\n", fq_lock,
              strerror(ern), " Are you sure that the directory",
              g.fqn_prefix[LEVELPREFIX]);
        raw_print(oops);
    } else {
        if (write(fd, (char *) &g.hackpid, sizeof(g.hackpid))
            != sizeof(g.hackpid)) {
#if defined(CHDIR) && !defined(NOCWD_ASSUMPTIONS)
            chdirx(orgdir, 0);
#endif
            error("cannot write lock (%s)", fq_lock);
        }
        if (nhclose(fd) == -1) {
#if defined(CHDIR) && !defined(NOCWD_ASSUMPTIONS)
            chdirx(orgdir, 0);
#endif
            error("cannot close lock (%s)", fq_lock);
        }
    }
    return 1;
}
#endif /* PC_LOCKING */

boolean
file_exists(path)
const char *path;
{
    struct stat sb;

    /* Just see if it's there */
    if (stat(path, &sb)) {
        return FALSE;
    }
    return TRUE;
}

/* 
  file_newer returns TRUE if the file at a_path is newer then the file
  at b_path.  If a_path does not exist, it returns FALSE.  If b_path
  does not exist, it returns TRUE.
 */
boolean
file_newer(a_path, b_path)
const char * a_path;
const char * b_path;
{
    struct stat a_sb;
    struct stat b_sb;

    if (stat(a_path, &a_sb))
        return FALSE;

    if (stat(b_path, &b_sb))
        return TRUE;

    if(difftime(a_sb.st_mtime, b_sb.st_mtime) < 0)
        return TRUE;
    return FALSE;
}

/*
 * returns:
 *     1 if game should be recovered
 *    -1 if old game should be destroyed, allowing new game to proceed.
 */
int
tty_self_recover_prompt()
{
    register int c, ci, ct, pl, retval = 0;
    /* for saving/replacing functions, if needed */
    struct window_procs saved_procs = {0};

    pl = 1;
    c = 'n';
    ct = 0;
    saved_procs = windowprocs;
    if (!WINDOWPORT("safe-startup"))
        windowprocs = *get_safe_procs(2); /* arg 2 uses no-newline variant */
    windowprocs.win_nhgetch = windows_console_custom_nhgetch;
    raw_print("\n");
    raw_print("\n");
    raw_print("\n");
    raw_print("\n");
    raw_print("\n");
    raw_print("There are files from a game in progress under your name. ");
    raw_print("Recover? [yn] ");

 tty_ask_again:

    while ((ci = nhgetch()) && !(ci == '\n' || ci == 13)) {
        if (ct > 0) {
            /* invalid answer */
            raw_print("\b \b");
            ct = 0;
            c = 'n';
        }
        if (ci == 'y' || ci == 'n' || ci == 'Y' || ci == 'N') {
            ct = 1;
            c = ci;
#ifdef _MSC_VER
            _putch(ci);
#endif
        }
    }

    if (pl == 1 && (c == 'n' || c == 'N')) {
        /* no to recover */
        raw_print("\n\nAre you sure you wish to destroy the old game rather than try to\n");
        raw_print("recover it? [yn] ");
        c = 'n';
        ct = 0;
        pl = 2;
        goto tty_ask_again;
    }

    if (pl == 2 && (c == 'n' || c == 'N')) {
        /* no to destruction of old game */
        retval = 0;
    } else {
        /* only yes answers get here */
        if (pl == 2)
            retval = -1;  /* yes, do destroy the old game anyway */
        else
            retval = 1;   /* yes, do recover the old game */
    }
    if (saved_procs.name[0]) {
        windowprocs = saved_procs;
        raw_clear_screen();
    }
    return retval;
}

int
other_self_recover_prompt()
{
    register int c, ci, ct, pl, retval = 0;
    boolean ismswin = WINDOWPORT("mswin"),
            iscurses = WINDOWPORT("curses");

    pl = 1;
    c = 'n';
    ct = 0;
    if (iflags.window_inited || WINDOWPORT("curses")) {
        c = yn("There are files from a game in progress under your name. "
               "Recover?");
    } else {
        c = 'n';
        ct = 0;
        raw_print("There are files from a game in progress under your name. "
              "Recover? [yn]");
    }

 other_ask_again:

    if (!ismswin && !iscurses) {
        while ((ci = nhgetch()) && !(ci == '\n' || ci == 13)) {
            if (ct > 0) {
                /* invalid answer */
                raw_print("\b \b");
                ct = 0;
                c = 'n';
            }
            if (ci == 'y' || ci == 'n' || ci == 'Y' || ci == 'N') {
                ct = 1;
                c = ci;
            }
        }
    }
    if (pl == 1 && (c == 'n' || c == 'N')) {
        /* no to recover */
        c = yn("Are you sure you wish to destroy the old game, rather than try to "
                  "recover it? [yn] ");
        pl = 2;
        if (!ismswin && !iscurses) {
            c = 'n';
            ct = 0;
            goto other_ask_again;
        }
    }
    if (pl == 2 && (c == 'n' || c == 'N')) {
        /* no to destruction of old game */
        retval = 0;
    } else {
        /* only yes answers get here */
        if (pl == 2)
            retval = -1;  /* yes, do destroy the old game anyway */
        else
            retval = 1;   /* yes, do recover the old game */
    }
    return retval;
}
/*windmain.c*/<|MERGE_RESOLUTION|>--- conflicted
+++ resolved
@@ -236,35 +236,18 @@
     strcpy(executable_path, get_executable_path());
     append_slash(executable_path);
 
-<<<<<<< HEAD
-    if (test_portable_config(executable_path, portable_device_top_path,
-                                        sizeof portable_device_top_path)) {
-        if (illegal_dir(portable_device_top_path, executable_path))
-            windows_startup_state = 2;
-        g.fqn_prefix[SYSCONFPREFIX] = executable_path;
-        g.fqn_prefix[CONFIGPREFIX]  = portable_device_top_path;
-        g.fqn_prefix[HACKPREFIX]    = portable_device_top_path;
-        g.fqn_prefix[SAVEPREFIX]    = portable_device_top_path;
-        g.fqn_prefix[LEVELPREFIX]   = portable_device_top_path;
-        g.fqn_prefix[BONESPREFIX]   = portable_device_top_path;
-        g.fqn_prefix[SCOREPREFIX]   = portable_device_top_path;
-        g.fqn_prefix[LOCKPREFIX]    = portable_device_top_path;
-        g.fqn_prefix[TROUBLEPREFIX] = portable_device_top_path;
-        g.fqn_prefix[DATAPREFIX]    = executable_path;
-=======
     if (test_portable_config(executable_path,
                           portable_device_path, sizeof portable_device_path)) {
-        fqn_prefix[SYSCONFPREFIX] = executable_path;
-        fqn_prefix[CONFIGPREFIX]  = portable_device_path;
-        fqn_prefix[HACKPREFIX]    = portable_device_path;
-        fqn_prefix[SAVEPREFIX]    = portable_device_path;
-        fqn_prefix[LEVELPREFIX]   = portable_device_path;
-        fqn_prefix[BONESPREFIX]   = portable_device_path;
-        fqn_prefix[SCOREPREFIX]   = portable_device_path;
-        fqn_prefix[LOCKPREFIX]    = portable_device_path;
-        fqn_prefix[TROUBLEPREFIX] = portable_device_path;
-        fqn_prefix[DATAPREFIX]    = executable_path;
->>>>>>> 7348621e
+        g.fqn_prefix[SYSCONFPREFIX] = executable_path;
+        g.fqn_prefix[CONFIGPREFIX]  = portable_device_path;
+        g.fqn_prefix[HACKPREFIX]    = portable_device_path;
+        g.fqn_prefix[SAVEPREFIX]    = portable_device_path;
+        g.fqn_prefix[LEVELPREFIX]   = portable_device_path;
+        g.fqn_prefix[BONESPREFIX]   = portable_device_path;
+        g.fqn_prefix[SCOREPREFIX]   = portable_device_path;
+        g.fqn_prefix[LOCKPREFIX]    = portable_device_path;
+        g.fqn_prefix[TROUBLEPREFIX] = portable_device_path;
+        g.fqn_prefix[DATAPREFIX]    = executable_path;
     } else {
         build_known_folder_path(&FOLDERID_Profile, profile_path,
             sizeof(profile_path), FALSE);
