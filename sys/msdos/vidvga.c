--- conflicted
+++ resolved
@@ -1,9 +1,4 @@
-<<<<<<< HEAD
-/* NetHack 3.5	vidvga.c	$NHDT-Date$  $NHDT-Branch$:$NHDT-Revision$ */
-=======
 /* NetHack 3.5	vidvga.c	$NHDT-Date: 1425319884 2015/03/02 18:11:24 $  $NHDT-Branch: master $:$NHDT-Revision: 1.10 $ */
->>>>>>> b7ad4a8a
-/* NetHack 3.5	vidvga.c	$Date: 2009/05/06 10:49:50 $  $Revision: 1.9 $ */
 /*   SCCS Id: @(#)vidvga.c   3.5     2006/07/08			  */
 /*   Copyright (c) NetHack PC Development Team 1995                 */
 /*   NetHack may be freely redistributed.  See license for details. */
