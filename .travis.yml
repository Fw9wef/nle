--- conflicted
+++ resolved
@@ -2,21 +2,6 @@
 matrix:
   include:
     - os: linux
-<<<<<<< HEAD
-      env: HINTS=linux
-      compiler: gcc
-      script: "cd sys/unix/ && sh setup.sh hints/$HINTS && cd ../../ && make install"
-    - os: linux
-      env: HINTS=linux
-      compiler: clang
-      script: "cd sys/unix/ && sh setup.sh hints/$HINTS && cd ../../ && make install"
-    - os: linux
-      env: HINTS=linux-x11
-      compiler: gcc
-      script: "cd sys/unix/ && sh setup.sh hints/$HINTS && cd ../../ && make install"
-    - os: linux
-      env: HINTS=linux-qt5
-=======
       env: DESCR=linux-xenial-gcc HINTS=linux
       compiler: gcc
       script: "cd sys/unix/ && sh setup.sh hints/$HINTS && cd ../../ && make install"
@@ -36,7 +21,6 @@
       script: "cd sys/unix/ && sh setup.sh hints/$HINTS && cd ../../ && make install"
     - os: linux
       env: DESCR=linux-xenial-gcc-qt5 HINTS=linux-qt5
->>>>>>> a7e31299
       compiler: gcc
       addons:
         apt:
@@ -49,9 +33,6 @@
             - qtbase5-dev-tools
       script: "cd sys/unix/ && sh setup.sh hints/$HINTS && cd ../../ && QT_SELECT=5 make MOC=moc install"
     - os: linux
-<<<<<<< HEAD
-      env: HINTS=linux-minimal
-=======
       env: DESCR=linux-bionic-gcc-x11 HINTS=linux-x11
       dist: bionic
       compiler: gcc
@@ -64,7 +45,6 @@
       script: "cd sys/unix/ && sh setup.sh hints/$HINTS && cd ../../ && make install"
     - os: linux
       env: DESCR=linux-xenial-gcc-minimal HINTS=linux-minimal
->>>>>>> a7e31299
       compiler: gcc
       script: |
               cd sys/unix/ && sh setup.sh hints/$HINTS && cd ../../
@@ -90,33 +70,32 @@
               make install
               cat dat/options
     - os: windows
-<<<<<<< HEAD
-      env: HINTS=windows-visual-studio
+      env: DESCR=windows-visualstudio
       language: shell
       script:
-#       - find /c/Program\ Files\ \(x86\) -iname 'rc.exe' -print
-#       - export
-        - export VSVER=2017
-        - export MSVER=14.16.27023
-        - export SDKVER=10.0.17763.0
-        - export FRAMEVER=4.0.30319
-        - export NETFXVER=4.6.1
-        - export WKITVER=10.0.17134.0
-#       - export TOOLSVER=Community
-        - export TOOLSVER=BuildTools
-        - export PATH=/c/Program\ Files\ \(x86\)/Microsoft\ Visual\ Studio/$VSVER/$TOOLSVER/Common7/IDE/VC/VCPackages:$PATH
-        - export PATH=/c/Program\ Files\ \(x86\)/Windows\ Kits/10/bin/$WKITVER/x64:$PATH
-        - export PATH=/c/Program\ Files\ \(x86\)/Microsoft\ Visual\ Studio/$VSVER/$TOOLSVER/VC/Tools/MSVC/$MSVER/bin/HostX64/x64:$PATH
-        - export PATH=/c/Program\ Files\ \(x86\)/Microsoft\ Visual\ Studio/$VSVER/$TOOLSVER/VC/Tools/MSVC/$MSVER/bin/HostX64/x86:$PATH
-        - export PATH=$PATH:/c/Program\ Files\ \(x86\)/Microsoft\ Visual\ Studio/$VSVER/$TOOLSVER/Common7/IDE/CommonExtensions/Microsoft/TestWindow
-        - export PATH=$PATH:/c/Program\ Files\ \(x86\)/Microsoft\ Visual\ Studio/$VSVER/$TOOLSVER/MSBuild/Current/bin/Roslyn
-        - export INCLUDE=/c/Program\ Files\ \(x86\)/Microsoft\ Visual\ Studio/2017/$TOOLSVER/VC/Tools/MSVC/$MSVER/include
-        - export INCLUDE=$INCLUDE:/c/Program\ Files\ \(x86\)/Windows\ Kits/10/Include/$WKITVER/ucrt
-        - export INCLUDE=$INCLUDE:/c/Program\ Files\ \(x86\)/Windows\ Kits/10/include/$WKITVER/ucrt
-        - export INCLUDE=$INCLUDE:/c/Program\ Files\ \(x86\)/Windows\ Kits/10/include/$WKITVER/shared
-        - export INCLUDE=$INCLUDE:/c/Program\ Files\ \(x86\)/Windows\ Kits/10/include/$WKITVER/um
-        - export INCLUDE=$INCLUDE:/c/Program\ Files\ \(x86\)/Windows\ Kits/10/include/$WKITVER/winrt
-        - export INCLUDE=$INCLUDE:/c/Program\ Files\ \(x86\)/Windows\ Kits/10/include/$WKITVER/cppwinrt
+        - ./win/win32/vs2017/travisci.sh
+    - os: windows
+#     install: choco install mingw
+      env: DESCR=windows-mingw
+      script:
+        - git clone --depth 1 https://github.com/wmcbrine/PDCurses.git ../pdcurses
+        - export ADD_CURSES=Y
+        - export PDCURSES_TOP=../../pdcurses
+        - cd src
+        - cp ../sys/winnt/Makefile.gcc ./Makefile
+        - mingw32-make install
+  exclude:
+#    - os: osx
+#      osx_image: xcode10.3
+#      env: DESCR=osx-xcode10.3-x11 HINTS=macosx10.14 WANT_WIN_CURSES=1 WANT_WIN_X11=1 USE_XPM=1
+#      compiler: clang
+#      script: "cd sys/unix/ && sh setup.sh hints/$HINTS && cd ../../ && make install"
+    - os: osx
+      osx_image: xcode10.2
+      env: HINTS=macosx10.14
+      compiler: clang
+      script: "cd sys/unix/ && sh setup.sh hints/$HINTS && cd ../../ && make install"
+#
         - export LIB=/c/Program\ Files\ \(x86\)/Microsoft\ Visual\ Studio/$VSVER/$TOOLSVER/VC/Tools/MSVC/$MSVER/ATLMFC/lib/x86
         - export LIB=/c/Program\ Files\ \(x86\)/Microsoft\ Visual\ Studio/$VSVER/$TOOLSVER/VC/Tools/MSVC/$MSVER/lib/x86:$LIB
         - export LIB=/c/Program\ Files\ \(x86\)/Windows\ Kits/10/lib/$WKITVER/ucrt/x86:$LIB
@@ -131,15 +110,6 @@
     - os: windows
 #     install: choco install mingw
       env: HINTS=windows-mingw
-=======
-      env: DESCR=windows-visualstudio
-      language: shell
-      script:
-        - ./win/win32/vs2017/travisci.sh
-    - os: windows
-#     install: choco install mingw
-      env: DESCR=windows-mingw
->>>>>>> a7e31299
       script:
         - git clone --depth 1 https://github.com/wmcbrine/PDCurses.git ../pdcurses
         - export ADD_CURSES=Y
@@ -148,14 +118,6 @@
         - cp ../sys/winnt/Makefile.gcc ./Makefile
         - mingw32-make install
   exclude:
-<<<<<<< HEAD
-=======
-#    - os: osx
-#      osx_image: xcode10.3
-#      env: DESCR=osx-xcode10.3-x11 HINTS=macosx10.14 WANT_WIN_CURSES=1 WANT_WIN_X11=1 USE_XPM=1
-#      compiler: clang
-#      script: "cd sys/unix/ && sh setup.sh hints/$HINTS && cd ../../ && make install"
->>>>>>> a7e31299
     - os: osx
       osx_image: xcode10.2
       env: HINTS=macosx10.14
@@ -166,11 +128,7 @@
 notifications:
   email:
     recipients:
-<<<<<<< HEAD
 #      - devteam@nethack.org
-
-=======
-      - devteam@nethack.org
 #
 deploy:
   provider: releases
@@ -185,4 +143,3 @@
   prerelease: true
   name: "Pre-release build of NetHack 3.6.3"
   body: "This is auto generated pre-release build of NetHack 3.6.3."
->>>>>>> a7e31299
